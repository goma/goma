/************************************************************************ *
* Goma - Multiphysics finite element software                             *
* Sandia National Laboratories                                            *
*                                                                         *
* Copyright (c) 2022 Sandia Corporation.                                  *
*                                                                         *
* Under the terms of Contract DE-AC04-94AL85000 with Sandia Corporation,  *
* the U.S. Government retains certain rights in this software.            *
*                                                                         *
* This software is distributed under the GNU General Public License.      *
\************************************************************************/

/*
 *$Id: mm_post_proc.c,v 5.15 2010-07-21 16:39:27 hkmoffa Exp $
 */

/* Standard include files */

#include "rf_solve.h"
#include <math.h>
#include <stdio.h>
#include <stdlib.h>
#include <string.h>
#include <strings.h> /* strcasecmp and strncasecmp moved here for POSIX.1 */

#define GOMA_MM_POST_PROC_C
#include "mm_post_def.h"
#include "mm_post_proc.h"
/* GOMA include files */
#include "ac_particles.h"
#include "bc/rotate.h"
#include "bc_contact.h"
#include "dpi.h"
#include "el_elm.h"
#include "el_elm_info.h"
#include "el_geom.h"
#include "exo_struct.h"
#include "exodusII.h"
#include "mm_as.h"
#include "mm_as_alloc.h"
#include "mm_as_const.h"
#include "mm_as_structs.h"
#include "mm_bc.h"
#include "mm_elem_block_structs.h"
#include "mm_fill_aux.h"
#include "mm_fill_common.h"
#include "mm_fill_ls.h"
#include "mm_fill_population.h"
#include "mm_fill_porous.h"
#include "mm_fill_ptrs.h"
#include "mm_fill_rs.h"
#include "mm_fill_solid.h"
#include "mm_fill_species.h"
#include "mm_fill_stabilization.h"
#include "mm_fill_stress.h"
#include "mm_fill_terms.h"
#include "mm_fill_util.h"
#include "mm_input.h"
#include "mm_more_utils.h"
#include "mm_mp.h"
#include "mm_mp_const.h"
#include "mm_mp_structs.h"
#include "mm_qtensor_model.h"
#include "mm_shell_util.h"
#include "mm_std_models_shell.h"
#include "mm_unknown_map.h"
#include "mm_viscosity.h"
#include "rd_mesh.h"
#include "rf_allo.h"
#include "rf_bc.h"
#include "rf_bc_const.h"
#include "rf_element_storage_struct.h"
#include "rf_fem.h"
#include "rf_fem_const.h"
#include "rf_io.h"
#include "rf_io_const.h"
#include "rf_io_structs.h"
#include "rf_mp.h"
#include "rf_shape.h"
#include "rf_solver.h"
#include "rf_util.h"
#include "rf_vars_const.h"
#include "shell_tfmp_struct.h"
#include "shell_tfmp_util.h"
#include "sl_aux.h"
#include "sl_petsc.h"
#include "std.h"
#include "user_mp.h"
#include "user_post.h"
#include "wr_exo.h"

/*
 * Global variable definitions.
 * This is the 1 place these variables are defined. If you need them
 * elsewhere, then include them via mm_post_def.h
 */
int nn_post_fluxes;      /* Dimension of the following structure */
int nn_post_fluxes_sens; /* Dimension of the following structure */
int nn_post_data;        /* Dimension of the following structure */
int nn_post_data_sens;   /* Dimension of the following structure */
int nn_error_metrics;    /* Dimension of the following structure */
int nn_particles;        /* Dimension of the following structure */
int nn_volume;           /* number of pp_volume_int structures */
int ppvi_type;           /* Maybe there's a better way to do this, Seems like globals abound! AMC*/
int nn_global; /* Hopefully these post processing thin get refactored into non-globals at some point
                */
int nn_average;
static int *listel; /* Pointer to element order map from exoII  */

struct Post_Processing_Data **pp_data;
struct Post_Processing_Data_Sens **pp_data_sens;
struct Post_Processing_Error *pp_error_data;
struct Post_Processing_Fluxes **pp_fluxes;
struct Post_Processing_Fluxes_Sens **pp_fluxes_sens;
struct Post_Processing_Particles **pp_particles;
struct Post_Processing_Volumetric **pp_volume;
pp_Global **pp_global;
pp_Average **pp_average;

static int error_presence_key[3]; /* Truth key (dim 3) as to which error
                                   * measure elem sizes are being done */

int Num_Nodal_Post_Proc_Var = 0;
int Num_Elem_Post_Proc_Var = 0;

/* The following variables are flags for input options - i.e. 0 or 1,
 * but they are set to the post-processing variable number in load_nodal_tkn
 * to be used in mm_post_proc.c  - for options which imply more than one post-
 * processing variable to be output, the flag becomes the post-processing
 * variable number of the first one of this variable type
 *
 * Hey! All upper case should denote predefined constants from the
 * preprocessor, not *variables*! Just don't let it happen again!
 */

/*
 * Legend:
 *
 *  n>0 -- "Yes, calculate this quantity during post processing." Typically, 1.
 *
 *   -1 -- "No, do not calculate this quantity during post processing."
 */

int CAPILLARY_PRESSURE = -1; /* capillary pressure in a porous media */
int CONC_CONT = -1;          /* concentration at vertex & midside nodes*/
int CONDUCTION_VECTORS = -1; /* conduction flux vectors*/
int CURL_V = -1;             /* Steve Kempka's favorite quantity */
int DARCY_VELOCITY_GAS = -1; /* Darcy velocity vectors for gas phase
                              * flow in a partially saturated porous
                              * media */
int DARCY_VELOCITY_LIQ = -1; /* Darcy velocity vectors for flow in a
                              * saturated or unsaturated medium */
int DENSITY = -1;            /* density function at vertex and midside
                              * nodes, e.g. for particle settling etc. */
int POLYMER_VISCOSITY = -1;
int POLYMER_TIME_CONST = -1;
int PTT_XI = -1;
int PTT_EPSILON = -1;
int MOBILITY_PARAMETER = -1;

int HEAVISIDE = -1;
int DIELECTROPHORETIC_FIELD = -1;
/* Dielectrophoretic force vectors. */
int DIELECTROPHORETIC_FIELD_NORM = -1;
/* Norm of DIELECTROPHORETIC_FIELD. */
int ENORMSQ_FIELD;          /* grad(|E|^2), for dielectrophoresis. */
int ENORMSQ_FIELD_NORM;     /* |grad(|E|^2)|, for dielectrophoresis. */
int DIFFUSION_VECTORS = -1; /* Diffusive mass flux vectors (units ?) */
int DIFFUSION_VECTORS_POR_LIQ_GPHASE = -1;
/* Diffusion of the solvent liquid in the
 * gas phase for porous flow problems */
int DIFFUSION_VECTORS_POR_AIR_GPHASE = -1;
/* Diffusion of the air in the
 * gas phase for porous flow problems */
int DIV_PVELOCITY = -1;      /* check the divergence of the particle phase
                              * velocities.  */
int DIV_TOTAL = -1;          /* Divergence of the sum of the fluid and
                              * particle phases.  This should be zero. */
int DIV_VELOCITY = -1;       /* incompressibility constraint at vertex and
                              * midside nodes, e.g. del*v = 0 */
int ELECTRIC_FIELD = -1;     /* Electric field vectors: E = -grad(VOLTAGE) */
int ELECTRIC_FIELD_MAG = -1; /* Electric field magnitude: sqrt(E.E) */

int ENERGY_FLUXLINES = -1;    /* energy flux function, analogous to
                               * stream function ... */
int ERROR_ZZ_P = -1;          /* Zienkiewicz-Zhu error indicator (element
                               * quantity) based solely on pressure
                               * contributions */
int ERROR_ZZ_P_ELSIZE = -1;   /* Recommended new element size from ZZ
                               * pressure measure                          */
int ERROR_ZZ_Q = -1;          /* Zienkiewicz-Zhu error indicator (element
                               * quantity) based solely on heat flux
                               * contributions                             */
int ERROR_ZZ_Q_ELSIZE = -1;   /* Recommended new element size from ZZ heat
                               * flux measure */
int ERROR_ZZ_VEL = -1;        /* Zienkiewicz-Zhu error indicator (element
                               * quantity) based solely on velocity (shear
                               * stress) contributions                     */
int ERROR_ZZ_VEL_ELSIZE = -1; /* Recommended new element size from ZZ
                               * velocity measure */
int SAT_CURVE_TYPE = -1;
int SAT_QP_SWITCH = -1;    /* Value of sat. function at hysteretic
                            * swtch point */
int CAP_PRESS_SWITCH = -1; /* Value of cap. press function at hysteretic
                            * swtch point */
int EVP_DEF_GRAD_TENSOR = -1;
int EXTERNAL_POST = -1; /* external field variables read from other
                         * files */
int FILL_CONT = -1;     /* fill at vertex & midside nodes*/
int FIRST_INVAR_STRAIN = -1;
int FLUXLINES = -1;           /* mass flux function. This is analogous to
                               * stream function but represents mass flux */
int LAGRANGE_CONVECTION = -1; /* Lagrangian convection velocity */
int MEAN_SHEAR = -1;
int MM_RESIDUALS = -1; /* stress equation residuals at vertex
                        * and midside nodes*/
int NS_RESIDUALS = -1; /* Navier-Stokes residuals at vertex
                        * and midside nodes */
int POROUS_RHO_GAS_SOLVENTS = -1;
/* gas phase concentration of each solvent
 * species in a porous media */
int POROUS_RHO_LPHASE = -1; /* liquid phase density per unit volume of
                             * material in a porous medium */
int POROUS_RHO_TOTAL_SOLVENTS = -1;
/* Total density of each solvent species in a
 * porous media. Total, here means the
 * density summed up over all phases */
int POROUS_SATURATION = -1;   /* saturation in a porous media */
int POROUS_GRIDPECLET = -1;   /* Grid Peclet number for porous media */
int POROUS_SUPGVELOCITY = -1; /* Effective velocities to use in SUPG
                               * formulations in porous media */
int POROUS_LIQUID_ACCUM_RATE = -1;
/* The rate at which liquid in a partially
 * saturated porous medium is accumulating
 * at a point */
int REL_LIQ_PERM = -1; /* Relative liquid permeability in porous media */

int PRESSURE_CONT = -1;   /* pressure at vertex & midside nodes*/
int SH_DIV_S_V_CONT = -1; /* SH_DIV_S_V at midside nodes */
int SH_CURV_CONT = -1;    /* SH_SURF_CURV at midside nodes */
int REAL_STRESS_TENSOR = -1;
int SEC_INVAR_STRAIN = -1;     /* 2nd strain invariant vertex,midside nodes*/
int STRAIN_TENSOR = -1;        /* strain tensor for mesh deformation  */
int STREAM = -1;               /* stream function*/
int STREAM_NORMAL_STRESS = -1; /* streamwise normal stress function*/
int STREAM_SHEAR_STRESS = -1;  /* streamwise shear stress function*/
int STREAM_TENSION = -1;       /* streamwise tension - (Ttt-Tnn)/R*/
int STRESS_CONT = -1;          /* stress at vertex & midside nodes*/
int STRESS_TENSOR = -1;        /* stress tensor for mesh deformation
                                * (Lagrangian pressure) */
int SURFACE_VECTORS = -1;      /* vector field of normals and tangents on
                                * surfaces, curves and vertices */
int SHELL_NORMALS = -1;        /* vector field of smoothed normals computed from fv->sh_ang */
int THIRD_INVAR_STRAIN = -1;
int TIME_DERIVATIVES = -1;           /* time derivatives */
int TOTAL_STRESS11 = -1;             /* sum over all modes for multi-mode models */
int TOTAL_STRESS12 = -1;             /* sum over all modes for multi-mode models */
int TOTAL_STRESS13 = -1;             /* sum over all modes for multi-mode models */
int TOTAL_STRESS22 = -1;             /* sum over all modes for multi-mode models */
int TOTAL_STRESS23 = -1;             /* sum over all modes for multi-mode models */
int TOTAL_STRESS33 = -1;             /* sum over all modes for multi-mode models */
int USER_POST = -1;                  /* a user defined function */
int PP_Viscosity = -1;               /* Viscosity */
int PP_FlowingLiquid_Viscosity = -1; /* Flowing Liquid Viscosity - Porous Brinkman term */
int PP_VolumeFractionGas = -1; /* Volume fraction of gas in a foam or other two phase material */
int ACOUSTIC_PRESSURE = -1;
int ACOUSTIC_PHASE_ANGLE = -1;
int ACOUSTIC_ENERGY_DENSITY = -1;
int LIGHT_INTENSITY = -1;
int PRINCIPAL_STRESS = -1;
int PRINCIPAL_REAL_STRESS = -1;
int LUB_HEIGHT = -1;
int LUB_HEIGHT_2 = -1;
int LUB_VELO_UPPER = -1;
int LUB_VELO_LOWER = -1;
int LUB_VELO_FIELD = -1;
int LUB_VELO_FIELD_2 = -1;
int LUB_FLUID_SOURCE = -1;
int DISJ_PRESS = -1;
int SH_SAT_OPEN = -1;
int SH_SAT_OPEN_2 = -1;
int SH_STRESS_TENSOR = -1;
int SH_TANG = -1;
int PP_LAME_MU = -1;
int PP_LAME_LAMBDA = -1;
int VON_MISES_STRESS = -1;
int VON_MISES_STRAIN = -1;
int UNTRACKED_SPEC = -1;
int LOG_CONF_MAP = -1;
int RHO_DOT = -1;
int MOMENT_SOURCES = -1;
int YZBETA = -1;
int TFMP_GAS_VELO = -1;
int TFMP_LIQ_VELO = -1;
int TFMP_INV_PECLET = -1;
int TFMP_KRG = -1;
int VELO_SPEED = -1;
int GIES_CRIT = -1;
int J_FLUX = -1;
int EIG = -1;
int EIG1 = -1;
int EIG2 = -1;
int EIG3 = -1;
int GRAD_SH = -1;
int GRAD_Y = -1;
int HELICITY = -1;
int LAMB_VECTOR = -1;
int Q_FCN = -1;
int POYNTING_VECTORS = -1; /* conduction flux vectors*/
int PSPG_PP = -1;
int SARAMITO_YIELD = -1;
int STRESS_NORM = -1;
int SPECIES_SOURCES = -1; /* continuous species sources*/
int VISCOUS_STRESS = -1;
int VISCOUS_STRESS_NORM = -1;
int VISCOUS_VON_MISES_STRESS = -1;

int len_u_post_proc = 0; /* size of dynamically allocated u_post_proc
                          * actually is */
double *u_post_proc = 0; /* user-provided values used in calculating
                          * user defined post processing variable */

/*
 *  Post-processing Step 1: add a new variable flag to end of mm_post_def.h
 *
 *       e.g.  extern int STREAM;
 *
 *       Note that this flag is now -1 (false) or the id number of the
 *       post-processing variable in load_nodal_tkn
 *
 *                  Step 2: add the definition in mm_post_proc.c
 *
 *       e.g.  int STREAM;
 */

/**********************************************************************/
/**********************************************************************/
/**********************************************************************/
/*
 *  Global Variables Defined in this file:
 */
static int *listel;

/**********************************************************************/
/**********************************************************************/
/**********************************************************************/

/*
 * Prototypes of static functions
 */

<<<<<<< HEAD
static int calc_standard_fields /* mm_post
                                   _proc.c                            */
    (double **post_proc_vect,
     double **lumped_mass,
     double delta_t,
     double theta,
     int ielem,
     const int ielem_type,
     int ip,
     int ip_total,
     RESULTS_DESCRIPTION_STRUCT *rd,
     struct Porous_Media_Terms *pmt,
     double time,
     Exo_DB *exo,
     double xi[3],
     const PG_DATA *pg_data);

static int calc_zz_error_vel /* mm_post_proc.c                            */
    (double[],               /* x - Soln vector for the current processor */
     double[],
     double[],
     double[],
     double[],
     int,           /* ev_indx - Variable index for zz_error     */
     double ***,    /* gvec_elem - element variable values that  *
                     * are indexed: [eb_indx][ev_indx][elem]     */
     Exo_DB *const, /* exo                                       */
     Dpi *const,    /* dpi                                       */
     int);          /* compute_elem_size                         */

static int abs_error_at_elem /* mm_post_proc.c                            */
    (int,                    /* i_elem                                    */
     double ***,             /* tau_nodal_lsp                             */
     double *,               /* gvec_elem                                 */
     double *,               /* velocity_norm                             */
     double *);              /* ielem_area                                */

static int fill_lhs_lspatch /* mm_post_proc.c                            */
    (double *,              /* i_node_coords                             */
     double *,              /* wt_gp_loc                                 */
     double *,              /* xgp_loc                                   */
     double *,              /* ygp_loc                                   */
     double *,              /* zgp_loc                                   */
     double *,              /* det_gp_loc                                */
     int,                   /* max_terms                                 */
     double **,             /* s_lhs                                     */
     int,                   /* elem                                      */
     double ****);          /* tau_gp_ptch                               */

static int calc_stream_fcn   /* mm_post_proc.c                            */
    (double[],               /* x                             soln vector */
     double[4],              /* del_stream_fcn                            */
     double[MAX_PDIM][MDE]); /* vel - array for local nodal velocity     *
                              * values which must be divergence free     */

static int correct_stream_fcn /* mm_post_proc.c                            */
    (int *,                   /* kount - counter for element connectivity  */
     int,                     /* iel - current element number              */
     double[4],               /* del_stream_fcn - elemental side increments*
                               * to stream function calculated by          *
                               * calc_stream_fcn()                         */
     double[],                /* stream_fcn_vect                           */
     int[]);                  /* listnd - count times node is accessed     */

static int look_for_post_proc /* mm_post_proc.c                            */
    (FILE *,                  /* ifp - pointer to file                     */
     char *,                  /* search_string -                           */
     int *);                  /* flag_variable - integer flag for options  */

static int midsid(double[],  /* stream_fcn_vect */
                  Exo_DB *); /* exo */

void sum_average_nodal(double **avg_count, double **avg_sum, int global_node, double time);

void post_process_average(double x[],            /* Solution vector for the current processor */
                          double x_old[],        /* Solution vector at last time step */
                          double xdot[],         /* time derivative of solution vector */
                          double xdot_old[],     /* dx/dt at previous time step */
                          double resid_vector[], /* Residual vector for the
                                                    current proc */
                          Exo_DB *exo,
                          Dpi *dpi,
                          double **post_proc_vect,
                          double time);
=======
static int calc_standard_fields	/* mm_post
				   _proc.c                            */
PROTO((double **,		/* post_proc_vect - rhs vector now called 
				 * post_proc_vect, accessed by 
				 * post_proc_vect[VARIABLE_NAME]
				 *               [I]
				 * is the I-th nodal value of 
				 * VARIABLE_NAME                             */
       double **,		/* lumped_mass - lumped mass matrix          */
       double ,			/* delta_t - time step size */
       double ,			/* theta   - select time step algorithm      */
       int ,			/* ielem */
       const int ,              /* ielem_type */
       int ,			/* ip */
       int ,			/* ip_total */
       RESULTS_DESCRIPTION_STRUCT *,
       struct Porous_Media_Terms  *,
       double,                  /* time */
       Exo_DB * const,
       double [DIM]
       ));

static int calc_zz_error_vel	/* mm_post_proc.c                            */
PROTO((double [],		/* x - Soln vector for the current processor */
       double [],
       double [],
       double [],
       double [],
       int ,			/* ev_indx - Variable index for zz_error     */
       double ***,		/* gvec_elem - element variable values that  *
				 * are indexed: [eb_indx][ev_indx][elem]     */
       Exo_DB * const,		/* exo                                       */
       Dpi * const,		/* dpi                                       */
       int ));			/* compute_elem_size                         */

static int abs_error_at_elem	/* mm_post_proc.c                            */
PROTO((int ,			/* i_elem                                    */
       double *** ,		/* tau_nodal_lsp                             */
       double * ,		/* gvec_elem                                 */
       double * ,		/* velocity_norm                             */
       double * ));		/* ielem_area                                */

static int fill_lhs_lspatch	/* mm_post_proc.c                            */
PROTO((double * ,		/* i_node_coords                             */
       double * ,		/* wt_gp_loc                                 */
       double * ,		/* xgp_loc                                   */
       double * ,		/* ygp_loc                                   */
       double * ,		/* zgp_loc                                   */
       double * ,		/* det_gp_loc                                */
       int ,			/* max_terms                                 */
       double **,		/* s_lhs                                     */
       int ,			/* elem                                      */
       double **** ));		/* tau_gp_ptch                               */

static int calc_stream_fcn	/* mm_post_proc.c                            */
PROTO((double [],		/* x                             soln vector */
       double [4],		/* del_stream_fcn                            */
       double [MAX_PDIM][MDE])); /* vel - array for local nodal velocity     *
				  * values which must be divergence free     */

static int correct_stream_fcn   /* mm_post_proc.c                            */
PROTO((int *,			/* kount - counter for element connectivity  */
       int ,			/* iel - current element number              */
       double [4],		/* del_stream_fcn - elemental side increments*
				 * to stream function calculated by          *
				 * calc_stream_fcn()                         */
       double [],		/* stream_fcn_vect                           */
       int []));		/* listnd - count times node is accessed     */

static int look_for_post_proc   /* mm_post_proc.c                            */
PROTO((FILE *,			/* ifp - pointer to file                     */
       char *,			/* search_string -                           */
       int *));			/* flag_variable - integer flag for options  */

static int midsid 
PROTO((double [],		/* stream_fcn_vect */
       Exo_DB *));		/* exo */

>>>>>>> 524b3a25

/*
 * Prototypes of functions defined in other files that are needed here.
 */

/*
 * Here's a RECIPE for adding new post-processing options to make it easier to
 * add new ones (note that these lines are repeated at each place where you
 * need to make changes):
 *
 * Post-processing Step
 *
 *  [1] Add a new variable flag to end of mm_post_def.h. For example
 *
 *		EXTERN int FOOBAR;
 *
 *      where the integer flag FOOBAR will be -1 if it is not to be computed,
 *      or it will be some integer that denotes its identification to the
 *      routine load_nodal_tkn().
 *  [1.5] Also add the definition in mm_post_proc.c For example
 *
 *		int FOOBAR;
 *
 *  [2] Add a new line in mm_post_proc.c routine rd_post_process_specs()
 *      to search input file for indications that your new variable should
 *      be activated. For example,
 *
 *		iread = look_for_post_proc(ifp, "Foo bar", &FOOBAR, '\n');
 *
 *  [3] Add a new line to put your variable's name into the exodus II database
 *      in mm_post_proc.c, routine load_nodal_tkn(). For the sake of argument,
 *      suppose the scalar quantity "foobar" requires the energy equation
 *      to be active.
 *
 *      if ( FOOBAR != -1 && Num_Var_In_Type[pg->imtrx][R_ENERGY])
 *         {
 *            set_nv_tkud(rd, index, 0, 0, "FB","[1]", "Foobar", FALSE);
 *            index++;
 *            FOOBAR = index_post;
 *            index_post++;
 *         }
 *
 *  [4] Make provision to send the flag to calculate FOOBAR to any other
 *      processors. For simple Boolean flags, add a line in dp_vif.c for
 *      the main body transport via Noahs Ark like:
 *
 *		ddd_add_member(n, &FOOBAR, 1, MPI_INT);
 *
 *  [5] Add algorithm to calculate your new variable in mm_post_proc.c
 *      and put it in post_proc_vect[] array.
 *
 *  [6] Use and enjoy your new post-processing variable!
 *
 *
 * Notes: All these changes can be made by editing only 4 files:
 *
 *              mm_post_def.h,
 *		mm_post_proc.c,
 *		mm_post_proc.h,
 *		dp_vif.c
 *
 *        Based on Rich Cairncross' initial recipe.
 *
 *        Revised 1997/11/08 15:21 MST pasacki@sandia.gov
 */

/*________________________________________________________________________*/

static int calc_standard_fields(double **post_proc_vect,
                                double **lumped_mass,
                                double delta_t,
                                double theta,
                                int ielem,
                                const int ielem_type,
                                int ip,
                                int ip_total,
                                RESULTS_DESCRIPTION_STRUCT *rd,
                                struct Porous_Media_Terms *pmt,
                                double time,
                                Exo_DB *exo,
                                double xi[3],
                                const PG_DATA *pg_data)

/****************************************************************************
 *
 * calc_standard_fields()
 *
 * -- calculate post-processing quantities at a gauss point.
 *    Then, project their values onto all of the local nodes in the
 *    local element. This routine is called at the element-gauss point
 *    level.
 *
 ****************************************************************************/
{
  int dim, a, b, c, eqn, var, w, w1, i, j, I, index, status, mode;
  dbl det_J; /* determinant of Jacobian: has "r" in it for
                axisymmetric case, no "r" for Cartesian*/
  dbl phi_i; /* Weighting functions for i-th residuals */
  dbl phi_j; /* Interpolation functions for variables */
  dbl wt;
  dbl n[MAX_CONC][DIM]; /* Diffusion flux vector. */
  dbl qc[DIM];          /* Conduction flux vector. */
  int err, ldof, ldof_right, ileft, iright, midside, checkPorous;
  /*  int first_porous_var = POR_LAST - MAX_POROUS_NUM + 1;*/
  /*  int SPECIES = MAX_VARIABLE_TYPES; */

  double TT[MAX_PDIM][MAX_PDIM];
  double EE[MAX_PDIM][MAX_PDIM];
  double FVP[MAX_PDIM][MAX_PDIM];
  double TVP[MAX_PDIM][MAX_PDIM];
  dbl dTT_drs[DIM][DIM][DIM][MDE];
  double dTT_dx[MAX_PDIM][MAX_PDIM][MAX_PDIM][MDE];
  double dTT_dp[MAX_PDIM][MAX_PDIM][MDE];
  double dTT_dc[MAX_PDIM][MAX_PDIM][MAX_CONC][MDE];
  dbl dTT_dp_liq[DIM][DIM][MDE];    /* Sensitivity of stress tensor...
                                        to nodal porous liquid pressure*/
  dbl dTT_dp_gas[DIM][DIM][MDE];    /* Sensitivity of stress tensor...
                                        to nodal porous gas pressure*/
  dbl dTT_dporosity[DIM][DIM][MDE]; /* Sensitivity of stress tensor...
                                     to nodal porosity*/
  dbl dTT_dsink_mass[DIM][DIM][MDE];
  double dTT_dT[MAX_PDIM][MAX_PDIM][MDE];
  double dTT_dmax_strain[MAX_PDIM][MAX_PDIM][MDE];
  double dTT_dcur_strain[MAX_PDIM][MAX_PDIM][MDE];

  /*  double elast_modulus;	*/
  double stream_grad, velo_sqrd, vdelvdx[DIM], curv;
  double vconv[MAX_PDIM];     /*Calculated convection velocity */
  double vconv_old[MAX_PDIM]; /*Calculated convection velocity at previous time*/
  CONVECTION_VELOCITY_DEPENDENCE_STRUCT d_vconv_struct;
  CONVECTION_VELOCITY_DEPENDENCE_STRUCT *d_vconv = &d_vconv_struct;

  /*
   * Variables for vicosity
   */
  dbl gamma[DIM][DIM];
  dbl mu;

  /* polymer viscosity */
  dbl mup;

  /* shift factor for polymer viscosity */

  dbl at = 0, wlf_denom;

  dbl rho; /* density variables */

  dbl hs[DIM];

  int species_particle; /* For SUSPENSION_PM, which species is the
                         * particle phase? */
  dbl p_vol_frac;       /* Particle volume fraction. */

  struct Species_Conservation_Terms s_terms;

  /* DG VE stuff */
  int v_s[MAX_MODES][DIM][DIM];
  dbl ves[DIM][DIM];

  /* Variables for dielectrophoretic force calculations. */
  dbl coeff_a, coeff_b, coeff_c, coeff_d, CM_fact, dielectrophoretic_force_coeff;
  dbl dfvector[MAX_PDIM], dfnorm; /* Enormsqvector[MAX_PDIM];*/

  /*
   * Additional variables for projection
   */
  dbl Ttt, E_E, TrE, Dnn, ts, Tnt, nv[DIM] = {0., 0., 0.};
  int i_pg, i_pl, i_pore;

  double *local_post, *local_lumped;

  status = 0;
  /* Some initialization */
  memset(dTT_dx, 0, sizeof(double) * DIM * DIM * DIM * MDE);
  memset(dTT_drs, 0, sizeof(double) * DIM * DIM * DIM * MDE);
  memset(dTT_dp, 0, sizeof(double) * DIM * DIM * MDE);
  memset(dTT_dc, 0, sizeof(double) * DIM * DIM * MAX_CONC * MDE);
  memset(dTT_dp_liq, 0, sizeof(double) * DIM * DIM * MDE);
  memset(dTT_dp_gas, 0, sizeof(double) * DIM * DIM * MDE);
  memset(dTT_dporosity, 0, sizeof(double) * DIM * DIM * MDE);
  memset(dTT_dsink_mass, 0, sizeof(double) * DIM * DIM * MDE);
  memset(dTT_dT, 0, sizeof(double) * DIM * DIM * MDE);
  memset(dTT_dmax_strain, 0, sizeof(double) * DIM * DIM * MDE);
  memset(dTT_dcur_strain, 0, sizeof(double) * DIM * DIM * MDE);
  memset(FVP, 0, sizeof(double) * DIM * DIM);

  zero_structure(&s_terms, sizeof(struct Species_Conservation_Terms), 1);

  /* load eqn and variable number in tensor form */
  err = stress_eqn_pointer(v_s);

  i_pl = 0;
  i_pg = 1;
  i_pore = 2;

  /* Porous media shell variables */
  dbl S;
  dbl d_cap_pres[2], cap_pres;
  d_cap_pres[0] = d_cap_pres[1] = 0.;
  dbl Patm;

  local_post = alloc_dbl_1(rd->TotalNVPostOutput, 0.0);
  local_lumped = alloc_dbl_1(rd->TotalNVPostOutput, 0.0);

  /*
   * Unpack variables from structures for local convenience...
   */

  dim = pd_glob[0]->Num_Dim;

  if (pd->v[pg->imtrx][R_MESH1] && ei[pg->imtrx]->ielem_dim >= dim) {
    err = belly_flop(elc->lame_mu);
    GOMA_EH(err, "error in belly flop");
    if (err == 2)
      exit(-1);
  }

  /*
   * Compute desired quantities at current gauss point and add them
   * into the post_proc_vector array
   */

  if (STREAM_NORMAL_STRESS != -1 && pd->e[pg->imtrx][R_MOMENTUM1]) {
    velo_sqrd = 0.;
    stream_grad = 0.;

    for (a = 0; a < VIM; a++) {
      for (b = 0; b < VIM; b++) {
        gamma[a][b] = fv->grad_v[a][b] + fv->grad_v[b][a];
      }
    }
    for (a = 0; a < VIM; a++) {
      velo_sqrd += fv->v[a] * fv->v[a];
      for (b = 0; b < VIM; b++) {
        /* vv:gamma */
        stream_grad += fv->v[a] * gamma[a][b] * fv->v[b];
      }
    }
    stream_grad *= mp->viscosity;
    /*
     **  viscoelastic stress tensor
     **/
    if (pd->v[pg->imtrx][POLYMER_STRESS11]) {
      dbl log_c[DIM][DIM];
      dbl exp_s[DIM][DIM];
      dbl R1[DIM][DIM];
      dbl eig_values[DIM];
      dbl mup = 0.;
      dbl lambda = 0.;
      int ve_mode, p, r;
      memset(ves, 0, sizeof(dbl) * DIM * DIM);
      if (vn->evssModel == LOG_CONF || vn->evssModel == LOG_CONF_GRADV) {
        for (ve_mode = 0; ve_mode < vn->modes; ve_mode++) {
          for (p = 0; p < VIM; p++) {
            for (r = 0; r < VIM; r++) {
              log_c[p][r] = fv->S[ve_mode][p][r];
            }
          }
#ifdef ANALEIG_PLEASE
          analytical_exp_s(log_c, exp_s, eig_values, R1, NULL);
#else
          compute_exp_s(log_c, exp_s, eig_values, R1);
#endif
          mup = viscosity(ve[ve_mode]->gn, gamma, NULL);
          if (ve[ve_mode]->time_constModel == CONSTANT) {
            lambda = ve[ve_mode]->time_const;
          }
          for (a = 0; a < VIM; a++) {
            for (b = 0; b < VIM; b++) {
              ves[a][b] += mup / lambda * (exp_s[a][b] - (double)delta(a, b));
            }
          }
        }
      } else {
        for (a = 0; a < VIM; a++) {
          for (b = 0; b < VIM; b++) {
            for (ve_mode = 0; ve_mode < vn->modes; ve_mode++) {
              ves[a][b] += fv->S[ve_mode][a][b];
            }
          }
        }
      }
      for (a = 0; a < VIM; a++) {
        for (b = 0; b < VIM; b++) {
          stream_grad += fv->v[a] * ves[a][b] * fv->v[b];
        }
      }
    } // if pd->v[pg->imtrx][POLYMER_STRESS11]
    if (DOUBLE_NONZERO(velo_sqrd)) {
      Ttt = stream_grad / velo_sqrd;
    } else {
      Ttt = 0.0;
    }

    local_post[STREAM_NORMAL_STRESS] = Ttt;
    local_lumped[STREAM_NORMAL_STRESS] = 1.;
  }
  if (STREAM_SHEAR_STRESS != -1 && pd->e[pg->imtrx][R_MOMENTUM1]) {
    nv[0] = fv->v[1];
    nv[1] = -fv->v[0];
    velo_sqrd = 0.;
    stream_grad = 0.;

    for (a = 0; a < VIM; a++) {
      for (b = 0; b < VIM; b++) {
        gamma[a][b] = fv->grad_v[a][b] + fv->grad_v[b][a];
      }
    }
    for (a = 0; a < dim; a++) {
      velo_sqrd += fv->v[a] * fv->v[a];
      for (b = 0; b < dim; b++) {
        /* vv:gamma */
        stream_grad += fv->v[a] * gamma[a][b] * nv[b];
      }
    }
    stream_grad *= mp->viscosity;
    /*
     **  viscoelastic stress tensor
     **/
    if (pd->v[pg->imtrx][POLYMER_STRESS11]) {
      dbl log_c[DIM][DIM];
      dbl exp_s[DIM][DIM];
      dbl R1[DIM][DIM];
      dbl eig_values[DIM];
      dbl mup = 0.;
      dbl lambda = 0.;
      int ve_mode, p, r;
      memset(ves, 0, sizeof(dbl) * DIM * DIM);
      if (vn->evssModel == LOG_CONF || vn->evssModel == LOG_CONF_GRADV) {
        for (ve_mode = 0; ve_mode < vn->modes; ve_mode++) {
          for (p = 0; p < VIM; p++) {
            for (r = 0; r < VIM; r++) {
              log_c[p][r] = fv->S[ve_mode][p][r];
            }
          }
#ifdef ANALEIG_PLEASE
          analytical_exp_s(log_c, exp_s, eig_values, R1, NULL);
#else
          compute_exp_s(log_c, exp_s, eig_values, R1);
#endif
          mup = viscosity(ve[ve_mode]->gn, gamma, NULL);
          if (ve[ve_mode]->time_constModel == CONSTANT) {
            lambda = ve[ve_mode]->time_const;
          }
          for (a = 0; a < VIM; a++) {
            for (b = 0; b < VIM; b++) {
              ves[a][b] += mup / lambda * (exp_s[a][b] - (double)delta(a, b));
            }
          }
        }
      } else {
        for (a = 0; a < VIM; a++) {
          for (b = 0; b < VIM; b++) {
            for (ve_mode = 0; ve_mode < vn->modes; ve_mode++) {
              ves[a][b] += fv->S[ve_mode][a][b];
            }
          }
        }
      }
      for (a = 0; a < VIM; a++) {
        for (b = 0; b < VIM; b++) {
          stream_grad += fv->v[a] * ves[a][b] * nv[b];
        }
      }
    } // if pd->v[pg->imtrx][POLYMER_STRESS11]
    if (DOUBLE_NONZERO(velo_sqrd)) {
      Tnt = stream_grad / velo_sqrd;
    } else {
      Tnt = 0.0;
    }
    local_post[STREAM_SHEAR_STRESS] = Tnt;
    local_lumped[STREAM_SHEAR_STRESS] = 1.;
  }

  if (STREAM_TENSION != -1 && pd->e[pg->imtrx][R_MOMENTUM1]) {
    velo_sqrd = 0.;
    stream_grad = 0.;
    curv = 0.;

    for (a = 0; a < VIM; a++) {
      for (b = 0; b < VIM; b++) {
        gamma[a][b] = fv->grad_v[a][b] + fv->grad_v[b][a];
      }
    }
    memset(vdelvdx, 0, sizeof(dbl) * DIM);
    for (a = 0; a < dim; a++) {
      velo_sqrd += fv->v[a] * fv->v[a];
      for (b = 0; b < dim; b++) {
        vdelvdx[b] += fv->v[a] * fv->grad_v[b][a];
      }
    }
    for (a = 0; a < dim; a++) {
      for (b = 0; b < dim; b++) {
        /* (2*vv-Iv):gamma */
        stream_grad += (2. * fv->v[a] * fv->v[b] - delta(a, b) * velo_sqrd) * gamma[a][b];
      }
    }
    for (a = 0; a < dim; a++) {
      for (b = 0; b < dim; b++) {
        for (c = 0; c < dim; c++) {
          curv += SQUARE(velo_sqrd * fv->grad_v[c][b] - fv->v[b] * vdelvdx[c]);
        }
      }
    }
    if (DOUBLE_NONZERO(velo_sqrd))
      curv = sqrt(curv / CUBE(velo_sqrd));
    stream_grad *= mp->viscosity;
    /*
     **  viscoelastic stress tensor
     **/
    if (pd->v[pg->imtrx][POLYMER_STRESS11]) {
      dbl log_c[DIM][DIM];
      dbl exp_s[DIM][DIM];
      dbl R1[DIM][DIM];
      dbl eig_values[DIM];
      dbl mup = 0.;
      dbl lambda = 0.;
      int ve_mode, p, r;
      memset(ves, 0, sizeof(dbl) * DIM * DIM);
      if (vn->evssModel == LOG_CONF || vn->evssModel == LOG_CONF_GRADV) {
        for (ve_mode = 0; ve_mode < vn->modes; ve_mode++) {
          for (p = 0; p < VIM; p++) {
            for (r = 0; r < VIM; r++) {
              log_c[p][r] = fv->S[ve_mode][p][r];
            }
          }
#ifdef ANALEIG_PLEASE
          analytical_exp_s(log_c, exp_s, eig_values, R1, NULL);
#else
          compute_exp_s(log_c, exp_s, eig_values, R1);
#endif
          mup = viscosity(ve[ve_mode]->gn, gamma, NULL);
          if (ve[ve_mode]->time_constModel == CONSTANT) {
            lambda = ve[ve_mode]->time_const;
          }
          for (a = 0; a < VIM; a++) {
            for (b = 0; b < VIM; b++) {
              ves[a][b] += mup / lambda * (exp_s[a][b] - (double)delta(a, b));
            }
          }
        }
      } else {
        for (a = 0; a < VIM; a++) {
          for (b = 0; b < VIM; b++) {
            for (ve_mode = 0; ve_mode < vn->modes; ve_mode++) {
              ves[a][b] += fv->S[ve_mode][a][b];
            }
          }
        }
      }
      for (a = 0; a < VIM; a++) {
        for (b = 0; b < VIM; b++) {
          stream_grad += (2. * fv->v[a] * fv->v[b] - delta(a, b) * velo_sqrd) * ves[a][b];
        }
      }
    } // if pd->v[pg->imtrx][POLYMER_STRESS11]
    /* Need to determine curvature to multiply here...*/

    if (DOUBLE_NONZERO(velo_sqrd)) {
      Ttt = curv * stream_grad / velo_sqrd;
    } else {
      Ttt = 0.0;
    }
    local_post[STREAM_TENSION] = Ttt;
    local_lumped[STREAM_TENSION] = 1.;
  }

  if (DIV_VELOCITY != -1 && pd->e[pg->imtrx][PRESSURE]) {
    Dnn = 0.;
    for (a = 0; a < dim; a++) {
      { Dnn += fv->grad_v[a][a]; }
    }
    /* If you want everything positive, uncomment this next line */
    /* Dnn = fabs(Dnn);  */
    local_post[DIV_VELOCITY] = Dnn;
    local_lumped[DIV_VELOCITY] = 1.;
  }

  if (DIV_PVELOCITY != -1 && pd->e[pg->imtrx][R_PMOMENTUM1]) {
    Dnn = 0.0;
    for (a = 0; a < dim; a++)
      Dnn += fv->grad_pv[a][a];
    local_post[DIV_PVELOCITY] = Dnn;
    local_lumped[DIV_PVELOCITY] = 1.0;
  }

  if (DIV_TOTAL != -1 && pd->e[pg->imtrx][R_PMOMENTUM1]) {
    species_particle = (int)mp->u_density[0];
    p_vol_frac = fv->c[species_particle];
    Dnn = 0.0;
    for (a = 0; a < dim; a++) {
      dbl tempf, tempp;

      tempf = (1.0 - p_vol_frac) * fv->grad_v[a][a];
      tempp = p_vol_frac * fv->grad_pv[a][a];
      Dnn += tempf + tempp;
    }
    local_post[DIV_TOTAL] = Dnn;
    local_lumped[DIV_TOTAL] = 1.0;
  }

  if (PP_Viscosity != -1 && pd->e[pg->imtrx][R_MOMENTUM1]) {
    for (a = 0; a < VIM; a++) {
      for (b = 0; b < VIM; b++) {
        gamma[a][b] = fv->grad_v[a][b] + fv->grad_v[b][a];
      }
    }

    mu = viscosity(gn, gamma, NULL);

    if (pd->v[pg->imtrx][POLYMER_STRESS11]) {
      /*  shift factor  */
      if (pd->e[pg->imtrx][TEMPERATURE]) {
        if (vn->shiftModel == CONSTANT) {
          at = vn->shift[0];
        } else if (vn->shiftModel == MODIFIED_WLF) {
          wlf_denom = vn->shift[1] + fv->T - mp->reference[TEMPERATURE];
          if (wlf_denom != 0.) {
            at = exp(vn->shift[0] * (mp->reference[TEMPERATURE] - fv->T) / wlf_denom);
          } else {
            at = 1.;
          }
        }
      } else {
        at = 1.;
      }
      for (mode = 0; mode < vn->modes; mode++) {
        /* get polymer viscosity */
        mup = viscosity(ve[mode]->gn, gamma, NULL);
        mu += at * mup;
      }
    }

    if (gn->ConstitutiveEquation == BINGHAM_MIXED) {

      dbl gamma[DIM][DIM];
      for (a = 0; a < VIM; a++) {
        for (b = 0; b < VIM; b++) {
          gamma[a][b] = fv->grad_v[a][b] + fv->grad_v[b][a];
        }
      }

      dbl gammadot;
      calc_shearrate(&gammadot, gamma, NULL, NULL);

      dbl Du_eps = sqrt(gammadot + gn->epsilon * gn->epsilon);

      mu += gn->tau_y / Du_eps;
    }

    local_post[PP_Viscosity] = mu;
    local_lumped[PP_Viscosity] = 1.;
  }

  if (PP_Viscosity != -1 && pd->e[pg->imtrx][R_LUBP]) {
    mu = viscosity(gn, NULL, NULL);
    local_post[PP_Viscosity] = mu;
    local_lumped[PP_Viscosity] = 1.0;
  }

  if (PP_Viscosity != -1 && pd->e[pg->imtrx][R_SHELL_FILMP]) {
    mu = viscosity(gn, NULL, NULL);
    local_post[PP_Viscosity] = mu;
    local_lumped[PP_Viscosity] = 1.0;
  }

  if (PP_FlowingLiquid_Viscosity != -1 && pd->e[pg->imtrx][R_MOMENTUM1]) {
    if (mp->PorousMediaType == POROUS_BRINKMAN) {
      mu = flowing_liquid_viscosity(NULL);
    } else {
      mu = 0.0;
    }
    local_post[PP_FlowingLiquid_Viscosity] = mu;
    local_lumped[PP_FlowingLiquid_Viscosity] = 1.0;
  }

  if (PP_VolumeFractionGas != -1 && pd->e[pg->imtrx][R_MOMENTUM1]) {
    double volF = 0.0;
    computeCommonMaterialProps_gp(time);
    volF = mp->volumeFractionGas;
    local_post[PP_VolumeFractionGas] = volF;
    local_lumped[PP_VolumeFractionGas] = 1.0;
  }

  if (DENSITY != -1 && pd->e[pg->imtrx][R_MOMENTUM1]) {
    rho = density(NULL, time);
    local_post[DENSITY] = rho;
    local_lumped[DENSITY] = 1.;
  }

  if (HEAVISIDE != -1 && ls != NULL && pd->e[pg->imtrx][R_FILL]) {
    load_lsi(ls->Length_Scale);
    local_post[HEAVISIDE] = lsi->H;
    local_lumped[HEAVISIDE] = 1.;
  }

  if (RHO_DOT != -1 && pd->e[pg->imtrx][R_MOMENTUM1]) {
    double rho_dot = 0;
    if (mp->DensityModel == DENSITY_FOAM_PMDI_10) {
      double M_CO2 = mp->u_density[0];
      double rho_liq = mp->u_density[1];
      double ref_press = mp->u_density[2];
      double Rgas_const = mp->u_density[3];
      if (pd->gv[MOMENT1]) {
        double rho_gas = 0;

        if (fv->T > 0) {
          rho_gas = (ref_press * M_CO2 / (Rgas_const * fv->T));
        }

        double nu = fv->moment[1];
        double nu_dot = fv_dot->moment[1];

        double inv1 = 1 / (1 + nu);
        double inv2 = inv1 * inv1;

        double volF_dot = (nu_dot)*inv2;

        rho_dot = rho_gas * volF_dot - rho_liq * volF_dot;
      } else {
        int wCO2;
        int wH2O;
        int w;

        wCO2 = -1;
        wH2O = -1;
        for (w = 0; w < pd->Num_Species; w++) {
          switch (mp->SpeciesSourceModel[w]) {
          case FOAM_PMDI_10_CO2:
            wCO2 = w;
            break;
          case FOAM_PMDI_10_H2O:
            wH2O = w;
            break;
          default:
            break;
          }
        }

        if (wCO2 == -1) {
          GOMA_EH(GOMA_ERROR, "Expected a Species Source of FOAM_PMDI_10_CO2");
        } else if (wH2O == -1) {
          GOMA_EH(GOMA_ERROR, "Expected a Species Source of FOAM_PMDI_10_H2O");
        }

        double rho_gas = 0;

        if (fv->T > 0) {
          rho_gas = (ref_press * M_CO2 / (Rgas_const * fv->T));
        }

        double nu = 0;
        double nu_dot = 0;

        if (fv->T > 0) {
          nu = M_CO2 * fv->c[wCO2] / rho_gas;
          nu_dot = M_CO2 * fv_dot->c[wCO2] / rho_gas;
        } else {
          nu = 0;
          nu_dot = 0;
        }

        double inv1 = 1 / (1 + nu);
        double inv2 = inv1 * inv1;

        double volF_dot = (nu_dot)*inv2;

        rho_dot = rho_gas * volF_dot - rho_liq * volF_dot;
      }
    }
    local_post[RHO_DOT] = rho_dot;
    local_lumped[RHO_DOT] = 1.;
  }

  if (POLYMER_VISCOSITY != -1 && pd->e[pg->imtrx][R_STRESS11]) {
    mode = 0;
    double mup = viscosity(ve[mode]->gn, gamma, NULL);
    local_post[POLYMER_VISCOSITY] = mup;
    local_lumped[POLYMER_VISCOSITY] = 1.;
  }

  if (POLYMER_TIME_CONST != -1 && pd->e[pg->imtrx][R_STRESS11]) {
    mode = 0;
    double lambda = 0;
    double mup = viscosity(ve[mode]->gn, gamma, NULL);
    if (ve[mode]->time_constModel == CONSTANT) {
      lambda = ve[mode]->time_const;
    } else if (ve[mode]->time_constModel == CARREAU || ve[mode]->time_constModel == POWER_LAW) {
      lambda = mup / ve[mode]->time_const;
    } else if (ls != NULL && ve[mode]->time_constModel == VE_LEVEL_SET) {
      double pos_lambda = ve[mode]->pos_ls.time_const;
      double neg_lambda = ve[mode]->time_const;
      double width = ls->Length_Scale;
      err = level_set_property(neg_lambda, pos_lambda, width, &lambda, NULL);
      GOMA_EH(err, "level_set_property() failed for polymer time constant.");
    }
    local_post[POLYMER_TIME_CONST] = lambda;
    local_lumped[POLYMER_TIME_CONST] = 1.;
  }

  if (PTT_XI != -1 && pd->e[pg->imtrx][R_STRESS11]) {
    mode = 0;
    double xi = 0;
    double mup = viscosity(ve[mode]->gn, gamma, NULL);
    if (ve[mode]->xiModel == CONSTANT) {
      xi = ve[mode]->xi;
    } else if (ve[mode]->xiModel == CARREAU || ve[mode]->xiModel == POWER_LAW) {
      xi = mup / ve[mode]->xi;
    } else if (ls != NULL && ve[mode]->xiModel == VE_LEVEL_SET) {
      double pos_xi = ve[mode]->pos_ls.xi;
      double neg_xi = ve[mode]->xi;
      double width = ls->Length_Scale;
      err = level_set_property(neg_xi, pos_xi, width, &xi, NULL);
      GOMA_EH(err, "level_set_property() failed for polymer time constant.");
    }
    local_post[PTT_XI] = xi;
    local_lumped[PTT_XI] = 1.;
  }

  if (PTT_EPSILON != -1 && pd->e[pg->imtrx][R_STRESS11]) {
    mode = 0;
    double eps = 0;
    double mup = viscosity(ve[mode]->gn, gamma, NULL);
    if (ve[mode]->epsModel == CONSTANT) {
      eps = ve[mode]->eps;
    } else if (ve[mode]->epsModel == CARREAU || ve[mode]->epsModel == POWER_LAW) {
      eps = mup / ve[mode]->eps;
    } else if (ls != NULL && ve[mode]->epsModel == VE_LEVEL_SET) {
      double pos_eps = ve[mode]->pos_ls.eps;
      double neg_eps = ve[mode]->eps;
      double width = ls->Length_Scale;
      err = level_set_property(neg_eps, pos_eps, width, &eps, NULL);
      GOMA_EH(err, "level_set_property() failed for polymer time constant.");
    }
    local_post[PTT_EPSILON] = eps;
    local_lumped[PTT_EPSILON] = 1.;
  }

  if (MOBILITY_PARAMETER != -1 && pd->e[pg->imtrx][R_STRESS11]) {
    mode = 0;
    double alpha = 0;
    double mup = viscosity(ve[mode]->gn, gamma, NULL);
    if (ve[mode]->alphaModel == CONSTANT) {
      alpha = ve[mode]->alpha;
    } else if (ve[mode]->alphaModel == CARREAU || ve[mode]->alphaModel == POWER_LAW) {
      alpha = mup / ve[mode]->alpha;
    } else if (ls != NULL && ve[mode]->alphaModel == VE_LEVEL_SET) {
      double pos_alpha = ve[mode]->pos_ls.alpha;
      double neg_alpha = ve[mode]->alpha;
      double width = ls->Length_Scale;
      err = level_set_property(neg_alpha, pos_alpha, width, &alpha, NULL);
      GOMA_EH(err, "level_set_property() failed for polymer time constant.");
    }
    local_post[MOBILITY_PARAMETER] = alpha;
    local_lumped[MOBILITY_PARAMETER] = 1.;
  }
  if (MEAN_SHEAR != -1 && pd->e[pg->imtrx][R_MOMENTUM1]) {
    double gammadot, gamma[DIM][DIM];
    for (a = 0; a < VIM; a++) {
      for (b = 0; b < VIM; b++) {
        gamma[a][b] = fv->grad_v[a][b] + fv->grad_v[b][a];
      }
    }
    /* find second invariant of strain-rate */
    calc_shearrate(&gammadot, gamma, NULL, NULL);

    local_post[MEAN_SHEAR] = gammadot;
    local_lumped[MEAN_SHEAR] = 1.;
  }

  if (GIES_CRIT != -1 && pd->e[pg->imtrx][R_MOMENTUM1]) {
    double gammadot, gamma[DIM][DIM];
    double vorticity, omega[DIM][DIM];
    for (a = 0; a < VIM; a++) {
      for (b = 0; b < VIM; b++) {
        gamma[a][b] = fv->grad_v[a][b] + fv->grad_v[b][a];
        omega[a][b] = fv->grad_v[a][b] - fv->grad_v[b][a];
      }
    }
    /* find second invariant of strain-rate */
    calc_shearrate(&gammadot, gamma, NULL, NULL);
    calc_shearrate(&vorticity, omega, NULL, NULL);
    local_post[GIES_CRIT] = (gammadot - vorticity) / (DBL_SMALL + gammadot + vorticity);
    local_lumped[GIES_CRIT] = 1.;
  }

  if (Q_FCN != -1 && pd->e[pg->imtrx][R_MOMENTUM1]) {
    double gammadot, del_v[DIM][DIM];
    for (a = 0; a < VIM; a++) {
      for (b = 0; b < VIM; b++) {
        del_v[a][b] = fv->grad_v[a][b];
      }
    }
    /* find second invariant of velocity gradient tensor */
    calc_shearrate(&gammadot, del_v, NULL, NULL);

    local_post[Q_FCN] = gammadot;
    local_lumped[Q_FCN] = 1.;
  }

  if (PSPG_PP != -1 && pd->e[pg->imtrx][R_MOMENTUM1]) {
    dbl pspg[DIM];
    calc_pspg(pspg, NULL, time, theta, delta_t, pg_data);
    for (int i = 0; i < VIM; i++) {
      local_post[PSPG_PP + i] = pspg[i];
      local_lumped[PSPG_PP + i] = 1.;
    }
  }

  if (VELO_SPEED != -1 && pd->e[pg->imtrx][R_MOMENTUM1]) {
    velo_sqrd = 0.;
    for (a = 0; a < VIM; a++) {
      velo_sqrd += SQUARE(fv->v[a]);
    }
    local_post[VELO_SPEED] = sqrt(velo_sqrd);
    local_lumped[VELO_SPEED] = 1.;
  }

  if (PRESSURE_CONT != -1 && (pd->v[pg->imtrx][PRESSURE] || pd->v[pg->imtrx][TFMP_PRES]) &&
      (pd->e[pg->imtrx][R_MOMENTUM1] ||
       (pd->MeshMotion == LAGRANGIAN || pd->MeshMotion == DYNAMIC_LAGRANGIAN) ||
       (pd->MeshMotion == TOTAL_ALE))) {
    if (pd->v[pg->imtrx][PRESSURE]) {
      local_post[PRESSURE_CONT] = fv->P;
    } else if (pd->v[pg->imtrx][TFMP_PRES]) {
      local_post[PRESSURE_CONT] = fv->tfmp_pres;
    }
    local_lumped[PRESSURE_CONT] = 1.;
  }

  if (SH_DIV_S_V_CONT != -1 && pd->v[pg->imtrx][SHELL_SURF_DIV_V]) {
    local_post[SH_DIV_S_V_CONT] = fv->div_s_v;
    local_lumped[SH_DIV_S_V_CONT] = 1.;
  }

  if (SH_CURV_CONT != -1 && pd->v[pg->imtrx][SHELL_SURF_CURV]) {
    local_post[SH_CURV_CONT] = fv->curv;
    local_lumped[SH_CURV_CONT] = 1.;
  }

  if (FILL_CONT != -1 && pd->v[pg->imtrx][FILL]) {
    local_post[FILL_CONT] = fv->F;
    local_lumped[FILL_CONT] = 1.;
  }

  if (CONC_CONT != -1 && pd->v[pg->imtrx][MASS_FRACTION]) {
    for (w = 0; w < pd->Num_Species_Eqn; w++) {
      local_post[CONC_CONT + w] = fv->c[w];
      local_lumped[CONC_CONT + w] = 1.;
    }
  }

  if (STRESS_CONT != -1 && pd->v[pg->imtrx][POLYMER_STRESS11]) {
    index = 0;
    for (mode = 0; mode < vn->modes; mode++) {
      if (pd->v[pg->imtrx][v_s[mode][0][0]]) {
        for (a = 0; a < VIM; a++) {
          for (b = 0; b < VIM; b++) {
            /* since the stress tensor is symmetric,
               only assemble the upper half */
            if (a <= b) {
              if (pd->v[pg->imtrx][v_s[mode][a][b]]) {
                local_post[STRESS_CONT + index] = fv->S[mode][a][b];
                local_lumped[STRESS_CONT + index] = 1.;
                index++;
              }
            }
          }
        }
      }
    }

    /* Get total stress tensor for multi mode calculations */
    if (vn->modes > 1) {
      for (a = 0; a < VIM; a++) {
        for (b = 0; b < VIM; b++) {
          /* since the stress tensor is symmetric, only assemble the
             upper half */
          if (a <= b) {
            ts = 0.;
            for (mode = 0; mode < vn->modes; mode++) {
              if (pd->v[pg->imtrx][v_s[mode][a][b]]) {
                ts += fv->S[mode][a][b];
              }
            }
            local_post[STRESS_CONT + index] = ts;
            local_lumped[STRESS_CONT + index] = 1.;
            index++;
          }
        }
      }
    }
  }

  if (MOMENT_SOURCES != -1 && pd->v[pg->imtrx][MOMENT0]) {
    double msource[MAX_MOMENTS];
    MOMENT_SOURCE_DEPENDENCE_STRUCT *d_msource;
    d_msource = calloc(sizeof(MOMENT_SOURCE_DEPENDENCE_STRUCT), 1);
    moment_source(msource, d_msource);

    for (int mom = 0; mom < MAX_MOMENTS; mom++) {
      if (pd->gv[MOMENT0 + mom]) {
        local_post[MOMENT_SOURCES + mom] = msource[mom];
        local_lumped[MOMENT_SOURCES + mom] = 1.;
      }
    }
    free(d_msource);
  }

  if (YZBETA != -1 && pd->v[pg->imtrx][MASS_FRACTION]) {
    struct Petrov_Galerkin_Data pg_data;
    h_elem_siz(pg_data.hsquared, pg_data.hhv, pg_data.dhv_dxnode, pd->e[pg->imtrx][R_MESH1]);
    struct Species_Conservation_Terms s_terms;
    zero_structure(&s_terms, sizeof(struct Species_Conservation_Terms), 1);
    err = get_continuous_species_terms(&s_terms, time, theta, delta_t, pg_data.hsquared);

    dbl h_elem = 0;
    for (int a = 0; a < ei[pg->imtrx]->ielem_dim; a++) {
      h_elem += pg_data.hsquared[a];
    }

    /* This is the size of the element */
    h_elem = sqrt(h_elem / ((double)ei[pg->imtrx]->ielem_dim));

    for (int w = 0; w < pd->Num_Species_Eqn; w++) {
      dbl strong_residual = 0;
      strong_residual = fv_dot->c[w];
      for (int p = 0; p < VIM; p++) {
        strong_residual += fv->v[p] * fv->grad_c[w][p];
      }
      // strong_residual -= s_terms.MassSource[w];
      dbl h_elem = 0;
      for (int a = 0; a < ei[pg->imtrx]->ielem_dim; a++) {
        h_elem += pg_data.hsquared[a];
      }
      /* This is the size of the element */
      h_elem = sqrt(h_elem / ((double)ei[pg->imtrx]->ielem_dim));

      dbl inner = 0;
      for (int i = 0; i < dim; i++) {
        inner += fv->grad_c[w][i] * fv->grad_c[w][i];
      }

      //        dbl yzbeta = 0;

      dbl inv_sqrt_inner = (1 / sqrt(inner + 1e-12));
      dbl dc1 = fabs(strong_residual) * inv_sqrt_inner * h_elem * 0.5;
      dbl dc2 = fabs(strong_residual) * h_elem * h_elem * 0.25;
      //        yzbeta = 0.5*(dc1 + dc2);

      local_post[YZBETA + w] =
          0.5 *
          (dc1 +
           dc2); // fmin(dc1,
                 // supg_terms.supg_tau);//yzbeta;//supg_terms.supg_tau;//fmin(supg_terms.supg_tau,
                 // 0.5*(dc1 + dc2));
      local_lumped[YZBETA + w] = 1.;
    }
  }

  if (FIRST_INVAR_STRAIN != -1 && pd->e[pg->imtrx][R_MESH1]) {
    TrE = 0.;
    if (pd->CoordinateSystem == CYLINDRICAL) {
      TrE = fv->strain[0][0] + 2 * fv->strain[1][1];
    } else {
      for (a = 0; a < dim; a++) {
        TrE += fv->strain[a][a];
      }
    }
    /*     TrE = fv->div_d; */
    local_post[FIRST_INVAR_STRAIN] = TrE;
    local_lumped[FIRST_INVAR_STRAIN] = 1.;
  }

  if (SEC_INVAR_STRAIN != -1 && pd->e[pg->imtrx][R_MESH1]) {
    E_E = 0.;
    /* find second invariant of strain */
    for (a = 0; a < dim; a++) {
      for (b = 0; b < dim; b++) {
        E_E += 0.5 * (fv->strain[a][b] * fv->strain[a][b] - fv->strain[a][a] * fv->strain[b][b]);
      }
    }
    local_post[SEC_INVAR_STRAIN] = E_E;
    local_lumped[SEC_INVAR_STRAIN] = 1.;
  }

  if (THIRD_INVAR_STRAIN != -1 && pd->e[pg->imtrx][R_MESH1]) {
    /* this is actually the volume change - third invarient of the Deformation Gradient! */
    local_post[THIRD_INVAR_STRAIN] = fv->volume_change;
    local_lumped[THIRD_INVAR_STRAIN] = 1.;
  }

  if (DIELECTROPHORETIC_FIELD != -1 && pd->e[pg->imtrx][R_ENORM]) {
    if (Particle_Model_Data[1] <= 0.0 || Particle_Model_Data[2] <= 0.0 ||
        Particle_Model_Data[3] <= 0.0 || Particle_Model_Data[4] <= 0.0 ||
        Particle_Model_Data[5] <= 0.0 || Particle_Model_Data[6] <= 0.0 || Particle_Density <= 0.0 ||
        Particle_Radius <= 0.0)
      GOMA_WH(-1, "Not performing Dielectrophoretic Force Vectors output becuase of inconsistent "
                  "Partile_Model_Data.");
    coeff_a = Particle_Model_Data[1] - Particle_Model_Data[2];
    coeff_b = (Particle_Model_Data[4] - Particle_Model_Data[3]) / Particle_Model_Data[5];
    coeff_c = Particle_Model_Data[1] + 2.0 * Particle_Model_Data[2];
    coeff_d = (Particle_Model_Data[3] + 2.0 * Particle_Model_Data[4]) / Particle_Model_Data[5];
    CM_fact = (coeff_a * coeff_c - coeff_b * coeff_d) / (coeff_c * coeff_c + coeff_d * coeff_d);
    dielectrophoretic_force_coeff = 4.0 * M_PIE * Particle_Radius * Particle_Radius *
                                    Particle_Radius * Particle_Model_Data[2] * CM_fact *
                                    Particle_Model_Data[6] * Particle_Model_Data[6];
    for (a = 0; a < dim; a++)
      dfvector[a] = dielectrophoretic_force_coeff * fv->Enorm * fv->grad_Enorm[a];
    for (a = 0; a < dim; a++) {
      local_post[DIELECTROPHORETIC_FIELD + a] = dfvector[a];
      local_lumped[DIELECTROPHORETIC_FIELD + a] = 1.0;
    }
  }

  if (DIELECTROPHORETIC_FIELD_NORM != -1 && pd->e[pg->imtrx][R_ENORM]) {
    if (Particle_Model_Data[1] <= 0.0 || Particle_Model_Data[2] <= 0.0 ||
        Particle_Model_Data[3] <= 0.0 || Particle_Model_Data[4] <= 0.0 ||
        Particle_Model_Data[5] <= 0.0 || Particle_Model_Data[6] <= 0.0 || Particle_Density <= 0.0 ||
        Particle_Radius <= 0.0)
      GOMA_WH(-1, "Not performing Dielectrophoretic Force Vectors output becuase of inconsistent "
                  "Partile_Model_Data.");
    coeff_a = Particle_Model_Data[1] - Particle_Model_Data[2];
    coeff_b = (Particle_Model_Data[4] - Particle_Model_Data[3]) / Particle_Model_Data[5];
    coeff_c = Particle_Model_Data[1] + 2.0 * Particle_Model_Data[2];
    coeff_d = (Particle_Model_Data[3] + 2.0 * Particle_Model_Data[4]) / Particle_Model_Data[5];
    CM_fact = (coeff_a * coeff_c - coeff_b * coeff_d) / (coeff_c * coeff_c + coeff_d * coeff_d);
    dielectrophoretic_force_coeff = 4.0 * M_PIE * Particle_Radius * Particle_Radius *
                                    Particle_Radius * Particle_Model_Data[2] * CM_fact *
                                    Particle_Model_Data[6] * Particle_Model_Data[6];
    for (a = 0; a < dim; a++)
      dfvector[a] = dielectrophoretic_force_coeff * fv->Enorm * fv->grad_Enorm[a];
    dfnorm = 0.0;
    for (a = 0; a < dim; a++)
      dfnorm += dfvector[a] * dfvector[a];
    dfnorm = MAX(0.0, dfnorm);
    dfnorm = sqrt(dfnorm);
    local_post[DIELECTROPHORETIC_FIELD_NORM] = dfnorm;
    local_lumped[DIELECTROPHORETIC_FIELD_NORM] = 1.0;
  }

  if (ENORMSQ_FIELD != -1 && pd->e[pg->imtrx][R_ENORM])
    for (a = 0; a < dim; a++) {
      local_post[ENORMSQ_FIELD + a] = 2.0 * fv->Enorm * fv->grad_Enorm[a];
      local_lumped[ENORMSQ_FIELD + a] = 1.0;
    }

  if (ENORMSQ_FIELD_NORM != -1 && pd->e[pg->imtrx][R_ENORM]) {
    dfnorm = 0.0;
    for (a = 0; a < dim; a++)
      dfnorm += (2.0 * fv->Enorm * fv->grad_Enorm[a]) * (2.0 * fv->Enorm * fv->grad_Enorm[a]);
    dfnorm = MAX(0.0, dfnorm);
    dfnorm = sqrt(dfnorm);
    local_post[ENORMSQ_FIELD_NORM] = dfnorm;
    local_lumped[ENORMSQ_FIELD_NORM] = 1.0;
  }

  if (DIFFUSION_VECTORS != -1 && pd->e[pg->imtrx][R_MASS]) {
    if (mp->PorousMediaType == CONTINUOUS) {
      if (cr->MassFluxModel == FICKIAN) {
        for (w = 0; w < pd->Num_Species_Eqn; w++) {
          for (a = 0; a < dim; a++) {
            n[w][a] = -mp->diffusivity[w] * fv->grad_c[w][a];
          }
        }
      } else if (cr->MassFluxModel == HYDRODYNAMIC || cr->MassFluxModel == HYDRODYNAMIC_QTENSOR ||
                 cr->MassFluxModel == HYDRODYNAMIC_QTENSOR_OLD) {
        /* Don't bother with the element size for the shock capturing
           term when we are post processing */
        for (a = 0; a < dim; a++)
          hs[a] = 0.;

        for (w = 0; w < pd->Num_Species_Eqn; w++) {
          hydro_flux(&s_terms, w, theta, delta_t, hs);
          for (a = 0; a < dim; a++) {
            n[w][a] = s_terms.diff_flux[w][a];
          }
        }
      } else {
        for (w = 0; w < pd->Num_Species_Eqn; w++) {
          for (a = 0; a < dim; a++) {
            n[w][a] = 0.0;
          }
        }
      }
    }
    for (w = 0; w < pd->Num_Species_Eqn; w++) {
      for (a = 0; a < dim; a++) {
        local_post[DIFFUSION_VECTORS + w * dim + a] = n[w][a];
        local_lumped[DIFFUSION_VECTORS + w * dim + a] = 1.0;
      }
    }
  }

  if (DIFFUSION_VECTORS_POR_LIQ_GPHASE != -1 && pd->e[pg->imtrx][POR_LIQ_PRES] &&
      mp->PorousMediaType != POROUS_SATURATED) {
    for (a = 0; a < VIM; a++) {
      /*
       * First do the diffusive flux of solvent in the gas phase
       * UMR
       */
      n[0][a] =
          mp->diffusivity[0] * (pmv->d_gas_density_solvents[0][POR_LIQ_PRES] * fv->grad_p_liq[a] +
                                pmv->d_gas_density_solvents[0][POR_GAS_PRES] * fv->grad_p_gas[a]);
    }
    for (a = 0; a < dim; a++) {
      local_post[DIFFUSION_VECTORS_POR_LIQ_GPHASE + a] = n[0][a];
      local_lumped[DIFFUSION_VECTORS_POR_LIQ_GPHASE + a] = 1.0;
    }
  }

  if (DIFFUSION_VECTORS_POR_AIR_GPHASE != -1 && pd->e[pg->imtrx][POR_LIQ_PRES] &&
      mp->PorousMediaType != POROUS_SATURATED) {
    for (a = 0; a < VIM; a++) {
      /*
       * First do the diffusive flux of air in the gas phase
       * UMR
       */
      n[1][a] =
          mp->diffusivity[1] * (pmv->d_gas_density_solvents[1][POR_LIQ_PRES] * fv->grad_p_liq[a] +
                                pmv->d_gas_density_solvents[1][POR_GAS_PRES] * fv->grad_p_gas[a]);
    }
    for (a = 0; a < dim; a++) {
      local_post[DIFFUSION_VECTORS_POR_AIR_GPHASE + a] = n[1][a];
      local_lumped[DIFFUSION_VECTORS_POR_AIR_GPHASE + a] = 1.0;
    }
  }

  if (CONDUCTION_VECTORS != -1 && pd->e[pg->imtrx][R_ENERGY]) {
    if (cr->HeatFluxModel == CR_HF_FOURIER_0) {
      if (mp->ConductivityModel == USER) {
        err = usr_thermal_conductivity(mp->u_thermal_conductivity, time);
      }

      for (a = 0; a < dim; a++) {
        qc[a] = -mp->thermal_conductivity * fv->grad_T[a];
      }
    } else if (cr->HeatFluxModel == CR_HF_USER) {
      double dq_gradT[DIM][DIM], dq_dX[DIM][DIM];
#if defined SECOR_HEAT_FLUX
      double *hpar, h, dh_dX[DIM];
      double dq_dVb[DIM][DIM], dq_dVt[DIM][DIM], Vt[DIM], Vb[DIM];

      hpar = &mp->u_thermal_conductivity[0];
      h = hpar[0] + hpar[4] * fv->x[0] + (hpar[1] - hpar[5] * fv->x[0]) * (hpar[3] - fv->x[1]) +
          0.5 * hpar[2] * SQUARE(hpar[3] - fv->x[1]);

      dh_dX[0] = hpar[4] - hpar[5] * (hpar[3] - fv->x[1]);
      dh_dX[1] = hpar[5] * fv->x[0] - hpar[1] - hpar[2] * (hpar[3] - fv->x[1]);

      /*     velocities of bottom and top surfaces   */
      Vb[0] = mp->u_heat_capacity[0];
      Vb[1] = mp->u_heat_capacity[1];
      Vt[0] = mp->u_heat_capacity[2];
      Vt[1] = mp->u_heat_capacity[3];

      usr_heat_flux(fv->grad_T, qc, dq_gradT, dq_dX, time, h, dh_dX, Vb, Vt, dq_dVb, dq_dVt);
#else
      usr_heat_flux(fv->grad_T, qc, dq_gradT, dq_dX, time);
      printf("untested\n");
      exit(-1);
#endif
    } else {
      for (a = 0; a < dim; a++) {
        qc[a] = 0.;
      }
    }
    for (a = 0; a < dim; a++) {
      local_post[CONDUCTION_VECTORS + a] = qc[a];
      local_lumped[CONDUCTION_VECTORS + a] = 1.;
    }
  }

  if (SHELL_NORMALS != -1 && (pd->e[pg->imtrx][R_SHELL_ANGLE1] || pd->e[pg->imtrx][R_LUBP])) {
    double sh_n[DIM];
    for (a = 0; a < DIM; a++) {
      sh_n[a] = 0;
    }
    if (pd->e[pg->imtrx][R_SHELL_ANGLE1]) {
      if (dim == 2) {
        sh_n[0] = cos(fv->sh_ang[0]);
        sh_n[1] = sin(fv->sh_ang[0]);
      } else {
        GOMA_EH(GOMA_ERROR, "Not hard at all to implement SHELL_NORMALS for 3D, so just do it!");
      }
    } else if (pd->e[pg->imtrx][R_LUBP]) {
      int *n_dof = NULL;
      int dof_map[MDE];
      dbl wt = fv->wt;
      n_dof = (int *)array_alloc(1, MAX_VARIABLE_TYPES, sizeof(int));
      lubrication_shell_initialize(n_dof, dof_map, -1, xi, exo, 0);
      for (a = 0; a < dim; a++) {
        sh_n[a] = fv->snormal[a];
      }
      fv->wt = wt;
      safe_free((void *)n_dof);
    } else {
      GOMA_EH(GOMA_ERROR, "Not sure how I got here.");
    }
    for (a = 0; a < dim; a++) {
      local_post[SHELL_NORMALS + a] = sh_n[a];
      local_lumped[SHELL_NORMALS + a] = 1.;
    }
  }

  /* calculate mesh stress here !!*/
  if (STRESS_TENSOR != -1 && pd->e[pg->imtrx][R_MESH1]) {
    /*
     * Total mesh stress tensor...
     */
    err = mesh_stress_tensor(TT, dTT_dx, dTT_dp, dTT_dc, dTT_dp_liq, dTT_dp_gas, dTT_dporosity,
                             dTT_dsink_mass, dTT_dT, dTT_dmax_strain, dTT_dcur_strain, elc->lame_mu,
                             elc->lame_lambda, delta_t, ielem, ip, ip_total);

    /* For LINEAR ELASTICITY */
    if (cr->MeshFluxModel == LINEAR) {
      if (dim == 2) {
        TT[2][2] = 1.;
        TT[1][2] = 0.;
        TT[0][2] = 0.;
      }
    }
    /*  For Hookian Elasticity and shrinkage */
    else {
      if (dim == 2) {
        if (cr->MeshMotion == ARBITRARY) {
          TT[2][2] = (1. - fv->volume_change) * elc->lame_mu;
        } else {
          if (cr->MeshFluxModel == NONLINEAR || cr->MeshFluxModel == HOOKEAN_PSTRAIN ||
              cr->MeshFluxModel == INCOMP_PSTRAIN)
            TT[2][2] = (1. - pow(fv->volume_change, 2. / 3.)) * elc->lame_mu - fv->P;
          /*              if (cr->MeshFluxModel == INCOMP_PSTRESS) */
          else
            TT[2][2] = 0.;
        }
        TT[1][2] = 0.;
        TT[0][2] = 0.;
      }
    }

    for (j = 0; j < DIM; j++) {
      local_post[STRESS_TENSOR + j] = TT[j][j];
      local_lumped[STRESS_TENSOR + j] = 1.;
    }
    local_post[STRESS_TENSOR + 3] = TT[0][1];
    local_lumped[STRESS_TENSOR + 3] = 1.;
    if (dim == 3) /*Note the T_theta_theta term for
                    Axisymm is picked up in previous loop */
    {
      local_post[STRESS_TENSOR + 4] = TT[0][2];
      local_post[STRESS_TENSOR + 5] = TT[1][2];
      local_lumped[STRESS_TENSOR + 4] = 1.;
      local_lumped[STRESS_TENSOR + 5] = 1.;
    }

  } /* end of STRESS_TENSOR */

  /* calculate mesh strain here !!*/
  if (STRAIN_TENSOR != -1 && pd->e[pg->imtrx][R_MESH1]) {
    for (i = 0; i < dim; i++) {
      for (j = 0; j < dim; j++) {
        EE[i][j] = fv->strain[i][j];
      }
    }

    if (cr->MeshFluxModel != INCOMP_PSTRESS && dim <= 2) {
      EE[2][2] = 0.;
    } else if (dim <= 2) {
      EE[2][2] = pow((fv->deform_grad[0][0] * fv->deform_grad[1][1] -
                      fv->deform_grad[1][0] * fv->deform_grad[0][1]),
                     0.5) /
                 pow((1. - fv->P / elc->lame_mu), 3. / 4.);
    }
    for (j = 0; j < 3; j++) {
      local_post[STRAIN_TENSOR + j] = EE[j][j];
      local_lumped[STRAIN_TENSOR + j] = 1.;
    }
    local_post[STRAIN_TENSOR + 3] = EE[0][1];
    local_lumped[STRAIN_TENSOR + 3] = 1.;
    if (dim > 2) {
      local_post[STRAIN_TENSOR + 4] = EE[0][2];
      local_post[STRAIN_TENSOR + 5] = EE[1][2];
      local_lumped[STRAIN_TENSOR + 4] = 1.;
      local_lumped[STRAIN_TENSOR + 5] = 1.;
    }
  }
  /* end of STRAIN_TENSOR */

  /* calculate EVP def grad here !!*/
  if (evpl->ConstitutiveEquation == EVP_HYPER && EVP_DEF_GRAD_TENSOR != -1 &&
      pd->e[pg->imtrx][R_MESH1]) {
    /*even though I changed this to VIM, I noticed that FVPs
      are not transmitted to restart file.....PRS 6/7/2002 */
    for (i = 0; i < VIM; i++) {
      for (j = 0; j < VIM; j++) {
        FVP[i][j] = evpl_glob[0]->F_vp_glob[ielem][ip][i][j];
      }
    }

    for (j = 0; j < 3; j++) {
      local_post[EVP_DEF_GRAD_TENSOR + j] = FVP[j][j];
      local_lumped[EVP_DEF_GRAD_TENSOR + j] = 1.;
    }
    local_post[EVP_DEF_GRAD_TENSOR + 3] = FVP[0][1];
    local_post[EVP_DEF_GRAD_TENSOR + 4] = FVP[1][0];
    local_lumped[EVP_DEF_GRAD_TENSOR + 3] = 1.;
    local_lumped[EVP_DEF_GRAD_TENSOR + 4] = 1.;
    if (dim > 2) {
      local_post[EVP_DEF_GRAD_TENSOR + 5] = FVP[0][2];
      local_post[EVP_DEF_GRAD_TENSOR + 6] = FVP[2][0];
      local_post[EVP_DEF_GRAD_TENSOR + 7] = FVP[1][2];
      local_post[EVP_DEF_GRAD_TENSOR + 8] = FVP[2][1];
      local_lumped[EVP_DEF_GRAD_TENSOR + 5] = 1.;
      local_lumped[EVP_DEF_GRAD_TENSOR + 6] = 1.;
      local_lumped[EVP_DEF_GRAD_TENSOR + 7] = 1.;
      local_lumped[EVP_DEF_GRAD_TENSOR + 8] = 1.;
    }
    /* To restart the EVP calculation, you also need the stress tensor.
       We dump here if mesh-stress is requested !!*/
    if (STRESS_TENSOR != -1 && pd->e[pg->imtrx][R_MESH1]) {
      for (i = 0; i < DIM; i++) {
        for (j = 0; j < DIM; j++) {
          TVP[i][j] = evpl_glob[0]->TT_glob[ielem][ip][i][j];
        }
      }
      if (dim > 2) {
        w1 = 9;
      } else {
        w1 = 5;
      }
      for (j = 0; j < 3; j++) {
        local_post[EVP_DEF_GRAD_TENSOR + j + w1] = TVP[j][j];
        local_lumped[EVP_DEF_GRAD_TENSOR + j + w1] = 1.;
      }
      local_post[EVP_DEF_GRAD_TENSOR + 3 + w1] = TVP[0][1];
      local_post[EVP_DEF_GRAD_TENSOR + 4 + w1] = TVP[1][0];
      local_lumped[EVP_DEF_GRAD_TENSOR + 3 + w1] = 1.;
      local_lumped[EVP_DEF_GRAD_TENSOR + 4 + w1] = 1.;
      if (dim > 2) {
        local_post[EVP_DEF_GRAD_TENSOR + 5 + w1] = TVP[0][2];
        local_post[EVP_DEF_GRAD_TENSOR + 6 + w1] = TVP[2][0];
        local_post[EVP_DEF_GRAD_TENSOR + 7 + w1] = TVP[1][2];
        local_post[EVP_DEF_GRAD_TENSOR + 8 + w1] = TVP[2][1];
        local_lumped[EVP_DEF_GRAD_TENSOR + 5 + w1] = 1.;
        local_lumped[EVP_DEF_GRAD_TENSOR + 6 + w1] = 1.;
        local_lumped[EVP_DEF_GRAD_TENSOR + 7 + w1] = 1.;
        local_lumped[EVP_DEF_GRAD_TENSOR + 8 + w1] = 1.;
      }
    }
  }
  /* end of EVP_DEF_GRAD_TENSOR */

  if (LAGRANGE_CONVECTION != -1 &&
      (pd->MeshMotion == LAGRANGIAN || cr->MeshMotion == DYNAMIC_LAGRANGIAN)) {
    /* get the convection velocity (it's different for arbitrary and
       lagrangian meshes) */
    err = get_convection_velocity(vconv, vconv_old, d_vconv, delta_t, theta);
    GOMA_EH(err, "Error in calculating effective convection velocity");

    for (j = 0; j < dim; j++) {
      local_post[LAGRANGE_CONVECTION + j] = vconv[j];
      local_lumped[LAGRANGE_CONVECTION + j] = 1.;
    }
  }

  /*
   * Porous Media post-processing
   */
  checkPorous = 0;
  if (mp->PorousMediaType == POROUS_UNSATURATED || mp->PorousMediaType == POROUS_TWO_PHASE ||
      mp->PorousMediaType == POROUS_SHELL_UNSATURATED || mp->PorousMediaType == POROUS_SATURATED) {
    checkPorous = 1;
  }

  if (POROUS_SATURATION != -1 && checkPorous) {
    local_post[POROUS_SATURATION] = mp->saturation;
    local_lumped[POROUS_SATURATION] = 1.;
  } /* end of POROUS_SATURATION */

  if (POROUS_RHO_TOTAL_SOLVENTS != -1 && checkPorous) {
    w = 0;
    if (pd->v[pg->imtrx][POR_LIQ_PRES]) {
      local_post[POROUS_RHO_TOTAL_SOLVENTS] = pmv->bulk_density[i_pl];
      local_lumped[POROUS_RHO_TOTAL_SOLVENTS] = 1.;
    }
    w++;
    if (Num_Var_In_Type[pg->imtrx][R_POR_GAS_PRES]) {
      if (pd->v[pg->imtrx][POR_GAS_PRES]) {
        local_post[POROUS_RHO_TOTAL_SOLVENTS + w] = pmv->bulk_density[i_pg];
        local_lumped[POROUS_RHO_TOTAL_SOLVENTS + w] = 1.;
      }
      w++;
    }
    if (pd->v[pg->imtrx][POR_POROSITY]) {
      local_post[POROUS_RHO_TOTAL_SOLVENTS + w] = pmv->bulk_density[i_pore];
      local_lumped[POROUS_RHO_TOTAL_SOLVENTS + w] = 1.;
    }
  } /* end of POROUS_RHO_TOTAL_SOLVENTS */

  if (POROUS_RHO_GAS_SOLVENTS != -1 && checkPorous) {
    if (mp->PorousMediaType == POROUS_UNSATURATED || mp->PorousMediaType == POROUS_TWO_PHASE ||
        mp->PorousMediaType == POROUS_SHELL_UNSATURATED) {
      w = 0;
      if (Num_Var_In_Type[pg->imtrx][R_POR_LIQ_PRES]) {
        if (pd->v[pg->imtrx][POR_LIQ_PRES]) {
          local_post[POROUS_RHO_GAS_SOLVENTS] = pmv->gas_density_solvents[i_pl];
          local_lumped[POROUS_RHO_GAS_SOLVENTS] = 1.;
        }
        w++;
      }
      if (Num_Var_In_Type[pg->imtrx][R_POR_GAS_PRES]) {
        if (pd->v[pg->imtrx][POR_GAS_PRES]) {
          local_post[POROUS_RHO_GAS_SOLVENTS + w] = pmv->gas_density_solvents[i_pg];
          local_lumped[POROUS_RHO_GAS_SOLVENTS + w] = 1.;
        }
        w++;
      }
      if (Num_Var_In_Type[pg->imtrx][R_POR_POROSITY]) {
        if (pd->v[pg->imtrx][POR_POROSITY]) {
          local_post[POROUS_RHO_GAS_SOLVENTS + w] = pmv->gas_density_solvents[i_pore];
          local_lumped[POROUS_RHO_GAS_SOLVENTS + w] = 1.;
        }
        w++;
      }
    }
  } /* end of POROUS_RHO_GAS_SOLVENTS */

  if (POROUS_RHO_LPHASE != -1 && checkPorous) {
    local_post[POROUS_RHO_LPHASE] = mp->density * mp->porosity * mp->saturation;
    local_lumped[POROUS_RHO_LPHASE] = 1.;
  } /* end of POROUS_RHO_LPHASE */

  if (DARCY_VELOCITY_GAS != -1 && mp->PorousMediaType == POROUS_TWO_PHASE) {
    for (a = 0; a < dim; a++) {
      local_post[DARCY_VELOCITY_GAS + a] = pmv->gas_darcy_velocity[a];
      local_lumped[DARCY_VELOCITY_GAS + a] = 1.;
    }
  } /* end of DARCY_VELOCITY_GAS */

  if (DARCY_VELOCITY_LIQ != -1 &&
      (mp->PorousMediaType == POROUS_UNSATURATED ||
       mp->PorousMediaType == POROUS_SHELL_UNSATURATED || mp->PorousMediaType == POROUS_SATURATED ||
       mp->PorousMediaType == POROUS_TWO_PHASE)) {
    for (a = 0; a < dim; a++) {
      local_post[DARCY_VELOCITY_LIQ + a] = pmv->liq_darcy_velocity[a];
      local_lumped[DARCY_VELOCITY_LIQ + a] = 1.;
    }
  } /* end of DARCY_VELOCITY_LIQ */

  if (POROUS_LIQUID_ACCUM_RATE != -1 && (mp->PorousMediaType == POROUS_UNSATURATED ||
                                         mp->PorousMediaType == POROUS_SHELL_UNSATURATED ||
                                         mp->PorousMediaType == POROUS_TWO_PHASE)) {
    local_post[POROUS_LIQUID_ACCUM_RATE] = pmt->Inventory_solvent_dot[0];
    for (a = 0; a < dim; a++) {
      local_post[POROUS_LIQUID_ACCUM_RATE] += pmt->conv_flux[0][a];
    }
    local_lumped[POROUS_LIQUID_ACCUM_RATE] = 1.;
  } /* end of POROUS_LIQUID_ACCUM_RATE */

  if (ELECTRIC_FIELD != -1 && pd->e[pg->imtrx][R_POTENTIAL]) {
    for (a = 0; a < dim; a++) {
      local_post[ELECTRIC_FIELD + a] = -fv->grad_V[a];
      local_lumped[ELECTRIC_FIELD + a] = 1.0;
    }
  } /* end of ELECTRIC_FIELD */

  if (ACOUSTIC_PRESSURE != -1 &&
      (pd->e[pg->imtrx][R_ACOUS_PREAL] || pd->e[pg->imtrx][R_ACOUS_PIMAG])) {
    local_post[ACOUSTIC_PRESSURE] = sqrt(fv->apr * fv->apr + fv->api * fv->api);
    local_lumped[ACOUSTIC_PRESSURE] = 1.0;
  } /* end of ACOUSTIC_PRESSURE */

  if (ACOUSTIC_PHASE_ANGLE != -1 &&
      (pd->e[pg->imtrx][R_ACOUS_PREAL] || pd->e[pg->imtrx][R_ACOUS_PIMAG])) {
    local_post[ACOUSTIC_PHASE_ANGLE] = atan2(fv->api, fv->apr) * 180 / M_PIE;
    local_lumped[ACOUSTIC_PHASE_ANGLE] = 1.0;
  } /* end of ACOUSTIC_PHASE_ANGLE */

  if (ACOUSTIC_ENERGY_DENSITY != -1 &&
      (pd->e[pg->imtrx][R_ACOUS_PREAL] || pd->e[pg->imtrx][R_ACOUS_PIMAG])) {
    double acous_pgrad = 0;
    double k, R, omega;
    k = wave_number(NULL, time);
    R = acoustic_impedance(NULL, time);
    omega = upd->Acoustic_Frequency;
    for (a = 0; a < dim; a++) {
      acous_pgrad += fv->grad_api[a] * fv->grad_api[a];
      acous_pgrad += fv->grad_apr[a] * fv->grad_apr[a];
    }
    local_post[ACOUSTIC_ENERGY_DENSITY] =
        0.25 * k / (R * omega) * (fv->apr * fv->apr + fv->api * fv->api + acous_pgrad / (k * k));
    local_lumped[ACOUSTIC_ENERGY_DENSITY] = 1.0;
  } /* end of ACOUSTIC_ENERGY_DENSITY */

  if (LIGHT_INTENSITY != -1 && (pd->e[pg->imtrx][R_LIGHT_INTP] || pd->e[pg->imtrx][R_LIGHT_INTM])) {
    local_post[LIGHT_INTENSITY] = fv->poynt[0] + fv->poynt[1];
    local_lumped[LIGHT_INTENSITY] = 1.0;
  } /* end of LIGHT_INTENSITY */

  if (UNTRACKED_SPEC != -1 && pd->e[pg->imtrx][R_MASS]) {
    double density_tot = 0.;
    switch (mp->Species_Var_Type) {
    case SPECIES_CONCENTRATION:
      density_tot = calc_density(mp, FALSE, NULL, 0.0);
      local_post[UNTRACKED_SPEC] = density_tot;
      for (j = 0; j < pd->Num_Species_Eqn; j++) {
        local_post[UNTRACKED_SPEC] -= fv->c[j] * mp->molecular_weight[j];
      }
      local_post[UNTRACKED_SPEC] /= mp->molecular_weight[pd->Num_Species_Eqn];
      break;
    case SPECIES_DENSITY:
      density_tot = calc_density(mp, FALSE, NULL, 0.0);
      local_post[UNTRACKED_SPEC] = density_tot;
      for (j = 0; j < pd->Num_Species_Eqn; j++) {
        local_post[UNTRACKED_SPEC] -= fv->c[j];
      }
      break;
    case SPECIES_MASS_FRACTION:
    case SPECIES_UNDEFINED_FORM:
      local_post[UNTRACKED_SPEC] = 1.0;
      for (j = 0; j < pd->Num_Species_Eqn; j++) {
        local_post[UNTRACKED_SPEC] -= fv->c[j];
      }
      break;
    default:
      GOMA_WH(-1, "Undefined Species Type in UNTRACKED_SPEC\n");
    }
    local_lumped[UNTRACKED_SPEC] = 1.0;
  } /* end of UNTRACKED_SPEC*/

  if ((TFMP_GAS_VELO != -1 || TFMP_LIQ_VELO != -1 || TFMP_KRG != -1) &&
      pd->e[pg->imtrx][R_TFMP_MASS] && pd->e[pg->imtrx][R_TFMP_BOUND]) {

    int k;
    int *n_dof = NULL;
    int dof_map[MDE];
    double v_l[DIM], v_g[DIM];
    /*
     * Prepare geometry
     */
    n_dof = (int *)array_alloc(1, MAX_VARIABLE_TYPES, sizeof(int));
    lubrication_shell_initialize(n_dof, dof_map, -1, xi, exo, 0);

    /* Gather necessary values (S, h, Krg, gradII_P)*/

    // need pure phase viscosities
    double mu_l, mu_g;

    load_tfmp_viscosity_model(&mu_l, &mu_g);

    double S = fv->tfmp_sat;
    /* Use the height_function_model */
    double H_U, dH_U_dtime, H_L, dH_L_dtime;
    double dH_U_dX[DIM], dH_L_dX[DIM], dH_U_dp, dH_U_ddh;
    double h = height_function_model(&H_U, &dH_U_dtime, &H_L, &dH_L_dtime, dH_U_dX, dH_L_dX,
                                     &dH_U_dp, &dH_U_ddh, time, delta_t);

    double dh_dtime = dH_U_dtime - dH_L_dtime;
    double gradII_h[DIM];
    for (k = 0; k < DIM; k++) {
      gradII_h[k] = dH_U_dX[k] - dH_L_dX[k];
    }
    double dh_dmesh[DIM][MDE];
    double dh_dnormal[DIM][MDE];
    double d2h_dtime_dmesh[DIM][MDE];
    double d2h_dtime_dnormal[DIM][MDE];
    double d_gradIIh_dmesh[DIM][DIM][MDE];
    double d_gradIIh_dnormal[DIM][DIM][MDE];

    // dh_dtime is not used here
    double tt = 1.0;

    load_displacement_coupling_model(tt, delta_t, &h, &dh_dtime, gradII_h, dh_dmesh, dh_dnormal,
                                     d2h_dtime_dmesh, d2h_dtime_dnormal, d_gradIIh_dmesh,
                                     d_gradIIh_dnormal, n_dof, dof_map);
    //  rel perms
    double Krl, dKrl_dS, Krg, dKrg_dS;
    load_relative_permeability_model(S, &Krl, &dKrl_dS, &Krg, &dKrg_dS);

    /* Use the velocity function model */
    double veloU[DIM], veloL[DIM], veloAVG[DIM];

    velocity_function_model(veloU, veloL, time, delta_t);

    for (k = 0; k < DIM; k++) {
      veloAVG[k] = (veloU[k] + veloL[k]) / 2.;
    }
    veloAVG[2] = 0.0;

    double gradII_P[DIM];
    Inn(fv->grad_tfmp_pres, gradII_P);

    /* Calculate Velocity */
    for (k = 0; k < DIM; k++) {
      v_l[k] = -h * h / 12.0 / mu_l * Krl * gradII_P[k];
      v_g[k] = -h * h / 12.0 / mu_g * Krg * gradII_P[k];
    }
    if (TFMP_GAS_VELO != -1) {
      local_post[TFMP_GAS_VELO] = v_g[0] + veloAVG[0];
      local_lumped[TFMP_GAS_VELO] += 1;
      local_post[TFMP_GAS_VELO + 1] = v_g[1] + veloAVG[1];
      local_lumped[TFMP_GAS_VELO + 1] += 1;
      local_post[TFMP_GAS_VELO + 2] = v_g[2] + veloAVG[2];
      local_lumped[TFMP_GAS_VELO + 2] += 1;
    }
    if (TFMP_LIQ_VELO != -1) {
      local_post[TFMP_LIQ_VELO] = v_l[0] + veloAVG[0];
      local_lumped[TFMP_LIQ_VELO] += 1;
      local_post[TFMP_LIQ_VELO + 1] = v_l[1] + veloAVG[1];
      local_lumped[TFMP_LIQ_VELO + 1] += 1;
      local_post[TFMP_LIQ_VELO + 2] = v_l[2] + veloAVG[2];
      local_lumped[TFMP_LIQ_VELO + 2] += 1;
    }
    if (TFMP_KRG != -1) {
      local_post[TFMP_KRG] = Krg;
      local_lumped[TFMP_KRG] += 1;
      //    } else {
      //      local_post[TFMP_KRG] = 0.0;
    }

    /* Cleanup */
    safe_free((void *)n_dof);
  }
  if ((TFMP_INV_PECLET != -1) && pd->e[pg->imtrx][R_TFMP_MASS] && pd->e[pg->imtrx][R_TFMP_BOUND]) {

    int k;
    int *n_dof = NULL;
    int dof_map[MDE];

    /*
     * Prepare geometry
     */
    n_dof = (int *)array_alloc(1, MAX_VARIABLE_TYPES, sizeof(int));
    lubrication_shell_initialize(n_dof, dof_map, -1, xi, exo, 0);

    /* Gather necessary values (S, h, Krg, gradII_P)*/

    // need pure phase viscosities
    double mu_l, mu_g;

    load_tfmp_viscosity_model(&mu_l, &mu_g);

    double S = fv->tfmp_sat;
    /* Use the height_function_model */
    double H_U, dH_U_dtime, H_L, dH_L_dtime;
    double dH_U_dX[DIM], dH_L_dX[DIM], dH_U_dp, dH_U_ddh;
    double h = height_function_model(&H_U, &dH_U_dtime, &H_L, &dH_L_dtime, dH_U_dX, dH_L_dX,
                                     &dH_U_dp, &dH_U_ddh, time, delta_t);

    double dh_dtime = dH_U_dtime - dH_L_dtime;
    double gradII_h[DIM];
    for (k = 0; k < DIM; k++) {
      gradII_h[k] = dH_U_dX[k] - dH_L_dX[k];
    }

    double dh_dmesh[DIM][MDE];
    double dh_dnormal[DIM][MDE];
    double d2h_dtime_dmesh[DIM][MDE];
    double d2h_dtime_dnormal[DIM][MDE];
    double d_gradIIh_dmesh[DIM][DIM][MDE];
    double d_gradIIh_dnormal[DIM][DIM][MDE];

    // dh_dtime is not used here
    double tt = 1.0;

    load_displacement_coupling_model(tt, delta_t, &h, &dh_dtime, gradII_h, dh_dmesh, dh_dnormal,
                                     d2h_dtime_dmesh, d2h_dtime_dnormal, d_gradIIh_dmesh,
                                     d_gradIIh_dnormal, n_dof, dof_map);

    // Artificial diffusion constant
    double D, Krd, dKrd_dS;
    load_molecular_diffusion_model(S, &D, &Krd, &dKrd_dS);

    //  rel perms
    double Krl, dKrl_dS, Krg, dKrg_dS;
    load_relative_permeability_model(S, &Krl, &dKrl_dS, &Krg, &dKrg_dS);

    double gradII_P[DIM], gradII_S[DIM];

    Inn(fv->grad_tfmp_pres, gradII_P);
    Inn(fv->grad_tfmp_sat, gradII_S);

    dbl mag_gradII_P = 0.0;
    dbl mag_gradII_S = 0.0;

    /* Calculate gradient magnitudes */
    for (k = 0; k < DIM; k++) {
      mag_gradII_P += gradII_P[k] * gradII_P[k];
      mag_gradII_S += gradII_S[k] * gradII_S[k];
    }
    mag_gradII_P = sqrt(mag_gradII_P);
    mag_gradII_S = sqrt(mag_gradII_S);

    // if (TFMP_GAS_VELO != -1) {
    // if ( Krd != 0.0 && mag_gradII_S >= 1.e-10 ) {
    if (Krd != 0.0 && mag_gradII_S != 0.0) {
      local_post[TFMP_INV_PECLET] =
          (Krl * h * h * h / 12.0 / mu_l * mag_gradII_P) / (D * Krd * mag_gradII_S);
    } else {
      local_post[TFMP_INV_PECLET] = 0.0;
    }
    local_lumped[TFMP_INV_PECLET] += 1;

    //}
    /* Cleanup */
    safe_free((void *)n_dof);
  }

  /*  EXTERNAL tables	*/
  if (efv->ev) {
    for (j = 0; j < efv->Num_external_field; j++) {
      if (efv->i[j] == I_TABLE) {
        local_post[EXTERNAL_POST + j] = fv->external_field[j];
        local_lumped[EXTERNAL_POST + j] = 1.0;
      }
    }
  }

  if (ELECTRIC_FIELD_MAG != -1 && pd->e[pg->imtrx][R_POTENTIAL]) {
    for (a = 0; a < dim; a++) {
      local_post[ELECTRIC_FIELD_MAG] += fv->grad_V[a] * fv->grad_V[a];
    }
    local_post[ELECTRIC_FIELD_MAG] = sqrt(local_post[ELECTRIC_FIELD_MAG]);
    local_lumped[ELECTRIC_FIELD_MAG] = 1.0;
  } /* end of ELECTRIC_FIELD_MAG */

  if (CAPILLARY_PRESSURE != -1 && (mp->PorousMediaType == POROUS_UNSATURATED ||
                                   mp->PorousMediaType == POROUS_SHELL_UNSATURATED ||
                                   mp->PorousMediaType == POROUS_TWO_PHASE)) {
    local_post[CAPILLARY_PRESSURE] = pmv->cap_pres;
    local_lumped[CAPILLARY_PRESSURE] = 1.;
  } /* end of CAPILLARY_PRESSURE */

  if (POROUS_GRIDPECLET != -1 && checkPorous) {
    local_post[POROUS_GRIDPECLET] = Stab->Grid_Peclet_Number[POR_LIQ_PRES];
    local_lumped[POROUS_GRIDPECLET] = 1.0;
  } /* end of POROUS_GRIDPECLET */

  if (POROUS_SUPGVELOCITY != -1 && checkPorous) {
    for (a = 0; a < dim; a++) {
      local_post[POROUS_SUPGVELOCITY + a] = pmv->U_supg[a];
      local_lumped[POROUS_SUPGVELOCITY + a] = 1.0;
    }
  } /* end of POROUS_SUPGVELOCITY */

  if (CURL_V != -1 && pd->e[pg->imtrx][R_MOMENTUM1]) {
    /* MMH: Note that in the SWIRLING coordinate system, we really
     * do have a 3-vector and not just a scalar.
     *
     * Same for PROJECTED_CARTESIAN, if VELOCITY3 can become
     * non-zero. -MMH
     */
    if (pd->CoordinateSystem == SWIRLING || pd->CoordinateSystem == PROJECTED_CARTESIAN ||
        pd->CoordinateSystem == CARTESIAN_2pt5D || dim == 3) {
      for (j = 0; j < VIM; j++) {
        local_post[CURL_V + j] = fv->curl_v[j];
        local_lumped[CURL_V + j] = 1.0;
      }
    } else {
      /* We are in 2D or axisymmetric.  In either case, it is the
       * last component of the vorticity vector that contains the
       * magnitude.
       */
      local_post[CURL_V] = fv->curl_v[2];
      local_lumped[CURL_V] = 1.0;
    }
  }

  if (HELICITY != -1 && pd->e[pg->imtrx][R_MOMENTUM1]) {
    /* MMH: Note that in the SWIRLING coordinate system, we really
     * do have a 3-vector and not just a scalar.
     *
     * Same for PROJECTED_CARTESIAN, if VELOCITY3 can become
     * non-zero. -MMH
     */
    if (pd->CoordinateSystem == SWIRLING || pd->CoordinateSystem == PROJECTED_CARTESIAN ||
        pd->CoordinateSystem == CARTESIAN_2pt5D || dim == 3) {
      local_post[HELICITY] = 0.0;
      for (j = 0; j < VIM; j++) {
        local_post[HELICITY] += fv->v[j] * fv->curl_v[j];
      }
      local_lumped[HELICITY] = 1.0;
    }
  }

  if (LAMB_VECTOR != -1 && pd->e[pg->imtrx][R_MOMENTUM1]) {
    for (j = 0; j < VIM; j++) {
      local_post[LAMB_VECTOR + j] = 0;
      for (a = 0; a < VIM; a++) {
        for (b = 0; b < VIM; b++) {
          local_post[LAMB_VECTOR + j] += permute(a, b, j) * fv->curl_v[a] * fv->v[b];
        }
      }
      local_lumped[LAMB_VECTOR + j] = 1.0;
    }
  }

  /* calculate poynting vectors for EM calculations here !!  */
  if (POYNTING_VECTORS != -1 &&
      ((Num_Var_In_Type[pg->imtrx][R_ACOUS_PREAL] || Num_Var_In_Type[pg->imtrx][R_ACOUS_PIMAG]) ||
       (Num_Var_In_Type[pg->imtrx][R_EM_E1_REAL] || Num_Var_In_Type[pg->imtrx][R_EM_E2_REAL] ||
        Num_Var_In_Type[pg->imtrx][R_EM_E3_REAL]))) {
    double poynt[DIM];
    int c;
    memset(poynt, 0, sizeof(double) * DIM);
    /*  Acoustic analogy -- scalar version  */
    if (pd->e[pg->imtrx][R_ACOUS_PREAL] || pd->e[pg->imtrx][R_ACOUS_PIMAG]) {
      double k, R, prefactor;
      k = wave_number(NULL, time);
      R = acoustic_impedance(NULL, time);
      prefactor = 0.5 / (k * R);

      for (a = 0; a < DIM; a++) {
        poynt[a] += prefactor * (fv->api * fv->grad_apr[a] - fv->apr * fv->grad_api[a]);
      }
    }
    /*  EM vector, E & H formulation   */
    else if (pd->e[pg->imtrx][R_EM_E1_REAL] || pd->e[pg->imtrx][R_EM_E2_REAL] ||
             pd->e[pg->imtrx][R_EM_E3_REAL]) {
      for (a = 0; a < DIM; a++) {
        for (b = 0; b < DIM; b++) {
          for (c = 0; c < DIM; c++) {
            poynt[a] += 0.5 * permute(b, c, a) *
                        (fv->em_er[b] * fv->em_hr[c] + fv->em_ei[b] * fv->em_hi[c]);
          }
        }
      }
    }
    for (a = 0; a < dim; a++) {
      local_post[POYNTING_VECTORS + a] = poynt[a];
      local_lumped[POYNTING_VECTORS + a] = 1.;
    }
  }

  /* calculate species sources  */
  if (SPECIES_SOURCES != -1 && pd->e[pg->imtrx][R_MASS]) {
    err = get_continuous_species_terms(&s_terms, time, theta, delta_t, hs);
    for (w = 0; w < pd->Num_Species_Eqn; w++) {
      local_post[SPECIES_SOURCES + w] = s_terms.MassSource[w];
      local_lumped[SPECIES_SOURCES + w] = 1.;
    }
  }

  if (STRESS_NORM != -1 && pd->e[pg->imtrx][POLYMER_STRESS11]) {
    for (int mode = 0; mode < vn->modes; mode++) {

      dbl traceOverVim = 0;
      for (int i = 0; i < VIM; i++) {
        traceOverVim += fv->S[mode][i][i];
      }

      traceOverVim /= VIM;

      // square of the deviatoric sress norm
      dbl normOfStressDSqr = 0;
      for (int i = 0; i < VIM; i++) {
        normOfStressDSqr += pow(fv->S[mode][i][i] - traceOverVim, 2) / 2.;

        for (int j = i + 1; j < VIM; j++) {
          normOfStressDSqr += pow(fv->S[mode][i][j], 2);
        }
      }

      dbl normOfStressD = sqrt(normOfStressDSqr);
      local_post[STRESS_NORM + mode] = normOfStressD;
      local_lumped[STRESS_NORM + mode] = 1.;
    }
  }

  if (SARAMITO_YIELD != -1 && pd->e[pg->imtrx][POLYMER_STRESS11]) {
    for (int mode = 0; mode < vn->modes; mode++) {
      dbl coeff;
      compute_saramito_model_terms(&coeff, NULL, fv->S[mode], ve[mode]->gn, TRUE);
      local_post[SARAMITO_YIELD + mode] = coeff;
      local_lumped[SARAMITO_YIELD + mode] = 1.;
    }
  }

  if (VISCOUS_STRESS != -1 && pd->e[pg->imtrx][R_MOMENTUM1]) {
    for (a = 0; a < VIM; a++) {
      for (b = 0; b < VIM; b++) {
        gamma[a][b] = fv->grad_v[a][b] + fv->grad_v[b][a];
      }
    }

    mu = viscosity(gn, gamma, NULL);
    // printf("%lf", mu);
    for (a = 0; a < VIM; a++) {
      for (b = 0; b < VIM; b++) {
        local_post[VISCOUS_STRESS + a * VIM + b] = mu * gamma[a][b];
        local_lumped[VISCOUS_STRESS + a * VIM + b] = 1.;
      }
    }
  }

  if (VISCOUS_STRESS_NORM != -1 && pd->e[pg->imtrx][R_MOMENTUM1]) {
    for (a = 0; a < VIM; a++) {
      for (b = 0; b < VIM; b++) {
        gamma[a][b] = fv->grad_v[a][b] + fv->grad_v[b][a];
      }
    }

    mu = viscosity(gn, gamma, NULL);

    dbl traceOverVim = 0;
    for (int i = 0; i < VIM; i++) {
      traceOverVim += mu * (fv->grad_v[i][i] + fv->grad_v[i][i]);
    }

    traceOverVim /= VIM;

    // square of the deviatoric sress norm
    dbl normOfStressDSqr = 0;
    for (int i = 0; i < VIM; i++) {
      normOfStressDSqr += pow(mu * (fv->grad_v[i][i] + fv->grad_v[i][i]) - traceOverVim, 2) / 2.;

      for (int j = i + 1; j < VIM; j++) {
        normOfStressDSqr += pow(mu * (fv->grad_v[i][j] + fv->grad_v[j][i]), 2);
      }
    }

    dbl normOfStressD = sqrt(normOfStressDSqr);
    local_post[VISCOUS_STRESS_NORM] = normOfStressD;
    local_lumped[VISCOUS_STRESS_NORM] = 1.;
  }

  if (VISCOUS_VON_MISES_STRESS != -1 && pd->e[pg->imtrx][R_MOMENTUM1]) {
    for (a = 0; a < VIM; a++) {
      for (b = 0; b < VIM; b++) {
        gamma[a][b] = fv->grad_v[a][b] + fv->grad_v[b][a];
      }
    }

    mu = viscosity(gn, gamma, NULL);

    dbl viscousVonMisesStress = 0.0;

    if (Num_Dim < 3) {
      dbl stress_xx = mu * (fv->grad_v[0][0] + fv->grad_v[0][0]);
      dbl stress_xy = mu * (fv->grad_v[0][1] + fv->grad_v[1][0]);
      dbl stress_yy = mu * (fv->grad_v[1][1] + fv->grad_v[1][1]);

      viscousVonMisesStress = sqrt(pow(stress_xx, 2) + pow(stress_yy, 2) + 3 * pow(stress_xy, 2) -
                                   stress_xx * stress_yy);

    } else if (Num_Dim > 2) {
      dbl stress_xx = mu * (fv->grad_v[0][0] + fv->grad_v[0][0]);
      dbl stress_yy = mu * (fv->grad_v[1][1] + fv->grad_v[1][1]);
      dbl stress_zz = mu * (fv->grad_v[2][2] + fv->grad_v[2][2]);

      dbl stress_xy = mu * (fv->grad_v[0][1] + fv->grad_v[1][0]);
      dbl stress_xz = mu * (fv->grad_v[0][2] + fv->grad_v[2][0]);
      dbl stress_yz = mu * (fv->grad_v[1][2] + fv->grad_v[2][1]);

      viscousVonMisesStress =
          sqrt(0.5 * (pow((stress_xx - stress_yy), 2) + pow((stress_yy - stress_zz), 2) +
                      pow((stress_zz - stress_xx), 2) +
                      6 * (pow(stress_xy, 2) + pow(stress_yz, 2) + pow(stress_xz, 2))));
    }

    // dbl viscousVonMisesStress1 = viscousVonMisesStress;
    local_post[VISCOUS_VON_MISES_STRESS] = viscousVonMisesStress;
    local_lumped[VISCOUS_VON_MISES_STRESS] = 1.;
  }

  /* calculate real-solid stress here !!  */
  if (REAL_STRESS_TENSOR != -1 && pd->e[pg->imtrx][R_SOLID1]) {
    mu = elc_rs->lame_mu;
    err = belly_flop_rs(mu);
    GOMA_EH(err, "error in belly flop");
    if (err == 2)
      return (err);
    /*
     * Total mesh stress tensor...
     */
    err = solid_stress_tensor(TT, dTT_dx, dTT_drs, dTT_dp, dTT_dc, dTT_dp_liq, dTT_dp_gas,
                              dTT_dporosity, dTT_dT, dTT_dmax_strain, elc_rs->lame_mu,
                              elc_rs->lame_lambda);

    if (dim == 2) {
      if (cr->RealSolidFluxModel == NONLINEAR || cr->RealSolidFluxModel == HOOKEAN_PSTRAIN ||
          cr->RealSolidFluxModel == INCOMP_PSTRAIN)
        TT[2][2] = (1. - pow(fv->volume_change, 2. / 3.)) * elc_rs->lame_mu - fv->P;
      /*              if (cr->MeshFluxModel == INCOMP_PSTRESS) */
      else
        TT[2][2] = 0.;

      TT[1][2] = 0.;
      TT[0][2] = 0.;
    }

    for (j = 0; j < DIM; j++) {
      local_post[REAL_STRESS_TENSOR + j] = TT[j][j];
      local_lumped[REAL_STRESS_TENSOR + j] = 1.;
    }
    local_post[REAL_STRESS_TENSOR + 3] = TT[0][1];
    local_lumped[REAL_STRESS_TENSOR + 3] = 1.;
    if (dim == 3) {
      local_post[REAL_STRESS_TENSOR + 4] = TT[0][2];
      local_post[REAL_STRESS_TENSOR + 5] = TT[1][2];
      local_lumped[REAL_STRESS_TENSOR + 4] = 1.;
      local_lumped[REAL_STRESS_TENSOR + 5] = 1.;
    }

  } /* end of REAL_STRESS_TENSOR */

  /* calculate principal stress differences*/
  if (PRINCIPAL_STRESS != -1 && pd->e[pg->imtrx][R_MESH1]) {
    double I_T, II_T, III_T, coeff_a, coeff_b;
    double m_par = 0, theta1, evalue1, evalue2, evalue3;
    if (cr->MeshMotion != ARBITRARY) {
      /*
       * Total mesh stress tensor...
       */
      err = mesh_stress_tensor(TT, dTT_dx, dTT_dp, dTT_dc, dTT_dp_liq, dTT_dp_gas, dTT_dporosity,
                               dTT_dsink_mass, dTT_dT, dTT_dmax_strain, dTT_dcur_strain,
                               elc->lame_mu, elc->lame_lambda, delta_t, ielem, ip, ip_total);

      /* For LINEAR ELASTICITY */
      if (cr->MeshFluxModel == LINEAR) {
        if (dim == 2) {
          TT[2][2] = 1.;
          TT[1][2] = 0.;
          TT[0][2] = 0.;
        }
      }
      /*  For Hookian Elasticity and shrinkage */
      else {
        if (dim == 2) {
          if (cr->MeshMotion == ARBITRARY) {
            TT[2][2] = (1. - fv->volume_change) * elc->lame_mu;
          } else {
            if (cr->MeshFluxModel == NONLINEAR || cr->MeshFluxModel == HOOKEAN_PSTRAIN ||
                cr->MeshFluxModel == INCOMP_PSTRAIN)
              TT[2][2] = (1. - pow(fv->volume_change, 2. / 3.)) * elc->lame_mu - fv->P;
            /*              if (cr->MeshFluxModel == INCOMP_PSTRESS) */
            else
              TT[2][2] = 0.;
          }
          TT[1][2] = 0.;
          TT[0][2] = 0.;
        }
      }
    } else {
      memset(TT, 0, sizeof(dbl) * DIM * DIM);
      memset(gamma, 0, sizeof(dbl) * DIM * DIM);
      for (a = 0; a < VIM; a++) {
        for (b = 0; b < VIM; b++) {
          gamma[a][b] = fv->grad_v[a][b] + fv->grad_v[b][a];
        }
      }
      mu = viscosity(gn, gamma, NULL);
      for (a = 0; a < VIM; a++) {
        for (b = 0; b < VIM; b++) {
          TT[a][b] = mu * gamma[a][b] - fv->P * delta(a, b);
        }
      }
      if (pd->v[pg->imtrx][POLYMER_STRESS11]) {
        for (a = 0; a < VIM; a++) {
          for (b = 0; b < VIM; b++) {
            for (mode = 0; mode < vn->modes; mode++) {
              TT[a][b] += fv->S[mode][a][b];
            }
          }
        }
      }
    }
    /*  try for Trig solution of cubic equation     */
    I_T = TT[0][0] + TT[1][1] + TT[2][2];
    II_T = TT[0][0] * TT[1][1] + TT[0][0] * TT[2][2] + TT[1][1] * TT[2][2] -
           (SQUARE(TT[0][1]) + SQUARE(TT[0][2]) + SQUARE(TT[1][2]));
    III_T = TT[0][0] * TT[1][1] * TT[2][2] + 2. * (TT[0][1] * TT[1][2] * TT[0][2]) -
            TT[0][0] * SQUARE(TT[1][2]) - TT[1][1] * SQUARE(TT[0][2]) - TT[2][2] * SQUARE(TT[0][1]);
    coeff_a = (3. * II_T - SQUARE(I_T)) / 3.;
    coeff_b = (2. * (-I_T) * SQUARE(I_T) - 9. * (-I_T) * II_T + 27. * (-III_T)) / 27.;
    if (coeff_a > 0) {
      fprintf(stderr, "trouble - imaginary roots %g %g\n", coeff_a, coeff_b);
    } else {
      m_par = 2. * sqrt(-coeff_a / 3.);
    }
    theta1 = acos(3. * coeff_b / (coeff_a * m_par)) / 3.;
    evalue1 = m_par * cos(theta1) + I_T / 3.;
    evalue2 = m_par * cos(theta1 + 2. * M_PIE / 3.) + I_T / 3.;
    evalue3 = m_par * cos(theta1 + 4. * M_PIE / 3.) + I_T / 3.;
    theta1 = evalue2;
    if (fabs(theta1) > fabs(evalue1)) {
      evalue2 = evalue1;
      evalue1 = theta1;
    }
    theta1 = evalue3;
    if (fabs(theta1) > fabs(evalue2)) {
      evalue3 = evalue2;
      evalue2 = theta1;
    }
    if (fabs(theta1) > fabs(evalue1)) {
      evalue2 = evalue1;
      evalue2 = theta1;
    }
    local_post[PRINCIPAL_STRESS] = evalue1;
    local_lumped[PRINCIPAL_STRESS] = 1.;
    local_post[PRINCIPAL_STRESS + 1] = evalue2;
    local_lumped[PRINCIPAL_STRESS + 1] = 1.;
    local_post[PRINCIPAL_STRESS + 2] = evalue3;
    local_lumped[PRINCIPAL_STRESS + 2] = 1.;
  } /* end of PRINCIPAL_STRESS */

  /* calculate principal real stress differences*/
  if (PRINCIPAL_REAL_STRESS != -1 && pd->e[pg->imtrx][R_SOLID1]) {
    double I_T, II_T, III_T, coeff_a, coeff_b;
    double m_par = 0, theta1, evalue1, evalue2, evalue3;
    /*
     * Total mesh stress tensor...
     */
    mu = elc_rs->lame_mu;
    err = belly_flop_rs(mu);
    GOMA_EH(err, "error in belly flop");
    if (err == 2)
      return (err);
    err = solid_stress_tensor(TT, dTT_dx, dTT_drs, dTT_dp, dTT_dc, dTT_dp_liq, dTT_dp_gas,
                              dTT_dporosity, dTT_dT, dTT_dmax_strain, elc_rs->lame_mu,
                              elc_rs->lame_lambda);

    if (dim == 2) {
      if (cr->RealSolidFluxModel == NONLINEAR || cr->RealSolidFluxModel == HOOKEAN_PSTRAIN ||
          cr->RealSolidFluxModel == INCOMP_PSTRAIN)
        TT[2][2] = (1. - pow(fv->volume_change, 2. / 3.)) * elc_rs->lame_mu - fv->P;
      /*              if (cr->MeshFluxModel == INCOMP_PSTRESS) */
      else
        TT[2][2] = 0.;

      TT[1][2] = 0.;
      TT[0][2] = 0.;
    }
    /*  try for Trig solution of cubic equation     */
    I_T = TT[0][0] + TT[1][1] + TT[2][2];
    II_T = TT[0][0] * TT[1][1] + TT[0][0] * TT[2][2] + TT[1][1] * TT[2][2] -
           (SQUARE(TT[0][1]) + SQUARE(TT[0][2]) + SQUARE(TT[1][2]));
    III_T = TT[0][0] * TT[1][1] * TT[2][2] + 2. * (TT[0][1] * TT[1][2] * TT[0][2]) -
            TT[0][0] * SQUARE(TT[1][2]) - TT[1][1] * SQUARE(TT[0][2]) - TT[2][2] * SQUARE(TT[0][1]);
    coeff_a = (3. * II_T - SQUARE(I_T)) / 3.;
    coeff_b = (2. * (-I_T) * SQUARE(I_T) - 9. * (-I_T) * II_T + 27. * (-III_T)) / 27.;
    if (coeff_a > 0) {
      fprintf(stderr, "trouble - imaginary roots %g %g\n", coeff_a, coeff_b);
    } else {
      m_par = 2. * sqrt(-coeff_a / 3.);
    }
    theta1 = acos(3. * coeff_b / (coeff_a * m_par)) / 3.;
    evalue1 = m_par * cos(theta1) + I_T / 3.;
    evalue2 = m_par * cos(theta1 + 2. * M_PIE / 3.) + I_T / 3.;
    evalue3 = m_par * cos(theta1 + 4. * M_PIE / 3.) + I_T / 3.;
    theta1 = evalue2;
    if (fabs(theta1) > fabs(evalue1)) {
      evalue2 = evalue1;
      evalue1 = theta1;
    }
    theta1 = evalue3;
    if (fabs(theta1) > fabs(evalue2)) {
      evalue3 = evalue2;
      evalue2 = theta1;
    }
    if (fabs(theta1) > fabs(evalue1)) {
      evalue2 = evalue1;
      evalue2 = theta1;
    }
    local_post[PRINCIPAL_REAL_STRESS] = evalue1;
    local_lumped[PRINCIPAL_REAL_STRESS] = 1.;
    local_post[PRINCIPAL_REAL_STRESS + 1] = evalue2;
    local_lumped[PRINCIPAL_REAL_STRESS + 1] = 1.;
    local_post[PRINCIPAL_REAL_STRESS + 2] = evalue3;
    local_lumped[PRINCIPAL_REAL_STRESS + 2] = 1.;
  } /* end of PRINCIPAL_REAL_STRESS */

  if (LUB_HEIGHT != -1 && (pd->e[pg->imtrx][R_LUBP] || pd->e[pg->imtrx][R_SHELL_FILMP] ||
                           pd->e[pg->imtrx][R_TFMP_MASS] || pd->e[pg->imtrx][R_TFMP_BOUND])) {
    double H_U, dH_U_dtime, H_L, dH_L_dtime;
    double dH_U_dX[DIM], dH_L_dX[DIM], dH_U_dp, dH_U_ddh;

    /* Setup lubrication */
    int *n_dof = NULL;
    int dof_map[MDE];
    dbl wt = fv->wt;
    n_dof = (int *)array_alloc(1, MAX_VARIABLE_TYPES, sizeof(int));
    lubrication_shell_initialize(n_dof, dof_map, -1, xi, exo, 0);

    if (pd->e[pg->imtrx][R_LUBP]) {
      local_post[LUB_HEIGHT] = height_function_model(&H_U, &dH_U_dtime, &H_L, &dH_L_dtime, dH_U_dX,
                                                     dH_L_dX, &dH_U_dp, &dH_U_ddh, time, delta_t);
    } else if (pd->e[pg->imtrx][R_SHELL_FILMP]) {
      local_post[LUB_HEIGHT] = fv->sh_fh;
    } else if (pd->e[pg->imtrx][R_TFMP_MASS] || pd->e[pg->imtrx][R_TFMP_BOUND]) {
      double tt = 1.0;
      GAP_STRUCT gap_v;
      GAP_STRUCT *gap = &gap_v;
      gap->time = time;
      gap->tt = tt;
      gap->delta_t = delta_t;
      gap->n_dof = n_dof;
      gap->dof_map = dof_map;
      load_gap_model(gap);

      local_post[LUB_HEIGHT] = gap->h;
    }

    switch (mp->FSIModel) {
    case FSI_MESH_CONTINUUM:
    case FSI_MESH_UNDEF:
    case FSI_SHELL_ONLY_UNDEF:
      for (a = 0; a < dim; a++) {
        local_post[LUB_HEIGHT] -= fv->snormal[a] * fv->d[a];
      }
      break;
    case FSI_SHELL_ONLY_MESH:
      if (((pd->e[pg->imtrx][R_SHELL_NORMAL1]) && (pd->e[pg->imtrx][R_SHELL_NORMAL2]) &&
           (pd->e[pg->imtrx][R_SHELL_NORMAL3])) ||
          (pd->e[pg->imtrx][R_MESH1] && pd->e[pg->imtrx][R_SHELL_NORMAL1] &&
           (pd->e[pg->imtrx][R_SHELL_NORMAL2]) && pd->e[pg->imtrx][R_LUBP])) {
        double dh_dmesh[DIM][MDE];
        double dh_dnormal[DIM][MDE];
        double d2h_dtime_dmesh[DIM][MDE];
        double d2h_dtime_dnormal[DIM][MDE];
        double d_gradIIh_dmesh[DIM][DIM][MDE];
        double d_gradIIh_dnormal[DIM][DIM][MDE];

        // dh_dtime not used here
        double tt = 1.0;
        double dh_dtime = 1.0;
        double gradII_h[DIM];

        load_displacement_coupling_model(
            tt, delta_t, &(local_post[LUB_HEIGHT]), &dh_dtime, gradII_h, dh_dmesh, dh_dnormal,
            d2h_dtime_dmesh, d2h_dtime_dnormal, d_gradIIh_dmesh, d_gradIIh_dnormal, n_dof, dof_map);
      } else if (pd->e[pg->imtrx][R_TFMP_BOUND]) {
        // do nothing:
        // the normal_dot_displacement is taken care of in load_gap_model
      } else {
        for (a = 0; a < dim; a++) {
          local_post[LUB_HEIGHT] -= fv->snormal[a] * fv->d[a];
        }
      }
      break;
    case FSI_REALSOLID_CONTINUUM:
      for (a = 0; a < dim; a++) {
        local_post[LUB_HEIGHT] -= fv->snormal[a] * fv->d_rs[a];
      }
      break;
    }
    local_lumped[LUB_HEIGHT] = 1.0;

    /* Cleanup */
    fv->wt = wt;
    safe_free((void *)n_dof);

  } /* end of LUB_HEIGHT */

  if (LUB_HEIGHT_2 != -1 && (pd->e[pg->imtrx][R_LUBP_2])) {
    double H_U_2, dH_U_2_dtime, H_L_2, dH_L_2_dtime;
    double dH_U_2_dX[DIM], dH_L_2_dX[DIM], dH_U_2_dp, dH_U_2_ddh;

    /* Setup lubrication */
    int *n_dof = NULL;
    int dof_map[MDE];
    dbl wt = fv->wt;
    n_dof = (int *)array_alloc(1, MAX_VARIABLE_TYPES, sizeof(int));
    lubrication_shell_initialize(n_dof, dof_map, -1, xi, exo, 0);

    if (pd->e[pg->imtrx][R_LUBP_2]) {
      local_post[LUB_HEIGHT_2] =
          height_function_model(&H_U_2, &dH_U_2_dtime, &H_L_2, &dH_L_2_dtime, dH_U_2_dX, dH_L_2_dX,
                                &dH_U_2_dp, &dH_U_2_ddh, time, delta_t);
    } else if (pd->e[pg->imtrx][R_SHELL_FILMP]) {
      local_post[LUB_HEIGHT] = 0.;
    }

    switch (mp->FSIModel) {
    case FSI_MESH_CONTINUUM:
    case FSI_MESH_UNDEF:
    case FSI_SHELL_ONLY_UNDEF:
      for (a = 0; a < dim; a++) {
        local_post[LUB_HEIGHT_2] -= fv->snormal[a] * fv->d[a];
      }
      break;
    case FSI_SHELL_ONLY_MESH:
      if ((pd->e[pg->imtrx][R_SHELL_NORMAL1]) && (pd->e[pg->imtrx][R_SHELL_NORMAL2]) &&
          (pd->e[pg->imtrx][R_SHELL_NORMAL3])) {
        for (a = 0; a < dim; a++) {
          local_post[LUB_HEIGHT] -= fv->n[a] * fv->d[a];
        }
      } else {
        for (a = 0; a < dim; a++) {
          local_post[LUB_HEIGHT] -= fv->snormal[a] * fv->d[a];
        }
      }
      break;
    case FSI_REALSOLID_CONTINUUM:
      for (a = 0; a < dim; a++) {
        local_post[LUB_HEIGHT_2] -= fv->snormal[a] * fv->d_rs[a];
      }
      break;
    }
    local_lumped[LUB_HEIGHT_2] = 1.0;

    /* Cleanup */
    fv->wt = wt;
    safe_free((void *)n_dof);

  } /* end of LUB_HEIGHT_2 */

  if ((LUB_VELO_UPPER != -1 || LUB_VELO_LOWER != -1) && (pd->e[pg->imtrx][R_LUBP])) {
    /* Setup lubrication */
    int *n_dof = NULL;
    int dof_map[MDE];
    dbl wt = fv->wt;
    n_dof = (int *)array_alloc(1, MAX_VARIABLE_TYPES, sizeof(int));
    lubrication_shell_initialize(n_dof, dof_map, -1, xi, exo, 0);

    /* Post values */
    double veloU[DIM], veloL[DIM];
    velocity_function_model(veloU, veloL, time, delta_t);
    if (LUB_VELO_UPPER != -1) {
      local_post[LUB_VELO_UPPER] = veloU[0];
      local_lumped[LUB_VELO_UPPER] = 1.0;
      local_post[LUB_VELO_UPPER + 1] = veloU[1];
      local_lumped[LUB_VELO_UPPER + 1] = 1.0;
      local_post[LUB_VELO_UPPER + 2] = veloU[2];
      local_lumped[LUB_VELO_UPPER + 2] = 1.0;
    }
    if (LUB_VELO_LOWER != -1) {
      local_post[LUB_VELO_LOWER] = veloL[0];
      local_lumped[LUB_VELO_LOWER] = 1.0;
      local_post[LUB_VELO_LOWER + 1] = veloL[1];
      local_lumped[LUB_VELO_LOWER + 1] = 1.0;
      local_post[LUB_VELO_LOWER + 2] = veloL[2];
      local_lumped[LUB_VELO_LOWER + 2] = 1.0;
    }

    /* Cleanup */
    fv->wt = wt;
    safe_free((void *)n_dof);

  } /* end of LUB_VELO */

  if ((LUB_VELO_FIELD != -1) && (pd->e[pg->imtrx][R_LUBP] || pd->e[pg->imtrx][R_SHELL_FILMP])) {

    /* Setup lubrication */
    int *n_dof = NULL;
    int dof_map[MDE];
    n_dof = (int *)array_alloc(1, MAX_VARIABLE_TYPES, sizeof(int));
    lubrication_shell_initialize(n_dof, dof_map, -1, xi, exo, 0);

    /* Calculate velocities */
    if (pd->e[pg->imtrx][R_LUBP]) {
      calculate_lub_q_v(R_LUBP, time, delta_t, xi, exo);
    } else {
      calculate_lub_q_v(R_SHELL_FILMP, time, delta_t, xi, exo);
    }

    /* Post velocities */
    local_post[LUB_VELO_FIELD] = LubAux->v_avg[0];
    local_lumped[LUB_VELO_FIELD] = 1.0;
    local_post[LUB_VELO_FIELD + 1] = LubAux->v_avg[1];
    local_lumped[LUB_VELO_FIELD + 1] = 1.0;
    local_post[LUB_VELO_FIELD + 2] = LubAux->v_avg[2];
    local_lumped[LUB_VELO_FIELD + 2] = 1.0;

    /* Cleanup */
    safe_free((void *)n_dof);

  } /* end of LUB_VELO_FIELD */

  if ((LUB_VELO_FIELD_2 != -1) && (pd->e[pg->imtrx][R_LUBP_2])) {

    /* Setup lubrication */
    int *n_dof = NULL;
    int dof_map[MDE];
    n_dof = (int *)array_alloc(1, MAX_VARIABLE_TYPES, sizeof(int));
    lubrication_shell_initialize(n_dof, dof_map, -1, xi, exo, 0);

    /* Calculate velocities */
    calculate_lub_q_v(R_LUBP_2, time, delta_t, xi, exo);

    /* Post velocities */
    local_post[LUB_VELO_FIELD_2] = LubAux->v_avg[0];
    local_lumped[LUB_VELO_FIELD_2] = 1.0;
    local_post[LUB_VELO_FIELD_2 + 1] = LubAux->v_avg[1];
    local_lumped[LUB_VELO_FIELD_2 + 1] = 1.0;
    local_post[LUB_VELO_FIELD_2 + 2] = LubAux->v_avg[2];
    local_lumped[LUB_VELO_FIELD_2 + 2] = 1.0;

    /* Cleanup */
    safe_free((void *)n_dof);

  } /* end of LUB_VELO_FIELD_2 */

  if ((LUB_FLUID_SOURCE != -1) && (pd->e[pg->imtrx][R_LUBP])) {
    /* Setup lubrication */
    int *n_dof = NULL;
    int dof_map[MDE];
    dbl wt = fv->wt;
    n_dof = (int *)array_alloc(1, MAX_VARIABLE_TYPES, sizeof(int));
    lubrication_shell_initialize(n_dof, dof_map, -1, xi, exo, 0);

    /* Post values */
    double LubSourceFlux = 0.0;
    lubrication_fluid_source(&LubSourceFlux, NULL);

    local_post[LUB_FLUID_SOURCE] = LubSourceFlux;
    local_lumped[LUB_FLUID_SOURCE] = 1.0;

    /* Cleanup */
    fv->wt = wt;
    safe_free((void *)n_dof);

  } /* end of LUB_FLUID_SOURCE */

  if ((PP_LAME_MU != -1) && (pd->e[pg->imtrx][R_MESH1])) {

    /* Define parameters */
    double mu;
    double lambda;
    double thermexp=0;
    double speciesexp[MAX_CONC];
    double viscos=0, dil_viscos=0;
    double d_mu_dx[DIM][MDE];
    double d_lambda_dx[DIM][MDE];
<<<<<<< HEAD
    double d_thermexp_dx[MAX_VARIABLE_TYPES + MAX_CONC];
    double d_speciesexp_dx[MAX_CONC][MAX_VARIABLE_TYPES + MAX_CONC];

    /* Calculate modulus */

    if (pd->MeshMotion == TOTAL_ALE) {
      load_elastic_properties(elc_rs, &mu, &lambda, &thermexp, speciesexp, d_mu_dx, d_lambda_dx,
                              d_thermexp_dx, d_speciesexp_dx);
    } else {
      load_elastic_properties(elc, &mu, &lambda, &thermexp, speciesexp, d_mu_dx, d_lambda_dx,
                              d_thermexp_dx, d_speciesexp_dx);
    }
=======
    double d_thermexp_dx[MAX_VARIABLE_TYPES+MAX_CONC];
    double d_speciesexp_dx[MAX_CONC][MAX_VARIABLE_TYPES+MAX_CONC];
    double d_viscos_dx[MAX_VARIABLE_TYPES+MAX_CONC];
    double d_dilviscos_dx[MAX_VARIABLE_TYPES+MAX_CONC];

    /* Calculate modulus */

    if(pd->MeshMotion == TOTAL_ALE)
      {
	load_elastic_properties(elc_rs, &mu, &lambda, &thermexp, speciesexp, &viscos, &dil_viscos,
		d_mu_dx, d_lambda_dx, d_thermexp_dx, d_speciesexp_dx, d_viscos_dx, d_dilviscos_dx);
      }
    else
      {
	load_elastic_properties(elc, &mu, &lambda, &thermexp, speciesexp, &viscos, &dil_viscos,
		d_mu_dx, d_lambda_dx, d_thermexp_dx, d_speciesexp_dx, d_viscos_dx, d_dilviscos_dx);
      }
>>>>>>> 524b3a25

    /* Post velocities */
    local_post[PP_LAME_MU] = mu;
    local_lumped[PP_LAME_MU] = 1.0;

  } /* end of PP_LAME_MU */

  if ((PP_LAME_LAMBDA != -1) && (pd->e[pg->imtrx][R_MESH1])) {

    /* Define parameters */
    double mu;
    double lambda;
    double thermexp=0;
    double speciesexp[MAX_CONC];
    double viscos=0, dil_viscos=0;
    double d_mu_dx[DIM][MDE];
    double d_lambda_dx[DIM][MDE];
<<<<<<< HEAD
    double d_thermexp_dx[MAX_VARIABLE_TYPES + MAX_CONC];
    double d_speciesexp_dx[MAX_CONC][MAX_VARIABLE_TYPES + MAX_CONC];

    /* Calculate modulus */
    if (pd->MeshMotion == TOTAL_ALE) {
      load_elastic_properties(elc_rs, &mu, &lambda, &thermexp, speciesexp, d_mu_dx, d_lambda_dx,
                              d_thermexp_dx, d_speciesexp_dx);
    } else {
      load_elastic_properties(elc, &mu, &lambda, &thermexp, speciesexp, d_mu_dx, d_lambda_dx,
                              d_thermexp_dx, d_speciesexp_dx);
    }
=======
    double d_thermexp_dx[MAX_VARIABLE_TYPES+MAX_CONC];
    double d_speciesexp_dx[MAX_CONC][MAX_VARIABLE_TYPES+MAX_CONC];
    double d_viscos_dx[MAX_VARIABLE_TYPES+MAX_CONC];
    double d_dilviscos_dx[MAX_VARIABLE_TYPES+MAX_CONC];

    /* Calculate modulus */
    if(pd->MeshMotion == TOTAL_ALE)
      {
	load_elastic_properties(elc_rs, &mu, &lambda, &thermexp, speciesexp, &viscos, &dil_viscos,
		d_mu_dx, d_lambda_dx, d_thermexp_dx, d_speciesexp_dx, d_viscos_dx, d_dilviscos_dx);
      }
    else
      {
	load_elastic_properties(elc, &mu, &lambda, &thermexp, speciesexp, &viscos, &dil_viscos, 
		d_mu_dx, d_lambda_dx, d_thermexp_dx, d_speciesexp_dx, d_viscos_dx, d_dilviscos_dx);
      }
>>>>>>> 524b3a25

    /* Post velocities */
    local_post[PP_LAME_LAMBDA] = lambda;
    local_lumped[PP_LAME_LAMBDA] = 1.0;

  } /* end of PP_LAME_LAMBDA */

  if (DISJ_PRESS != -1 && (pd->e[pg->imtrx][R_SHELL_FILMP])) {

    double DisjPress;
    double grad_DisjPress[DIM];
    double dgrad_DisjPress_dH1[DIM][MDE], dgrad_DisjPress_dH2[DIM][MDE];

    DisjPress = disjoining_pressure_model(fv->sh_fh, fv->grad_sh_fh, grad_DisjPress,
                                          dgrad_DisjPress_dH1, dgrad_DisjPress_dH2);

    local_post[DISJ_PRESS] = DisjPress;
    local_lumped[DISJ_PRESS] = 1.0;

  } /* end of DISJ_PRESS */

  if ((SH_SAT_OPEN != -1) && pd->e[pg->imtrx][R_SHELL_SAT_OPEN]) {

    /* Calculate saturation */
    Patm = mp->PorousShellPatm;
    cap_pres = Patm - fv->sh_p_open;
    S = load_saturation(mp->porosity, cap_pres, d_cap_pres);

    /* Post saturation */
    local_post[SH_SAT_OPEN] = S;
    local_lumped[SH_SAT_OPEN] = 1.0;
  } /* end of SH_SAT_OPEN */

  if ((SH_SAT_OPEN_2 != -1) && pd->e[pg->imtrx][R_SHELL_SAT_OPEN_2]) {

    /* Calculate saturation */
    Patm = mp->PorousShellPatm;
    cap_pres = Patm - fv->sh_p_open_2;
    S = load_saturation(mp->porosity, cap_pres, d_cap_pres);

    /* Post saturation */
    local_post[SH_SAT_OPEN_2] = S;
    local_lumped[SH_SAT_OPEN_2] = 1.0;
  } /* end of SH_SAT_OPEN_2 */

  if (REL_LIQ_PERM != -1 && (mp->PorousMediaType == POROUS_UNSATURATED ||
                             mp->PorousMediaType == POROUS_SHELL_UNSATURATED ||
                             mp->PorousMediaType == POROUS_TWO_PHASE)) {

    /* Continuum porous media */
    if (pd->e[pg->imtrx][R_POR_LIQ_PRES]) {
      local_post[REL_LIQ_PERM] = mp->rel_liq_perm;
      local_lumped[REL_LIQ_PERM] = 1.;
    }

    /* Shell porous media */
    else if ((pd->e[pg->imtrx][R_SHELL_SAT_OPEN]) || (pd->e[pg->imtrx][R_SHELL_SAT_OPEN_2])) {

      /* Calculate saturation */
      Patm = mp->PorousShellPatm;
      cap_pres = Patm - fv->sh_p_open;
      if (pd->e[pg->imtrx][R_SHELL_SAT_OPEN_2])
        cap_pres = Patm - fv->sh_p_open_2;
      S = load_saturation(mp->porosity, cap_pres, d_cap_pres);

      /* Then get relative permeability */
      if (mp->RelLiqPermModel != CONSTANT) {
        load_liq_perm(mp->porosity, cap_pres, mp->saturation, d_cap_pres);
      }

      local_post[REL_LIQ_PERM] = mp->rel_liq_perm;
      local_lumped[REL_LIQ_PERM] = 1.;
    }
  } /* end of REL_LIQ_PERM */

  if ((SH_STRESS_TENSOR != -1) && pd->e[pg->imtrx][R_SHELL_NORMAL1] &&
      pd->e[pg->imtrx][R_SHELL_NORMAL2] && pd->e[pg->imtrx][R_SHELL_NORMAL3] &&
      pd->e[pg->imtrx][R_MESH1]) {

    dbl TT[DIM][DIM];
    dbl dTT_dx[DIM][DIM][DIM][MDE];
    dbl dTT_dnormal[DIM][DIM][DIM][MDE];

    memset(TT, 0.0, sizeof(double) * DIM * DIM);
    memset(dTT_dx, 0.0, sizeof(double) * DIM * DIM * DIM * MDE);
    memset(dTT_dnormal, 0.0, sizeof(double) * DIM * DIM * DIM * MDE);

    shell_stress_tensor(TT, dTT_dx, dTT_dnormal);

    /* Post stresses */
    local_post[SH_STRESS_TENSOR] = TT[0][0];
    local_lumped[SH_STRESS_TENSOR] = 1.0;
    local_post[SH_STRESS_TENSOR + 1] = TT[1][1];
    local_lumped[SH_STRESS_TENSOR + 1] = 1.0;
    local_post[SH_STRESS_TENSOR + 2] = TT[0][1];
    local_lumped[SH_STRESS_TENSOR + 2] = 1.0;
  }

  if ((SH_TANG != -1) && pd->e[pg->imtrx][R_SHELL_NORMAL1] && pd->e[pg->imtrx][R_SHELL_NORMAL2] &&
      pd->e[pg->imtrx][R_SHELL_NORMAL3] && pd->e[pg->imtrx][R_MESH1]) {

    dbl t0[DIM];
    dbl t1[DIM];

    shell_tangents(t0, t1, NULL, NULL, NULL, NULL);

    /* Post tangents and curvatures */

    local_post[SH_TANG] = t0[0];
    local_lumped[SH_TANG] = 1.0;
    local_post[SH_TANG + 1] = t0[1];
    local_lumped[SH_TANG + 1] = 1.0;
    local_post[SH_TANG + 2] = t0[2];
    local_lumped[SH_TANG + 2] = 1.0;

    local_post[SH_TANG + 3] = t1[0];
    local_lumped[SH_TANG + 3] = 1.0;
    local_post[SH_TANG + 4] = t1[1];
    local_lumped[SH_TANG + 4] = 1.0;
    local_post[SH_TANG + 5] = t1[2];
    local_lumped[SH_TANG + 5] = 1.0;
  }

  if (VON_MISES_STRAIN != -1 && pd->e[pg->imtrx][R_MESH1]) {

    dbl INV, d_INV_dT[DIM][DIM];
    INV = calc_tensor_invariant(fv->strain, d_INV_dT, 4);
    local_post[VON_MISES_STRAIN] = 2.0 / 3.0 * INV;
    local_lumped[VON_MISES_STRAIN] = 1.;
  }

  if (VON_MISES_STRESS != -1 && pd->e[pg->imtrx][R_MESH1]) {

    dbl INV, d_INV_dT[DIM][DIM];

    // Calculate base stress tensor
    err = mesh_stress_tensor(TT, dTT_dx, dTT_dp, dTT_dc, dTT_dp_liq, dTT_dp_gas, dTT_dporosity,
                             dTT_dsink_mass, dTT_dT, dTT_dmax_strain, dTT_dcur_strain, elc->lame_mu,
                             elc->lame_lambda, delta_t, ielem, ip, ip_total);

    // Adjust tensor for various model cases
    if (cr->MeshFluxModel == LINEAR) {
      if (dim == 2) {
        TT[2][2] = 1.;
        TT[1][2] = 0.;
        TT[0][2] = 0.;
      }
    } else {
      if (dim == 2) {
        if (cr->MeshMotion == ARBITRARY) {
          TT[2][2] = (1. - fv->volume_change) * elc->lame_mu;
        } else {
          if (cr->MeshFluxModel == NONLINEAR || cr->MeshFluxModel == HOOKEAN_PSTRAIN ||
              cr->MeshFluxModel == INCOMP_PSTRAIN)
            TT[2][2] = (1. - pow(fv->volume_change, 2. / 3.)) * elc->lame_mu - fv->P;
          else
            TT[2][2] = 0.;
        }
        TT[1][2] = 0.;
        TT[0][2] = 0.;
      }
    }

    // Calculate invariant
    INV = calc_tensor_invariant(TT, d_INV_dT, 4);
    local_post[VON_MISES_STRESS] = INV;
    local_lumped[VON_MISES_STRESS] = 1.;
  }

  if (LOG_CONF_MAP != -1 && pd->v[pg->imtrx][POLYMER_STRESS11] &&
      (vn->evssModel == LOG_CONF || vn->evssModel == LOG_CONF_GRADV ||
       vn->evssModel == LOG_CONF_TRANSIENT || vn->evssModel == LOG_CONF_TRANSIENT_GRADV)) {
    index = 0;
    VISCOSITY_DEPENDENCE_STRUCT d_mup_struct;
    VISCOSITY_DEPENDENCE_STRUCT *d_mup = &d_mup_struct;
    d_mup = NULL;
    double lambda;
    double R1[DIM][DIM];
    double eig_values[DIM];
    dbl exp_s[DIM][DIM];
    for (mode = 0; mode < vn->modes; mode++) {
#ifdef ANALEIG_PLEASE
      analytical_exp_s(fv->S[mode], exp_s, eig_values, R1, NULL);
#else
      compute_exp_s(fv->S[mode], exp_s, eig_values, R1);
#endif
      mup = viscosity(ve[mode]->gn, gamma, d_mup);
      // Polymer time constant
      lambda = 0.0;
      if (ve[mode]->time_constModel == CONSTANT) {
        lambda = ve[mode]->time_const;
      }
      /* Looks like these models are not working right now
       *else if(ve[mode]->time_constModel == CARREAU || ve[mode]->time_constModel == POWER_LAW)
       * {
       *   lambda = mup/ve[mode]->time_const;
       * }
       */
      if (lambda == 0.0) {
        GOMA_EH(-1, "The conformation tensor needs a non-zero polymer time constant.");
      }
      if (mup == 0.0) {
        GOMA_EH(-1, "The conformation tensor needs a non-zero polymer viscosity.");
      }

      if (pd->v[pg->imtrx][v_s[mode][0][0]]) {
        for (a = 0; a < VIM; a++) {
          for (b = 0; b < VIM; b++) {
            /* since the stress tensor is symmetric,
               only assemble the upper half */
            if (a <= b) {
              if (pd->v[pg->imtrx][v_s[mode][a][b]]) {
                local_post[LOG_CONF_MAP + index] = (mup / lambda) * (exp_s[a][b] - delta(a, b));
                local_lumped[LOG_CONF_MAP + index] = 1.;
                index++;
              }
            }
          } // for b
        }   // for a
      }
    } // Loop over modes
  }

  /*if (cr->MassFluxModel == DM_SUSPENSION_BALANCE ) {
    index = 0;
    int w = 0;
    for (a = 0; a < dim; a++)
      {
        hs[a] = 0.;
      }

    err = get_continuous_species_terms(&s_terms, time, theta, delta_t, hs);
    for (a=0; a < dim; a++)
      {
        local_post[J_FLUX + index] = s_terms.diff_flux[w][a];
        local_lumped[J_FLUX + index] = 1.;
        index++;
      }
      }*/

  if (GRAD_SH != -1 && pd->v[pg->imtrx][SHEAR_RATE]) {
    index = 0;
    for (a = 0; a < dim; a++) {
      local_post[GRAD_SH + index] = fv->grad_SH[a];
      local_lumped[GRAD_SH + index] = 1.;
      index++;
    }
  }

  if (GRAD_Y != -1 && pd->v[pg->imtrx][MASS_FRACTION]) {
    index = 0;
    for (a = 0; a < dim; a++) {
      local_post[GRAD_Y + index] = fv->grad_c[0][a];
      local_lumped[GRAD_Y + index] = 1.;
      index++;
    }
  }

  if (EIG1 != -1) {
    index = 0;
    dbl v1[DIM];
    dbl v2[DIM], v3[DIM];
    dbl e1 = 0., e2 = 0., e3 = 0.;
    dbl gamma_dot[DIM][DIM], eigen[3];
    dbl v_bias[DIM], vy_bias[DIM], vort_bias[DIM];

    memset(v1, 0, DIM * sizeof(dbl));
    memset(v2, 0, DIM * sizeof(dbl));
    memset(v3, 0, DIM * sizeof(dbl));
    memset(v_bias, 0, DIM * sizeof(dbl));
    memset(vort_bias, 0, DIM * sizeof(dbl));
    memset(vy_bias, 0, DIM * sizeof(dbl));
    memset(gamma_dot, 0, DIM * DIM * sizeof(dbl));

    for (a = 0; a < dim; a++) {
      for (b = 0; b < dim; b++) {
        gamma_dot[a][b] = fv->grad_v[a][b] + fv->grad_v[b][a];
      }
    }

    find_eigenvalues_eigenvectors(gamma_dot, &e1, &e2, &e3, v1, v2, v3);
    eigen[0] = e1;
    eigen[1] = e2;
    eigen[2] = e3;

    v_bias[0] = 1.;
    vy_bias[1] = 1.;
    vort_bias[2] = 1.;

    bias_eigenvector_to(v1, v_bias);
    bias_eigenvector_to(v2, vy_bias);
    bias_eigenvector_to(v3, vort_bias);

    for (a = 0; a < DIM; a++) {
      local_post[EIG + index] = eigen[a];
      local_lumped[EIG + index] = 1.;
      index++;
    }

    index = 0;
    for (a = 0; a < DIM; a++) {
      local_post[EIG1 + index] = v1[a];
      local_lumped[EIG1 + index] = 1.;
      index++;
    }

    index = 0;
    for (a = 0; a < DIM; a++) {
      local_post[EIG2 + index] = v2[a];
      local_lumped[EIG2 + index] = 1.;
      index++;
    }

    index = 0;
    for (a = 0; a < DIM; a++) {
      local_post[EIG3 + index] = v3[a];
      local_lumped[EIG3 + index] = 1.;
      index++;
    }
  }

  if (USER_POST != -1) {
    /* calculate a user-specified post-processing variable */

    err = get_continuous_species_terms(&s_terms, time, theta, delta_t, hs);

    local_post[USER_POST] = user_post(u_post_proc);
    local_lumped[USER_POST] = 1.;
  }

  /*
   *  ---- NOTE do this step above this line, order of post processing
   *       variables is not important here, anymore ---
   *
   *  Post-processing Step 4: add algorithm to calculate your new variable
   *                          in mm_post_proc
   *                          and put it in post_proc_vect array
   */

  wt = fv->wt;
  eqn = pd->ProjectionVar;
  det_J = bf[eqn]->detJ;

  if (ielem_type == BILINEAR_SHELL || ielem_type == BIQUAD_SHELL ||
      ielem_type == BILINEAR_TRISHELL || ielem_type == P0_SHELL || ielem_type == P1_SHELL) {
    int *n_dof = NULL;
    int dof_map[MDE];
    n_dof = (int *)array_alloc(1, MAX_VARIABLE_TYPES, sizeof(int));
    lubrication_shell_initialize(n_dof, dof_map, -1, xi, exo, 0);
    safe_free((void *)n_dof);
    det_J = fv->sdet;
  }

  /*
   * Put local element contributions into the global right-hand side
   *
   * HKM NOTE on projection operations:
   *
   *    One could make the argument that the procedure below is not
   * the most accurate one possible. A more accurate procedure would
   * be to form completely the local element contribution to the
   * projection operation:
   *
   *     MassMatrix_lem_i_j * S_j = integral( s_gp * bf_i)
   *
   *  where MassMatrix_lem_i_j = local element mass matrix
   *                           = int( bf_i * bf_j)
   *
   *  Then, invert that equation to obtain S_j. Then, renormalize
   * the result to get the elemental contribution:
   *
   *     S_i_elem  = S_i * sum_j(MassMatrix_lem_i_j)
   *     lumpedMM  = sum_j(MassMatrix_lem_i_j)
   *
   * And then, add up the elemental contributions.
   *
   * The method described above gives an exact solution to a sample
   * problem. The lumped Mass Matrix method carried out below
   * does not. However, in most papers on projection operations,
   * (aka Hughes et al.) the mass lumping operation undertaken
   * below is deemed to be sufficient.
   */
  for (i = 0; i < ei[pg->imtrx]->num_local_nodes; i++) {
    I = Proc_Elem_Connect[ei[pg->imtrx]->iconnect_ptr + i];
    /*
     *  check to make sure that unknowns are defined at this node,
     *  otherwise don't add anything to this node
     */
    ldof = ei[upd->matrix_index[pd->ProjectionVar]]->ln_to_dof[eqn][i];
    if (ldof >= 0) {
      phi_i = bf[eqn]->phi[ldof];
      for (var = 0; var < rd->TotalNVPostOutput; var++) {
        post_proc_vect[var][I] += local_post[var] * phi_i * wt * det_J;
        lumped_mass[var][I] += local_lumped[var] * phi_i * wt * det_J;
      }
    } else {
      /*
       *  Special Compatibility Section for the case where the projection
       *  basis functions don't span all of the nodes in the local element.
       *
       */
      midside = 0;
      if (bf[eqn]->interpolation == I_Q1 || bf[eqn]->interpolation == I_Q1_D ||
          bf[eqn]->interpolation == I_Q1_XV || bf[eqn]->interpolation == I_Q1_G ||
          bf[eqn]->interpolation == I_Q1_GP || bf[eqn]->interpolation == I_Q1_GN ||
          bf[eqn]->interpolation == I_SP) {
        if (ielem_type == S_BIQUAD_QUAD || ielem_type == BIQUAD_QUAD) {
          midside = 1;
        }
      }
      if (!midside) {
        GOMA_WH(-1, "calc_standard_fields: Couldn't find eqn whose interp spanned all local nodes");
      }
      if (i > 3 && i < 8) {
        ileft = i - 4;
        iright = i - 3;
        if (iright == 4)
          iright = 0;
        ldof = ei[pg->imtrx]->ln_to_dof[eqn][ileft];
        ldof_right = ei[pg->imtrx]->ln_to_dof[eqn][iright];
        phi_i = bf[eqn]->phi[ldof];
        phi_j = bf[eqn]->phi[ldof_right];
        for (var = 0; var < rd->TotalNVPostOutput; var++) {
          post_proc_vect[var][I] += local_post[var] * (phi_i + phi_j) * wt * det_J;
          lumped_mass[var][I] += local_lumped[var] * (phi_i + phi_j) * wt * det_J;
        }
      }
      if (i == 8 && ielem_type == BIQUAD_QUAD) {
        for (ileft = 0; ileft < 4; ileft++) {
          ldof = ei[pg->imtrx]->ln_to_dof[eqn][ileft];
          phi_i = bf[eqn]->phi[ldof];
          for (var = 0; var < rd->TotalNVPostOutput; var++) {
            post_proc_vect[var][I] += local_post[var] * phi_i * wt * det_J;
            lumped_mass[var][I] += local_lumped[var] * phi_i * wt * det_J;
          }
        }
      }
    }
  }

  safer_free((void **)&local_post);
  safer_free((void **)&local_lumped);
  return (status);
}
/*****************************************************************************/
/*****************************************************************************/
/*****************************************************************************/

void post_process_average(double x[],            /* Solution vector for the current processor */
                          double x_old[],        /* Solution vector at last time step */
                          double xdot[],         /* time derivative of solution vector */
                          double xdot_old[],     /* dx/dt at previous time step */
                          double resid_vector[], /* Residual vector for the
                                                    current proc */
                          Exo_DB *exo,
                          Dpi *dpi,
                          double **post_proc_vect,
                          double time) {
  int ielem;
  int ebn;
  int err;
  int e_start = exo->eb_ptr[0];
  int e_end = exo->eb_ptr[exo->num_elem_blocks];
  double xi[DIM];

  double **avg_count;
  double **avg_sum;

  if (nn_average <= 0) {
    return;
  }

  avg_count = calloc(nn_average, sizeof(double *));
  avg_sum = calloc(nn_average, sizeof(double *));
  for (int i = 0; i < nn_average; i++) {
    avg_count[i] = calloc(dpi->num_universe_nodes, sizeof(double));
    avg_sum[i] = calloc(dpi->num_universe_nodes, sizeof(double));
  }

  for (ielem = e_start, ebn = 0; ielem < e_end; ielem++) {
    ebn = find_elemblock_index(ielem, exo);
    int mn = Matilda[ebn];
    if (mn < 0) {
      continue;
    }

    pd = pd_glob[mn];
    cr = cr_glob[mn];
    elc = elc_glob[mn];
    elc_rs = elc_rs_glob[mn];
    gn = gn_glob[mn];
    mp = mp_glob[mn];
    vn = vn_glob[mn];
    evpl = evpl_glob[mn];

    err = load_elem_dofptr(ielem, exo, x, x_old, xdot, xdot_old, 0);
    GOMA_EH(err, "load_elem_dofptr");

    err = bf_mp_init(pd);
    GOMA_EH(err, "bf_mp_init");

    fv->wt = 1.e30;

    int node;
    for (node = 0; node < ei[pg->imtrx]->num_local_nodes; node++) {

      int global_node = Proc_Elem_Connect[ei[pg->imtrx]->iconnect_ptr + node];

      find_nodal_stu(node, ei[pg->imtrx]->ielem_type, xi, xi + 1, xi + 2);

      err = load_basis_functions(xi, bfd);
      GOMA_EH(err, "problem from load_basis_functions");

      err = beer_belly();
      GOMA_EH(err, "beer_belly");

      err = load_fv();
      GOMA_EH(err, "load_fv");

      err = load_bf_grad();
      GOMA_EH(err, "load_bf_grad");

      if (ei[pg->imtrx]->deforming_mesh &&
          (pd->e[pg->imtrx][R_MESH1] || pd->v[pg->imtrx][R_MESH1])) {
        if (!pd->e[pg->imtrx][R_MESH1]) {
          // printf(" We are here\n");
        }
        err = load_bf_mesh_derivs();
        GOMA_EH(err, "load_bf_mesh_derivs");
      }

      err = load_fv_grads();
      GOMA_EH(err, "load_fv_grads");

      if (ei[pg->imtrx]->deforming_mesh &&
          (pd->e[pg->imtrx][R_MESH1] || pd->v[pg->imtrx][R_MESH1])) {
        if (!pd->e[pg->imtrx][R_MESH1]) {
          //	printf(" We are here2\n");
        }
        err = load_fv_mesh_derivs(0);
        GOMA_EH(err, "load_fv_mesh_derivs");
      }

      if (mp->PorousMediaType != CONTINUOUS) {
        err = load_porous_properties();
        GOMA_EH(err, "load_porous_properties");
      }

      computeCommonMaterialProps_gp(time);

      sum_average_nodal(avg_count, avg_sum, global_node, time);
    }
  }

  for (int i = 0; i < nn_average; i++) {
    int node;
    for (node = 0; node < dpi->num_universe_nodes; node++) {
      if ((pp_average[i]->non_variable_type && pg->imtrx == 0) ||
          (!pp_average[i]->non_variable_type && Num_Var_In_Type[pg->imtrx][pp_average[i]->type])) {
        post_proc_vect[pp_average[i]->index_post][node] = avg_sum[i][node] / avg_count[i][node];
      }
    }
  }

  for (int i = 0; i < nn_average; i++) {
    free(avg_count[i]);
    free(avg_sum[i]);
  }

  free(avg_count);
  free(avg_sum);
}

void sum_average_nodal(double **avg_count, double **avg_sum, int global_node, double time) {
  for (int i = 0; i < nn_average; i++) {
    avg_count[i][global_node] += 1;
    if (pp_average[i]->non_variable_type == 0) {
      switch (pp_average[i]->type) {
      case PRESSURE:
        avg_sum[i][global_node] += fv->P;
        break;
      case TEMPERATURE:
        avg_sum[i][global_node] += fv->T;
        break;
      case MASS_FRACTION:
        avg_sum[i][global_node] += fv->c[pp_average[i]->species_index];
        break;
      case MOMENT0:
        avg_sum[i][global_node] += fv->moment[0];
        break;
      case MOMENT1:
        avg_sum[i][global_node] += fv->moment[1];
        break;
      case MOMENT2:
        avg_sum[i][global_node] += fv->moment[2];
        break;
      case MOMENT3:
        avg_sum[i][global_node] += fv->moment[3];
        break;
      case DENSITY_EQN: {
        double rho = density(NULL, time);
        avg_sum[i][global_node] += rho;
      } break;
      default:
        GOMA_EH(GOMA_ERROR, "Unknown nodal average type %d %s", pp_average[i]->type,
                pp_average[i]->type_name);
        break;
      }
    } else {
      switch (pp_average[i]->type) {
      case AVG_DENSITY: {
        double rho = density(NULL, time);
        avg_sum[i][global_node] += rho;
      } break;
      case AVG_HEAVISIDE: {
        load_lsi(ls->Length_Scale);
        avg_sum[i][global_node] += lsi->H;
      } break;
      case AVG_VISCOSITY: {
        double gamma[DIM][DIM];
        int a;
        int b;
        for (a = 0; a < VIM; a++) {
          for (b = 0; b < VIM; b++) {
            gamma[a][b] = fv->grad_v[a][b] + fv->grad_v[b][a];
          }
        }
        double mu = viscosity(gn, gamma, NULL);

        if (gn->ConstitutiveEquation == BINGHAM_MIXED) {

          dbl gamma[DIM][DIM];
          for (a = 0; a < VIM; a++) {
            for (b = 0; b < VIM; b++) {
              gamma[a][b] = fv->grad_v[a][b] + fv->grad_v[b][a];
            }
          }

          dbl gammadot;
          calc_shearrate(&gammadot, gamma, NULL, NULL);

          dbl Du_eps = sqrt(gammadot + gn->epsilon * gn->epsilon);

          mu += gn->tau_y / Du_eps;
        }

        avg_sum[i][global_node] += mu;
      } break;
      case AVG_SHEAR: {
        double gamma[DIM][DIM];
        int a;
        int b;
        for (a = 0; a < VIM; a++) {
          for (b = 0; b < VIM; b++) {
            gamma[a][b] = fv->grad_v[a][b] + fv->grad_v[b][a];
          }
        }
        dbl gammadot = 0;
        calc_shearrate(&gammadot, /* strain rate invariant */
                       gamma,     /* strain rate tensor */
                       NULL, NULL);

        avg_sum[i][global_node] += gammadot;
      } break;
      default:
        GOMA_EH(GOMA_ERROR, "Unknown nodal average non-variable type");
        break;
      }
    }
  }
}

/*****************************************************************************/

void post_process_nodal(double x[],            /* Solution vector for the current processor */
                        double **x_sens_p,     /* solution sensitivities */
                        double x_old[],        /* Solution vector at last time step */
                        double xdot[],         /* time derivative of solution vector */
                        double xdot_old[],     /* dx/dt at previous time step */
                        double resid_vector[], /* Residual vector for the
                                                  current proc */
                        int ts,
                        double *time_ptr,
                        double delta_t,
                        double theta,
                        double *x_pp,
                        Exo_DB *exo,
                        Dpi *dpi,
                        RESULTS_DESCRIPTION_STRUCT *rd,
                        char filename[],
                        int matrix_offset)

/*******************************************************************************
  Function which directs calculation of stream function & other post processing
  quantities

  Author:          P. R. Schunk
  Date:            12 September 1994
  Revised:         by many

*******************************************************************************/

{
  /* TAB certifies that this function conforms to the exo/patran side numbering
   *  convention 11/10/98. */

  int idex;             /* temporary */
  int candidate;        /* prospective new unique node name in a SS
                         * node list */
  int length_node_list; /* count up length of uniquely specified node
                         * names in a SS node list */
  int eb_index;
  int mesh_exoid, cpu_word_size, io_word_size;
  float version;
  int err;             /* temp variable to hold diagnostic flags. */
  int ip;              /* ip is the local quadrature point index      */
  int ip_total;        /* ip_total is the total number of volume
                          quadrature points in the element            */
  int j, k, l;         /* local index loop counter                  */
  int i, id;           /* Index for the local node number - row     */
  int I;               /* Indeces for global node number - row      */
  int ielem = 0, iel;  /* Index for elements                        */
  int ielem_type;      /* Element type of the current element         */
  int ielem_dim;       /* Element physical dimension                  */
  int num_local_nodes; /* Number of local basis functions in the
                          current element                             */
  int iconnect_ptr;    /* Pointer to the beginning of the connectivity
                          list for the current element                */
  int eqn = -1;        /* equation name (R_ENERGY, etc) */
  int var;             /* variable name (TEMPERATURE, etc) */
  int w;               /* species counter */

  double s, t, u;         /* Gaussian-quadrature point locations        */
  int *bloated_node_list; /* temporary used to point to raw SS node list
                           * that replicates nodes needlessly */
  int num_universe_nodes; /* alias for dpi->num_universe_nodes */

  /*
   * LEGEND:
   *
   * output:
   *    dphixdm[i][j][k][n] - deriv of (deriv of phi[i] wrt to global coord[j])
   *                          wrt mesh disp. k at node n
   *
   * T                          temperature (just like T_quad)
   *                            at the jth node (dof in elem)
   * dTdx[i]                    the i-th component of temperature gradient
   */

  /* __________________________________________________________________________*/
  /* __________________________________________________________________________*/

  double xi[DIM];                 /* Local element coordinates of Gauss point. */
  double wt;                      /* Quadrature weights
                                     units - ergs/(sec*cm*K) = g*cm/(sec^3*K)    */
  dbl *pressure_elem_vect = NULL; /* vector to hold nodal pressure*/
  /* PRS Cludge for remeshing guys */

  /* new post processing array that contains the nodal values of all the
     post processing variables */
  double **post_proc_vect;

  double **lumped_mass; /* vector to hold lumped mass matrix         */
  int *listnd = NULL;
  int *listndm[MAX_CONC]; /*  */
  int *listnde = NULL;
  int check, e_start, e_end, mn;
  double del_stream_fcn[4];  /* elemental side increments to stream function
                                calculated by routine calc_stream_fcn       */
  double vel[MAX_PDIM][MDE]; /* array for local nodal velocity values */

  int ii, kount = 0;
  int kounte = 0, kountm[MAX_CONC];

  /* side-post stuff */
  double *local_post, *local_lumped;
  double phi_i, phi_j;

  int num_side_in_set; /* returned number of sides(faces or edges) is  */
  int num_elem_in_set, num_node_in_set, num_nodes_on_side;
  /* in the side set                              */
  int num_dist_fact_in_set; /* returned number of distribution factors in   */
  int *elem_list;
  int *node_list;
  int *ss_ids;
  int id_side, iss = 0, p, q, dim, ldof, jd, iapply, ss_index;
  int mode;
  int id_local_elem_coord[MAX_NODES_PER_SIDE];

  /*  particle tracking stuff  */

  double p_time, p_step, p_norm, p_normu[2], vscale = 0.0; /*   time stepping variables  */
  int p_done, p_converged, inewton, p_dim, p_N;            /*convergence criteria, etc. */
  double p_lambda, p_force[MAX_PDIM];                      /* particle time constant, ext. force */
  double p_mass[2 * MAX_PDIM][2 * MAX_PDIM + 1], pivot;    /*  matrix info for time-stepper*/
  double p_xold[MAX_PDIM], p_x[MAX_PDIM], sum;
  double p_vel[MAX_PDIM], p_velold[MAX_PDIM];
  double f_vel[MAX_PDIM], f_velold[MAX_PDIM];
  FILE *jfp = NULL;    /*  file pointer  */
  int velo_interp = 0; /*  velocity basis functions  */

  struct Porous_Media_Terms pm_terms; /*added for POROUS_LIQUID_ACCUM_RATE*/

  /*
   * BEGINNING OF EXECUTABLE STATEMENTS
   */

  num_universe_nodes = dpi->num_universe_nodes;

  /*****************************************************************************/
  /*                               BLOCK 0                                     */
  /*                        INITIALIZATION FOR ROUTINE                         */
  /*     INITIALIZATION THAT IS DEPENDENT ON THE CURRENT PROCESSOR NUMBER      */
  /*****************************************************************************/
  /*
   * For simple post processing tasks like obtaining L2 approximations
   * of discontinuous quantities and using mass matrix lumping, use
   * the total number of nodes visible to this processor, including
   * external nodes that are rightfully owned by other processors. The
   * basic idea is that any values computed for external nodes will be
   * suitably discarded during the recombination of the distributed
   * simulation results.
   */

  /*
   * Obtain an optimized element order map from the exoII database
   * if available. If it is not available, then calculate one
   */
  if (Num_Proc == 1) {
    listel = alloc_int_1(Num_Internal_Elems, 0);
    cpu_word_size = sizeof(dbl);
    io_word_size = 0;
    mesh_exoid = ex_open(ExoFile, EX_READ, &cpu_word_size, &io_word_size, &version);
    GOMA_EH(mesh_exoid, "ex_open");
    /*
     * Turn off annoying warning about nonexistent element order maps
     * Only describe the problem if it is fatal.
     */
    ex_opts(EX_ABORT);
    err = ex_get_map(mesh_exoid, listel);
    GOMA_EH(err, "ex_get_map");
    err = ex_close(mesh_exoid);
    GOMA_EH(err, "ex_close");

    /*
     * If a valid mapping was not storred in the original exodus file,
     * then let's calculate mapping using a our own poor man's algorithm,
     * that at least satifies the bare-bones criteria needed for
     * calculating a connected stream function field variable where a
     * connected mesh exists.
     */
    for (i = 0; i < Num_Internal_Elems; i++) {
      listel[i]--;
    }
    if ((err = check_elem_order(listel, exo)) != 0) {
      err = elem_order_for_nodal_connect(listel, exo);
    }
    /*
     * Convert the mapping to 1 to Num_Internal_Elems basis
     */
    for (i = 0; i < Num_Internal_Elems; i++) {
      listel[i]++;
    }
  }

  /*
   *   If we have no postprocessing vectors to calculate then
   *   perform a quick return
   */
  if (rd->TotalNVPostOutput == 0)
    return;

  /* Allocate memory for requested function vectors */

  post_proc_vect = (double **)smalloc(rd->TotalNVPostOutput * sizeof(double *));

  for (j = 0; j < rd->TotalNVPostOutput; j++) {
    post_proc_vect[j] = (double *)smalloc(num_universe_nodes * sizeof(double));
  }

  if (Num_Proc == 1) {
    if (STREAM != -1 && Num_Var_In_Type[pg->imtrx][R_MOMENTUM1]) {
      listnd = (int *)smalloc(num_universe_nodes * sizeof(int));
    }
  }

  check = 0;
  for (i = 0; i < upd->Num_Mat; i++) {
    if (pd_glob[i]->MeshMotion == LAGRANGIAN)
      check = 1;
    if (pd_glob[i]->MeshMotion == DYNAMIC_LAGRANGIAN)
      check = 1;
  }
  if (PRESSURE_CONT != -1 && (Num_Var_In_Type[pg->imtrx][R_MOMENTUM1] || check)) {
    /* PRS Cludge for remeshing guys */
    pressure_elem_vect = (double *)smalloc(Num_Internal_Elems * sizeof(double));
  }

  if (Num_Proc == 1) {
    if (FLUXLINES != -1 && Num_Var_In_Type[pg->imtrx][R_MASS]) {
      for (w = 0; w < upd->Max_Num_Species_Eqn; w++) {
        listndm[w] = (int *)smalloc(num_universe_nodes * sizeof(int));
        kountm[w] = 0;
      }

      if (DIFFUSION_VECTORS == -1)
        GOMA_EH(GOMA_ERROR, "Need diffusion vectors for flux-function");
      if (pd->TimeIntegration != STEADY) {
        DPRINTF(stdout, "#####################################################");
        DPRINTF(stdout, "# WARNING: Fluxlines invalid in transient solutions #");
        DPRINTF(stdout, "#####################################################");
      }
    }
  }

  if (Num_Proc == 1) {
    if (ENERGY_FLUXLINES != -1 && Num_Var_In_Type[pg->imtrx][R_ENERGY]) {
      listnde = (int *)smalloc(num_universe_nodes * sizeof(int));
      if (CONDUCTION_VECTORS == -1)
        GOMA_EH(GOMA_ERROR, "Need conduction vectors for flux-function");
      if (pd->TimeIntegration != STEADY) {
        DPRINTF(stdout, "######################################################");
        DPRINTF(stdout, "# WARNING: Fluxlines invalid in transient solutions #");
        DPRINTF(stdout, "######################################################");
      }
    }
  }

  /* If L2 fitting, allocate memory for lumped mass and rhs
   * wouldn't be here if it weren't */

  lumped_mass = (double **)smalloc(rd->TotalNVPostOutput * sizeof(double *));
  for (j = 0; j < rd->TotalNVPostOutput; j++) {
    lumped_mass[j] = (double *)smalloc(num_universe_nodes * sizeof(double));
  }

  /*Initialize */
  if (Num_Proc == 1) {
    if (STREAM != -1 && Num_Var_In_Type[pg->imtrx][R_MOMENTUM1]) {
      for (I = 0; I < num_universe_nodes; I++) {
        listnd[I] = 0;
      }
    }
    if (ENERGY_FLUXLINES != -1 && Num_Var_In_Type[pg->imtrx][R_ENERGY]) {
      for (I = 0; I < num_universe_nodes; I++) {
        listnde[I] = 0;
      }
    }
    if (FLUXLINES != -1 && Num_Var_In_Type[pg->imtrx][R_MASS]) {
      for (w = 0; w < upd->Max_Num_Species_Eqn; w++) {
        for (I = 0; I < num_universe_nodes; I++) {
          listndm[w][I] = 0;
        }
      }
    }
  }

  if (rd->TotalNVPostOutput > 0) {
    for (i = 0; i < rd->TotalNVPostOutput; i++) {
      for (I = 0; I < num_universe_nodes; I++) {
        lumped_mass[i][I] = 0.;
        post_proc_vect[i][I] = 0.;
      }
    }
  }

  /*  af->Assemble_Jacobian = FAE; */

  /******************************************************************************/
  /*                                BLOCK 1                                     */
  /*          LOOP OVER THE ELEMENTS DEFINED ON THE CURRENT PROCESSOR           */
  /*          INITIALIZATION THAT IS DEPENDENT ON THE ELEMENT NUMBER            */
  /*          First calculate field variables using volume integrals            */
  /*          Then calculate stream and flux functions (need fields of          */
  /*          diffusion and conduction vectors for the flux functions           */
  /******************************************************************************/

  /*
   * Loop over all the elements, calculating the required interaction
   * coefficients
   */

  /*
   * Eventually, you may want to have an outermost loop over element blocks
   * where the "pd" and material ID's could potentially change, then loop
   * over each element of each element block.
   */

  /*
   * Note more robust distributed processing version: loop is over the
   * local element block indeces. The appropriate material index is found
   * from Matilda[].
   */

  for (eb_index = 0; eb_index < exo->num_elem_blocks; eb_index++) {
    mn = Matilda[eb_index];

    pd = pd_glob[mn];
    cr = cr_glob[mn];
    elc = elc_glob[mn];
    elc_rs = elc_rs_glob[mn];
    gn = gn_glob[mn];
    mp = mp_glob[mn];
    vn = vn_glob[mn];
    evpl = evpl_glob[mn];

    for (mode = 0; mode < vn->modes; mode++) {
      ve[mode] = ve_glob[mn][mode];
    }

    e_start = exo->eb_ptr[eb_index];
    e_end = exo->eb_ptr[eb_index + 1];

    for (iel = e_start; iel < e_end; iel++) {
      ielem = iel;

      PRS_mat_ielem = ielem - e_start; /*added for hysteretic saturation func*/

      /*
       * For each variable there are generally different degrees of
       * freedom that they and their equations contribute to.
       *
       * For this element, load up arrays that tell, for each variable,
       *
       *        (i) how many degrees of freedom they contribute towords
       *        (ii) the local node number associated with each degree of
       *             freedom
       *        (iii) pointers in the "esp" structure that tell where
       *              things are located in the global scheme...
       *                (a) nodal unknowns in this element...
       *                (b) Residual equations receiving contributions in
       *                    this element.
       *                (c) where the Jacobian entries go in the global
       *                    "a" matrix in its MSR format...
       */

      err = load_elem_dofptr(ielem, exo, x, x_old, xdot, xdot_old, 0);
      GOMA_EH(err, "load_elem_dofptr");
      err = bf_mp_init(pd);
      GOMA_EH(err, "bf_mp_init");
      ielem_type = ei[pg->imtrx]->ielem_type;
      ip_total = elem_info(NQUAD, ielem_type); /* number of
                                                * quadrature pts */

      num_local_nodes = ei[pg->imtrx]->num_local_nodes; /* number of
                                                         * local basis
                                                         * functions */

      ielem_dim = ei[pg->imtrx]->ielem_dim; /* physical
                                             * dimension of this
                                             * element */

      iconnect_ptr = ei[pg->imtrx]->iconnect_ptr; /* pointer to
                                                   * beginning of this
                                                   * element's
                                                   * connectivity list */

      struct Petrov_Galerkin_Data pg_data;

      memset(pg_data.h, 0, sizeof(double) * DIM);
      memset(pg_data.hh, 0, sizeof(double) * DIM * DIM);
      memset(pg_data.dh_dxnode, 0, sizeof(double) * MDE * DIM);
      memset(pg_data.hsquared, 0, sizeof(double) * DIM);
      memset(pg_data.hhv, 0, sizeof(double) * DIM * DIM);
      memset(pg_data.dhv_dxnode, 0, sizeof(double) * MDE * DIM);
      memset(pg_data.v_avg, 0, sizeof(double) * DIM);
      memset(pg_data.dv_dnode, 0, sizeof(double) * MDE * DIM);
      pg_data.mu_avg = 0.;
      pg_data.rho_avg = 0.;

      /* get element level constants for upwinding and
         stabilized schemes, if necessary */
      /*
       * If PSPG is turned on, then calculate the centroid viscosity
       * for use in the PSPG formulas. Note, we actually call
       * load_basis_functions here. Is this big penalty necessary or
       * can be piggyback on top of one gauss point?
       */
      int pspg_local = 0;
      if (PSPG) {
        if (PSPG == 1) {
          pspg_local = 0;
        }
        /* This is the flag for the standard local PSPG */
        else if (PSPG == 2) {
          pspg_local = 1;
        }
      }

      if ((PSPG || (mp->Mwt_funcModel == SUPG)) && pd_glob[mn]->e[pg->imtrx][R_PRESSURE] &&
          pd_glob[mn]->e[pg->imtrx][R_MOMENTUM1]) {
        xi[0] = 0.0;
        xi[1] = 0.0;
        xi[2] = 0.0;
        (void)load_basis_functions(xi, bfd);
        setup_shop_at_point(ielem, xi, exo);
        pg_data.mu_avg = element_viscosity();
        pg_data.rho_avg = density(NULL, *time_ptr);

        if (pspg_local) {
          h_elem_siz(pg_data.hsquared, pg_data.hhv, pg_data.dhv_dxnode, pd_glob[mn]->gv[R_MESH1]);
          element_velocity(pg_data.v_avg, pg_data.dv_dnode, exo);
        }
      }
      /******************************************************************************/
      /*                              BLOCK 1A                                      */
      /*                   START OF VOLUME INTEGRATION LOOP                         */
      /*                LOOP OVER THE NUMBER OF QUADRATURE POINTS                   */
      /*    Here we are doing a L2 projection onto the grid points of selected      */
      /*    quantities                                                              */
      /******************************************************************************/
      /* Loop over all the Volume Quadrature integration points */

      for (ip = 0; ip < ip_total; ip++) {

        MMH_ip = ip; /*Added for hysteretic saturation func.*/

        find_stu(ip, ielem_type, &s, &t, &u);
        xi[0] = s;
        xi[1] = t;
        xi[2] = u;

        /*
         * find quadrature weights for current ip
         */
        wt = Gq_weight(ip, ielem_type);
        fv->wt = wt;

        /*
         * Load up basis function information for ea variable...
         * Old usage: fill_shape
         */
        err = load_basis_functions(xi, bfd);
        GOMA_EH(err, "problem from load_basis_functions");

        /*
         * This has elemental Jacobian transformation and some
         * basic mesh derivatives...
         * Old usage: calc_Jac, jelly_belly
         */
        err = beer_belly();
        GOMA_EH(err, "beer_belly");

        /*
         * Load up field variable values at this Gauss point.
         */
        err = load_fv();
        GOMA_EH(err, "load_fv");

        /*
         * Here, load in the final part of the necessary basis function
         * information derivatives in the physical space coordinates...
         *
         *			grad(phi_i)
         *
         *			grad(phi_i e_a)
         * where:
         *		phi_i is the basis function at i-th dof
         *		e_a   is a unit vector in the coordinate system
         *
         * 		grad() operator depends on the coordinate system.
         */
        err = load_bf_grad();
        GOMA_EH(err, "load_bf_grad");

        /*
         * Load up physical space gradients of field variables at this
         * Gauss point.
         */
        err = load_fv_grads();
        GOMA_EH(err, "load_fv_grads");

        /*
         * Load up porous media variables and properties, if needed
         */
        if (mp->PorousMediaType == POROUS_UNSATURATED || mp->PorousMediaType == POROUS_SATURATED ||
            mp->PorousMediaType == POROUS_TWO_PHASE) {
          err = load_porous_properties();
          GOMA_EH(err, "load_porous_properties");
        }
        if (mp->PorousMediaType == POROUS_SATURATED) {
          err = get_porous_fully_sat_terms(&pm_terms, *time_ptr, delta_t);
          GOMA_EH(err, "problem in getting the saturated porous darcy  terms");
        } else if (mp->PorousMediaType == POROUS_UNSATURATED ||
                   mp->PorousMediaType == POROUS_TWO_PHASE) {
          err = get_porous_part_sat_terms(&pm_terms, *time_ptr, delta_t);
          GOMA_EH(err, "problem in getting the partially-saturated porous  terms");
        }

        computeCommonMaterialProps_gp(*time_ptr);

        /*
         * Calculate the contribution from this element of the
         * projection of the standard field variables unto the
         * node variables
         */
        err = calc_standard_fields(post_proc_vect, lumped_mass, delta_t, theta, ielem, ielem_type,
                                   ip, ip_total, rd, &pm_terms, *time_ptr, exo, xi, &pg_data);
        GOMA_EH(err, "calc_standard_fields");
      } /* END  for (ip = 0; ip < ip_total; ip++)                      */
    }   /* END  for (iel = 0; iel < num_internal_elem; iel++)            */
  }     /* END for (ieb loop) */

  /* Solve linear system for requested fields and put back in rhs vector*/

  /******************************************************************************/
  /*                                BLOCK 2                                     */
  /*                            SURFACE VARIABLES                               */
  /*     Evaluate Post-Processing Variables that are only defined on surfaces   */
  /******************************************************************************/
  if (SURFACE_VECTORS != -1 && pd->e[pg->imtrx][R_MESH1] && Num_ROT == 0) {

    /* loop over side-sets and find surface vectors for all elements on each
     * side-set */

    /*
     * We already read in this information, just refer to it if possible.
     */

    ss_ids = exo->ss_id;

    local_post = (double *)smalloc(rd->TotalNVPostOutput * sizeof(double));
    local_lumped = (double *)smalloc(rd->TotalNVPostOutput * sizeof(double));

    for (iss = 0; iss < exo->num_side_sets; iss++) {
      num_side_in_set = exo->ss_num_sides[iss];
      num_dist_fact_in_set = exo->ss_num_distfacts[iss];

      num_elem_in_set = num_side_in_set;
      num_node_in_set = num_dist_fact_in_set;

      num_nodes_on_side = num_node_in_set / num_elem_in_set; /* Be it
                                                              * hereby
                                                              * recorded
                                                              * that this
                                                              * is done
                                                              * under
                                                              * protest. */

      bloated_node_list = &(exo->ss_node_list[iss][0]);
      elem_list = &(exo->ss_elem_list[exo->ss_elem_index[iss]]);

      /*
       * Create node_list from original bloated list by adding only unique
       * node numbers to it.
       */

      node_list = (int *)smalloc(num_node_in_set * sizeof(int));

      for (j = 0; j < num_node_in_set; j++) {
        node_list[j] = -1;
      }

      length_node_list = 0;

      for (j = 0; j < num_node_in_set; j++) {
        candidate = bloated_node_list[j];
        if (in_list(candidate, 0, length_node_list, node_list) == -1) {
          node_list[length_node_list] = candidate;
          length_node_list++;
        }
      }

      node_list = (int *)realloc(node_list, length_node_list * sizeof(int));

      num_node_in_set = length_node_list;

      /*******************************************************************/
      /*                      BLOCK 2A                                   */
      /*            SURFACE INTEGRATION or NODAL LOOP                    */
      /* Evaluate Post-Processing Variables that are only defined on     */
      /* surfaces.                                                       */
      /*******************************************************************/

      for (i = 0; i < num_elem_in_set; i++) {
        err = load_elem_dofptr(elem_list[i], exo, x, x_old, xdot, xdot_old, 0);
        err = bf_mp_init(pd);
        GOMA_EH(err, "load_elem_dofptr");
        iconnect_ptr = ei[pg->imtrx]->iconnect_ptr;
        ielem_type = ei[pg->imtrx]->ielem_type;
        ip_total = elem_info(NQUAD_SURF, ielem_type);
        num_local_nodes = ei[pg->imtrx]->num_local_nodes;
        ielem_dim = ei[pg->imtrx]->ielem_dim;
        dim = ielem_dim;

        id_side =
            find_id_side(ei[pg->imtrx]->ielem, num_nodes_on_side,
                         &exo->ss_node_list[iss][num_nodes_on_side * i], id_local_elem_coord, exo);
        /*
         * Here, we will either perform surface integral over element with
         * Gaussian Quadrature, or evaluate the surface properties
         * at each nodal point (I think in a fine enough mesh, the two
         * become the same thing) */

        /* use nodal points only!! */
        for (k = 0; k < num_nodes_on_side; k++) {
          /* find where to put this nodal value in ss-list */
          /* Find the local element node number for the current node */
          id = id_local_elem_coord[k];

          I = exo->node_list[ei[pg->imtrx]->iconnect_ptr + id];
          find_nodal_stu(id, ielem_type, &xi[0], &xi[1], &xi[2]);

          err = load_basis_functions(xi, bfd);
          GOMA_EH(err, "problem from load_basis_functions");

          err = beer_belly();
          GOMA_EH(err, "beer_belly");

          /* precalculate variables at  current integration pt.*/
          err = load_fv();
          GOMA_EH(err, "load_fv");

          err = load_bf_grad();
          GOMA_EH(err, "load_bf_grad");

          err = load_bf_mesh_derivs();
          GOMA_EH(err, "load_bf_mesh_derivs");

          surface_determinant_and_normal(ei[pg->imtrx]->ielem, iconnect_ptr, num_local_nodes,
                                         ielem_dim - 1, id_side, num_nodes_on_side,
                                         id_local_elem_coord);

          /* calculate the components of the surface normal and
           * mesh displacement derivatives
           */

          if (ielem_dim != 3) {
            calc_surf_tangent(ei[pg->imtrx]->ielem, iconnect_ptr, num_local_nodes, ielem_dim - 1,
                              num_nodes_on_side, id_local_elem_coord);
          }

          /*
           * Put local contributions into global right-hand side
           * if it is not a right-hand side variable - it won't get
           * added in (contribution is zero)
           */
          if (SURFACE_VECTORS != -1 && pd->e[pg->imtrx][R_MESH1] && dim == 2) {

            for (p = 0; p < rd->TotalNVPostOutput; p++) {
              local_post[p] = 0.;
              local_lumped[p] = 0.;
            }

            /* Set flag to indicate if we're in the right material
             * (only one) to apply
             */
            iapply = 0;
            if ((ss_index = in_list(ss_ids[iss], 0, Proc_Num_Side_Sets, ss_to_blks[0])) == -1) {
              GOMA_EH(GOMA_ERROR, "Cannot match side SSID to ss_to_blks[].");
            }

            if (exo->eb_id[find_elemblock_index(ei[pg->imtrx]->ielem, exo)] ==
                ss_to_blks[1][ss_index]) {
              iapply = 1;
            }
            if (iapply) {
              for (p = 0; p < dim; p++) {
                idex = SURFACE_VECTORS + p;
                local_post[idex] = fv->snormal[p];
                local_lumped[idex] = 1.;
                local_post[idex + dim] = fv->stangent[0][p];
                local_lumped[idex + dim] = 1.;
                /*   not for 2D problems       local_post[idex+2*dim]   = fv->stangent[1][p];
                                               local_lumped[idex+2*dim] = 1.;  */
              }
            }
          } /* end of Surface vectors */

          /*
           * Choose the same weighting function for all
           * post-processing variables  - really want this to be
           * the highest order weighting function
           */
          eqn = pd->ProjectionVar;

          /* also convert from node number to dof number */
          ldof = ei[pg->imtrx]->ln_to_dof[eqn][id];
          if (ldof < 0) {
            GOMA_EH(GOMA_ERROR, "post_process_nodal: bad surface projection");
          }
          phi_i = bf[eqn]->phi[ldof];
          for (var = 0; var < rd->TotalNVPostOutput; var++) {
            post_proc_vect[var][I] += (local_post[var] * phi_i * fv->sdet * fv->h3);
            for (j = 0; j < num_nodes_on_side; j++) {
              /* Find the local element node number for the
               * current node
               */
              jd = id_local_elem_coord[j];
              /* also convert from node number to dof number */
              phi_j = bf[eqn]->phi[ei[pg->imtrx]->ln_to_dof[eqn][jd]];
              lumped_mass[var][I] += (local_lumped[var] * fv->sdet * phi_i * phi_j * fv->h3);
            }
          }
        } /* end of node-point loop */
      }   /* end of element loop on side-set */
    }     /* end of SS loop */

    safer_free((void **)&local_post);
    safer_free((void **)&local_lumped);
  } /* end of if surface variables */

  /* if ROTATION conditions are defined, determine these tangents separately
   * and plug them directly into the post_proc_vect */
  if (SURFACE_VECTORS != -1 && Num_ROT > 0) {
    dim = pd_glob[0]->Num_Dim;
    /*
     * NORMAL, TANGENT and OTHER Vectors required for ROTATION are calculated
     * ahead of time so we don't run into anomolous behavior due to neclaced
     * elements, junction points, . . .
     */
    calculate_all_rotation_vectors(exo, x);

    for (I = 0; I < num_universe_nodes; I++) {
      if (rotation[I][VECT_EQ_MESH] != NULL) {
        for (p = 0; p < dim; p++) {
          if (rotation[I][VECT_EQ_MESH][p]->ok) {
            for (q = 0; q < dim; q++) {
              post_proc_vect[SURFACE_VECTORS + p * dim + q][I] =
                  rotation[I][VECT_EQ_MESH][p]->vector[q];
              lumped_mass[SURFACE_VECTORS + p * dim + q][I] = 0.;
            }
          }
        }
      }
    }
  }

  /******************************************************************************/
  /*                      SMOOTHING                                             */
  /******************************************************************************/

#ifdef HAVE_PETSC
  if (upd->petsc_solve_post_proc) {
    petsc_solve_post_proc(post_proc_vect, rd, dpi);
  } else {
#endif
    for (ii = 0; ii < rd->TotalNVPostOutput; ii++) {
      for (I = 0; I < num_universe_nodes; I++) {
        if (fabs(lumped_mass[ii][I]) > DBL_SMALL) {
          post_proc_vect[ii][I] /= lumped_mass[ii][I];
        } else {
          post_proc_vect[ii][I] = 0.0;
        }
      }
    }
#ifdef HAVE_PETSC
  }
#endif

  for (ii = 0; ii < rd->TotalNVPostOutput; ii++) {
    exchange_node(cx[0], dpi, post_proc_vect[ii]);
  }

  /******************************************************************************/
  /*                                BLOCK 3                                     */
  /*                CALCULATE STREAM OR FLUX FUNCTIONS                          */
  /******************************************************************************/

  if (Num_Proc == 1) {
    if (STREAM != -1 || FLUXLINES != -1 || ENERGY_FLUXLINES != -1) {
      /*
       * Loop over all the elements, in the "optimal" order.
       */

      e_start = exo->eb_ptr[0];
      e_end = exo->eb_ptr[exo->num_elem_blocks];
      for (iel = e_start; iel < e_end; iel++) {
        ielem = listel[iel] - 1;

        /*
         * For each variable there are generally different degrees of
         * freedom that they and their equations contribute to.
         *
         * For this element, load up arrays that tell, for each variable,
         *
         *        (i) how many degrees of freedom they contribute towords
         *        (ii) the local node number associated with each degree
         *             of freedom
         *        (iii) pointers in the "esp" structure that tell where
         *              things are located in the global scheme...
         *                (a) nodal unknowns in this element...
         *                (b) Residual equations receiving contributions
         *                    in this element.
         *                (c) where the Jacobian entries go in the global
         *                    "a" matrix in its MSR format...
         */

        err = load_elem_dofptr(ielem, exo, x, x_old, xdot, xdot_old, 0);

        GOMA_EH(err, "load_elem_dofptr");

        iconnect_ptr = ei[pg->imtrx]->iconnect_ptr;

        ielem_type = ei[pg->imtrx]->ielem_type;
        ip_total = elem_info(NQUAD_SURF, ielem_type);
        num_local_nodes = ei[pg->imtrx]->num_local_nodes;

        ielem_dim = ei[pg->imtrx]->ielem_dim;

        dim = ielem_dim;

        /* Initialize velocity */
        for (i = 0; i < MAX_PDIM; i++) {
          for (j = 0; j < MDE; j++) {
            vel[i][j] = 0.;
          }
        }

        /* get convection velocity at the nodal points */

        if (STREAM != -1 && Num_Var_In_Type[pg->imtrx][VELOCITY1] &&
            ei[pg->imtrx]->ielem_dim == 2) {
          /* Go for it -- Calculate the stream function at the nodes
           * of this element
           */

          /*	if (ei[pg->imtrx]->ielem_dim == 2 && ei[pg->imtrx]->num_local_nodes == 9) { */

          if (ei[pg->imtrx]->ielem_dim == 2) {
            if (pd->e[pg->imtrx][R_MOMENTUM1]) {
              for (i = 0; i < ei[pg->imtrx]->ielem_dim; i++) {
                var = VELOCITY1 + i;
                for (j = 0; j < ei[pg->imtrx]->dof[var]; j++) {
                  vel[i][j] = *esp->v[i][j];
                }
              }
            }
            err = calc_stream_fcn(x, del_stream_fcn, vel);
          } else {
#if 1
            GOMA_EH(GOMA_ERROR, "No stream function in 3D ");
#endif
          }
          err = correct_stream_fcn(&kount, iel, del_stream_fcn, post_proc_vect[STREAM], listnd);

        } /* END of if(STREAM) */

        check = 0;
        for (i = 0; i < upd->Num_Mat; i++) {
          if (pd_glob[i]->MeshMotion == ARBITRARY)
            check = 1;
          if ((pd_glob[i]->MeshMotion == LAGRANGIAN ||
               pd_glob[i]->MeshMotion == DYNAMIC_LAGRANGIAN) &&
              pd_glob[i]->MeshInertia)
            check = 2;
        }

        if (FLUXLINES != -1 && Num_Var_In_Type[pg->imtrx][R_MASS]) {
          for (w = 0; w < upd->Max_Num_Species_Eqn; w++) {
            /* Go for it -- Calculate the flux function at the nodes
             *  of this element
             */

            if (ei[pg->imtrx]->ielem_dim == 2) {
              for (i = 0; i < ei[pg->imtrx]->ielem_dim; i++) {
                var = MASS_FRACTION;
                for (j = 0; j < ei[pg->imtrx]->dof[var]; j++) {
                  I = Proc_Elem_Connect[Proc_Connect_Ptr[iel] + j];
                  /* add in contribution from diffusion */
                  vel[i][j] =
                      post_proc_vect[DIFFUSION_VECTORS + w * ei[pg->imtrx]->ielem_dim + i][I];
                  if ((check == 1) && Num_Var_In_Type[pg->imtrx][VELOCITY1]) {
                    vel[i][j] += ((*esp->v[i][j]) * (*esp->c[w][j]));
                  } else if (check == 2)
                  /* use convection velocity for lagrangian
                     mesh motion */
                  {
                    I = Proc_Elem_Connect[Proc_Connect_Ptr[iel] + j];
                    if (TimeIntegration != STEADY) {
                      printf("\n Need to update Lagrangian convection velocities for transient \n");
                      vel[i][j] += post_proc_vect[LAGRANGE_CONVECTION + i][I] * (*esp->c[w][j]);
                    } else {
                      vel[i][j] += post_proc_vect[LAGRANGE_CONVECTION + i][I] * (*esp->c[w][j]);
                    }
                  }
                }
              }
              err = calc_stream_fcn(x, del_stream_fcn, vel);
            } else {
              GOMA_EH(GOMA_ERROR, "No flux lines in 3D ");
            }
            err = correct_stream_fcn(&kountm[w], iel, del_stream_fcn, post_proc_vect[FLUXLINES + w],
                                     listndm[w]);

          } /* END of loop over components */
        }   /* END of if(FLUXLINES) */

        if (ENERGY_FLUXLINES != -1 && Num_Var_In_Type[pg->imtrx][R_ENERGY]) {
          /* Go for it -- Calculate the stream function at the nodes of this element */
          if (ei[pg->imtrx]->ielem_dim == 2) {
            for (i = 0; i < ei[pg->imtrx]->ielem_dim; i++) {
              var = TEMPERATURE;
              for (j = 0; j < ei[pg->imtrx]->dof[var]; j++) {
                I = Proc_Elem_Connect[Proc_Connect_Ptr[iel] + j];
                vel[i][j] = post_proc_vect[CONDUCTION_VECTORS + i][I];
                if ((check == 1) && Num_Var_In_Type[pg->imtrx][VELOCITY1]) {
                  vel[i][j] += *esp->v[i][j] * (*esp->T[j]);
                } else if (check == 2)
                /* use convection velocity for lagrangian mesh motion */
                {
                  I = Proc_Elem_Connect[Proc_Connect_Ptr[iel] + j];
                  if (TimeIntegration != STEADY) {
                    printf("\n Need to update Lagrangian convection velocities for transient \n");
                    vel[i][j] += post_proc_vect[LAGRANGE_CONVECTION + i][I] * (*esp->T[j]);
                  } else {
                    vel[i][j] += post_proc_vect[LAGRANGE_CONVECTION + i][I] * (*esp->T[j]);
                  }
                }
              }
            }
            err = calc_stream_fcn(x, del_stream_fcn, vel);
          } else {
            GOMA_EH(GOMA_ERROR, "No energy flux lines in 3D ");
          }
          err = correct_stream_fcn(&kounte, iel, del_stream_fcn, post_proc_vect[ENERGY_FLUXLINES],
                                   listnde);
        } /* END of if(ENERGY_FLUXLINES) */

      } /* END of loop over elements */

    } /* END of if(STREAM or FLUXLINES) */

    /*
     * do some last minute processing for special variable types
     */

    if (STREAM != -1 && Num_Var_In_Type[pg->imtrx][VELOCITY1]) {
      /* First process global vector to recover average value at nodes*/
      for (I = 0; I < num_universe_nodes; I++) {
        ii = listnd[I];
        if (ii != 0) {
          post_proc_vect[STREAM][I] /= (double)ii;
        }
      }

      /* Compute value at midside nodes if these exist */
      if (ei[pg->imtrx]->num_local_nodes == 9) {
        err = midsid(post_proc_vect[STREAM], exo);
      }

      free(listnd);
    }

    if (FLUXLINES != -1 && Num_Var_In_Type[pg->imtrx][R_MASS]) {
      for (w = 0; w < upd->Max_Num_Species_Eqn; w++) {
        /* First process global vector to recover average value at nodes*/
        for (I = 0; I < num_universe_nodes; I++) {
          ii = listndm[w][I];
          if (ii != 0) {
            post_proc_vect[FLUXLINES + w][I] /= (double)ii;
          }
        }

        /* Then compute value at midside nodes */

        if (ei[pg->imtrx]->num_local_nodes == 9) {
          err = midsid(post_proc_vect[FLUXLINES + w], exo);
        }

        free(listndm[w]);
      }
    }

    if (ENERGY_FLUXLINES != -1 && Num_Var_In_Type[pg->imtrx][R_ENERGY]) {
      /* First process global vector to recover average value at nodes*/
      for (I = 0; I < num_universe_nodes; I++) {
        ii = listnde[I];
        if (ii != 0) {
          post_proc_vect[ENERGY_FLUXLINES][I] /= (double)ii;
        }
      }

      /* Then compute value at midside nodes */

      if (ei[pg->imtrx]->num_local_nodes == 9) {
        err = midsid(post_proc_vect[ENERGY_FLUXLINES], exo);
      }

      free(listnde);
    }

  } /* end of serial processing block for streamlines */

  if (NS_RESIDUALS != -1 && Num_Var_In_Type[pg->imtrx][R_MOMENTUM1]) {
    for (I = 0; I < num_universe_nodes; I++) {
      for (j = 0; j < ei[pg->imtrx]->ielem_dim; j++) {
        ii = Index_Solution(I, R_MOMENTUM1 + j, 0, 0, -2, pg->imtrx);
        if (ii != -1) {
          post_proc_vect[NS_RESIDUALS + j][I] = resid_vector[ii];
        }
      }
    }
  }

  if (NS_RESIDUALS != -1 && Num_Var_In_Type[pg->imtrx][R_MOMENTUM1]) {
    for (I = 0; I < num_universe_nodes; I++) {
      for (j = 0; j < ei[pg->imtrx]->ielem_dim; j++) {
        ii = Index_Solution(I, R_MOMENTUM1 + j, 0, 0, -2, pg->imtrx);
        if (ii != -1) {
          post_proc_vect[NS_RESIDUALS + j][I] = resid_vector[ii];
        }
      }
    }
  }

  if (MM_RESIDUALS != -1 && Num_Var_In_Type[pg->imtrx][R_MESH1]) {
    for (I = 0; I < num_universe_nodes; I++) {
      for (j = 0; j < ei[pg->imtrx]->ielem_dim; j++) {
        ii = Index_Solution(I, R_MESH1 + j, 0, 0, -2, pg->imtrx);
        if (ii != -1) {
          post_proc_vect[MM_RESIDUALS + j][I] = resid_vector[ii];
        }
      }
    }
  }

  if (efv->ev) {
    for (j = 0; j < efv->Num_external_field; j++) {
      if (efv->i[j] != I_TABLE) {
        for (I = 0; I < num_universe_nodes; I++) {
          post_proc_vect[EXTERNAL_POST + j][I] = efv->ext_fld_ndl_val[j][I];
        }
      }
    }
  }

  /* sum up all stress modes to compute the total stress */
  if (TOTAL_STRESS11 != -1 && Num_Var_In_Type[pg->imtrx][R_STRESS11]) {
    sum_total_stress(x, R_STRESS11, 0, post_proc_vect[TOTAL_STRESS11], exo);
  }
  if (TOTAL_STRESS12 != -1 && Num_Var_In_Type[pg->imtrx][R_STRESS12]) {
    sum_total_stress(x, R_STRESS12, 0, post_proc_vect[TOTAL_STRESS12], exo);
  }

  if (TOTAL_STRESS13 != -1 && Num_Var_In_Type[pg->imtrx][R_STRESS13]) {
    sum_total_stress(x, R_STRESS13, 0, post_proc_vect[TOTAL_STRESS13], exo);
  }

  if (TOTAL_STRESS22 != -1 && Num_Var_In_Type[pg->imtrx][R_STRESS22]) {
    sum_total_stress(x, R_STRESS22, 0, post_proc_vect[TOTAL_STRESS22], exo);
  }

  if (TOTAL_STRESS23 != -1 && Num_Var_In_Type[pg->imtrx][R_STRESS23]) {
    sum_total_stress(x, R_STRESS23, 0, post_proc_vect[TOTAL_STRESS23], exo);
  }

  if (TOTAL_STRESS33 != -1 && Num_Var_In_Type[pg->imtrx][R_STRESS33]) {
    sum_total_stress(x, R_STRESS33, 0, post_proc_vect[TOTAL_STRESS33], exo);
  }

  if (nn_average > 0) {
    post_process_average(x, x_old, xdot, xdot_old, resid_vector, exo, dpi, post_proc_vect,
                         *time_ptr);
  }

  /*****************************************************************************/
  /*                               BLOCK 4                                     */
  /*           NOW, write results onto exodusII database                       */
  /*****************************************************************************/
  /* ----------
   * NOW, write results onto exodusII database
   * ----------*/

  for (i = 0; i < rd->TotalNVPostOutput; i++) {

    /*
     * When we're parallel, this will write out results for external
     * nodes that are owned by other processors. When we "fix" the results
     * into a monolith we may simply ignore this processor's concept of
     * the nodal result variable at external nodes.
     */
    if (filename != NULL) {
      wr_nodal_result_exo(exo, filename, post_proc_vect[i],
                          matrix_offset + rd->TotalNVSolnOutput + i + 1, ts, *time_ptr);
    }
  }

  /*
   * Compute particle traces and output to file
   */

  if (nn_particles > 0) {
    double orig_coord[3];
    /* 1) Search Element Database and find originating element
      id for each particle */

    fprintf(stderr, "  starting particle trace computation...  \n");

    p_dim = exo->num_dim;

    for (i = 0; i < nn_particles; i++) {

      for (j = 0; j < p_dim; j++) {
        orig_coord[j] = pp_particles[i]->coord[j];
      }
      if (p_dim == 2) {
        pp_particles[i]->coord[2] = 0.;
        p_x[2] = 0.;
      }
      p_lambda = pp_particles[i]->mass * pp_particles[i]->mobility;
      p_force[0] = pp_particles[i]->mobility * pp_particles[i]->force[0];
      p_force[1] = pp_particles[i]->mobility * pp_particles[i]->force[1];
      p_force[2] = pp_particles[i]->mobility * pp_particles[i]->force[2];

      /*	if the product of the particle mass and mobility is zero or negative
            then the particle will follow the fluid pathlines.  If the product
            is positive, solve a double size set of equations with particle
            inertia and possibly external forces included.		*/

      if (p_lambda > 0.0) {
        p_N = 2 * p_dim;
      } else {
        p_N = p_dim;
      }

      if (pd->TimeIntegration == STEADY || tran->time_value == tran->init_time + tran->delta_t) {
        /*   get initial position    */

        pp_particles[i]->Current_element_id =
            find_id_elem(pp_particles[i]->coord[0], pp_particles[i]->coord[1],
                         pp_particles[i]->coord[2], x, exo, 0, exo->num_elems);

        if (pp_particles[i]->Current_element_id == -1)
          GOMA_EH(GOMA_ERROR, "Cannot locate one of your particles");
      } /* if steady	*/

      /* find basis functions associated with velocity variables */

      for (j = 0; j < Num_Basis_Functions; j++) {
        if (pd_glob[ei[pg->imtrx]->mn]->i[pg->imtrx][VELOCITY1] == bfd[j]->interpolation) {
          velo_interp = j;
        }
      }

      /*    get initial isoparametric coordinates - initial isopar. coords   */

      for (j = 0; j < MAX_PDIM; j++) {
        pp_particles[i]->xi_coord[j] = 0.;
      }

      err =
          invert_isoparametric_map(&pp_particles[i]->Current_element_id, &pp_particles[i]->coord[0],
                                   &pp_particles[i]->xi_coord[0], exo, x, &velo_interp);

      if (err == 0) {
        GOMA_WH(-1, "map inversion for particle path failed");
        goto next_particle;
      }

      for (j = 0; j < p_dim; j++) {
        if (fabs(pp_particles[i]->xi_coord[j]) > 2.0) {
          fprintf(stderr, "particle %d - initial pt outside the domain\n", i);
          fprintf(stderr, "isoparametric coords  %g %g %g \n", pp_particles[i]->xi_coord[0],
                  pp_particles[i]->xi_coord[1], pp_particles[i]->xi_coord[2]);
          goto next_particle;
        }
      }

      err = load_basis_functions(&pp_particles[i]->xi_coord[0], bfd);
      GOMA_EH(err, "problem from load_basis_functions");

      err = beer_belly();
      GOMA_EH(err, "beer_belly");

      err = load_fv();
      GOMA_EH(err, "load_fv");

      err = load_bf_grad();
      GOMA_EH(err, "load_bf_grad");

      err = load_fv_grads();
      GOMA_EH(err, "load_fv_grads");

      if (pd->TimeIntegration == STEADY || tran->time_value == tran->init_time + tran->delta_t) {
        vscale = 0.;
        for (j = 0; j < p_dim; j++) {
          p_x[j] = p_xold[j] = fv->x[j];
          p_vel[j] = p_velold[j] = fv->v[j];
          f_vel[j] = f_velold[j] = fv->v[j];
          pp_particles[i]->coord[j] = p_x[j];
          vscale += fv->v[j] * fv->v[j];
        }
        vscale = sqrt(vscale);
      } else {
        for (j = 0; j < p_dim; j++) {
          p_xold[j] = pp_particles[i]->coord[j];
          p_velold[j] = pp_particles[i]->p_velo[j];
          f_velold[j] = fv_old->v[j];
        }
      }

      /* 3) Start Time integration loop */

      if (pd->TimeIntegration == STEADY) {
        p_time = pp_particles[i]->Start_Time;
        p_step = pp_particles[i]->Delta_s / vscale;
      } else if (tran->time_value == tran->init_time + tran->delta_t) {
        p_time = tran->init_time;
        p_step = tran->delta_t;
      } else {
        p_time = tran->time_value - tran->delta_t;
        p_step = tran->delta_t;
      }

      p_done = FALSE;

      if (pd->TimeIntegration == STEADY || tran->time_value == tran->init_time + tran->delta_t) {
        /**  write file headings  **/

        if ((jfp = fopen(pp_particles[i]->filenm, "a")) != NULL) {
          err = usr_ptracking(jfp, i + 1, p_x, p_vel, p_xold, p_velold, TRUE, p_time, p_step);
          GOMA_EH(err, "problem with usr_ptracking");
        }
      } /* if steady	*/
      else {
        jfp = fopen(pp_particles[i]->filenm, "a");
      }

      while (!p_done) {

        /*  Adjust particle size for droplets  */
        if (pd->v[RESTIME] && mp->SpeciesSourceModel[0] == DROP_EVAP) {
          p_lambda = pp_particles[i]->mass * pp_particles[i]->mobility * SQUARE(fv->restime);
          p_force[0] = pp_particles[i]->mobility * pp_particles[i]->force[0] * SQUARE(fv->restime);
          p_force[1] = pp_particles[i]->mobility * pp_particles[i]->force[1] * SQUARE(fv->restime);
          p_force[2] = pp_particles[i]->mobility * pp_particles[i]->force[2] * SQUARE(fv->restime);
        }
        /*   make Euler predictor step  */

        for (j = 0; j < p_dim; j++) {
          p_x[j] = p_xold[j] + p_velold[j] * p_step;
        }
        if (p_lambda > 0.) {
          for (j = 0; j < p_dim; j++) {
            p_vel[j] = p_velold[j] + (f_velold[j] - p_velold[j] + p_force[j]) * p_step / p_lambda;
          }
        }

        p_time += p_step;

        /*  trapezoidal rule corrector step  */

        p_converged = FALSE;
        inewton = 0;

        while (!p_converged && inewton < 6) {
          err = invert_isoparametric_map(&pp_particles[i]->Current_element_id, p_x,
                                         &pp_particles[i]->xi_coord[0], exo, x, &velo_interp);

          if (err == 0) {
            GOMA_WH(-1, "map inversion for particle path failed");
            goto next_particle;
          }

          for (j = 0; j < p_dim; j++) {
            if (fabs(pp_particles[i]->xi_coord[j]) > 2.0) {
              fprintf(stderr, "particle %d has exited the domain\n", i);
              fprintf(stderr, "element = %d\n", pp_particles[i]->Current_element_id);
              fprintf(stderr, "coords  %g %g %g \n", p_x[0], p_x[1], p_x[2]);
              p_done = TRUE;
              goto next_particle;
            }
          }

          err = load_basis_functions(&pp_particles[i]->xi_coord[0], bfd);
          GOMA_EH(err, "problem from load_basis_functions");

          err = beer_belly();
          GOMA_EH(err, "beer_belly");

          err = load_fv();
          GOMA_EH(err, "load_fv");

          err = load_bf_grad();
          GOMA_EH(err, "load_bf_grad");

          err = load_fv_grads();
          GOMA_EH(err, "load_fv_grads");

          /*  assemble mass matrix and rhs */

          if (p_lambda > 0.0) {
            for (j = 0; j < p_dim; j++) {
              f_vel[j] = fv->v[j];
              p_mass[2 * j][p_N] = p_x[j] - p_xold[j] - 0.5 * p_step * (p_vel[j] + p_velold[j]);
              p_mass[2 * j + 1][p_N] =
                  p_lambda * (p_vel[j] - p_velold[j]) -
                  0.5 * p_step *
                      (f_vel[j] - p_vel[j] + f_velold[j] - p_velold[j] + 2. * p_force[j]);
              for (k = 0; k < p_dim; k++) {
                p_mass[2 * j][2 * k] = -delta(j, k);
                p_mass[2 * j][2 * k + 1] = 0.5 * p_step * delta(j, k);
                p_mass[2 * j + 1][2 * k] = 0.5 * p_step * fv->grad_v[k][j];
                p_mass[2 * j + 1][2 * k + 1] = -(0.5 * p_step + p_lambda) * delta(j, k);
              }
            }
          } else {
            for (j = 0; j < p_dim; j++) {
              f_vel[j] = fv->v[j];
              p_mass[j][p_dim] = p_x[j] - p_xold[j] - 0.5 * p_step * (f_vel[j] + f_velold[j]);
              for (k = 0; k < p_dim; k++) {
                p_mass[j][k] = 0.5 * p_step * fv->grad_v[k][j] - delta(j, k);
              }
            }
          }

          p_norm = 0;
          for (j = 0; j < p_N; j++) {
            p_norm += p_mass[j][p_N] * p_mass[j][p_N];
          }

          /*   solve linear system using straight Gauss elimination assuming
                          no pivoting required    */

          for (j = 0; j < p_N - 1; j++) {
            for (k = j + 1; k < p_N; k++) {
              pivot = p_mass[k][j] / p_mass[j][j];
              for (l = j + 1; l < p_N + 1; l++) {
                p_mass[k][l] -= p_mass[j][l] * pivot;
              }
            }
          }

          /*  backsubstitution  */

          p_mass[p_N - 1][p_N] = p_mass[p_N - 1][p_N] / p_mass[p_N - 1][p_N - 1];

          for (j = p_N - 2; j >= 0; j--) {
            sum = 0;
            for (k = j + 1; k < p_N; k++) {
              sum += p_mass[j][k] * p_mass[k][p_N];
            }
            p_mass[j][p_N] = (p_mass[j][p_N] - sum) / p_mass[j][j];
          }

          /**   update solution  **/
          p_normu[0] = 0;
          p_normu[1] = 0;
          if (p_lambda > 0.0) {
            for (j = 0; j < p_dim; j++) {
              p_x[j] += p_mass[2 * j][p_N];
              p_vel[j] += p_mass[2 * j + 1][p_N];
            }
            for (j = 0; j < p_dim; j++) {
              p_normu[0] += p_mass[2 * j][p_N] * p_mass[2 * j][p_N];
              p_normu[1] += p_mass[2 * j + 1][p_N] * p_mass[2 * j + 1][p_N];
            }
          } else {
            for (j = 0; j < p_dim; j++) {
              p_x[j] += p_mass[j][p_N];
              p_vel[j] = f_vel[j];
            }
            for (j = 0; j < p_dim; j++) {
              p_normu[0] += p_mass[j][p_N] * p_mass[j][p_N];
            }
          }

          p_converged = ((p_norm + p_normu[0] + p_normu[1]) < 1.0E-12);
          inewton++;
        } /*  corrector while loop  */

        /*   check convergence of corrector step  */

        if (!p_converged) {
          p_time -= p_step;
          p_step *= 0.5;
          if ((pd->TimeIntegration == STEADY &&
               p_step < 0.0001 * pp_particles[i]->Delta_s / vscale) ||
              (pd->TimeIntegration == TRANSIENT && p_step < tran->Delta_t_min)) {
            GOMA_WH(-1, "particle timestep below minimum");
            goto next_particle;
          }
          continue;
        } else {

          /* update variables */

          for (j = 0; j < p_dim; j++) {
            pp_particles[i]->coord[j] = p_x[j];
            pp_particles[i]->p_velo[j] = p_vel[j];
          }

          /*   call usr_ptracking for computation and output of other quantities
           *   along the particle traces
           */

          err = usr_ptracking(jfp, i + 1, p_x, p_vel, p_xold, p_velold, FALSE, p_time, p_step);
          GOMA_EH(err, "problem with usr_ptracking");

          vscale = 0.;
          for (j = 0; j < p_dim; j++) {
            p_xold[j] = p_x[j];
            p_velold[j] = p_vel[j];
            f_velold[j] = f_vel[j];
            vscale += p_vel[j] * p_vel[j];
          }
          vscale = sqrt(vscale);
          if (pd->TimeIntegration == STEADY) {
            p_step = MIN(pp_particles[i]->Delta_s / vscale, 1.2 * p_step);
          } else {
            p_step = MIN(tran->delta_t, 1.2 * p_step);
          }
        }
        p_done = ((pd->TimeIntegration == STEADY && p_time >= pp_particles[i]->End_Time) ||
                  (pd->TimeIntegration == TRANSIENT && p_time >= tran->time_value));

      } /*   while loop */

    next_particle:

      fflush(jfp);
      fclose(jfp);
      for (j = 0; j < p_dim; j++) {
        pp_particles[i]->coord[j] = orig_coord[j];
      }
    } /*  particle counter */
    fprintf(stderr, "  Done tracing %d particles...  \n", nn_particles);
  }

  /*  err = usr_print(time_ptr, delta_t, x, post_proc_vect, -1);  */

  check = 0;
  for (i = 0; i < upd->Num_Mat; i++) {
    if (pd_glob[i]->MeshMotion == LAGRANGIAN || pd_glob[i]->MeshMotion == DYNAMIC_LAGRANGIAN)
      check = 1;
  }
  if (PRESSURE_CONT != -1 && (Num_Var_In_Type[pg->imtrx][VELOCITY1] || check)) {
    /*PRS cludge for remeshing guys */
    for (I = 0; I < Num_Internal_Elems; I++) {
      pressure_elem_vect[I] = (dbl)I;
    }

    safe_free(pressure_elem_vect);
  }

  /*
   * Save porous saturation vector to x_pp.
   * Later, this will be usable for arbitrary post-processing variables.
   */
  /*
  printf(" Porous sat. ID is %d\n", POROUS_SATURATION);
  printf(" Capillary pressure ID is %d\n", CAPILLARY_PRESSURE);
  printf(" Number of PP vars from rd is %d\n", rd->TotalNVPostOutput);
  printf(" Pointer check of x_pp: %p\n", x_pp);
    if (POROUS_SATURATION != -1 && x_pp != NULL)
      {
        for (I=0; I<num_universe_nodes; I++)
          {
            x_pp[I] = post_proc_vect[POROUS_SATURATION][I];
          }
      }
  */

  if (Num_Export_XP > 0 && x_pp != NULL) {
    idex = 0;
    for (j = 0; j < Num_Export_XP; j++) {
      for (I = 0; I < exo->num_nodes; I++) {
        x_pp[idex] = post_proc_vect[Export_XP_ID[j]][I];
        idex++;
      }
    }
  }

  /*
   * write out pressure along chosen side set
   */
  /*   err = usr_print(NULL,0.,x,post_proc_vect, PRESSURE_CONT);
     err = usr_print(NULL,0.,x,post_proc_vect, STRESS_TENSOR);  */

  for (j = 0; j < rd->TotalNVPostOutput; j++) {
    safe_free(post_proc_vect[j]);
  }

  safe_free(post_proc_vect);

  safe_free(listel);

  for (j = 0; j < rd->TotalNVPostOutput; j++) {
    safe_free(lumped_mass[j]);
  }

  safe_free(lumped_mass);

  return;
  /*****************************************************************************/
} /*   END OF post_process_nodal                                             */
/*****************************************************************************/

void post_process_elem(double x[],     /* soln vector */
                       double x_old[], /* soln vector at previous time step */
                       double xdot[],  /* time derivative of soln vector */
                       double xdot_old[],
                       double resid_vector[], /* Residual vector */
                       const int tev,
                       const int tev_post,
                       double ***gvec_elem, /* Triply indexed array containing
                                             * element variable values on return.
                                             * convention:
                                             * [elemblock_index][elemvar_index]
                                             *      [element_index(inblock)] */
                       const int ts,
                       const double *time_ptr,
                       const double delta_t,
                       Exo_DB *const exo,
                       Dpi *const dpi,
                       struct Results_Description *rd)

/************************************************************************
 * Function which directs calculation of element-based post processing
 *quantities
 *
 * Author:          Randy R. Lober
 * Date:            13 August 1998
 * Revised:
 *
 ************************************************************************/
{
  int i, eb_indx, ev_indx, elem, compute_elem_size;
  int mn, ip_total, ielem, ip, ev_indx_tmp;
  ELEM_BLK_STRUCT *eb_ptr;

  if (Num_Elem_Post_Proc_Var == 0)
    return;

  /* Initialize  - NOTE ONLY initialize the members that have been malloc'd */
  i = 0;
  if (tev_post > 0) {
    for (eb_indx = 0; eb_indx < exo->num_elem_blocks; eb_indx++) {
      for (ev_indx = tev; ev_indx < tev + tev_post; ev_indx++) {
        if (exo->elem_var_tab[i++] == 1) { /* Checks to see if this ev_indx
                                              exists for this eb_indx */
          for (elem = 0; elem < exo->eb_num_elems[eb_indx]; elem++) {
            gvec_elem[eb_indx][ev_indx][elem] = 0.;
          }
        }
      }
    }
  }

  /* Compute the elem post vars here */
  ev_indx = tev;

  /* Zienkiewicz-Zhu error indicator based on velocity */

  if (ERROR_ZZ_VEL != -1 && Num_Var_In_Type[pg->imtrx][R_MOMENTUM1]) {
    compute_elem_size = 0;
    if (ERROR_ZZ_VEL_ELSIZE != -1)
      compute_elem_size = 1;
    if (calc_zz_error_vel(x, x_old, xdot, xdot_old, resid_vector,
                          ev_indx,   /* Variable index for zz_error  */
                          gvec_elem, /* elem var vals[eb_indx][ev_indx][elem] */
                          exo, dpi, compute_elem_size) != 0) {
      GOMA_EH(GOMA_ERROR, " calc_zz_error_vel failure");
    } else {
      /* If we get to here, calc_zz_error_vel worked and we need to increment ev_indx */
      if (compute_elem_size) {
        /* if the elem size was also computed, 2 ev's were added, increment by 2 */
        ev_indx += 2;
      } else {
        /* If only the error was computed, increment ev_indx by 1 */
        ev_indx++;
      }
    }
  }

  if (SAT_CURVE_TYPE != -1 && CAP_PRESS_SWITCH != -1 && SAT_QP_SWITCH != -1) {
    ev_indx_tmp = ev_indx;
    if (Num_Var_In_Type[pg->imtrx][R_POR_LIQ_PRES] ||
        Num_Var_In_Type[pg->imtrx][R_SHELL_SAT_OPEN] ||
        Num_Var_In_Type[pg->imtrx][R_SHELL_SAT_OPEN_2]) {
      for (eb_indx = 0; eb_indx < exo->num_elem_blocks; eb_indx++) {
        ev_indx = ev_indx_tmp;
        mn = Matilda[eb_indx];
        mp = mp_glob[mn];
        eb_ptr = Element_Blocks + eb_indx;
        ip_total = elem_info(NQUAD, eb_ptr->Elem_Type);
        if ((mp->PorousMediaType == POROUS_UNSATURATED ||
             mp->PorousMediaType == POROUS_SHELL_UNSATURATED ||
             mp->PorousMediaType == POROUS_TWO_PHASE) &&
            mp->SaturationModel == TANH_HYST) {
          for (ip = 0; ip < ip_total; ip++) {
            for (ielem = 0; ielem < eb_ptr->Num_Elems_In_Block; ielem++) {
              gvec_elem[eb_indx][ev_indx][ielem] += eb_ptr->ElemStorage[ielem].sat_curve_type[ip];
            }
            ev_indx++;
          }
          for (ip = 0; ip < ip_total; ip++) {
            for (ielem = 0; ielem < eb_ptr->Num_Elems_In_Block; ielem++) {
              gvec_elem[eb_indx][ev_indx][ielem] += eb_ptr->ElemStorage[ielem].Sat_QP_tn[ip];
            }
            ev_indx++;
          }
          for (ip = 0; ip < ip_total; ip++) {
            for (ielem = 0; ielem < eb_ptr->Num_Elems_In_Block; ielem++) {
              gvec_elem[eb_indx][ev_indx][ielem] += eb_ptr->ElemStorage[ielem].p_cap_QP[ip];
            }
            ev_indx++;
          }
        }
      }
    }
  }

  for (i = 0; i < Num_Elem_Post_Proc_Var; i++) {
    /*
     * When we're parallel, this will write out results for boundary
     * elements that are shared by other processors.
     */
    wr_elem_result_exo(exo, ExoFileOut, gvec_elem, tev + i, ts, *time_ptr, rd);
  }

  /* Release the struct array memory if it exists */
  if (nn_error_metrics > 0)
    free(pp_error_data);
}
/*****************************************************************************/

void post_process_global(double *x, /* Solution vector for the current processor */
                         Exo_DB *exo,
                         Dpi *dpi,
                         double time) {
  int i;
  for (i = 0; i < nn_global; i++) {
    switch (pp_global[i]->type) {
    case PP_GLOBAL_LS_INTERFACE_PRINT: {
      if (ls != NULL) {
        print_ls_interface(x, exo, dpi, time, pp_global[i]->filenm, FALSE);
      }
    } break;
    case PP_GLOBAL_LS_INTERFACE_PRINT_ALL_TIMES: {
      if (ls != NULL) {
        print_ls_interface(x, exo, dpi, time, pp_global[i]->filenm, TRUE);
      }
    } break;
    default:
      GOMA_EH(GOMA_ERROR, "Unknown global post process type");
      break;
    }
  }
}

/********************************************************************************/
/********************************************************************************/
/********************************************************************************/

static int calc_zz_error_vel(double x[], /* Solution vector                       */
                             double x_old[],
                             double xdot[],
                             double xdot_old[],
                             double resid_vector[],
                             int ev_indx,         /* Variable index for zz_error               */
                             double ***gvec_elem, /* evar vals[eb_indx][ev_indx][elem]  */
                             Exo_DB *const exo,
                             Dpi *const dpi,
                             int compute_elem_size)

/*
  Function which calculates the Zienkiewicz-Zhu error indicator for each
  appropriate element in the model

  Author:          R. R. Lober (9113)
  Date:            9 September 1998
  Revised

*/

{
  int status, i_node, i_elem, i_start, i_end, i, j, k, kk, elem_id, max_gp, min_gp;
  int num_elems_in_patch, i_elem_type, i_elem_gp, i_elem_dim, mat_num;
  int max_dim, valid_count, max_terms, last_interp, i_eb_indx;
  int do_the_lu_decomp, *indx, max_velocity_norm_i_elem = 0, max_velocity_err_i_elem = 0;
  int *valid_elem_mask, num_local_proc_nodes, err, global_node_num;
  int remesh_status;
  double **xgp_loc, **ygp_loc, **zgp_loc, **det_gp_loc, **s_lhs, *rhs, ***tau_lsp;
  double ****tau_gp_ptch, *i_node_coords, **wt_gp_loc, tau, xgp, ygp, zgp, det, wt;
  double max_velocity_norm, max_velocity_norm_tmp, *elem_areas = NULL, h1, h2, error_ratio;
  double expansion_rate, reduction_rate, elem_size_min, elem_size_max, target_error;
  double max_velocity_err, max_x = 0, max_y = 0, max_z = 0, total_volume, pct_over_target,
                           volume_tmp;
  double pct_over_tolerance;

  status = 0;

  /* Sanity check for mesh topology data */
  if (!exo->node_elem_conn_exists) {
    GOMA_EH(GOMA_ERROR, "Attempt to access undeveloped node->elem connectivity.");
  }

  i_node_coords = (double *)smalloc(3 * sizeof(double));

  num_local_proc_nodes = dpi->num_internal_nodes + dpi->num_external_nodes;
  /* Per conversation with PAS 9/15, in the parallel world of goma, each node
     has a unique and unambiguous owning proc, while each proc has elements that
     are shared and termed boundary elements. To ensure our data requests are
     appropriately on proc, we will use node indices as follows:
     our local view of all the nodes will be from
        node index 0 to ( dpi->num_internal_nodes + dpi->num_external_nodes )
     and this index will be used to count into the Exodus Struct arrays. */

  /* Setup memory to hold least square projected derivatives for the fluid
     shear stress tensor. For 2D, this will entail storing t11, t12, & t22
     for each node. For 3D, it will be t11 t12, t13, t22, t23, & t33 for
     each node. Access will be (for t12) tau_lsp[0][1][node]. The reason
     this looks a little complicated is because tau is symetric, and we
     don't want to waste space for unneeded components*num_nodes. */
  /* VIM is used here instead of exo->num_dim because for certain 2D models
     that were specified to be solved in cylindrical or swirling coordinate
     systems, they contain 3D tensors (thus tau_* must contain 3D comps) */
  /* MMH: PROJECTED_CARTESIAN coordinate systems are similar to
   * SWIRLING in this respect, too.
   */

  tau_lsp = (double ***)smalloc(VIM * sizeof(double **));
  for (i = 0; i < VIM; i++) {
    tau_lsp[i] = (double **)smalloc(VIM * sizeof(double *));
    for (j = 0; j < VIM; j++) {
      if (j < i) {
        tau_lsp[i][j] = tau_lsp[j][i];
      } else {
        tau_lsp[i][j] = (double *)smalloc(exo->num_nodes * sizeof(double));
        for (k = 0; k < num_local_proc_nodes; k++) {
          tau_lsp[i][j][k] = 0.;
        }
      }
    }
  }

  /* Complete node loop for LS patch construction @ each node */
  for (i_node = 0; i_node < num_local_proc_nodes; i_node++) {

#ifdef RRL_DEBUG
#ifdef DBG_1
    fprintf(stdout, "At node %d and seeing elements:\n", i_node + 1);
#endif
#endif

    if (exo->num_dim == 3) {
      i_node_coords[0] = exo->x_coord[i_node];
      i_node_coords[1] = exo->y_coord[i_node];
      i_node_coords[2] = exo->z_coord[i_node];
    } else {
      i_node_coords[0] = exo->x_coord[i_node];
      i_node_coords[1] = exo->y_coord[i_node];
      i_node_coords[2] = 0.;
    }

    i_start = exo->node_elem_pntr[i_node];
    i_end = exo->node_elem_pntr[i_node + 1];

    num_elems_in_patch = i_end - i_start;

    /* Build mask for this patch and initialize */
    valid_elem_mask = (int *)smalloc(num_elems_in_patch * sizeof(int));
    for (i = 0; i < num_elems_in_patch; i++)
      valid_elem_mask[i] = 0;

    max_gp = -1;
    min_gp = 1000;
    max_dim = -1;
    last_interp = -1;
    j = 0;
    /* Loop over elems in this patch about node i_node
      ( initial scoping loop over this patch ) */
    for (i_elem = i_start; i_elem < i_end; i_elem++) {

      /* Check elem_type for each elem (for appropriate interp)
         and check pd_glob for the block of this elem to check for
         velocity existance and for variable interp for the material.
         This data will be applied to the patch mask to indicate
         which neighbor elems can be appropriately employed in the
         least square fit for this patch. */

      elem_id = exo->node_elem_list[i_elem];
      i_elem_type = Elem_Type(exo, elem_id);     /* element type */
      i_elem_gp = elem_info(NQUAD, i_elem_type); /* number of
                                                    quadrature points */
      i_elem_dim = elem_info(NDIM, i_elem_type); /* element dimension
                                                    (of course!) */
      /* Save this dimension if first time through - subsequent passes
         test if dimension ever changes. This is a no no. */
      if (i_elem == i_start)
        max_dim = i_elem_dim;
      if (i_elem_dim != max_dim || i_elem_dim != exo->num_dim) {
        GOMA_EH(-1, "Cannot mix element dimensionality for error computation");
      }

      if (i_elem_gp > max_gp) {
        max_gp = i_elem_gp;
      }

      if (i_elem_gp < min_gp) {
        min_gp = i_elem_gp;
      }

      i_eb_indx = exo->elem_eb[elem_id];
      mat_num = Matilda[i_eb_indx];
      pd = pd_glob[mat_num];

      /* Confirm momentum is being solved in this material & velocity is
         turned on for each dimension that the element occupies. */
      valid_count = 0;
      for (k = 0; k < i_elem_dim; k++) {
        if (pd->e[pg->imtrx][R_MOMENTUM1 + k] && pd->v[pg->imtrx][VELOCITY1 + k]) {
          valid_count++;
        }
      }

      /* Only include element if every dimension was valid, and if this
         ev_indx exists for this i_eb_indx */
      if (valid_count == i_elem_dim &&
          exo->elem_var_tab[i_eb_indx * exo->num_elem_vars + ev_indx] == 1) {
        valid_elem_mask[j] = 1;

        /* Save this interpolation if first time through - subsequent passes
         test if interpolation ever changes. This is a no no. */
        if (i_elem == i_start)
          last_interp = pd->i[pg->imtrx][VELOCITY1];
        if (pd->i[pg->imtrx][VELOCITY1] != last_interp) {
          GOMA_EH(-1, "Cannot mix velocity interpolation levels for error computation");
        }
      }

#ifdef RRL_DEBUG
#ifdef DBG_1
      fprintf(stdout, "       %d (blk %d, type %d, gp %d)\n", elem_id + 1,
              exo->eb_id[exo->elem_eb[elem_id]], i_elem_type, i_elem_gp);
#endif
#endif

      j++;
    } /* End initial scoping loop over this patch about node i_node */

    /* Need to build local arrays to store working local gp coords */
    xgp_loc = (double **)smalloc(num_elems_in_patch * sizeof(double *));
    ygp_loc = (double **)smalloc(num_elems_in_patch * sizeof(double *));
    zgp_loc = (double **)smalloc(num_elems_in_patch * sizeof(double *));
    det_gp_loc = (double **)smalloc(num_elems_in_patch * sizeof(double *));
    wt_gp_loc = (double **)smalloc(num_elems_in_patch * sizeof(double *));

    for (k = 0; k < num_elems_in_patch; k++) {
      xgp_loc[k] = (double *)smalloc(max_gp * sizeof(double));
      ygp_loc[k] = (double *)smalloc(max_gp * sizeof(double));
      zgp_loc[k] = (double *)smalloc(max_gp * sizeof(double));
      det_gp_loc[k] = (double *)smalloc(max_gp * sizeof(double));
      wt_gp_loc[k] = (double *)smalloc(max_gp * sizeof(double));

      /* Initialize the arrays for this patch */
      for (kk = 0; kk < max_gp; kk++) {
        xgp_loc[k][kk] = 0.;
        ygp_loc[k][kk] = 0.;
        zgp_loc[k][kk] = 0.;
        det_gp_loc[k][kk] = 0.;
        wt_gp_loc[k][kk] = 0.;
      }
    }

    /* Determine size of LS system to be solved for this patch */
    if (max_dim > 2 && min_gp > 9) {
      max_terms = 10; /* 3D with quadratic elements */
    } else if (max_dim > 2 && min_gp <= 9) {
      max_terms = 4; /* 3D with linear elements */
    } else if (max_dim <= 2 && min_gp > 5) {
      max_terms = 6; /* 2D with quadratic elements */
    } else {
      max_terms = 3; /* 2D with linear elements */
    }

    s_lhs = (double **)smalloc(max_terms * sizeof(double *));
    for (k = 0; k < max_terms; k++) {
      s_lhs[k] = (double *)smalloc(max_terms * sizeof(double));
      for (kk = 0; kk < max_terms; kk++) {
        s_lhs[k][kk] = 0.;
      }
    }
    rhs = (double *)smalloc(max_terms * sizeof(double));
    for (kk = 0; kk < max_terms; kk++) {
      rhs[kk] = 0.;
    }

    /* Setup memory to hold least squares' projected derivatives for the
       fluid shear stress tensor at the gauss points for elements in this
       patch.  For 2D, this will entail storing t11, t12, & t22 for each
       gauss point. For 3D, it will be t11 t12, t13, t22, t23, & t33 for each
       gauss point. Access will be (for t12) tau_gp_ptch[0][1][elem][gp]. The
       reason this looks a little complicated is because tau is symetric, and
       we don't want to waste space for unneeded components. */
    /* VIM is used here instead of exo->num_dim because for certain 2D models
       that were specified to be solved in cylindrical or swirling coordinate
       systems, they contain 3D tensors (thus tau_* must contain 3D comps) */
    /* MMH: PROJECTED_CARTESIAN coordinate systems are similar to
     * SWIRLING in this respect, too.
     */

    tau_gp_ptch = (double ****)smalloc(VIM * sizeof(double ***));
    for (i = 0; i < VIM; i++) {
      tau_gp_ptch[i] = (double ***)smalloc(VIM * sizeof(double **));
      for (j = 0; j < VIM; j++) {
        if (j < i) {
          tau_gp_ptch[i][j] = tau_gp_ptch[j][i];
        } else {
          tau_gp_ptch[i][j] = (double **)smalloc(num_elems_in_patch * sizeof(double *));
          for (k = 0; k < num_elems_in_patch; k++) {
            tau_gp_ptch[i][j][k] = (double *)smalloc(max_gp * sizeof(double));
            for (kk = 0; kk < max_gp; kk++) {
              tau_gp_ptch[i][j][k][kk] = 0.0;
            }
          }
        }
      }
    }

    i_start = exo->node_elem_pntr[i_node];
    i_end = exo->node_elem_pntr[i_node + 1];
    /* Actual workhorse LHS loop over the elems in this patch */
    for (k = 0, i_elem = i_start; i_elem < i_end; k++, i_elem++) {
      /* Only employ element if it has been deemed worthy from above scoping loop */
      if (valid_elem_mask[k] == 1) {

        /* Extract the info for this elem of the patch */
        elem_id = exo->node_elem_list[i_elem];

        err = load_elem_dofptr(elem_id, exo, x, x_old, xdot, xdot_old, 0);
        GOMA_EH(err, "load_elem_dofptr");

        err = bf_mp_init(pd);
        GOMA_EH(err, "bf_mp_init");

        mat_num = ei[pg->imtrx]->mn;

        i_elem_type = ei[pg->imtrx]->ielem_type;   /* element type */
        i_elem_gp = elem_info(NQUAD, i_elem_type); /* number of
                                                      quadrature points */
        i_elem_dim = ei[pg->imtrx]->ielem_dim;     /* element dimension
                                                     (of course!) */

        err = fill_lhs_lspatch(i_node_coords, wt_gp_loc[k], xgp_loc[k], ygp_loc[k], zgp_loc[k],
                               det_gp_loc[k], max_terms, s_lhs, k, tau_gp_ptch);

      } /* End of treating worthy nodes with valid_elem_mask values */
    }   /* End workhorse LHS loop over this patch */

    /* Now loop over needed components in tau_lsp for node i_node,
       again over the elements in the patch this time filling the rhs
       vector and solving via lu decomp and back sub for each
       component in tau_lsp in turn.*/
    /* NOTE: We're computing the needed tau components using VIM since
       that will pick up the necessary 3D components for cylindrical
       or swirling coordinate systems. The size of the system (least squares)
       being solved will be determined by the max_terms calculation, since
       that mechanism will result in the most high fidelity LS patch fitted.
       For example, if we were to take a 2D mesh of quadratic elements with
       a cylindrical coord system, and call it 3D, the best patch fit it could
       get would be linear 3D. By solving a 2D system on quadratic elements,
       the system fidelity goes up to 6 terms for the same problem. We can
       always solve for the additional tau terms with either system, so we're
       dictating the number of tau terms via VIM, and the max_terms via the
       actual element dimension and interpolation levels. Per conversation with
       RRR, 9/21/98 */
    /* MMH: PROJECTED_CARTESIAN coordinate systems are similar to
     * SWIRLING in this respect, too.
     */
    do_the_lu_decomp = 1;
    indx = (int *)smalloc(max_terms * sizeof(int));
    for (i = 0; i < VIM; i++) {
      for (j = 0; j < VIM; j++) {
        if (j < i) {
          tau_lsp[i][j][i_node] = tau_lsp[j][i][i_node];
        } else {
          for (kk = 0; kk < max_terms; kk++) {
            rhs[kk] = 0.;
          }

          for (k = 0, i_elem = i_start; i_elem < i_end; k++, i_elem++) {
            /* Only employ element if it has been deemed worthy from
             * above scoping loop */
            if (valid_elem_mask[k] == 1) {
              elem_id = exo->node_elem_list[i_elem];
              i_elem_type = Elem_Type(exo, elem_id);     /* element type */
              i_elem_gp = elem_info(NQUAD, i_elem_type); /* number of
                                                            quadrature points */
              for (kk = 0; kk < i_elem_gp; kk++) {
                tau = tau_gp_ptch[i][j][k][kk];
                xgp = xgp_loc[k][kk];
                ygp = ygp_loc[k][kk];
                zgp = zgp_loc[k][kk];
                det = det_gp_loc[k][kk];
                wt = wt_gp_loc[k][kk];
                switch (max_terms) {
                case 3: /* 2D with linear elements    */
                  rhs[0] += 1.0 * tau * det * wt;
                  rhs[1] += xgp * tau * det * wt;
                  rhs[2] += ygp * tau * det * wt;
                  break;
                case 6: /* 2D with quadratic elements */
                  rhs[0] += 1.0 * tau * det * wt;
                  rhs[1] += xgp * tau * det * wt;
                  rhs[2] += ygp * tau * det * wt;
                  rhs[3] += xgp * xgp * tau * det * wt;
                  rhs[4] += xgp * ygp * tau * det * wt;
                  rhs[5] += ygp * ygp * tau * det * wt;
                  break;
                case 4: /* 3D with linear elements    */
                  rhs[0] += 1.0 * tau * det * wt;
                  rhs[1] += xgp * tau * det * wt;
                  rhs[2] += ygp * tau * det * wt;
                  rhs[3] += zgp * tau * det * wt;
                  break;
                case 10: /* 3D with quadratic elements */
                  rhs[0] += 1.0 * tau * det * wt;
                  rhs[1] += xgp * tau * det * wt;
                  rhs[2] += ygp * tau * det * wt;
                  rhs[3] += zgp * tau * det * wt;
                  rhs[4] += xgp * xgp * tau * det * wt;
                  rhs[5] += xgp * ygp * tau * det * wt;
                  rhs[6] += xgp * zgp * tau * det * wt;
                  rhs[7] += ygp * ygp * tau * det * wt;
                  rhs[8] += ygp * zgp * tau * det * wt;
                  rhs[9] += zgp * zgp * tau * det * wt;
                  break;
                default:
                  GOMA_EH(GOMA_ERROR, "Unsupported size in building RHS of least"
                                      " squares patch for error");
                  break;
                }
              }
            }
          }

          /* Now solve the system for this patch. The first time through perform
             the LU decomposition and the back substitution. All subsequent loop
             iterations for this patch need only back substitute. */

          if (lu_decomp_backsub_driver(s_lhs, rhs, indx, max_terms, do_the_lu_decomp) == -1) {
            GOMA_EH(GOMA_ERROR, " Error occurred in calc_zz_error_vel");
            status = -1;
            return (status);
          }

          /* Next time just do the back sub */
          if (do_the_lu_decomp == 1)
            do_the_lu_decomp = 0;

          tau_lsp[i][j][i_node] = rhs[0]; /* This works since we solved the system on a local
                                             coord basis */

#ifdef RRL_DEBUG
#ifdef DBG_2
          fprintf(stdout, "Just computed lsp tau%d%d for node %d = %6.4lf\n", i + 1, j + 1,
                  i_node + 1, tau_lsp[i][j][i_node]);
#endif
#endif
        }
      }
    }

#ifdef RRL_DEBUG
#ifdef DBG_1
    fprintf(stdout, "\n  node    t11       t12       t13       t21       t22       t23       t31   "
                    "   t32      t33\n");
    if (ei[pg->imtrx]->ielem_dim > 2) {
      fprintf(stdout,
              "  %2d   %6.4lf   %6.4lf   %6.4lf   %6.4lf   %6.4lf   %6.4lf   %6.4lf   %6.4lf   "
              "%6.4lf\n",
              i_node + 1, tau_lsp[0][0][i_node], tau_lsp[0][1][i_node], tau_lsp[0][2][i_node],
              tau_lsp[1][0][i_node], tau_lsp[1][1][i_node], tau_lsp[1][2][i_node],
              tau_lsp[2][0][i_node], tau_lsp[2][1][i_node], tau_lsp[2][2][i_node]);
    } else {
      fprintf(stdout,
              "  %2d   %6.4lf   %6.4lf   < NA >   %6.4lf   %6.4lf   < NA >   < NA >   < NA >   < "
              "NA >\n",
              i_node + 1, tau_lsp[0][0][i_node], tau_lsp[0][1][i_node], tau_lsp[1][0][i_node],
              tau_lsp[1][1][i_node]);
    }
#endif
#endif

    /* Clean up memory for this patch */
    for (k = 0; k < num_elems_in_patch; k++) {
      free(xgp_loc[k]);
      free(ygp_loc[k]);
      free(zgp_loc[k]);
      free(det_gp_loc[k]);
      free(wt_gp_loc[k]);
    }
    free(xgp_loc);
    free(ygp_loc);
    free(zgp_loc);
    free(det_gp_loc);
    free(wt_gp_loc);

    free(valid_elem_mask);

    for (k = 0; k < max_terms; k++) {
      free(s_lhs[k]);
    }
    free(s_lhs);
    free(rhs);
    free(indx);

    for (i = 0; i < VIM; i++) {
      for (j = 0; j < VIM; j++) {
        /* Only the upper tri diag members were malloc'd, so only free those */
        if (j >= i) {
          for (k = 0; k < num_elems_in_patch; k++) {
            free(tau_gp_ptch[i][j][k]);
          }
          free(tau_gp_ptch[i][j]);
        }
      }
      free(tau_gp_ptch[i]);
    }
    free(tau_gp_ptch);

#ifdef RRL_DEBUG
#ifdef DBG_1
    fprintf(stdout, "\n");
#endif
#endif

  } /* End of loop building LHS for the patch about node i_node */

  /* Loop over each element in the model for the following. */
  /* Now have tau_lsp at the nodes, and tau at the gauss points (via fv)
     To get tau_lsp back at the gauss points, we will interpolate with
     shape functions. With both quantities back at the gauss points, we will
     cycle over the gauss points, computing the gfem/lsp difference for
     each tau component at each gauss point, then using these to compute
     the elemental error. Then store this absolute error val for the
     currrent element into gvec_elem for now. */

  valid_elem_mask = (int *)smalloc(exo->num_elems * sizeof(int));
  for (i = 0; i < exo->num_elems; i++)
    valid_elem_mask[i] = 0;

  /* First do scoping loop to set up the valid_elem_mask for the entire model
     this time (valid to compute zz error based on velocity)  */
  for (i_elem = 0; i_elem < exo->num_elems; i_elem++) {
    elem_id = exo->node_elem_list[i_elem];
    i_elem_type = Elem_Type(exo, elem_id);     /* element type */
    i_elem_gp = elem_info(NQUAD, i_elem_type); /* number of quadrature points */
    i_elem_dim = elem_info(NDIM, i_elem_type); /* element dimension  */
    i_eb_indx = exo->elem_eb[i_elem];
    mat_num = Matilda[i_eb_indx];
    pd = pd_glob[mat_num];

    /* Confirm momentum is being solved in this material & velocity is
       turned on for each dimension that the element occupies. */
    valid_count = 0;
    for (k = 0; k < i_elem_dim; k++) {
      if (pd->e[pg->imtrx][R_MOMENTUM1 + k] && pd->v[pg->imtrx][VELOCITY1 + k]) {
        valid_count++;
      }
    }

    /* Only include element if every dimension was valid, and if this
       ev_indx exists for this i_eb_indx */
    if (valid_count == i_elem_dim &&
        exo->elem_var_tab[i_eb_indx * exo->num_elem_vars + ev_indx] == 1) {
      valid_elem_mask[i_elem] = 1;
    }
  } /* End scoping loop for element error integration */

  /* Now do real loop for element error integration over entire model */
  /* Set up values to find max's and do the elem size stuff */
  if (compute_elem_size != 0) {
    elem_areas = (double *)smalloc(exo->num_elems * sizeof(double));
    for (i = 0; i < exo->num_elems; i++)
      elem_areas[i] = 0;
  }
  max_velocity_norm = 0.;
  max_velocity_err = 0.;
  total_volume = 0.;
  pct_over_target = 0.;
  pct_over_tolerance = 0.;
  volume_tmp = 0.;
  remesh_status = -1;

  for (i_elem = 0; i_elem < exo->num_elems; i_elem++) {
    /* Only employ element if it has been deemed worthy from above scoping loop */

    if (valid_elem_mask[i_elem] == 1) {
      err = load_elem_dofptr(i_elem, exo, x, x_old, xdot, xdot_old, 0);
      GOMA_EH(err, "load_elem_dofptr");

      err = bf_mp_init(pd);
      GOMA_EH(err, "bf_mp_init");

      /* Extract the info for this elem of the patch */

      mat_num = ei[pg->imtrx]->mn;
      i_elem_type = ei[pg->imtrx]->ielem_type;   /* element type */
      i_elem_gp = elem_info(NQUAD, i_elem_type); /* number of quadrature points */
      i_elem_dim = ei[pg->imtrx]->ielem_dim;     /* element dimension
                                                   (of course!) */

      i_eb_indx = exo->elem_eb[i_elem];

#ifdef RRL_DEBUG
#ifdef DBG_1
      fprintf(stdout, "\n\n About to integrate zz error on the worthy element %d (blk %d)\n",
              i_elem + 1, exo->eb_id[i_eb_indx]);
#endif
#endif

      /* Now interpolate the LS projected values of tau back to the gauss points,
         extract the fem values of tau at the same gauss points,
         and compute the error (absolute indicator) for elem i_elem */
      err = abs_error_at_elem(i_elem, tau_lsp, gvec_elem[i_eb_indx][ev_indx],
                              &max_velocity_norm_tmp, &elem_areas[i_elem]);

      /* sum the total area/vol of the elems being used for error computation */
      total_volume += elem_areas[i_elem];

      if (max_velocity_norm_tmp > max_velocity_norm) {
        max_velocity_norm = max_velocity_norm_tmp;
        max_velocity_norm_i_elem = i_elem;
      }

      if (gvec_elem[i_eb_indx][ev_indx][i_elem] > max_velocity_err) {
        max_velocity_err = gvec_elem[i_eb_indx][ev_indx][i_elem];
        max_velocity_err_i_elem = i_elem;

        max_x = 0;
        max_y = 0;
        max_z = 0;

        for (j = 0; j < ei[pg->imtrx]->num_local_nodes; j++) {
          /* also convert from node number to dof number */
          global_node_num = Proc_Elem_Connect[ei[pg->imtrx]->iconnect_ptr + j];
          max_x += exo->x_coord[global_node_num];
          max_y += exo->y_coord[global_node_num];
          if (exo->num_dim > 2)
            max_z += exo->z_coord[global_node_num];
        }
        max_x /= ei[pg->imtrx]->num_local_nodes;
        max_y /= ei[pg->imtrx]->num_local_nodes;
        if (exo->num_dim > 2)
          max_z /= ei[pg->imtrx]->num_local_nodes;
      }

    } /* End of treating worthy elems with valid_elem_mask values */
  }   /* End of real loop for element error integration over entire model */

#ifdef RRL_DEBUG
#ifdef DBG_1
  fprintf(stdout, "\n\n About to integrate zz error on the worthy element %d (blk %d)\n",
          i_elem + 1, exo->eb_id[i_eb_indx]);
#endif
#endif

  fprintf(stdout, "\n Max energy norm of the velocity vector ( element %d ) \t= %6.4f\n",
          max_velocity_norm_i_elem + 1, max_velocity_norm);
  fprintf(stdout, " Max ZZ error (velocity based)          ( element %d ) \t= %6.4f\n",
          max_velocity_err_i_elem + 1, max_velocity_err);
  fprintf(stdout, "   x centroid = %6.4f\n", max_x);
  fprintf(stdout, "   y centroid = %6.4f\n", max_y);
  fprintf(stdout, "   z centroid = %6.4f\n", max_z);

  /* Now compute recommended elem sizes if needed */
  if (compute_elem_size != 0) {
    /* First grab user supplied params */
    reduction_rate = pp_error_data[0].error_params[0];
    expansion_rate = pp_error_data[0].error_params[1];
    elem_size_min = pp_error_data[0].error_params[2];
    elem_size_max = pp_error_data[0].error_params[3];
    target_error = pp_error_data[0].error_params[4];
    pct_over_tolerance = pp_error_data[0].error_params[5];

    for (i_elem = 0; i_elem < exo->num_elems; i_elem++) {
      /* Only employ element if it has been deemed worthy from above scoping loop */
      if (valid_elem_mask[i_elem] == 1) {
        i_eb_indx = exo->elem_eb[i_elem];

        /* Determine typical element length scale - sqrt if 2D, cube root if 3D */
        if (exo->num_dim == 3) {
          h1 = pow(elem_areas[i_elem], 0.3333333333);
        } else {
          h1 = sqrt(elem_areas[i_elem]);
        }

        error_ratio = gvec_elem[i_eb_indx][ev_indx][i_elem] / target_error;

        if (error_ratio <= 1.0) {
          h2 = (pow(error_ratio, -1. / expansion_rate)) * h1;
        } else {
          h2 = (pow(error_ratio, -1. / reduction_rate)) * h1;
          /* This element needs refinement - add into the volume over calculation */
          volume_tmp += elem_areas[i_elem];
        }

        /* Now ensure that the elem size floors & ceilings are observed */
        if (h2 < elem_size_min)
          h2 = elem_size_min;
        if (h2 > elem_size_max)
          h2 = elem_size_max;

        /* Store into gvec array - note that we store into the next ev_indx place
           since this value always follows the error measure that it applies to */
        gvec_elem[i_eb_indx][ev_indx + 1][i_elem] = h2;
      }
    }

    pct_over_target = volume_tmp / (total_volume * 0.01); /* Builds % of volume over error
                                                            target */

    fprintf(stdout, "\n Target error                                        \t= %6.4f\n",
            target_error);
    fprintf(stdout, " Problem volume (area) considered for error          \t= %6.4f\n",
            total_volume);
    fprintf(stdout, " Percent of problem volume over error target         \t= %6.2f [%%]\n",
            pct_over_target);
    fprintf(stdout, " Tolerance for percent of problem volume over value  \t= %6.2f [%%]\n",
            pct_over_tolerance);

    if (pct_over_target > pct_over_tolerance) {
      /* Need to remesh the problem and run it again using sizing data */
      remesh_status = 2;
      fprintf(stdout, " Remeshing status                                    \t= %d\n",
              remesh_status);
      fprintf(stdout, "\n (Recommend remeshing model using the *ELSIZE element variable)\n");
    } else if (pct_over_target <= pct_over_tolerance && max_velocity_err > target_error) {
      remesh_status = 1;
      fprintf(stdout, " Remeshing status                                    \t= %d\n",
              remesh_status);
      fprintf(stdout,
              "\n (Max error > target error, but volume < target error within tolerance)\n");
    } else if (max_velocity_err <= target_error) {
      remesh_status = 0;
      fprintf(stdout, " Remeshing status                                    \t= %d\n",
              remesh_status);
      fprintf(stdout, "\n (Max error < target error, error reduction objective met)\n");
    } else {
      GOMA_EH(-1, "Undetermined state encountered during error/remeshing size data calculation\n");
    }

    fprintf(stdout, "\n Current number of nodes (resolution)                \t= %d\n",
            exo->num_nodes);
    fprintf(stdout, " Current number of elements                          \t= %d\n",
            exo->num_elems);

    /* Free memory */
    free(elem_areas);
  }

  /* Now normalize the raw values of ZZ velocity based error */
  for (i_elem = 0; i_elem < exo->num_elems; i_elem++) {
    /* Only employ element if it has been deemed worthy from above scoping loop */
    if (valid_elem_mask[i_elem] == 1) {
      i_eb_indx = exo->elem_eb[i_elem];
      gvec_elem[i_eb_indx][ev_indx][i_elem] /=
          (max_velocity_norm * 0.01); /* NOTE: converting to % */
    }
  }

  /* Final memory cleanup */
  for (i = 0; i < VIM; i++) {
    for (j = 0; j < VIM; j++) {
      /* Only the upper tri diag members were malloc'd, so only free those */
      if (j >= i) {
        free(tau_lsp[i][j]);
      }
    }
    free(tau_lsp[i]);
  }
  free(tau_lsp);
  free(i_node_coords);
  free(valid_elem_mask);

  return (status);
}

static int abs_error_at_elem(int i_elem,
                             double ***tau_nodal_lsp,
                             double *gvec_elem,
                             double *velocity_norm,
                             double *ielem_area)
/******************************************************************************
  Function which interpolates the LS projected values of tau back to the gauss
  points, extracts the fem values of tau at the same gauss points, then using
  the differences between the two, computes the velocity based error norm
  (the absolute indicator value) for the element.

  Author:          R. R. Lober (9113)
  Date:            30 September 1998
  Revised

******************************************************************************/
{
  int status = 0;
  int i, j, i_elem_gp, eqn, global_node_num, a, b;
  int err; /* temp variable to hold diagnostic flags. */
  double sum_tau, phi_i, ***tau_gp_fem, ***tau_gp_lsp, ***tau_gp_ext;
  double xi[DIM]; /* Local element coordinates of Gauss point. */
  double det, wt;
  double gamma[DIM][DIM]; /* shrearrate tensor based on velocity */

  double mu, elem_error, error_norm_tmp, elem_area, velocity_norm_tmp, elem_vel_norm;

  /* polymer viscosity */
  double mup;

  i_elem_gp = elem_info(NQUAD, ei[pg->imtrx]->ielem_type); /* number of
                                                   quadrature points */
  eqn = R_MOMENTUM1; /* We depend on this eqn for the velocity based error measure */

  /* Grab memory to hold the fem & lsp values of tau, only malloc the upper tri-diag
     portion of these symetric tensors */
  tau_gp_fem = (double ***)smalloc(VIM * sizeof(double **));
  tau_gp_lsp = (double ***)smalloc(VIM * sizeof(double **));
  tau_gp_ext = (double ***)smalloc(VIM * sizeof(double **));
  for (i = 0; i < VIM; i++) {
    tau_gp_fem[i] = (double **)smalloc(VIM * sizeof(double *));
    tau_gp_lsp[i] = (double **)smalloc(VIM * sizeof(double *));
    tau_gp_ext[i] = (double **)smalloc(VIM * sizeof(double *));
    for (j = 0; j < VIM; j++) {
      if (j < i) {
        tau_gp_fem[i][j] = tau_gp_fem[j][i];
        tau_gp_lsp[i][j] = tau_gp_lsp[j][i];
        tau_gp_ext[i][j] = tau_gp_ext[j][i];
      } else {
        tau_gp_fem[i][j] = (double *)smalloc(i_elem_gp * sizeof(double));
        tau_gp_lsp[i][j] = (double *)smalloc(i_elem_gp * sizeof(double));
        tau_gp_ext[i][j] = (double *)smalloc(i_elem_gp * sizeof(double));
      }
    }
  }

  elem_error = 0.;
  elem_vel_norm = 0.;
  elem_area = 0.;

  /* Now loop over all the gauss points for this elem */
  for (i = 0; i < i_elem_gp; i++) {
    find_stu(i, ei[pg->imtrx]->ielem_type, &xi[0], &xi[1], &xi[2]); /* find quadrature point */

    fv->wt = Gq_weight(i, ei[pg->imtrx]->ielem_type); /* find quadrature weights for
                                              current ip */
    wt = fv->wt;

    err = load_basis_functions(xi, bfd);
    GOMA_EH(err, "problem from load_basis_functions");

    /* This has elemental Jacobian transformation and some
       basic mesh derivatives...
       Old usage: calc_Jac, jelly_belly */
    /* NOTE: this call also updates the value of detJ inside the bf struct
       for the point xi[] in the element pointed to by the ei struct */

    err = beer_belly();
    GOMA_EH(err, "beer_belly");

    /* Load up field variable values at this Gauss point. */
    /* Now fill fv with tau goodies, and cycle over the gauss points
       filling the tau components into tau_gp_fem */
    err = load_fv();
    GOMA_EH(err, "load_fv");

    /* Load up physical space gradients of field variables at this
       Gauss point. */
    /* NOTE: load_bf_grad MUST be called before load_fv_grads as this
       call depends on it! - RRL 10/30/98 */
    err = load_bf_grad();
    GOMA_EH(err, "load_bf_grad");

    err = load_fv_grads();
    GOMA_EH(err, "load_fv_grads");

    /* Now generate & save the tau shear stress tensor components for this
       gauss point. */
    /* In Cartesian coordinates, this velocity gradient tensor will
       have components that are...

                        grad_v[a][b] = d v_b
                                       -----
                                       d x_a                         */

    for (a = 0; a < VIM; a++) {
      for (b = 0; b < VIM; b++) {
        gamma[a][b] = fv->grad_v[a][b] + fv->grad_v[b][a];
      }
    }

    mu = viscosity(gn, gamma, NULL);

    if (pd->v[pg->imtrx][POLYMER_STRESS11]) {
      /* get polymer viscosity */
      mup = viscosity(gn, gamma, NULL);
      mu = mu + mup;
    }

    for (a = 0; a < VIM; a++) {
      for (b = 0; b < VIM; b++) {
        tau_gp_fem[a][b][i] = mu * gamma[a][b];
      }
    }

    det = bf[eqn]->detJ;

    /* Now have all fem tau components for this elem, and gauss point i.
       Now interpolate the tau_lsp values back to gauss point i as well. */
    for (a = 0; a < VIM; a++) {
      for (b = 0; b < VIM; b++) {
        /* Calculate this symetrically (that's how its being stored) */
        if (b >= a) {
          sum_tau = 0.;
          for (j = 0; j < ei[pg->imtrx]->num_local_nodes; j++) {
            /* also convert from node number to dof number */
            phi_i = bf[eqn]->phi[ei[pg->imtrx]->ln_to_dof[eqn][j]];
            global_node_num = Proc_Elem_Connect[ei[pg->imtrx]->iconnect_ptr + j];
            sum_tau += phi_i * tau_nodal_lsp[a][b][global_node_num];
          }
          tau_gp_lsp[a][b][i] = sum_tau;
#ifdef RRL_DEBUG
#ifdef DBG_1
          fprintf(stdout,
                  "          LS \ttau%d%d at gp %d = %8.6lf (x=%6.4lf\ty=%6.4lf\tz=%6.4lf)\n",
                  a + 1, b + 1, i, tau_gp_lsp[a][b][i], sumx, sumy, sumz);
#endif
#endif
        }
      }
    }

    /* Now integrate the error over the elem - this is essentially

       -- for 2D ---------------
       = {(tau11)**2 + 2(tau12)**2 + (tau22)**2}

       -- for 3D ---------------
       = {(tau11)**2 + 2(tau12)**2 + 2(tau13)**2 + (tau22)**2 +
       2(tau23)**2 + (tau33)**2}

       Note that each off diagonal term occurs twice    */

    error_norm_tmp = 0.;
    velocity_norm_tmp = 0.;
    for (a = 0; a < VIM; a++) {
      for (b = 0; b < VIM; b++) {
        if (b > a) { /* Off axis symmetric term (upper tri only) */
          error_norm_tmp += 2 * ((tau_gp_lsp[a][b][i] - tau_gp_fem[a][b][i]) *
                                 (tau_gp_lsp[a][b][i] - tau_gp_fem[a][b][i]));
          velocity_norm_tmp += 2 * (tau_gp_fem[a][b][i] * tau_gp_fem[a][b][i]);
#ifdef RRL_DEBUG
#ifdef DBG_1
          fprintf(stdout,
                  "\n    computed off diag error component \t2*(tau%d%d)**2 at gp %d = %8.6lf\n",
                  a + 1, b + 1, i,
                  2 * ((tau_gp_lsp[a][b][i] - tau_gp_fem[a][b][i]) *
                       (tau_gp_lsp[a][b][i] - tau_gp_fem[a][b][i])));
          fprintf(stdout,
                  "    computed LS             component \t(tau_gp_lsp%d%d)  gp %d = %8.6lf\n",
                  a + 1, b + 1, i, tau_gp_lsp[a][b][i]);
          fprintf(stdout,
                  "    computed FEM            component \t(tau_gp_fem%d%d)  gp %d = %8.6lf\n",
                  a + 1, b + 1, i, tau_gp_fem[a][b][i]);

          fprintf(stdout,
                  "    computed EXACT          component \t(tau%d%d exact)   gp %d = %8.6lf\n",
                  a + 1, b + 1, i, tau_gp_ext[a][b][i]);

          fprintf(stdout, "    gp %d is at \tx=%6.4lf\ty=%6.4lf\tz=%6.4lf\n", i, sumx, sumy, sumz);
          fprintf(stdout,
                  "    computed FEM          u component \t                gp %d = %8.6lf\n", i,
                  fv->v[0]);
          fprintf(stdout,
                  "    computed EXACT        u component \t                gp %d = %8.6lf\n", i,
                  2. - 2. * (sumy * sumy));
#endif
#endif
        } else if (b == a) { /* diagonal term */
          error_norm_tmp += ((tau_gp_lsp[a][b][i] - tau_gp_fem[a][b][i]) *
                             (tau_gp_lsp[a][b][i] - tau_gp_fem[a][b][i]));
          velocity_norm_tmp += (tau_gp_fem[a][b][i] * tau_gp_fem[a][b][i]);
#ifdef RRL_DEBUG
#ifdef DBG_1
          fprintf(stdout,
                  "\n    computed     diag error component \t  (tau%d%d)**2 at gp %d = %8.6lf\n",
                  a + 1, b + 1, i,
                  ((tau_gp_lsp[a][b][i] - tau_gp_fem[a][b][i]) *
                   (tau_gp_lsp[a][b][i] - tau_gp_fem[a][b][i])));
          fprintf(stdout,
                  "    computed LS             component \t(tau_gp_lsp%d%d)  gp %d = %8.6lf\n",
                  a + 1, b + 1, i, tau_gp_lsp[a][b][i]);
          fprintf(stdout,
                  "    computed FEM            component \t(tau_gp_fem%d%d)  gp %d = %8.6lf\n",
                  a + 1, b + 1, i, tau_gp_fem[a][b][i]);
          fprintf(stdout,
                  "    computed EXACT          component \t(tau%d%d exact)   gp %d = %8.6lf\n",
                  a + 1, b + 1, i, tau_gp_ext[a][b][i]);
          fprintf(stdout, "    gp %d is at \tx=%6.4lf\ty=%6.4lf\tz=%6.4lf\n", i, sumx, sumy, sumz);
          fprintf(stdout,
                  "    computed FEM          u component \t                gp %d = %8.6lf\n", i,
                  fv->v[0]);
          fprintf(stdout,
                  "    computed EXACT        u component \t                gp %d = %8.6lf\n", i,
                  2. - 2. * (sumy * sumy));
#endif
#endif
        }
      }
    }
    elem_error += error_norm_tmp * det * wt;
    elem_vel_norm += velocity_norm_tmp * det * wt;
    elem_area += det * wt;
    ;
  }

  *ielem_area = elem_area;

  /* Now its almost revealed!! */
  gvec_elem[i_elem] = sqrt(elem_error / elem_area);
  *velocity_norm = sqrt(elem_vel_norm / elem_area);

#ifdef RRL_DEBUG
#ifdef DBG_1
  fprintf(stdout, "\n==> ZZ velocity err for element %d = %8.6lf <==\n", ei[pg->imtrx]->ielem + 1,
          gvec_elem[i_elem]);
  fprintf(stdout, "    Velocity norm for element %d = %8.6lf <==\n", ei[pg->imtrx]->ielem + 1,
          *velocity_norm);
#endif
#endif

  for (i = 0; i < VIM; i++) {
    for (j = 0; j < VIM; j++) {
      /* Only the upper tri diag members were malloc'd, so only free those */
      if (j >= i) {
        free(tau_gp_fem[i][j]);
        free(tau_gp_lsp[i][j]);
      }
    }
    free(tau_gp_fem[i]);
    free(tau_gp_lsp[i]);
  }
  free(tau_gp_fem);
  free(tau_gp_lsp);

  return (status);
}

static int fill_lhs_lspatch(double *i_node_coords,
                            double *wt_gp_loc,
                            double *xgp_loc,
                            double *ygp_loc,
                            double *zgp_loc,
                            double *det_gp_loc,
                            int max_terms,
                            double **s_lhs,
                            int elem,
                            double ****tau_gp_ptch)
/******************************************************************************
  Function which calculates the local coords for an element participating in a
  patch about a given node, then fills the contributions from that element into
  the LHS matrix of the least squares patch system being formed about the given
  node.

  Author:          R. R. Lober (9113)
  Date:            15 September 1998
  Revised

******************************************************************************/

{
  int i, j, i_elem_gp, eqn, local_i, a, b;
  int status = 0;
  int err; /* temp variable to hold diagnostic flags. */
  double sumx, sumy, sumz, phi_i;
  double xi[DIM]; /* Local element coordinates of Gauss point. */
  double xgp, ygp, zgp, det, wt;
  double gamma[DIM][DIM]; /* shrearrate tensor based on velocity */

  /* viscosity */
  double mu;

  /* polymer viscosity */
  double mup;

  i_elem_gp = elem_info(NQUAD, ei[pg->imtrx]->ielem_type); /* number of
                                                   quadrature points */
  eqn = R_MOMENTUM1; /* We depend on this eqn for the velocity based error measure */

  /* First build local coord system for the gauss points of this
     element about the node in the center of this patch. This is important
     since these least-squares systems tend to be ill-conditioned when the
     usual poloynomial basis are used (Reference D. Pelletier's report n0
     1, "Implementation of Error Analysis and Norms to Computational Fluid
     Dynamics Applications, (Bilinear Finite Elements)" for SNL, dated
     6/97. (or Randy Lober for copy)). The introduction of a local coord
     system alleviates this ill-conditioning. */

  for (i = 0; i < i_elem_gp; i++) {
    find_stu(i, ei[pg->imtrx]->ielem_type, &xi[0], &xi[1], &xi[2]); /* find quadrature point */

    wt_gp_loc[i] = Gq_weight(i, ei[pg->imtrx]->ielem_type); /* find quadrature weights for
                                                    current ip */
    fv->wt = wt_gp_loc[i];

    err = load_basis_functions(xi, bfd);
    GOMA_EH(err, "problem from load_basis_functions");

    /*
      This has elemental Jacobian transformation and some
      basic mesh derivatives...
      Old usage: calc_Jac, jelly_belly */

    /* NOTE: this call also updates the value of detJ inside the bf struct
       for the point xi[] in the element pointed to by the ei struct */

    err = beer_belly();
    GOMA_EH(err, "beer_belly");

    /*
     * Load up field variable values at this Gauss point.
     */
    /* Now fill fv with tau goodies, and cycle over the gauss points
       filling the tau components into tau_gp_ptch */
    err = load_fv();
    GOMA_EH(err, "load_fv");

    /*
     * Load up physical space gradients of field variables at this
     * Gauss point.
     */
    /* NOTE: load_bf_grad MUST be called before load_fv_grads as this
       call depends on it! - RRL 10/30/98 */
    err = load_bf_grad();
    GOMA_EH(err, "load_bf_grad");

    err = load_fv_grads();
    GOMA_EH(err, "load_fv_grads");

    /* Now generate & save the tau shear stress tensor components for this
       gauss point. */
    /*
     * In Cartesian coordinates, this velocity gradient tensor will
     * have components that are...
     *
     * 			grad_v[a][b] = d v_b
     *				       -----
     *				       d x_a
     */
    for (a = 0; a < VIM; a++) {
      for (b = 0; b < VIM; b++) {
        gamma[a][b] = fv->grad_v[a][b] + fv->grad_v[b][a];
      }
    }
    mu = viscosity(gn, gamma, NULL);

    if (pd->v[pg->imtrx][POLYMER_STRESS11]) {
      /* get polymer viscosity */
      mup = viscosity(gn, gamma, NULL);
      mu = mu + mup;
    }

    for (a = 0; a < VIM; a++) {
      for (b = 0; b < VIM; b++) {
        tau_gp_ptch[a][b][elem][i] = mu * gamma[a][b];
      }
    }

#ifdef RRL_DEBUG
#ifdef DBG_2
    if (i == 0) {
      fprintf(stdout, "\n   gp     t11      t12      t13      t21      t22      t23      t31      "
                      "t32      t33      mu\n");
    }
    if (ei[pg->imtrx]->ielem_dim > 2) {
      fprintf(stdout,
              "  %2d   %6.4lf   %6.4lf   %6.4lf   %6.4lf   %6.4lf   %6.4lf   %6.4lf   %6.4lf   "
              "%6.4lf   %6.4lf\n",
              i + 1, tau_gp_ptch[0][0][elem][i], tau_gp_ptch[0][1][elem][i],
              tau_gp_ptch[0][2][elem][i], tau_gp_ptch[1][0][elem][i], tau_gp_ptch[1][1][elem][i],
              tau_gp_ptch[1][2][elem][i], tau_gp_ptch[2][0][elem][i], tau_gp_ptch[2][1][elem][i],
              tau_gp_ptch[2][2][elem][i], mu);
    } else {
      fprintf(stdout,
              "  %2d   %6.4lf   %6.4lf   < NA >   %6.4lf   %6.4lf   < NA >   < NA >   < NA >   < "
              "NA >   %6.4lf\n",
              i + 1, tau_gp_ptch[0][0][elem][i], tau_gp_ptch[0][1][elem][i],
              tau_gp_ptch[1][0][elem][i], tau_gp_ptch[1][1][elem][i], mu);
    }
#endif
#endif

    /* Now generate & save the relative coords between this gauss point and
       this patch node */
    sumx = 0.;
    sumy = 0.;
    sumz = 0.;
    for (j = 0; j < ei[pg->imtrx]->num_local_nodes; j++) {
      /* also convert from node number to dof number */
      phi_i = bf[eqn]->phi[ei[pg->imtrx]->ln_to_dof[eqn][j]];
      local_i = Proc_Elem_Connect[ei[pg->imtrx]->iconnect_ptr + j];
      sumx += phi_i * Coor[0][local_i];
      sumy += phi_i * Coor[1][local_i];
      if (ei[pg->imtrx]->ielem_dim > 2) {
        sumz += phi_i * Coor[2][local_i];
      }
    }
    xgp_loc[i] = sumx - i_node_coords[0];
    ygp_loc[i] = sumy - i_node_coords[1];
    if (ei[pg->imtrx]->ielem_dim > 2) {
      zgp_loc[i] = sumz - i_node_coords[2];
    }
    det_gp_loc[i] = bf[eqn]->detJ;
  }

#ifdef RRL_DEBUG
#ifdef DBG_2
  fprintf(stdout, "   gp     x        y       z        det       wt\n");
  for (i = 0; i < i_elem_gp; i++) {
    fprintf(stdout, "  %2d   %6.4lf   %6.4lf   %6.4lf   %6.4lf   %6.4lf\n", i + 1, xgp_loc[i],
            ygp_loc[i], zgp_loc[i], det_gp_loc[i], wt_gp_loc[i]);
  }
#endif
#endif

  /* Now Populate the contributions to s_lhs from this element
     for each gauss point */
  for (i = 0; i < i_elem_gp; i++) {
    switch (max_terms) {
    case 3: /* 2D with linear elements    */
#ifdef RRL_DEBUG
#ifdef DBG_2
      fprintf(stdout, "fill_lhs_lspatch using max_terms = %d (2D linear case)\n", max_terms);
#endif
#endif
      xgp = xgp_loc[i];
      ygp = ygp_loc[i];
      det = det_gp_loc[i];
      wt = wt_gp_loc[i];
      s_lhs[0][0] += 1.0 * det * wt;
      s_lhs[0][1] += xgp * det * wt;
      s_lhs[0][2] += ygp * det * wt;

      s_lhs[1][0] += xgp * det * wt;
      s_lhs[1][1] += xgp * xgp * det * wt;
      s_lhs[1][2] += xgp * ygp * det * wt;

      s_lhs[2][0] += ygp * det * wt;
      s_lhs[2][1] += xgp * ygp * det * wt;
      s_lhs[2][2] += ygp * ygp * det * wt;
      break;
    case 6: /* 2D with quadratic elements */
#ifdef RRL_DEBUG
#ifdef DBG_2
      fprintf(stdout, "fill_lhs_lspatch using max_terms = %d (2D quadratic case)\n", max_terms);
#endif
#endif
      xgp = xgp_loc[i];
      ygp = ygp_loc[i];
      det = det_gp_loc[i];
      wt = wt_gp_loc[i];
      s_lhs[0][0] += 1.0 * det * wt;
      s_lhs[0][1] += xgp * det * wt;
      s_lhs[0][2] += ygp * det * wt;
      s_lhs[0][3] += xgp * xgp * det * wt;
      s_lhs[0][4] += xgp * ygp * det * wt;
      s_lhs[0][5] += ygp * ygp * det * wt;

      s_lhs[1][0] += xgp * det * wt;
      s_lhs[1][1] += xgp * xgp * det * wt;
      s_lhs[1][2] += xgp * ygp * det * wt;
      s_lhs[1][3] += xgp * xgp * xgp * det * wt;
      s_lhs[1][4] += xgp * xgp * ygp * det * wt;
      s_lhs[1][5] += xgp * ygp * ygp * det * wt;

      s_lhs[2][0] += ygp * det * wt;
      s_lhs[2][1] += ygp * xgp * det * wt;
      s_lhs[2][2] += ygp * ygp * det * wt;
      s_lhs[2][3] += ygp * xgp * xgp * det * wt;
      s_lhs[2][4] += ygp * ygp * xgp * det * wt;
      s_lhs[2][5] += ygp * ygp * ygp * det * wt;

      s_lhs[3][0] += xgp * xgp * det * wt;
      s_lhs[3][1] += xgp * xgp * xgp * det * wt;
      s_lhs[3][2] += xgp * xgp * ygp * det * wt;
      s_lhs[3][3] += xgp * xgp * xgp * xgp * det * wt;
      s_lhs[3][4] += xgp * xgp * xgp * ygp * det * wt;
      s_lhs[3][5] += xgp * xgp * ygp * ygp * det * wt;

      s_lhs[4][0] += xgp * ygp * det * wt;
      s_lhs[4][1] += xgp * xgp * ygp * det * wt;
      s_lhs[4][2] += xgp * ygp * ygp * det * wt;
      s_lhs[4][3] += xgp * xgp * xgp * ygp * det * wt;
      s_lhs[4][4] += xgp * xgp * ygp * ygp * det * wt;
      s_lhs[4][5] += xgp * ygp * ygp * ygp * det * wt;

      s_lhs[5][0] += ygp * ygp * det * wt;
      s_lhs[5][1] += ygp * ygp * xgp * det * wt;
      s_lhs[5][2] += ygp * ygp * ygp * det * wt;
      s_lhs[5][3] += ygp * ygp * xgp * xgp * det * wt;
      s_lhs[5][4] += ygp * ygp * ygp * xgp * det * wt;
      s_lhs[5][5] += ygp * ygp * ygp * ygp * det * wt;
      break;
    case 4: /* 3D with linear elements    */
#ifdef RRL_DEBUG
#ifdef DBG_2
      fprintf(stdout, "fill_lhs_lspatch using max_terms = %d (3D linear case)\n", max_terms);
#endif
#endif
      xgp = xgp_loc[i];
      ygp = ygp_loc[i];
      zgp = zgp_loc[i];
      det = det_gp_loc[i];
      wt = wt_gp_loc[i];
      s_lhs[0][0] += 1.0 * det * wt;
      s_lhs[0][1] += xgp * det * wt;
      s_lhs[0][2] += ygp * det * wt;
      s_lhs[0][3] += zgp * det * wt;

      s_lhs[1][0] += xgp * det * wt;
      s_lhs[1][1] += xgp * xgp * det * wt;
      s_lhs[1][2] += xgp * ygp * det * wt;
      s_lhs[1][3] += xgp * zgp * det * wt;

      s_lhs[2][0] += ygp * det * wt;
      s_lhs[2][1] += ygp * xgp * det * wt;
      s_lhs[2][2] += ygp * ygp * det * wt;
      s_lhs[2][3] += ygp * zgp * det * wt;

      s_lhs[3][0] += zgp * det * wt;
      s_lhs[3][1] += zgp * xgp * det * wt;
      s_lhs[3][2] += zgp * ygp * det * wt;
      s_lhs[3][3] += zgp * zgp * det * wt;
      break;
    case 10: /* 3D with quadratic elements */
#ifdef RRL_DEBUG
#ifdef DBG_2
      fprintf(stdout, "fill_lhs_lspatch using max_terms = %d (3D quadratic case)\n", max_terms);
#endif
#endif
      xgp = xgp_loc[i];
      ygp = ygp_loc[i];
      zgp = zgp_loc[i];
      det = det_gp_loc[i];
      wt = wt_gp_loc[i];
      s_lhs[0][0] += 1.0 * det * wt;
      s_lhs[0][1] += xgp * det * wt;
      s_lhs[0][2] += ygp * det * wt;
      s_lhs[0][3] += zgp * det * wt;
      s_lhs[0][4] += xgp * xgp * det * wt;
      s_lhs[0][5] += xgp * ygp * det * wt;
      s_lhs[0][6] += xgp * zgp * det * wt;
      s_lhs[0][7] += ygp * ygp * det * wt;
      s_lhs[0][8] += ygp * zgp * det * wt;
      s_lhs[0][9] += zgp * zgp * det * wt;

      s_lhs[1][0] += xgp * det * wt;
      s_lhs[1][1] += xgp * xgp * det * wt;
      s_lhs[1][2] += xgp * ygp * det * wt;
      s_lhs[1][3] += xgp * zgp * det * wt;
      s_lhs[1][4] += xgp * xgp * xgp * det * wt;
      s_lhs[1][5] += xgp * xgp * ygp * det * wt;
      s_lhs[1][6] += xgp * xgp * zgp * det * wt;
      s_lhs[1][7] += xgp * ygp * ygp * det * wt;
      s_lhs[1][8] += xgp * ygp * zgp * det * wt;
      s_lhs[1][9] += xgp * zgp * zgp * det * wt;

      s_lhs[2][0] += ygp * det * wt;
      s_lhs[2][1] += ygp * xgp * det * wt;
      s_lhs[2][2] += ygp * ygp * det * wt;
      s_lhs[2][3] += ygp * zgp * det * wt;
      s_lhs[2][4] += ygp * xgp * xgp * det * wt;
      s_lhs[2][5] += ygp * ygp * xgp * det * wt;
      s_lhs[2][6] += ygp * xgp * zgp * det * wt;
      s_lhs[2][7] += ygp * ygp * ygp * det * wt;
      s_lhs[2][8] += ygp * ygp * zgp * det * wt;
      s_lhs[2][9] += ygp * zgp * zgp * det * wt;

      s_lhs[3][0] += zgp * det * wt;
      s_lhs[3][1] += zgp * xgp * det * wt;
      s_lhs[3][2] += zgp * ygp * det * wt;
      s_lhs[3][3] += zgp * zgp * det * wt;
      s_lhs[3][4] += zgp * xgp * xgp * det * wt;
      s_lhs[3][5] += zgp * xgp * ygp * det * wt;
      s_lhs[3][6] += zgp * zgp * xgp * det * wt;
      s_lhs[3][7] += zgp * ygp * ygp * det * wt;
      s_lhs[3][8] += zgp * zgp * ygp * det * wt;
      s_lhs[3][9] += zgp * zgp * zgp * det * wt;

      s_lhs[4][0] += xgp * xgp * det * wt;
      s_lhs[4][1] += xgp * xgp * xgp * det * wt;
      s_lhs[4][2] += xgp * xgp * ygp * det * wt;
      s_lhs[4][3] += xgp * xgp * zgp * det * wt;
      s_lhs[4][4] += xgp * xgp * xgp * xgp * det * wt;
      s_lhs[4][5] += xgp * xgp * xgp * ygp * det * wt;
      s_lhs[4][6] += xgp * xgp * xgp * zgp * det * wt;
      s_lhs[4][7] += xgp * xgp * ygp * ygp * det * wt;
      s_lhs[4][8] += xgp * xgp * ygp * zgp * det * wt;
      s_lhs[4][9] += xgp * xgp * zgp * zgp * det * wt;

      s_lhs[5][0] += xgp * ygp * det * wt;
      s_lhs[5][1] += xgp * xgp * ygp * det * wt;
      s_lhs[5][2] += xgp * ygp * ygp * det * wt;
      s_lhs[5][3] += xgp * ygp * zgp * det * wt;
      s_lhs[5][4] += xgp * xgp * xgp * ygp * det * wt;
      s_lhs[5][5] += xgp * xgp * ygp * ygp * det * wt;
      s_lhs[5][6] += xgp * xgp * ygp * zgp * det * wt;
      s_lhs[5][7] += xgp * ygp * ygp * ygp * det * wt;
      s_lhs[5][8] += xgp * ygp * ygp * zgp * det * wt;
      s_lhs[5][9] += xgp * ygp * zgp * zgp * det * wt;

      s_lhs[6][0] += xgp * zgp * det * wt;
      s_lhs[6][1] += xgp * xgp * zgp * det * wt;
      s_lhs[6][2] += xgp * ygp * zgp * det * wt;
      s_lhs[6][3] += xgp * zgp * zgp * det * wt;
      s_lhs[6][4] += xgp * xgp * xgp * zgp * det * wt;
      s_lhs[6][5] += xgp * xgp * ygp * zgp * det * wt;
      s_lhs[6][6] += xgp * xgp * zgp * zgp * det * wt;
      s_lhs[6][7] += xgp * ygp * ygp * zgp * det * wt;
      s_lhs[6][8] += xgp * ygp * zgp * zgp * det * wt;
      s_lhs[6][9] += xgp * zgp * zgp * zgp * det * wt;

      s_lhs[7][0] += ygp * ygp * det * wt;
      s_lhs[7][1] += ygp * ygp * xgp * det * wt;
      s_lhs[7][2] += ygp * ygp * ygp * det * wt;
      s_lhs[7][3] += ygp * ygp * zgp * det * wt;
      s_lhs[7][4] += ygp * ygp * xgp * xgp * det * wt;
      s_lhs[7][5] += ygp * ygp * ygp * xgp * det * wt;
      s_lhs[7][6] += ygp * ygp * xgp * zgp * det * wt;
      s_lhs[7][7] += ygp * ygp * ygp * ygp * det * wt;
      s_lhs[7][8] += ygp * ygp * ygp * zgp * det * wt;
      s_lhs[7][9] += ygp * ygp * zgp * zgp * det * wt;

      s_lhs[8][0] += ygp * zgp * det * wt;
      s_lhs[8][1] += ygp * xgp * zgp * det * wt;
      s_lhs[8][2] += ygp * ygp * zgp * det * wt;
      s_lhs[8][3] += ygp * zgp * zgp * det * wt;
      s_lhs[8][4] += ygp * xgp * xgp * zgp * det * wt;
      s_lhs[8][5] += ygp * ygp * xgp * zgp * det * wt;
      s_lhs[8][6] += ygp * xgp * zgp * zgp * det * wt;
      s_lhs[8][7] += ygp * ygp * ygp * zgp * det * wt;
      s_lhs[8][8] += ygp * ygp * zgp * zgp * det * wt;
      s_lhs[8][9] += ygp * zgp * zgp * zgp * det * wt;

      s_lhs[9][0] += zgp * zgp * det * wt;
      s_lhs[9][1] += zgp * zgp * xgp * det * wt;
      s_lhs[9][2] += zgp * zgp * ygp * det * wt;
      s_lhs[9][3] += zgp * zgp * zgp * det * wt;
      s_lhs[9][4] += zgp * zgp * xgp * xgp * det * wt;
      s_lhs[9][5] += zgp * zgp * xgp * ygp * det * wt;
      s_lhs[9][6] += zgp * zgp * zgp * xgp * det * wt;
      s_lhs[9][7] += zgp * zgp * ygp * ygp * det * wt;
      s_lhs[9][8] += zgp * zgp * zgp * ygp * det * wt;
      s_lhs[9][9] += zgp * zgp * zgp * zgp * det * wt;

      break;
    default:
      GOMA_EH(-1, "Unsupported size in building LHS of least squares patch for error");
      break;
    }
  }
  return (status);
}

/*****************************************************************************/
/*   Routine calc_stream_fcn                                                 */
/*****************************************************************************/

static int calc_stream_fcn(double x[], /* soln vector */
                           double del_stream_fcn[4],
                           double vel[MAX_PDIM][MDE]) /* array for local
                                                       * nodal velocity
                                                       * values which must
                                                       * be divergence free*/

/******************************************************************************
  Function which calculates the stream function variation around an individual
  element

  Author:          P. R. Schunk (1511)
  Date:            9 September 1992
  Revised          9 January 1995 (Rich Cairncross to adapt for other vector fields)

******************************************************************************/
{
  double yy[9], xx[9];
  double fact1[3][3], fact2[2];
  int ngauss;
  int DeformingMesh;
  double gspt[3], gswt[3];
  int I, i, j, k, i1, i2, i3;
  int ileft, iright, Ileft, Iright;
  double xdiff, ydiff;
  double wx1, wx2, wx3, wy1, wy2, wy3;
  double dsx[3], dsy[3];
  double s, wt, r, aa, b, c;
  int status = 0;

  /* Initialize factors for analytical integration */

  fact1[0][0] = -0.5;
  fact1[1][0] = 0.666667;
  fact1[2][0] = -0.166667;
  fact1[0][1] = -0.666667;
  fact1[1][1] = 0.0;
  fact1[2][1] = 0.666667;
  fact1[0][2] = 0.166667;
  fact1[1][2] = -0.666667;
  fact1[2][2] = 0.5;

  fact2[0] = 0.333333;
  fact2[1] = 1.333333;

  init_vec_value(xx, 0.0, 9);
  init_vec_value(yy, 0.0, 9);

  ngauss = 3;
  gspt[0] = -0.7745966692;
  gspt[1] = 0.;
  gspt[2] = 0.7745966692;
  gswt[0] = 0.55555555556;
  gswt[1] = 0.8888888889;
  gswt[2] = 0.555555556;

  DeformingMesh = pd->e[pg->imtrx][R_MESH1];

  /*
   *  need to adapt this for subparametric mapping, because all
   *  d[][] are not defined
   */
  if (DeformingMesh) {
    for (i = 0; i < ei[pg->imtrx]->num_local_nodes; i++) {
      I = Proc_Elem_Connect[ei[pg->imtrx]->iconnect_ptr + i];
      if (Index_Solution(I, MESH_DISPLACEMENT1, 0, 0, -2, pg->imtrx) != -1) {
        xx[i] = Coor[0][I] + *esp->d[0][ei[pg->imtrx]->ln_to_dof[R_MESH1][i]];
        yy[i] = Coor[1][I] + *esp->d[1][ei[pg->imtrx]->ln_to_dof[R_MESH2][i]];
      } else { /* elements are subparametric */
        if (i < 8) {
          /* make node lie halfway between adjacent nodes */
          ileft = i - 4;
          Ileft = Proc_Elem_Connect[ei[pg->imtrx]->iconnect_ptr + ileft];
          iright = i - 3;
          if (iright == 4)
            iright = 0;
          Iright = Proc_Elem_Connect[ei[pg->imtrx]->iconnect_ptr + iright];
          xx[i] = Coor[0][I] +
                  0.5 * (x[Index_Solution(Ileft, MESH_DISPLACEMENT1, 0, 0, -2, pg->imtrx)] +
                         x[Index_Solution(Iright, MESH_DISPLACEMENT1, 0, 0, -2, pg->imtrx)]);
          yy[i] = Coor[1][I] +
                  0.5 * (x[Index_Solution(Ileft, MESH_DISPLACEMENT2, 0, 0, -2, pg->imtrx)] +
                         x[Index_Solution(Iright, MESH_DISPLACEMENT2, 0, 0, -2, pg->imtrx)]);
        } else {
          /* put centroid in center */
          I = Proc_Elem_Connect[ei[pg->imtrx]->iconnect_ptr + 8];
          xx[i] = Coor[0][I];
          yy[i] = Coor[1][I];
          for (ileft = 0; ileft < 4; ileft++) {
            Ileft = Proc_Elem_Connect[ei[pg->imtrx]->iconnect_ptr + ileft];
            xx[i] += 0.25 * x[Index_Solution(Ileft, MESH_DISPLACEMENT1, 0, 0, -2, pg->imtrx)];
            yy[i] += 0.25 * x[Index_Solution(Ileft, MESH_DISPLACEMENT2, 0, 0, -2, pg->imtrx)];
          }
        }
      }
    }
  } else {
    for (i = 0; i < ei[pg->imtrx]->num_local_nodes; i++) {
      I = Proc_Elem_Connect[ei[pg->imtrx]->iconnect_ptr + i];
      xx[i] = Coor[0][I];
      yy[i] = Coor[1][I];
    }
  }

  if (pd->CoordinateSystem == CARTESIAN || pd->CoordinateSystem == CARTESIAN_2pt5D) {
    if (pd_glob[0]->i[pg->imtrx][R_MOMENTUM1] == I_Q1) {
      GOMA_WH(-1, "Stream function with Q1 mapping may not be accurate ");

      for (i = 0; i < ei[pg->imtrx]->num_sides; i++) {
        i1 = i;
        i2 = i + 1;
        i3 = i + ei[pg->imtrx]->num_sides;
        if (i == ei[pg->imtrx]->num_sides - 1)
          i2 = 0;
        xdiff = (xx[i2] - xx[i1]) / 2.;
        ydiff = (yy[i2] - yy[i1]) / 2.;
        del_stream_fcn[i] =
            (fact2[0] * (vel[0][i1]) + fact2[1] * (vel[0][i3]) + fact2[0] * (vel[0][i2])) * ydiff -
            (fact2[0] * (vel[1][i1]) + fact2[1] * (vel[1][i3]) + fact2[0] * (vel[1][i2])) * xdiff;
      }
    } else {
      for (i = 0; i < ei[pg->imtrx]->num_sides; i++) {
        i1 = i;
        i2 = i + 1;
        i3 = i + ei[pg->imtrx]->num_sides;
        if (i == ei[pg->imtrx]->num_sides - 1)
          i2 = 0;
        wx1 = xx[i1] * fact1[0][0] + xx[i3] * fact1[1][0] + xx[i2] * fact1[2][0];
        wx2 = xx[i1] * fact1[0][1] + xx[i3] * fact1[1][1] + xx[i2] * fact1[2][1];
        wx3 = xx[i1] * fact1[0][2] + xx[i3] * fact1[1][2] + xx[i2] * fact1[2][2];
        wy1 = yy[i1] * fact1[0][0] + yy[i3] * fact1[1][0] + yy[i2] * fact1[2][0];
        wy2 = yy[i1] * fact1[0][1] + yy[i3] * fact1[1][1] + yy[i2] * fact1[2][1];
        wy3 = yy[i1] * fact1[0][2] + yy[i3] * fact1[1][2] + yy[i2] * fact1[2][2];

        del_stream_fcn[i] = wy1 * (vel[0][i1]) + wy2 * (vel[0][i3]) + wy3 * (vel[0][i2]) -
                            wx1 * (vel[1][i1]) - wx2 * (vel[1][i3]) - wx3 * (vel[1][i2]);
      }
    }

  } else if (pd->CoordinateSystem == CYLINDRICAL || pd->CoordinateSystem == SWIRLING) {

    if (pd_glob[0]->i[pg->imtrx][R_MOMENTUM1] == I_Q1) {
      GOMA_WH(-1, "Stream function with Q1 may not be accurate ");
      for (i = 0; i < ei[pg->imtrx]->num_sides; i++) {
        i1 = i;
        i2 = i + 1;
        i3 = i + ei[pg->imtrx]->num_sides;
        if (i == ei[pg->imtrx]->num_sides - 1)
          i2 = 0;
        xdiff = (xx[i2] - xx[i1]) / 2.;
        ydiff = (yy[i2] - yy[i1]) / 2.;
        del_stream_fcn[i] =
            (fact2[0] * (vel[0][i1]) + fact2[1] * (vel[0][i3]) + fact2[0] * (vel[0][i2])) * ydiff -
            (fact2[0] * (vel[1][i1]) + fact2[1] * (vel[1][i3]) + fact2[0] * (vel[1][i2])) * xdiff;
      }
    } else {
      for (i = 0; i < ei[pg->imtrx]->num_sides; i++) {
        i1 = i;
        i2 = i + 1;
        i3 = i + ei[pg->imtrx]->num_sides;
        if (i == ei[pg->imtrx]->num_sides - 1)
          i2 = 0;
        for (j = 0; j < 3; j++) {
          dsx[j] = 0.;
          dsy[j] = 0.;
          for (k = 0; k < ngauss; k++) {
            s = gspt[k];
            wt = gswt[k];
            r = yy[i1] * (s * s - s) * 0.5 + yy[i3] * (1. - s * s) + yy[i2] * (s * s + s) * 0.5;
            aa = (s * s - s) * 0.25 * (j - 1) * (j - 2) - (1. - s * s) * (j) * (j - 2) +
                 (s * s + s) * 0.25 * (j) * (j - 1);
            b = (2. * s - 1) * xx[i1] * 0.5 + (-2. * s) * xx[i3] + (2. * s + 1.) * xx[i2] * 0.5;
            c = (2. * s - 1.) * yy[i1] * 0.5 + (-2. * s) * yy[i3] + (2. * s + 1.) * yy[i2] * 0.5;
            dsx[j] = dsx[j] + wt * r * aa * b;
            dsy[j] = dsy[j] + wt * r * aa * c;
          }
        }
        del_stream_fcn[i] = dsx[0] * (vel[1][i1]) + dsx[1] * (vel[1][i3]) + dsx[2] * (vel[1][i2]) -
                            dsy[0] * (vel[0][i1]) - dsy[1] * (vel[0][i3]) - dsy[2] * (vel[0][i2]);
      }
    }

  } else {
    GOMA_EH(GOMA_ERROR, "Stream function routine called with incompatible coord system");
  }
  return (status);
} /* End routine stream function */
/******************************************************************************/
/******************************************************************************/
/******************************************************************************/

static int midsid(double stream_fcn_vect[], /* Soln vector for current proc */
                  Exo_DB *exo)

/******************************************************************************
  Function which fills interpolates the values of the stream function from
  the vertices to the midpoint nodes

  Author:          P. R. Schunk (1511)
  Date:            9 September 1992

******************************************************************************/

{
  /* local variables */
  int i, ii, iii, I;
  int ielem;
  double stream_fcn[9];

  for (ielem = 0; ielem < Num_Internal_Elems; ielem++) {

    ei[pg->imtrx]->iconnect_ptr = exo->elem_ptr[ielem];

    ei[pg->imtrx]->ielem_shape = type2shape(ei[pg->imtrx]->ielem_type);
    ei[pg->imtrx]->num_sides = shape2sides(ei[pg->imtrx]->ielem_shape);

    for (i = 0; i < ei[pg->imtrx]->num_sides; i++) {
      I = exo->node_list[ei[pg->imtrx]->iconnect_ptr + i];
      stream_fcn[i] = stream_fcn_vect[I];
    }
    /*
     *     QUADRILATERAL ELEMENTS (9 NODE) ONLY FOR NOW
     */
    stream_fcn[4] = 0.5 * (stream_fcn[0] + stream_fcn[1]);
    stream_fcn[5] = 0.5 * (stream_fcn[1] + stream_fcn[2]);
    stream_fcn[6] = 0.5 * (stream_fcn[2] + stream_fcn[3]);
    stream_fcn[7] = 0.5 * (stream_fcn[3] + stream_fcn[0]);
    stream_fcn[8] = 0.25 * (stream_fcn[0] + stream_fcn[1] + stream_fcn[2] + stream_fcn[3]);

    ii = ei[pg->imtrx]->num_sides;
    iii = ei[pg->imtrx]->num_sides + ei[pg->imtrx]->num_sides + 1;
    for (i = ii; i < iii; i++) {
      I = exo->node_list[ei[pg->imtrx]->iconnect_ptr + i];
      stream_fcn_vect[I] = stream_fcn[i];
    }
  }

  return (0);
}
/*________________________________________________________________________*/

static int correct_stream_fcn(int *kount, /* a counter for element connectivity ??     */
                              int iel,    /* current element number                    */
                              double del_stream_fcn[4], /* elemental side increments to *
                                                         * stream function calculated by*
                                                         * calc_stream_fcn()            */
                              double stream_fcn_vect[],
                              int listnd[]) /* count number of times node is accessed */

/******************************************************************************
  Function which corrects the values of the stream function

  Author:          P. R. Schunk (1511)
  Date:            9 September 1992
  Adapted:         R. A. Cairncross 9 January 1995

******************************************************************************/
{
  int nsideq[7];
  int i, ii, iii, iiii, I, J, nprvel, nstart;
  int nel, nnel, kel, j;
  int status = 0;
  double s, stream_fcn[9];

  if (ei[pg->imtrx]->num_sides > 4) {
    GOMA_EH(GOMA_ERROR, "correct_stream_fcn not available in 3D");
    return -1;
  }

  /* initialize other vectors */
  for (i = 0; i < 4; i++)
    nsideq[i] = i;
  for (i = 4; i < 7; i++)
    nsideq[i] = i - 4;
  for (i = 0; i < 9; i++)
    stream_fcn[i] = 0;

  /*
   *  Now correct for mass balance by looping over all the sides
   *  of the element, accumulating the stream function variable.
   *  The loop should end up being equal. If it is not, then
   *  fix it up, so that it is.
   */
  s = 0.;
  for (i = 0; i < ei[pg->imtrx]->num_sides; i++) {
    s += del_stream_fcn[i];
  }
  s = s / ei[pg->imtrx]->num_sides;
  for (i = 0; i < ei[pg->imtrx]->num_sides; i++) {
    del_stream_fcn[i] -= s;
  }

  /* Calculate the stream function at the nodal points */
  if (iel == 0) {
    stream_fcn[0] = 0.;
    for (i = 0; i < ei[pg->imtrx]->num_sides - 1; i++) {
      stream_fcn[i + 1] = stream_fcn[i] + del_stream_fcn[i];
    }
    for (i = 0; i < ei[pg->imtrx]->num_sides; i++) {
      I = Proc_Elem_Connect[ei[pg->imtrx]->iconnect_ptr + i];
      stream_fcn_vect[I] += stream_fcn[i];
      listnd[I] += 1;
    }
  }

  if (iel != 0) {

    /* locate connecting node with known value of stream_fcn */

    nprvel = iel - 1;
    for (i = 0; i < ei[pg->imtrx]->num_sides; i++) {
      I = Proc_Elem_Connect[ei[pg->imtrx]->iconnect_ptr + i];
      nstart = i;
      for (nel = 0; nel < nprvel + 1; nel++) {
        kel = nprvel - nel;
        nnel = listel[kel] - 1;
        /*  nnel = kel; */

        /* restriction here is that all previous elements
           must be of the same type */

        for (j = 0; j < ei[pg->imtrx]->num_sides; j++) {
          J = Proc_Elem_Connect[Proc_Connect_Ptr[nnel] + j];
          if (J == I && listnd[I] > 0)
            goto found;
        }
      }
    }
    goto nextelm;
  found:
    /* Connecting node located, calculate stream function for current element */
    stream_fcn[nstart] = stream_fcn_vect[J] / listnd[J];
    for (ii = 0; ii < ei[pg->imtrx]->num_sides - 1; ii++) {
      iii = nsideq[nstart + ii];
      iiii = nsideq[nstart + ii + 1];
      stream_fcn[iiii] = stream_fcn[iii] + del_stream_fcn[iii];
    }

    /* add to global vector */

    for (ii = 0; ii < ei[pg->imtrx]->num_sides; ii++) {
      I = Proc_Elem_Connect[ei[pg->imtrx]->iconnect_ptr + ii];
      stream_fcn_vect[I] += stream_fcn[ii];
      listnd[I] += 1;
    }
    goto nextelement;
  nextelm:
    (*kount)++;
  }
  if (*kount > 1) {
    GOMA_WH(-1, "calc_stream_fcn: POSSIBLE ERROR - Connectivity not sufficiently continuous\n");
  }
nextelement:
  *kount = *kount;

  return (status);
} /* end of correct_stream_fcn */
/******************************************************************************/
/******************************************************************************/
/******************************************************************************/
/*
 * rd_post_process_specs -- read post processing specification section of input file
 *
 * Comments:	This code was lifted out of the ever-growing read_input_file()
 *           	routine above. This makes things more modular, with division
 *           	into "sections".
 *
 *		Someday we need to comb through all these placeholder options
 *		to see if they are useful.
 *
 *
 */

void rd_post_process_specs(FILE *ifp, char *input) {
  static const char yo[] = "rd_post_process_specs";

  int iread; /* status flag from look_for_optional */
  char line[81];
  char data_line_buffer[MAX_CHAR_IN_INPUT];
  char *arguments[MAX_NUMBER_PARAMS];
  char first_string[MAX_CHAR_IN_INPUT];
  char filename[MAX_FNL];
  char second_string[MAX_CHAR_IN_INPUT];
  char ts[MAX_CHAR_IN_INPUT];
  int i, k, nargs, sz, sens_vec_ct, j;
  long save_position;
  int pbits[5];

  /*
   * Variables used to read one DATA line at a time...
   */
  int num_read_items;
  char variable_name[MAX_CHAR_IN_INPUT];
  int node_set_id;
  int species_id;
  char file_name[MAX_CHAR_IN_INPUT];
  char optional_format[MAX_CHAR_IN_INPUT];

  char echo_string[MAX_CHAR_ECHO_INPUT] = "\0";
  char echo_file[MAX_CHAR_IN_INPUT] = "\0";
  int elemBlock_id = -1;

  strcpy(echo_file, Echo_Input_File);
  /*
   * Initialize count of post proc vars to be exported
   */
  Num_Export_XP = 0;

  look_for(ifp, "Post Processing Specifications", input, '=');

  ECHO("\nPost Processing Specifications =\n", echo_file);

  iread = look_for_post_proc(ifp, "Stream Function", &STREAM);
  iread = look_for_post_proc(ifp, "Streamwise normal stress", &STREAM_NORMAL_STRESS);
  iread = look_for_post_proc(ifp, "Streamwise shear stress", &STREAM_SHEAR_STRESS);
  iread = look_for_post_proc(ifp, "Streamwise Stress Difference", &STREAM_TENSION);
  iread = look_for_post_proc(ifp, "Mean shear rate", &MEAN_SHEAR);
  iread = look_for_post_proc(ifp, "Pressure contours", &PRESSURE_CONT);
  iread = look_for_post_proc(ifp, "Shell div_s_v contours", &SH_DIV_S_V_CONT);
  iread = look_for_post_proc(ifp, "Shell curv contours", &SH_CURV_CONT);
  iread = look_for_post_proc(ifp, "Fill contours", &FILL_CONT);
  iread = look_for_post_proc(ifp, "Concentration contours", &CONC_CONT);
  iread = look_for_post_proc(ifp, "Stress contours", &STRESS_CONT);
  iread = look_for_post_proc(ifp, "First Invariant of Strain", &FIRST_INVAR_STRAIN);
  iread = look_for_post_proc(ifp, "Second Invariant of Strain", &SEC_INVAR_STRAIN);
  iread = look_for_post_proc(ifp, "Third Invariant of Strain", &THIRD_INVAR_STRAIN);
  iread = look_for_post_proc(ifp, "Velocity Divergence", &DIV_VELOCITY);
  iread = look_for_post_proc(ifp, "Particle Velocity Divergence", &DIV_PVELOCITY);
  iread = look_for_post_proc(ifp, "Total Velocity Divergence", &DIV_TOTAL);
  iread = look_for_post_proc(ifp, "Electric Field", &ELECTRIC_FIELD);
  iread = look_for_post_proc(ifp, "Electric Field Magnitude", &ELECTRIC_FIELD_MAG);
  iread = look_for_post_proc(ifp, "Viscosity", &PP_Viscosity);
  iread = look_for_post_proc(ifp, "FlowingLiquid Viscosity", &PP_FlowingLiquid_Viscosity);
  iread = look_for_post_proc(ifp, "Volume Fraction of Gas Phase", &PP_VolumeFractionGas);
  iread = look_for_post_proc(ifp, "Density", &DENSITY);
  iread = look_for_post_proc(ifp, "Density Time Derivative", &RHO_DOT);
  iread = look_for_post_proc(ifp, "Polymer Viscosity", &DENSITY);
  iread = look_for_post_proc(ifp, "Polymer Viscosity", &POLYMER_VISCOSITY);
  iread = look_for_post_proc(ifp, "Polymer Time Constant", &POLYMER_TIME_CONST);
  iread = look_for_post_proc(ifp, "Mobility Parameter", &MOBILITY_PARAMETER);
  iread = look_for_post_proc(ifp, "PTT Xi parameter", &PTT_XI);
  iread = look_for_post_proc(ifp, "PTT Epsilon parameter", &PTT_EPSILON);
  iread = look_for_post_proc(ifp, "Navier Stokes Residuals", &NS_RESIDUALS);
  iread = look_for_post_proc(ifp, "Moving Mesh Residuals", &MM_RESIDUALS);
  iread = look_for_post_proc(ifp, "Mass Diffusion Vectors", &DIFFUSION_VECTORS);
  iread = look_for_post_proc(ifp, "Dielectrophoretic Field", &DIELECTROPHORETIC_FIELD);
  iread = look_for_post_proc(ifp, "Dielectrophoretic Field Norm", &DIELECTROPHORETIC_FIELD_NORM);
  iread = look_for_post_proc(ifp, "Enormsq Field", &ENORMSQ_FIELD);
  iread = look_for_post_proc(ifp, "Enormsq Field Norm", &ENORMSQ_FIELD_NORM);
  iread = look_for_post_proc(ifp, "Diffusive Mass Flux Vectors", &DIFFUSION_VECTORS);
  iread = look_for_post_proc(ifp, "Mass Fluxlines", &FLUXLINES);
  iread = look_for_post_proc(ifp, "Energy Conduction Vectors", &CONDUCTION_VECTORS);
  iread = look_for_post_proc(ifp, "Energy Fluxlines", &ENERGY_FLUXLINES);
  iread = look_for_post_proc(ifp, "Time Derivatives", &TIME_DERIVATIVES);
  iread = look_for_post_proc(ifp, "Mesh Stress Tensor", &STRESS_TENSOR);
  iread = look_for_post_proc(ifp, "Real Solid Stress Tensor", &REAL_STRESS_TENSOR);
  iread = look_for_post_proc(ifp, "Mesh Strain Tensor", &STRAIN_TENSOR);
  iread = look_for_post_proc(ifp, "Viscoplastic Def_Grad Tensor", &EVP_DEF_GRAD_TENSOR);
  iread = look_for_post_proc(ifp, "Lagrangian Convection", &LAGRANGE_CONVECTION);
  iread = look_for_post_proc(ifp, "Normal and Tangent Vectors", &SURFACE_VECTORS);
  iread = look_for_post_proc(ifp, "Shell Normal Vectors", &SHELL_NORMALS);
  iread = look_for_post_proc(ifp, "Error ZZ velocity", &ERROR_ZZ_VEL);
  iread = look_for_post_proc(ifp, "Error ZZ heat flux", &ERROR_ZZ_Q);
  iread = look_for_post_proc(ifp, "Error ZZ pressure", &ERROR_ZZ_P);
  iread = look_for_post_proc(ifp, "Map Log-Conf Stress", &LOG_CONF_MAP);
  iread = look_for_post_proc(ifp, "Velocity Magnitude", &VELO_SPEED);
  iread = look_for_post_proc(ifp, "Giesekus Criterion", &GIES_CRIT);
  iread = look_for_post_proc(ifp, "Particle stress flux", &J_FLUX);
  iread = look_for_post_proc(ifp, "Eigenvalues", &EIG);
  iread = look_for_post_proc(ifp, "Eigenvector1", &EIG1);
  iread = look_for_post_proc(ifp, "Eigenvector2", &EIG2);
  iread = look_for_post_proc(ifp, "Eigenvector3", &EIG3);
  iread = look_for_post_proc(ifp, "Shear gradient", &GRAD_SH);
  iread = look_for_post_proc(ifp, "Concentration gradient", &GRAD_Y);
  iread = look_for_post_proc(ifp, "Vorticity Vector", &CURL_V);
  iread = look_for_post_proc(ifp, "Helicity Value", &HELICITY);
  iread = look_for_post_proc(ifp, "User-Defined Post Processing", &USER_POST);
  iread = look_for_post_proc(ifp, "Moment Sources", &MOMENT_SOURCES);
  iread = look_for_post_proc(ifp, "YZbeta Species", &YZBETA);
  iread = look_for_post_proc(ifp, "Heaviside", &HEAVISIDE);
  iread = look_for_post_proc(ifp, "Lamb Vector", &LAMB_VECTOR);
  iread = look_for_post_proc(ifp, "Q Function", &Q_FCN);
  iread = look_for_post_proc(ifp, "Poynting Vectors", &POYNTING_VECTORS);
  iread = look_for_post_proc(ifp, "PSPG Post", &PSPG_PP);
  iread = look_for_post_proc(ifp, "Saramito Yield Coeff", &SARAMITO_YIELD);
  iread = look_for_post_proc(ifp, "VE Stress Norm", &STRESS_NORM);
  iread = look_for_post_proc(ifp, "Species Sources", &SPECIES_SOURCES);
  iread = look_for_post_proc(ifp, "Viscous Stress", &VISCOUS_STRESS);
  iread = look_for_post_proc(ifp, "Viscous Stress Norm", &VISCOUS_STRESS_NORM);
  iread = look_for_post_proc(ifp, "Viscous Von Mises Stress", &VISCOUS_VON_MISES_STRESS);

  /*
   * Initialize for surety before communication to other processors.
   */

  len_u_post_proc = 0;

  if (USER_POST == 1) /* may need parameters for this option */
  {
    if (fgets(line, 81, ifp) != NULL) {
      double dummy[1] = {-1.0};
      strip(line);
      len_u_post_proc = count_parameters(line);
      if (len_u_post_proc > 0) {
        u_post_proc = (dbl *)array_alloc(1, len_u_post_proc, sizeof(dbl));

        /* parse parameters into little strings */
        tokenize_by_whsp(line, arguments, MAX_NUMBER_PARAMS);
        for (i = 0; i < len_u_post_proc; i++) {
          u_post_proc[i] = atof(arguments[i]);
        }
      } else {
        u_post_proc = dummy;
      }
    }
  }

  iread = look_for_post_proc(ifp, "Acoustic Pressure Magnitude", &ACOUSTIC_PRESSURE);
  iread = look_for_post_proc(ifp, "Acoustic Phase Angle", &ACOUSTIC_PHASE_ANGLE);
  iread = look_for_post_proc(ifp, "Acoustic Energy Density", &ACOUSTIC_ENERGY_DENSITY);
  iread = look_for_post_proc(ifp, "Light Intensity", &LIGHT_INTENSITY);
  iread = look_for_post_proc(ifp, "Principal Stress", &PRINCIPAL_STRESS);
  iread = look_for_post_proc(ifp, "Principal Real Stress", &PRINCIPAL_REAL_STRESS);
  iread = look_for_post_proc(ifp, "Lubrication Height", &LUB_HEIGHT);
  iread = look_for_post_proc(ifp, "Lubrication Height 2", &LUB_HEIGHT_2);
  iread = look_for_post_proc(ifp, "Lubrication Upper Velocity", &LUB_VELO_UPPER);
  iread = look_for_post_proc(ifp, "Lubrication Lower Velocity", &LUB_VELO_LOWER);
  iread = look_for_post_proc(ifp, "Lubrication Velocity Field", &LUB_VELO_FIELD);
  iread = look_for_post_proc(ifp, "Lubrication Velocity Field 2", &LUB_VELO_FIELD_2);
  iread = look_for_post_proc(ifp, "Lubrication Fluid Source", &LUB_FLUID_SOURCE);
  iread = look_for_post_proc(ifp, "Disjoining Pressure", &DISJ_PRESS);
  iread = look_for_post_proc(ifp, "Porous Shell Open Saturation", &SH_SAT_OPEN);
  iread = look_for_post_proc(ifp, "Porous Shell Open Saturation 2", &SH_SAT_OPEN_2);
  iread = look_for_post_proc(ifp, "Shell Stress Tensor", &SH_STRESS_TENSOR);
  iread = look_for_post_proc(ifp, "Shell Tangents", &SH_TANG);
  iread = look_for_post_proc(ifp, "Lame MU", &PP_LAME_MU);
  iread = look_for_post_proc(ifp, "Lame LAMBDA", &PP_LAME_LAMBDA);
  iread = look_for_post_proc(ifp, "Von Mises Strain", &VON_MISES_STRAIN);
  iread = look_for_post_proc(ifp, "Von Mises Stress", &VON_MISES_STRESS);
  iread = look_for_post_proc(ifp, "Untracked Species", &UNTRACKED_SPEC);
  iread = look_for_post_proc(ifp, "Porous Saturation", &POROUS_SATURATION);
  iread = look_for_post_proc(ifp, "Total density of solvents in porous media",
                             &POROUS_RHO_TOTAL_SOLVENTS);
  iread = look_for_post_proc(ifp, "Density of solvents in gas phase in porous media",
                             &POROUS_RHO_GAS_SOLVENTS);
  iread = look_for_post_proc(ifp, "Density of liquid phase in porous media", &POROUS_RHO_LPHASE);
  iread = look_for_post_proc(ifp, "Gas phase Darcy velocity in porous media", &DARCY_VELOCITY_GAS);
  iread =
      look_for_post_proc(ifp, "Liquid phase Darcy velocity in porous media", &DARCY_VELOCITY_LIQ);
  iread = look_for_post_proc(ifp, "Local liquid accumulation rate in porous media",
                             &POROUS_LIQUID_ACCUM_RATE);
  iread = look_for_post_proc(ifp, "Capillary pressure in porous media", &CAPILLARY_PRESSURE);
  iread = look_for_post_proc(ifp, "Grid Peclet Number in porous media", &POROUS_GRIDPECLET);
  iread = look_for_post_proc(ifp, "SUPG Velocity in porous media", &POROUS_SUPGVELOCITY);
  iread = look_for_post_proc(ifp, "Relative Liquid Permeability", &REL_LIQ_PERM);

  iread = look_for_post_proc(ifp, "TFMP_gas_velo", &TFMP_GAS_VELO);
  iread = look_for_post_proc(ifp, "TFMP_liq_velo", &TFMP_LIQ_VELO);
  iread = look_for_post_proc(ifp, "TFMP_inverse_Peclet", &TFMP_INV_PECLET);
  iread = look_for_post_proc(ifp, "TFMP_Krg", &TFMP_KRG);

  /* Report count of post-proc vars to be exported */
  /*
    fprintf(stderr, "Goma will export %d post-processing variables.\n", Num_Export_XP);
  */

  /*
   * Make theses additions in the same format as the above post processing variables
   *
   *  Post-processing Step 2: add a new call to look_for_post_proc in mm_post_proc
   *                          rd_post_proc_specs
   *                          to search input file for your new variable
   */

  /*
   *  Schedule post processing error-based element size calculation if needed
   */

  for (i = 0; i < 3; i++) {
    error_presence_key[i] = 0;
  }

  i = 0;
  nn_error_metrics = 0;
  if (look_for_optional(ifp, "Error ZZ velocity elem size", input, '=') == 1) {
    if (ERROR_ZZ_VEL == -1) {
      GOMA_EH(GOMA_ERROR, "'Error ZZ velocity elem size' card REQUIRES 'Error ZZ "
                          "velocity = yes' card - please add");
    } else {
      ERROR_ZZ_VEL_ELSIZE = 1;
      error_presence_key[i] = 1;
      nn_error_metrics++;
    }
  } else {
    ERROR_ZZ_VEL_ELSIZE = -1;
  }
  i++;
  if (look_for_optional(ifp, "Error ZZ heat flux elem size", input, '=') == 1) {
    if (ERROR_ZZ_Q == -1) {
      GOMA_EH(-1, "'Error ZZ heat flux elem size' card REQUIRES 'Error ZZ heat flux = yes' card - "
                  "please add");
    } else {
      ERROR_ZZ_Q_ELSIZE = 1;
      error_presence_key[i] = 1;
      nn_error_metrics++;
    }
  } else {
    ERROR_ZZ_Q_ELSIZE = -1;
  }
  i++;
  if (look_for_optional(ifp, "Error ZZ pressure elem size", input, '=') == 1) {
    if (ERROR_ZZ_P == -1) {
      GOMA_EH(-1, "'Error ZZ pressure elem size' card REQUIRES 'Error ZZ pressure = yes' card - "
                  "please add");
    } else {
      ERROR_ZZ_P_ELSIZE = 1;
      error_presence_key[i] = 1;
      nn_error_metrics++;
    }
  } else {
    ERROR_ZZ_P_ELSIZE = -1;
  }

  /*
   *  Allocate memory to hold the error information
   */

  if (nn_error_metrics > 0) {
    pp_error_data = (struct Post_Processing_Error *)smalloc(nn_error_metrics *
                                                            sizeof(struct Post_Processing_Error));

    i = 0;
    if (error_presence_key[i]) {
      /* Need this line to line up ifp? at the right place I think */
      look_for_optional(ifp, "Error ZZ velocity elem size", input, '=');
      if (fscanf(ifp, "%lf %lf %lf %lf %lf %lf", &pp_error_data[i].error_params[0],
                 &pp_error_data[i].error_params[1], &pp_error_data[i].error_params[2],
                 &pp_error_data[i].error_params[3], &pp_error_data[i].error_params[4],
                 &pp_error_data[i].error_params[5]) != 6) {
        GOMA_EH(-1,
                " Error reading 'Error ZZ velocity elem size' card values - expecting 6 floats");
      }
#ifdef RRL_DEBUG
#ifdef DBG_0
      fprintf(stdout,
              "Read params for ZZ vel elem size (%6.4f) (%6.4f) (%6.4f) (%6.4f) (%6.4f) (%6.4f)\n",
              pp_error_data[i].error_params[0], pp_error_data[i].error_params[1],
              pp_error_data[i].error_params[2], pp_error_data[i].error_params[3],
              pp_error_data[i].error_params[4], pp_error_data[i].error_params[5]);
#endif
#endif
      SPF(echo_string, "%s = %.4g %.4g %.4g %.4g %.4g %.4g", input,
          pp_error_data[i].error_params[0], pp_error_data[i].error_params[1],
          pp_error_data[i].error_params[2], pp_error_data[i].error_params[3],
          pp_error_data[i].error_params[4], pp_error_data[i].error_params[5]);

      ECHO(echo_string, echo_file);
    }
    i++;
    if (error_presence_key[i]) {
      look_for(ifp, "Error ZZ heat flux elem size", input, '=');
      if (fscanf(ifp, "%lf %lf %lf %lf %lf %lf", &pp_error_data[i].error_params[0],
                 &pp_error_data[i].error_params[1], &pp_error_data[i].error_params[2],
                 &pp_error_data[i].error_params[3], &pp_error_data[i].error_params[4],
                 &pp_error_data[i].error_params[5]) != 6) {
        GOMA_EH(-1,
                " Error reading 'Error ZZ heat flux elem size' card values - expecting 6 floats");
      }
#ifdef RRL_DEBUG
#ifdef DBG_1
      fprintf(stdout,
              "Read params for ZZ heat flux elem size (%6.4f) (%6.4f) (%6.4f) (%6.4f) (%6.4f) "
              "(%6.4f)\n",
              pp_error_data[i].error_params[0], pp_error_data[i].error_params[1],
              pp_error_data[i].error_params[2], pp_error_data[i].error_params[3],
              pp_error_data[i].error_params[4], pp_error_data[i].error_params[5]);
#endif
#endif
      SPF(echo_string, "%s = %.4g %.4g %.4g %.4g %.4g %.4g", input,
          pp_error_data[i].error_params[0], pp_error_data[i].error_params[1],
          pp_error_data[i].error_params[2], pp_error_data[i].error_params[3],
          pp_error_data[i].error_params[4], pp_error_data[i].error_params[5]);

      ECHO(echo_string, echo_file);
    }
    i++;
    if (error_presence_key[i]) {
      look_for(ifp, "Error ZZ pressure elem size", input, '=');
      if (fscanf(ifp, "%lf %lf %lf %lf %lf %lf", &pp_error_data[i].error_params[0],
                 &pp_error_data[i].error_params[1], &pp_error_data[i].error_params[2],
                 &pp_error_data[i].error_params[3], &pp_error_data[i].error_params[4],
                 &pp_error_data[i].error_params[5]) != 6) {
        GOMA_EH(-1,
                " Error reading 'Error ZZ pressure elem size' card values - expecting 6 floats");
      }
#ifdef RRL_DEBUG
#ifdef DBG_1
      fprintf(
          stdout,
          "Read params for ZZ pressure elem size (%6.4f) (%6.4f) (%6.4f) (%6.4f) (%6.4f) (%6.4f)\n",
          pp_error_data[i].error_params[0], pp_error_data[i].error_params[1],
          pp_error_data[i].error_params[2], pp_error_data[i].error_params[3],
          pp_error_data[i].error_params[4], pp_error_data[i].error_params[5]);
#endif
#endif
      SPF(echo_string, "%s = %.4g %.4g %.4g %.4g %.4g %.4g", input,
          pp_error_data[i].error_params[0], pp_error_data[i].error_params[1],
          pp_error_data[i].error_params[2], pp_error_data[i].error_params[3],
          pp_error_data[i].error_params[4], pp_error_data[i].error_params[5]);

      ECHO(echo_string, echo_file);
    }
  }

  /*
   *  SCHEDULE POST-PROCESSING FLUX CALCULATIONS, IF NEEDED
   *
   */

  iread = look_for_optional(ifp, "Post Processing Fluxes", input, '=');

  /* count number of post-processing flux calculation specifications */

  if (iread == 1) {
    nn_post_fluxes = count_list(ifp, "FLUX", input, '=', "END OF FLUX");
    ECHO("\nPost Processing Fluxes =\n", echo_file);
  } else {
    nn_post_fluxes = 0;
  }

  /*
   *  Allocate memory to hold the flux information
   */

  if (nn_post_fluxes > 0) {
    sz = sizeof(struct Post_Processing_Fluxes *);
    pp_fluxes = (struct Post_Processing_Fluxes **)array_alloc(1, nn_post_fluxes, sz);

    sz = sizeof(struct Post_Processing_Fluxes);

    for (i = 0; i < nn_post_fluxes; i++) {
      pp_fluxes[i] = (struct Post_Processing_Fluxes *)array_alloc(1, 1, sz);
    }
    /*Now load up information by reading cards */

    for (i = 0; i < nn_post_fluxes; i++) {
      look_for(ifp, "FLUX", input, '=');

      /* Read FLUX  type: i.e. FORCE_X, HEAT FLUX, etc. */

      if (fscanf(ifp, "%s", ts) != 1) {
        GOMA_EH(-1, "error reading Post Processing Flux input variable");
      }

      pp_fluxes[i]->flux_type = -1;
      for (k = 0; k < Num_Flux_Names; k++) {
        if (!strcmp(ts, pp_flux_names[k].name)) {
          pp_fluxes[i]->flux_type = pp_flux_names[k].Index;
          strcpy(pp_fluxes[i]->flux_type_name, ts);
          break;
        }
      }
      if (pp_fluxes[i]->flux_type == -1) {
        GOMA_EH(-1, "Invalid Flux name");
      }
      SPF(echo_string, "%s = %s", "FLUX", pp_fluxes[i]->flux_type_name);

      /* read ss id */

      if (fscanf(ifp, "%d", &pp_fluxes[i]->ss_id) != 1) {
        fprintf(stderr, "%s:\tError reading flux->ss_id\n", yo);
        exit(-1);
      }

      /* read block id */

      if (fscanf(ifp, "%d", &pp_fluxes[i]->blk_id) != 1) {
        fprintf(stderr, "%s:\tError reading flux->blk_id\n", yo);
        exit(-1);
      }

      SPF(endofstring(echo_string), " %d %d", pp_fluxes[i]->ss_id, pp_fluxes[i]->blk_id);

      /*	  pp_fluxes[i]->blk_id--;  */

      /* read species id*/

      if (fscanf(ifp, "%d", &pp_fluxes[i]->species_number) != 1) {
        fprintf(stderr, "%s:\tError reading flux->species_number\n", yo);
        exit(-1);
      }

      /* read file name */
      if (fscanf(ifp, "%s", ts) != 1) {
        GOMA_EH(-1, "error reading Post Processing Flux filename");
      }
      strcpy(pp_fluxes[i]->flux_filenm, ts);

      SPF(endofstring(echo_string), " %d %s", pp_fluxes[i]->species_number,
          pp_fluxes[i]->flux_filenm);

      read_string(ifp, first_string, '\n');
      nargs = sscanf(first_string, "%s %d %d %d %d %d", second_string, &pbits[0], &pbits[1],
                     &pbits[2], &pbits[3], &pbits[4]);
      if (nargs > 0 && strcmp(second_string, "profile") == 0) {
        pp_fluxes[i]->profile_flag = 32;
        SPF(endofstring(echo_string), " %s", second_string);
        sz = 1;
        for (j = 1; j < nargs; j++) {
          if (pbits[j - 1])
            pp_fluxes[i]->profile_flag += sz;
          sz *= 2;
        }
        SPF(endofstring(echo_string), " %d", pp_fluxes[i]->profile_flag);
      } else {
        pp_fluxes[i]->profile_flag = FALSE;
      }
      ECHO(echo_string, echo_file);
    }
    ECHO("\nEND OF FLUX\n", echo_file);
  }

  /*
   *  SCHEDULE POST-PROCESSING FLUX SENSITIVITY CALCULATIONS, IF NEEDED
   *
   */

  /*   initialize sensitivity vector counter */
  sens_vec_ct = 0;

  iread = look_for_optional(ifp, "Post Processing Flux Sensitivities", input, '=');

  /* count number of post-processing flux calculation specifications */
  if (iread == 1) {
    nn_post_fluxes_sens = count_list(ifp, "FLUX_SENS", input, '=', "END OF FLUX_SENS");
    ECHO("\nPost Processing Flux Sensitivities =\n", echo_file);
  } else {
    nn_post_fluxes_sens = 0;
  }

  /*
   *  Allocate memory to hold the flux information
   */

  if (nn_post_fluxes_sens > 0) {
    sz = sizeof(struct Post_Processing_Fluxes_Sens *);
    pp_fluxes_sens = (struct Post_Processing_Fluxes_Sens **)array_alloc(1, nn_post_fluxes_sens, sz);

    sz = sizeof(struct Post_Processing_Fluxes_Sens);

    for (i = 0; i < nn_post_fluxes_sens; i++) {
      pp_fluxes_sens[i] = (struct Post_Processing_Fluxes_Sens *)array_alloc(1, 1, sz);
    }
    /*Now load up information by reading cards */

    for (i = 0; i < nn_post_fluxes_sens; i++) { /* nn_post_fluxes */
      look_for(ifp, "FLUX_SENS", input, '=');
      /* Read FLUX  type: i.e. FORCE_X, HEAT FLUX, etc. */
      if (fscanf(ifp, "%s", ts) != 1) {
        GOMA_EH(-1, "error reading FLUX_SENS name");
      }

      pp_fluxes_sens[i]->flux_type = -1;
      for (k = 0; k < Num_Flux_Names; k++) {
        if (!strcmp(ts, pp_flux_names[k].name)) {
          pp_fluxes_sens[i]->flux_type = pp_flux_names[k].Index;
          strcpy(pp_fluxes_sens[i]->flux_type_name, ts);
          break;
        }
      }

      if (pp_fluxes_sens[i]->flux_type == -1) {
        GOMA_EH(-1, "Invalid Flux name in Flux Sensitivity");
      }

      sprintf(echo_string, "%s = %s", "FLUX", pp_fluxes_sens[i]->flux_type_name);

      /* read ss id */

      if (fscanf(ifp, "%d", &pp_fluxes_sens[i]->ss_id) != 1) {
        fprintf(stderr, "%s:\tError reading flux_sens->ss_id\n", yo);
        exit(-1);
      }

      /* read block id */

      if (fscanf(ifp, "%d", &pp_fluxes_sens[i]->blk_id) != 1) {
        fprintf(stderr, "%s:\tError reading flux_sens->blk_id\n", yo);
        exit(-1);
      }

      /*	  pp_fluxes_sens[i]->blk_id--;*/

      /* read species id*/

      if (fscanf(ifp, "%d", &pp_fluxes_sens[i]->species_number) != 1) {
        fprintf(stderr, "%s:\tError reading flux_sens->species_number\n", yo);
        exit(-1);
      }
      sprintf(endofstring(echo_string), " %d %d %d", pp_fluxes_sens[i]->ss_id,
              pp_fluxes_sens[i]->blk_id, pp_fluxes_sens[i]->species_number);

      /*  read sensitivity variable type */

      if (fscanf(ifp, "%80s", input) != 1) {
        fprintf(stderr, "%s:\tError reading flux_sens->sens_type (BC, MT, AC, UM, AN, or UF)\n",
                yo);
        exit(-1);
      }
      if (!strcmp(input, "BC")) {
        pp_fluxes_sens[i]->sens_type = 1;
      } else if (!strcmp(input, "MT")) {
        pp_fluxes_sens[i]->sens_type = 2;
      } else if (!strcmp(input, "AC")) {
        pp_fluxes_sens[i]->sens_type = 3;
      } else if (!strcmp(input, "UM")) {
        pp_fluxes_sens[i]->sens_type = 4;
      } else if (!strcmp(input, "UF")) {
        pp_fluxes_sens[i]->sens_type = 5;
      } else if (!strcmp(input, "AN")) {
        pp_fluxes_sens[i]->sens_type = 6;
      } else {
        fprintf(stderr, "%s:\tImproper set_type for flux sensitivity - %s\n", yo, input);
        exit(-1);
      }

      /*  read BC id or material id */

      if (fscanf(ifp, "%d", &pp_fluxes_sens[i]->sens_id) != 1) {
        fprintf(stderr, "%s:\tError reading flux_sens->sens_id\n", yo);
        exit(-1);
      }

      sprintf(endofstring(echo_string), " %s %d", input, pp_fluxes_sens[i]->sens_id);

      if (pp_fluxes_sens[i]->sens_type == 2 || pp_fluxes_sens[i]->sens_type == 4)
        pp_fluxes_sens[i]->sens_id--;

      /*  read data float or material property number */

      if (fscanf(ifp, "%d", &pp_fluxes_sens[i]->sens_flt) != 1) {
        fprintf(stderr, "%s:\tError reading flux_sens->sens_flt\n", yo);
        exit(-1);
      }

      sprintf(endofstring(echo_string), " %4i", pp_fluxes_sens[i]->sens_flt);

      if (pp_fluxes_sens[i]->sens_type == 4) {
        if (fscanf(ifp, "%d", &pp_fluxes_sens[i]->sens_flt2) != 1) {
          fprintf(stderr, "%s:\tError reading flux_sens->sens_flt2\n", yo);
          exit(-1);
        }
        sprintf(endofstring(echo_string), " %4i", pp_fluxes_sens[i]->sens_flt2);
      } else {
        pp_fluxes_sens[i]->sens_flt2 = -1;
      }

      /*      determine sensitivity vector number  */
      /*   search for same previous sensitivity info */

      pp_fluxes_sens[i]->vector_id = -1;

      for (j = 0; j < i; j++) {
        if (pp_fluxes_sens[i]->sens_type == pp_fluxes_sens[j]->sens_type &&
            pp_fluxes_sens[i]->sens_id == pp_fluxes_sens[j]->sens_id &&
            pp_fluxes_sens[i]->sens_flt == pp_fluxes_sens[j]->sens_flt &&
            pp_fluxes_sens[i]->sens_flt2 == pp_fluxes_sens[j]->sens_flt2) {
          pp_fluxes_sens[i]->vector_id = pp_fluxes_sens[j]->vector_id;
        }
      }

      if (pp_fluxes_sens[i]->vector_id == -1) {
        pp_fluxes_sens[i]->vector_id = sens_vec_ct;

        if (Continuation == ALC_FIRST) {
          if (cont->upType == pp_fluxes_sens[i]->sens_type) {
            int id1 = -1, id2 = -1;
            int id3 = -1;

            switch (cont->upType) {
            case 1:
            case 3:
              id1 = cont->upBCID;
              id2 = cont->upDFID;
              break;
            case 2:
              id1 = cont->upMTID;
              id2 = cont->upMPID;
              break;
            case 4:
              id1 = cont->upMTID;
              id2 = cont->upMPID;
              id3 = cont->upMDID;
              break;
            case 5:
              GOMA_EH(GOMA_ERROR, "sensitivities to UF not done");
              break;
            case 6:
              GOMA_EH(GOMA_ERROR, "sensitivities to AN not done");
              break;
            }
            if (id1 == pp_fluxes_sens[i]->sens_id && id2 == pp_fluxes_sens[i]->sens_flt &&
                id3 == pp_fluxes_sens[i]->sens_flt2) {
              cont->sensvec_id = sens_vec_ct;
            }
          }
        }

        sens_vec_ct++;
      }

      /* read file name */
      if (fscanf(ifp, "%s", ts) != 1) {
        GOMA_EH(-1, "error reading Post Processing Flux Sens filename");
      }
      strcpy(pp_fluxes_sens[i]->flux_filenm, ts);

      read_string(ifp, first_string, '\n');
      nargs = sscanf(first_string, "%s", second_string);
      if (nargs == 1 && strcmp(second_string, "profile") == 0) {
        pp_fluxes_sens[i]->profile_flag = TRUE;
        SPF(endofstring(echo_string), " %s", second_string);
      } else {
        pp_fluxes_sens[i]->profile_flag = FALSE;
      }
      ECHO(echo_string, echo_file);
    }
    ECHO("\nEND OF FLUX\n", echo_file);
  }

  /*
   *  SCHEDULE POST-PROCESSING DATA CALCULATIONS, IF NEEDED
   *
   */

  iread = look_for_optional(ifp, "Post Processing Data", input, '=');

  /* count number of Post Processing Data specifications */
  if (iread == 1) {
    nn_post_data = count_list(ifp, "DATA", input, '=', "END OF DATA");

    ECHO("\nPost Processing Data =\n", echo_file);

  } else {
    nn_post_data = 0;
  }

  /*
   *  Allocate memory to hold the data information
   */

  if (nn_post_data > 0) {
    sz = sizeof(struct Post_Processing_Data *);
    pp_data = (struct Post_Processing_Data **)array_alloc(1, nn_post_data, sz);

    sz = sizeof(struct Post_Processing_Data);

    for (i = 0; i < nn_post_data; i++) {
      pp_data[i] = (struct Post_Processing_Data *)array_alloc(1, 1, sz);
    }
    /*Now load up information by reading cards */

    /*
     * DATA = {vbl_name} {nodesetid} {elemblockid} {speciesnum} {file} {format}
     *
     *         vbl_name    = VELOCITY1, DMX, dmy, ..., theta
     *         nodesetid   = 2, 5, 2001, ...
     *         elemblockid = 1, 2, 12, ...
     *         speciesnum  = 1, 2, ...
     *         file        = myfile.d
     *         format      = [t|x|y|z]
     *         first_time  = FALSE
     */

    for (i = 0; i < nn_post_data; i++) {
      char *fgetsretval;
      look_for(ifp, "DATA", input, '=');

      save_position = ftell(ifp);
      fgetsretval = fgets(data_line_buffer, MAX_CHAR_IN_INPUT, ifp);
      if (fgetsretval == NULL) {
        GOMA_EH(GOMA_ERROR, "Error reading post processing line");
      }

      fseek(ifp, save_position, SEEK_SET);

      /*
       * Clean out variables.
       */

      strncpy(variable_name, "\0", 1);
      node_set_id = -1;
      species_id = -1;
      strncpy(file_name, "\0", 1);
      for (j = 0; j < MAX_CHAR_IN_INPUT; j++)
        optional_format[j] = '\0';

      num_read_items = sscanf(data_line_buffer, "%s %d %d %d %s %s", variable_name, &node_set_id,
                              &elemBlock_id, &species_id, file_name, optional_format);

      if (num_read_items < 5) {
        log_err("Insufficient DATA \n\t\"%s\".\n", data_line_buffer);
      }

      SPF(echo_string, "%s =  %s %d %d %d %s %s", "DATA", variable_name, node_set_id, elemBlock_id,
          species_id, file_name, optional_format);

      /* Read DATA  type: i.e. VELOCITY1, VOLTAGE, etc. */
      sprintf(input, "%s", variable_name);

      /* Search for appropriate integer identifier in Var_Name struct */

      /*OK the decryption:  pp->data[i]->data_type = 0.. MAX_VAR_TYPE */
      /* 	                     =>Primitive variable request */
      /*                    pp->data[i]->data_type = -1 */
      /* 		             =>Post proc variable request */
      /* 		    pp->data[i]->data_type= -2 */
      /*                            =>Cannot recognize the request. */

      pp_data[i]->data_type = -2; /* initialize first */
      for (k = 0; k < Num_Var_Names; k++) {
        if (!strncasecmp(input, Var_Name[k].name1, strlen(input)) ||
            !strncasecmp(input, Var_Name[k].name2, strlen(input))) {
          pp_data[i]->data_type = Var_Name[k].Index;
          strcpy(pp_data[i]->data_type_name, Var_Name[k].name1);
          break;
        }
      }

      if (pp_data[i]->data_type == -2) /*not a primary variable, then try post proc */
      {
        for (k = 0; k < Num_Post_Var_Names; k++) {
          if (!strncasecmp(input, Post_Var_Name[k].name1, strlen(input))) {
            pp_data[i]->data_type = -1; /* Flag Post var */
            strcpy(pp_data[i]->data_type_name, input);
            break;
          }
        }
      }

      if (pp_data[i]->data_type == -2) {
        log_err("Invalid DATA print variable \"%s\"; (see mm_names.h)\n", input);
      }

      if (node_set_id != -1) {
        pp_data[i]->ns_id = node_set_id;
      } else {
        log_err("Problem scanning post processing DATA node set id %s\n",
                pp_data[i]->data_type_name);
      }

      pp_data[i]->mat_num = -1;
      pp_data[i]->elem_blk_id = elemBlock_id;

      if (species_id != -1) {
        pp_data[i]->species_number = species_id;
      } else {
        log_err("Problem scanning post processing DATA species index %s\n",
                pp_data[i]->data_type_name);
      }

      if (1 != sscanf(file_name, "%s", filename)) {
        log_err("Problem scanning post processing DATA output filename %s\n",
                pp_data[i]->data_type_name);
      } else {
        strcpy(pp_data[i]->data_filenm, filename);
      }

      /*
       * Do NOT complain if the optional_format specifier is missing.
       */

      strncpy(pp_data[i]->format_flag, "\0\0\0\0\0\0\0\0", 8);

      if (optional_format[0] != '\0') {
        strcpy(pp_data[i]->format_flag, optional_format);
      }

      pp_data[i]->first_time = TRUE;

      ECHO(echo_string, echo_file);
    }
    ECHO("\nEND OF DATA\n", echo_file);
  }

  /*
   *  SCHEDULE POST-PROCESSING DATA SENSITIVITY CALCULATIONS, IF NEEDED
   *
   */

  iread = look_for_optional(ifp, "Post Processing Data Sensitivities", input, '=');

  /* count number of Post Processing Data specifications */
  if (iread == 1) {
    nn_post_data_sens = count_list(ifp, "DATA_SENS", input, '=', "END OF DATA_SENS");
  } else {
    nn_post_data_sens = 0;
  }

  /*
   *  Allocate memory to hold the data information
   */

  if (nn_post_data_sens > 0) {
    sz = sizeof(struct Post_Processing_Data_Sens *);
    pp_data_sens = (struct Post_Processing_Data_Sens **)array_alloc(1, nn_post_data_sens, sz);

    sz = sizeof(struct Post_Processing_Data_Sens);

    for (i = 0; i < nn_post_data_sens; i++) {
      pp_data_sens[i] = (struct Post_Processing_Data_Sens *)array_alloc(1, 1, sz);
    }
    /*Now load up information by reading cards */

    for (i = 0; i < nn_post_data_sens; i++) {
      look_for(ifp, "DATA_SENS", input, '=');
      /* Read DATA  type: i.e. VELOCITY1, VOLTAGE, etc. */
      if (fscanf(ifp, "%s", input) != 1) {
        GOMA_EH(-1, "error reading DATA_SENS name");
      }
      /* Search for appropriate integer identifier in Var_Name struct */

      /*OK the decryption:  pp->data[i]->data_type = 0.. MAX_VAR_TYPE */
      /*                             =>Primitive variable request */
      /*                    pp->data[i]->data_type = -1 */
      /*                             =>Post proc variable request */
      /*                    pp->data[i]->data_type= -2 */
      /*                            =>Cannot recognize the request. */

      pp_data_sens[i]->data_type = -2; /* initialize first */
      for (k = 0; k < Num_Var_Names; k++) {
        if (!strcmp(input, Var_Name[k].name1)) {
          pp_data_sens[i]->data_type = Var_Name[k].Index;
          strcpy(pp_data_sens[i]->data_type_name, input);
          break;
        }
      }
      if (pp_data_sens[i]->data_type == -2) /*not a primary variable, then try post proc */
      {
        for (k = 0; k < Num_Post_Var_Names; k++) {
          GOMA_EH(GOMA_ERROR, "Unrecognized print variable. ");
          if (!strcmp(input, Post_Var_Name[k].name1))
            pp_data_sens[i]->data_type = -1; /* Ok this says it is a Post var */
          strcpy(pp_data_sens[i]->data_type_name, input);
        }
      }
      if (pp_data_sens[i]->data_type == -2)
        GOMA_EH(GOMA_ERROR, "Invalid choice of print_sens variable");

      /* read ns id */

      if (fscanf(ifp, "%d", &pp_data_sens[i]->ns_id) != 1) {
        fprintf(stderr, "%s:\tError reading data_sens->ns_id\n", yo);
        exit(-1);
      }

      /* read the material index number and then decrement its value */

      if (fscanf(ifp, "%d", &pp_data_sens[i]->mat_id) != 1) {
        fprintf(stderr, "%s:\tError reading data_sens->blk_id\n", yo);
        exit(-1);
      }
      /*	  pp_data_sens[i]->mat_id--;  */

      /* read species id*/

      if (fscanf(ifp, "%d", &pp_data_sens[i]->species_number) != 1) {
        fprintf(stderr, "%s:\tError reading data_sens->species_number\n", yo);
        exit(-1);
      }

      /*  read sensitivity variable type */

      if (fscanf(ifp, "%80s", input) != 1) {
        fprintf(stderr, "%s:\tError reading data_sens->sens_type (BC, MT, AC, UM, AN, or UF)\n",
                yo);
        exit(-1);
      }
      if (!strcmp(input, "BC")) {
        pp_data_sens[i]->sens_type = 1;
      } else if (!strcmp(input, "MT")) {
        pp_data_sens[i]->sens_type = 2;
      } else if (!strcmp(input, "AC")) {
        pp_data_sens[i]->sens_type = 3;
      } else if (!strcmp(input, "UM")) {
        pp_data_sens[i]->sens_type = 4;
      } else if (!strcmp(input, "UF")) {
        pp_data_sens[i]->sens_type = 5;
      } else if (!strcmp(input, "AN")) {
        pp_data_sens[i]->sens_type = 6;
      } else {
        fprintf(stderr, "%s:\tImproper set_type for data sensitivity - %s\n", yo, input);
        exit(-1);
      }

      /*  read BC id or material id */

      if (fscanf(ifp, "%d", &pp_data_sens[i]->sens_id) != 1) {
        fprintf(stderr, "%s:\tError reading data_sens->sens_id\n", yo);
        exit(-1);
      }
      if (pp_data_sens[i]->sens_type == 2 || pp_data_sens[i]->sens_type == 4)
        pp_data_sens[i]->sens_id--;

      /*  read data float or material property number */

      if (fscanf(ifp, "%d", &pp_data_sens[i]->sens_flt) != 1) {
        fprintf(stderr, "%s:\tError reading data_sens->sens_flt\n", yo);
        exit(-1);
      }

      if (pp_data_sens[i]->sens_type == 4) {
        if (fscanf(ifp, "%d", &pp_data_sens[i]->sens_flt2) != 1) {
          fprintf(stderr, "%s:\tError reading data_sens->sens_flt2\n", yo);
          exit(-1);
        }
      } else {
        pp_data_sens[i]->sens_flt2 = -1;
      }
      /*

      DETERMINE SENSITIVITY VECTOR NUMBER
      SEARCH FOR SAME PREVIOUS SENSITIVITY INFO

      */

      pp_data_sens[i]->vector_id = -1;

      /* first search flux sensitivity info */
      for (j = 0; j < nn_post_fluxes_sens; j++) {
        if (pp_data_sens[i]->sens_type == pp_fluxes_sens[j]->sens_type &&
            pp_data_sens[i]->sens_id == pp_fluxes_sens[j]->sens_id &&
            pp_data_sens[i]->sens_flt == pp_fluxes_sens[j]->sens_flt &&
            pp_data_sens[i]->sens_flt2 == pp_fluxes_sens[j]->sens_flt2) {
          pp_data_sens[i]->vector_id = pp_fluxes_sens[j]->vector_id;
        }
      }
      for (j = 0; j < i; j++) {
        if (pp_data_sens[i]->sens_type == pp_data_sens[j]->sens_type &&
            pp_data_sens[i]->sens_id == pp_data_sens[j]->sens_id &&
            pp_data_sens[i]->sens_flt == pp_data_sens[j]->sens_flt &&
            pp_data_sens[i]->sens_flt2 == pp_data_sens[j]->sens_flt2) {
          pp_data_sens[i]->vector_id = pp_data_sens[j]->vector_id;
        }
      }
      if (pp_data_sens[i]->vector_id == -1) {
        pp_data_sens[i]->vector_id = sens_vec_ct;

        /*

        IF FIRST ORDER CONTINUATION CHECK FOR SAME SENSITIVITY PARAMETER

        */

        if (Continuation == ALC_FIRST) {
          if (cont->upType == pp_data_sens[i]->sens_type) {
            int id1 = -1, id2 = -1;
            int id3 = -1;

            switch (cont->upType) {
            case 1:
            case 3:
              id1 = cont->upBCID;
              id2 = cont->upDFID;
              break;
            case 2:
              id1 = cont->upMTID;
              id2 = cont->upMPID;
              break;
            case 4:
              id1 = cont->upMTID;
              id2 = cont->upMPID;
              id3 = cont->upMDID;
              break;
            case 5:
              GOMA_EH(GOMA_ERROR, "sensitivities to UF not done");
              break;
            case 6:
              GOMA_EH(GOMA_ERROR, "sensitivities to AN not done");
              break;
            }
            if (id1 == pp_data_sens[i]->sens_id && id2 == pp_data_sens[i]->sens_flt &&
                id3 == pp_data_sens[i]->sens_flt2) {
              cont->sensvec_id = sens_vec_ct;
            }
          }
        }
        sens_vec_ct++;
      }

      /* read file name */
      read_string(ifp, first_string, '\n');
      nargs = sscanf(first_string, "%s", second_string);
      if (nargs == 0) {
        GOMA_EH(GOMA_ERROR, "Found zero arguments for the Data Sensitivity file name");
      }
      strcpy(pp_data_sens[i]->data_filenm, second_string);
    } /*   data card count loop  */
  }   /*   if data_sens conditions */

  /*
   *  SCHEDULE POST-PROCESSING PARTICLE TRACKING CALCULATIONS, IF NEEDED
   *
   */
  iread = look_for_optional(ifp, "Post Processing Particle Traces", input, '=');

  /* count number of Post Processing Particles */
  if (iread == 1) {
    nn_particles = count_list(ifp, "PARTICLE", input, '=', "END OF PARTICLES");
    ECHO("\nPost Processing Particle Traces =\n", echo_file);
  } else {
    nn_particles = 0;
  }

  /*
   *  Allocate memory to hold the particle information
   */

  if (nn_particles > 0) {
    sz = sizeof(struct Post_Processing_Particles *);
    pp_particles = (struct Post_Processing_Particles **)array_alloc(1, nn_particles, sz);

    sz = sizeof(struct Post_Processing_Particles);

    for (i = 0; i < nn_particles; i++) {
      pp_particles[i] = (struct Post_Processing_Particles *)array_alloc(1, 1, sz);
    }
    /*Now load up information by reading cards */
    for (i = 0; i < nn_particles; i++) {
      look_for(ifp, "PARTICLE", input, '=');

      if (fscanf(ifp, "%lf %lf %lf", &pp_particles[i]->coord[0], &pp_particles[i]->coord[1],
                 &pp_particles[i]->coord[2]) != 3) {
        GOMA_EH(-1,
                "error reading particle input data (check to make sure you have 3 coord values");
      }
      SPF(echo_string, "%s = %g %g %g", "PARTICLE", pp_particles[i]->coord[0],
          pp_particles[i]->coord[1], pp_particles[i]->coord[2]);

      if (fscanf(ifp, "%lf %lf %lf", &pp_particles[i]->Start_Time, &pp_particles[i]->End_Time,
                 &pp_particles[i]->Delta_s) != 3) {
        GOMA_EH(-1, "error reading particle time data (Start_time, End_Time, Delta_s)");
      }
      SPF(endofstring(echo_string), " %g %g %g", pp_particles[i]->Start_Time,
          pp_particles[i]->End_Time, pp_particles[i]->Delta_s);
      if (fscanf(ifp, "%lf %lf", &pp_particles[i]->mass, &pp_particles[i]->mobility) != 2) {
        GOMA_WH(-1, "defaulting to zero mass, mobility");
        pp_particles[i]->mass = 0.0;
        pp_particles[i]->mobility = 0.0;
      }
      SPF(endofstring(echo_string), " %g %g", pp_particles[i]->mass, pp_particles[i]->mobility);

      if (fscanf(ifp, "%lf %lf %lf", &pp_particles[i]->force[0], &pp_particles[i]->force[1],
                 &pp_particles[i]->force[2]) != 3) {
        GOMA_WH(-1, "defaulting to zero external force");
        pp_particles[i]->force[0] = 0.0;
        pp_particles[i]->force[1] = 0.0;
        pp_particles[i]->force[2] = 0.0;
      }
      SPF(endofstring(echo_string), " %g %g %g", pp_particles[i]->force[0],
          pp_particles[i]->force[1], pp_particles[i]->force[2]);

      read_string(ifp, first_string, '\n');
      nargs = sscanf(first_string, "%s", second_string);
      if (nargs == 0) {
        GOMA_EH(GOMA_ERROR, "Found zero arguments for the Particle file name");
      }
      strcpy(pp_particles[i]->filenm, second_string);
      SPF(endofstring(echo_string), " %s", pp_particles[i]->filenm);

      pp_particles[i]->Current_element_id = -1;
      ECHO(echo_string, echo_file);
    }

  } /*end if iread */
  ECHO("\nEND OF PARTICLES\n", echo_file);
  /*
   *  SCHEDULE POST-PROCESSING VOLUME INTEGRALS, IF NEEDED
   *
   */
  iread = look_for_optional(ifp, "Post Processing Volumetric Integration", input, '=');

  if (iread == 1) {
    nn_volume = count_list(ifp, "VOLUME_INT", input, '=', "END OF VOLUME_INT");
    ECHO("\nPost Processing Volumetric Integration =\n", echo_file);
  } else {
    nn_volume = 0;
  }

  if (nn_volume) {
    ppvi_type = PPVI_VERBOSE; // Default to default output behavior see "Volumetric Integration
                              // Output Format" for other possible behaviors
    sz = sizeof(struct Post_Processing_Volumetric *);

    pp_volume = (struct Post_Processing_Volumetric **)array_alloc(1, nn_volume, sz);

    sz = sizeof(struct Post_Processing_Volumetric);

    for (i = 0; i < nn_volume; i++) {
      pp_volume[i] = (struct Post_Processing_Volumetric *)array_alloc(1, 1, sz);
    }

    for (i = 0; i < nn_volume; i++) {
      look_for(ifp, "VOLUME_INT", input, '=');

      if (fscanf(ifp, "%s", ts) != 1) {
        GOMA_EH(GOMA_ERROR, "error reading Post Processing volume integral card \n");
      }

      pp_volume[i]->volume_type = -1;

      for (k = 0; k < Num_Vol_Names; k++) {
        if (!strcmp(ts, pp_vol_names[k].name)) {
          pp_volume[i]->volume_type = pp_vol_names[k].Index;
          strcpy(pp_volume[i]->volume_name, ts);
        }
      }
      SPF(echo_string, "%s = %s", "VOLUME_INT", pp_volume[i]->volume_name);

      if (fscanf(ifp, "%d %d", &(pp_volume[i]->blk_id), &(pp_volume[i]->species_no)) != 2) {
        fprintf(stderr, "%s:\tError reading blk_id or species number for volume integral\n", yo);
        exit(-1);
      }

      SPF(endofstring(echo_string), " %d %d", pp_volume[i]->blk_id, pp_volume[i]->species_no);

      /* read file name TAB asks RBS why read the filename this waY ?
         I don't know, I copied it from somewhere - RBS
         Actually, Randy probably had me do it this way
         -how's that for passing the buck.

         Ah, that makes sense.  Randy wasn't a nerd in high school.
         Therefore, his code is always a bit off.  Not his fault
         really. (I kid, I kid )  */

      read_string(ifp, first_string, '\n');

      nargs = sscanf(first_string, "%s", second_string);

      if (nargs == 0) {
        GOMA_EH(GOMA_ERROR, "Found zero arguments for the Volumetric Integration file name");
      }

      strcpy(pp_volume[i]->volume_fname, second_string);

      SPF(endofstring(echo_string), " %s", pp_volume[i]->volume_fname);

      {
        int num_const, k;
        char *args[MAX_NUMBER_PARAMS];

        if ((num_const = tokenize_by_whsp(first_string, args, MAX_NUMBER_PARAMS)) > 1) {
          pp_volume[i]->params = alloc_dbl_1(num_const - 1, 0.0);

          for (k = 1; k < num_const; k++) {
            pp_volume[i]->params[k - 1] = atof(args[k]);
          }

          pp_volume[i]->num_params = num_const - 1;

          SPF_DBL_VEC(endofstring(echo_string), num_const - 1, &(pp_volume[i]->params[0]));

        } else {
          pp_volume[i]->params = NULL;
          pp_volume[i]->num_params = 0;
        }
      }
      ECHO(echo_string, echo_file);

    } /* end of i < nn_volume */
    ECHO("\nEND OF VOLUME_INT\n", echo_file);
  } /*if iread */

  iread = look_for_optional(ifp, "Volumetric Integration Output Format", input, '=');
  if (iread == 1) {
    FILE *amcfp;
    int i;
    if (fscanf(ifp, "%s", ts) != 1) {
      GOMA_EH(GOMA_ERROR, "error reading Volume Integration Output Format card \n");
    }
    if (!strcasecmp(ts, "Verbose")) {
      ppvi_type = PPVI_VERBOSE;
    } else if (!strcasecmp(ts, "CSV")) {
      ppvi_type = PPVI_CSV;

      /* in order to prepend output file with data type info */
      char ts1[MAX_CHAR_IN_INPUT];
      for (i = 0; i < nn_volume; i++) {
        amcfp = fopen(pp_volume[i]->volume_fname, "a");
        if (amcfp != NULL) {
          strcpy(ts1, pp_volume[i]->volume_name);
          fprintf(amcfp, "Time, %s\n", ts1);
          fflush(amcfp);
          fclose(amcfp);
        }
      }
    } else {
      GOMA_WH(-1, "The Volumetric Integration Output Format was not recognized");
      ppvi_type = PPVI_VERBOSE;
    }
  }

  /*
   *  SCHEDULE POST-PROCESSING GLOBAL CALCULATIONS, IF NEEDED
   */

  iread = look_for_optional(ifp, "Post Processing Global", input, '=');

  /* count number of post-processing flux calculation specifications */

  if (iread == 1) {
    nn_global = count_list(ifp, "GLOBAL", input, '=', "END OF GLOBAL");
    ECHO("\nPost Processing Global =\n", echo_file);
  } else {
    nn_global = 0;
  }

  /*
   *  Allocate memory to hold the flux information
   */

  if (nn_global > 0) {
    sz = sizeof(struct Post_Processing_Global *);
    pp_global = (struct Post_Processing_Global **)array_alloc(1, nn_global, sz);

    sz = sizeof(struct Post_Processing_Global);

    for (i = 0; i < nn_global; i++) {
      pp_global[i] = (struct Post_Processing_Global *)array_alloc(1, 1, sz);
    }

    /*Now load up information by reading cards */

    for (i = 0; i < nn_global; i++) {
      look_for(ifp, "GLOBAL", input, '=');

      /* Read GLOBAL  type */

      if (fscanf(ifp, "%s", ts) != 1) {
        GOMA_EH(-1, "error reading Post Processing Global input variable");
      }

      pp_global[i]->type = -1;
      for (k = 0; k < PP_GLOBAL_COUNT; k++) {
        if (!strcmp(ts, pp_global_names[k].name)) {
          pp_global[i]->type = pp_global_names[k].Index;
          strcpy(pp_global[i]->type_name, ts);
          break;
        }
      }
      if (pp_global[i]->type == -1) {
        GOMA_EH(-1, "Invalid Global name");
      }
      SPF(echo_string, "%s = %s", "GLOBAL", pp_global[i]->type_name);

      /* Custom post processing card reading for global */
      switch (pp_global[i]->type) {
        /* Read in a file name */
      case PP_GLOBAL_LS_INTERFACE_PRINT:
      case PP_GLOBAL_LS_INTERFACE_PRINT_ALL_TIMES: {

        /* read file name */
        if (fscanf(ifp, "%s", ts) != 1) {
          GOMA_EH(-1, "error reading Post Processing Global filename");
        }
        strcpy(pp_global[i]->filenm, ts);
        SPF(endofstring(echo_string), " %s", pp_global[i]->filenm);
      } break;
      default:
        GOMA_EH(GOMA_ERROR, "Unsupported GLOBAL Post Processing Type");
        break;
      }

      ECHO(echo_string, echo_file);
    }
    ECHO("\nEND OF GLOBAL\n", echo_file);
  }

  iread = look_for_optional(ifp, "Post Processing Averages", input, '=');

  /* count number of post-processing flux calculation specifications */

  if (iread == 1) {
    nn_average = count_list(ifp, "AVERAGE", input, '=', "END OF AVERAGES");
    ECHO("\nPost Processing Averages =\n", echo_file);
  } else {
    nn_average = 0;
  }

  if (nn_average > 0) {
    sz = sizeof(pp_Average *);
    pp_average = (pp_Average **)array_alloc(1, nn_average, sz);

    sz = sizeof(pp_Average);

    for (i = 0; i < nn_average; i++) {
      pp_average[i] = (pp_Average *)array_alloc(1, 1, sz);
    }

    /*Now load up information by reading cards */

    for (i = 0; i < nn_average; i++) {
      look_for(ifp, "AVERAGE", input, '=');
      save_position = ftell(ifp);
      char *fgetsret = fgets(data_line_buffer, MAX_CHAR_IN_INPUT, ifp);
      if (fgetsret == NULL) {
        GOMA_EH(GOMA_ERROR, "Error reading post processing line in Averages");
      }

      fseek(ifp, save_position, SEEK_SET);

      pp_average[i]->type = -1;
      pp_average[i]->non_variable_type = 0;

      int read_average_items =
          sscanf(data_line_buffer, "%s %d", variable_name, &(pp_average[i]->species_index));

      if (read_average_items < 2) {
        GOMA_EH(GOMA_ERROR, "Error in reading Average post_processing");
      }

      for (k = 0; k < Num_Var_Names; k++) {
        if (!strncasecmp(variable_name, Var_Name[k].name1, strlen(variable_name)) ||
            !strncasecmp(variable_name, Var_Name[k].name2, strlen(variable_name))) {
          pp_average[i]->type = Var_Name[k].Index;
          if (pp_average[i]->type == MASS_FRACTION) {
            int err = snprintf(pp_average[i]->type_name, MAX_VAR_NAME_LNGTH, "%s%d%s",
                               Var_Name[k].name2, pp_average[i]->species_index, "_AVG");
            if (err < 0 || err >= MAX_VAR_NAME_LNGTH) {
              GOMA_EH(GOMA_ERROR, "Error writing mass fraction variable for average");
            }
          } else {
            strcpy(pp_average[i]->type_name, Var_Name[k].name2);
            strcat(pp_average[i]->type_name, "_AVG");
          }
          break;
        }
      }

      if (pp_average[i]->type == -1) {
        if (!strncasecmp(variable_name, "DENSITY_AVG", strlen(variable_name))) {
          strcpy(pp_average[i]->type_name, "DENSITY_AVG");
          pp_average[i]->non_variable_type = 1;
          pp_average[i]->type = AVG_HEAVISIDE;
        } else if (!strncasecmp(variable_name, "HEAVISIDE", strlen(variable_name))) {
          strcpy(pp_average[i]->type_name, "HEAVISIDE_AVG");
          pp_average[i]->non_variable_type = 1;
          pp_average[i]->type = AVG_HEAVISIDE;
        } else if (!strncasecmp(variable_name, "VISCOSITY", strlen(variable_name))) {
          strcpy(pp_average[i]->type_name, "VISCOSITY_AVG");
          pp_average[i]->non_variable_type = 1;
          pp_average[i]->type = AVG_VISCOSITY;
        } else if (!strncasecmp(variable_name, "SHEARRATE", strlen(variable_name))) {
          strcpy(pp_average[i]->type_name, "SHEARRATE_AVG");
          pp_average[i]->non_variable_type = 1;
          pp_average[i]->type = AVG_SHEAR;
        } else {
          fprintf(stderr, "Error reading unknown variable type: %s\n", variable_name);
          GOMA_EH(GOMA_ERROR, "Unknown variable type for post processing");
        }
      }

      SPF(echo_string, "%s = %s", "AVERAGE", variable_name);
      SPF(endofstring(echo_string), " %d", pp_average[i]->species_index);
      ECHO(echo_string, echo_file);
    }
    ECHO("\nEND OF AVERAGE\n", echo_file);
  }
}

/******************************************************************************/
/******************************************************************************/
/******************************************************************************/

static int look_for_post_proc(FILE *ifp,           /* pointer to file                           */
                              char *search_string, /* input string for which to search  */
                              int *flag_variable)  /* integer flag for post proc options */

/*
 * look_for_post_proc -- generic read post processing specifications for
 *                       each entry. The call in this code specifically
 *                       rewinds the file so that searches may occur over
 *                       the entire file.
 *
 */
{
  char input[MAX_CHAR_IN_INPUT];
  int iread;
  char echo_string[MAX_CHAR_ECHO_INPUT] = "\0";
  char echo_file[MAX_CHAR_IN_INPUT] = "\0";

  strcpy(echo_file, Echo_Input_File);

  /*
   * Rewind file and look for the optional string anywhere in the input deck
   * PP vars to be exported are indicated by flag_variable=2.
   */
  iread = look_for_optional(ifp, search_string, input, '=');
  if (iread == 1) {
    if (fscanf(ifp, "%s", input) != 1) {
      strip(input);
    }
    if (strcmp(input, "yes") == 0) {
      *flag_variable = 1;
    } else if (strcmp(input, "exp") == 0) {
      *flag_variable = 2;
      Num_Export_XP++;
    } else if (strcmp(input, "no") == 0) {
      *flag_variable = -1;
    } else {
      GOMA_EH(-1, "Unknown problem option");
    }
    SPF(echo_string, "%s = %s", search_string, input);
    ECHO(echo_string, echo_file);
  }

#ifndef LIBRARY_MODE
  if (Num_Export_XP > 0) {
    GOMA_WH(-1, "Post-process exp option only available in LIBRARY_MODE!");
    Num_Export_XP = 0;
  }
#endif
  return iread;
}
/******************************************************************************/
/******************************************************************************/
/******************************************************************************/
/* load_nodal_tkn -- load nodal variable types, kinds, and names
 *
 * input arguments:
 *	rd		pointer to results description structure that is
 *			loaded up here.
 *
 * output arguments:
 * 	nvtype[]	nodal variable type (0=VELOCITY1, etc.)
 *	nvkind[] 	nodal variable kind (0, except for mass species)
 *	nvname[] 	nodal variable name ("VX", etc.)
 *	nvunit[] 	nodal variable unit ("kg/s", etc.)
 *	nvdesc[] 	nodal variable description
 *
 * return value:
 *	int	       -1	something went wrong in this routine
 *			0	everything went OK fine hunky-dory
 *
 * Author:	Philip A. Sackinger
 * Created:	Tue Mar 23 08:00:13 MST 1993
 * Revised:	Wed Apr  7 06:46:16 MDT 1993
 */

int load_nodal_tkn(struct Results_Description *rd, int *tnv, int *tnv_post) {
  int i = -1, k, index, index_post, index_post_export, status = 0, check, w;
  int v_s[MAX_MODES][DIM][DIM];
  int a, b, mode;
  MATRL_PROP_STRUCT *matrl = mp_glob[0];
  VARIABLE_DESCRIPTION_STRUCT *vd;

  /*
   * Temporary strings hold current species name (short & long)...
   */
  char nm[MAX_VAR_NAME_LNGTH], nm1[MAX_VAR_NAME_LNGTH], nm2[MAX_VAR_NAME_LNGTH];
  char ds[MAX_VAR_DESC_LNGTH], ds1[MAX_VAR_DESC_LNGTH], ds2[MAX_VAR_DESC_LNGTH];
  char species_name[MAX_VAR_NAME_LNGTH];
  char species_desc[MAX_VAR_DESC_LNGTH];
  int post_flag, var;
  int mn; /* Material Number ID */

  /* load eqn and variable number in tensor form */

  v_s[0][0][0] = POLYMER_STRESS11;
  v_s[0][0][1] = POLYMER_STRESS12;
  v_s[0][0][2] = POLYMER_STRESS13;
  v_s[0][1][0] = POLYMER_STRESS12;
  v_s[0][1][1] = POLYMER_STRESS22;
  v_s[0][1][2] = POLYMER_STRESS23;
  v_s[0][2][0] = POLYMER_STRESS13;
  v_s[0][2][1] = POLYMER_STRESS23;
  v_s[0][2][2] = POLYMER_STRESS33;

  v_s[1][0][0] = POLYMER_STRESS11_1;
  v_s[1][0][1] = POLYMER_STRESS12_1;
  v_s[1][0][2] = POLYMER_STRESS13_1;
  v_s[1][1][0] = POLYMER_STRESS12_1;
  v_s[1][1][1] = POLYMER_STRESS22_1;
  v_s[1][1][2] = POLYMER_STRESS23_1;
  v_s[1][2][0] = POLYMER_STRESS13_1;
  v_s[1][2][1] = POLYMER_STRESS23_1;
  v_s[1][2][2] = POLYMER_STRESS33_1;

  v_s[2][0][0] = POLYMER_STRESS11_2;
  v_s[2][0][1] = POLYMER_STRESS12_2;
  v_s[2][0][2] = POLYMER_STRESS13_2;
  v_s[2][1][0] = POLYMER_STRESS12_2;
  v_s[2][1][1] = POLYMER_STRESS22_2;
  v_s[2][1][2] = POLYMER_STRESS23_2;
  v_s[2][2][0] = POLYMER_STRESS13_2;
  v_s[2][2][1] = POLYMER_STRESS23_2;
  v_s[2][2][2] = POLYMER_STRESS33_2;

  v_s[3][0][0] = POLYMER_STRESS11_3;
  v_s[3][0][1] = POLYMER_STRESS12_3;
  v_s[3][0][2] = POLYMER_STRESS13_3;
  v_s[3][1][0] = POLYMER_STRESS12_3;
  v_s[3][1][1] = POLYMER_STRESS22_3;
  v_s[3][1][2] = POLYMER_STRESS23_3;
  v_s[3][2][0] = POLYMER_STRESS13_3;
  v_s[3][2][1] = POLYMER_STRESS23_3;
  v_s[3][2][2] = POLYMER_STRESS33_3;

  v_s[4][0][0] = POLYMER_STRESS11_4;
  v_s[4][0][1] = POLYMER_STRESS12_4;
  v_s[4][0][2] = POLYMER_STRESS13_4;
  v_s[4][1][0] = POLYMER_STRESS12_4;
  v_s[4][1][1] = POLYMER_STRESS22_4;
  v_s[4][1][2] = POLYMER_STRESS23_4;
  v_s[4][2][0] = POLYMER_STRESS13_4;
  v_s[4][2][1] = POLYMER_STRESS23_4;
  v_s[4][2][2] = POLYMER_STRESS33_4;

  v_s[5][0][0] = POLYMER_STRESS11_5;
  v_s[5][0][1] = POLYMER_STRESS12_5;
  v_s[5][0][2] = POLYMER_STRESS13_5;
  v_s[5][1][0] = POLYMER_STRESS12_5;
  v_s[5][1][1] = POLYMER_STRESS22_5;
  v_s[5][1][2] = POLYMER_STRESS23_5;
  v_s[5][2][0] = POLYMER_STRESS13_5;
  v_s[5][2][1] = POLYMER_STRESS23_5;
  v_s[5][2][2] = POLYMER_STRESS33_5;

  v_s[6][0][0] = POLYMER_STRESS11_6;
  v_s[6][0][1] = POLYMER_STRESS12_6;
  v_s[6][0][2] = POLYMER_STRESS13_6;
  v_s[6][1][0] = POLYMER_STRESS12_6;
  v_s[6][1][1] = POLYMER_STRESS22_6;
  v_s[6][1][2] = POLYMER_STRESS23_6;
  v_s[6][2][0] = POLYMER_STRESS13_6;
  v_s[6][2][1] = POLYMER_STRESS23_6;
  v_s[6][2][2] = POLYMER_STRESS33_6;

  v_s[7][0][0] = POLYMER_STRESS11_7;
  v_s[7][0][1] = POLYMER_STRESS12_7;
  v_s[7][0][2] = POLYMER_STRESS13_7;
  v_s[7][1][0] = POLYMER_STRESS12_7;
  v_s[7][1][1] = POLYMER_STRESS22_7;
  v_s[7][1][2] = POLYMER_STRESS23_7;
  v_s[7][2][0] = POLYMER_STRESS13_7;
  v_s[7][2][1] = POLYMER_STRESS23_7;
  v_s[7][2][2] = POLYMER_STRESS33_7;

  index = 0;
  index_post = 0;
  index_post_export = 0;

  /*
   *  Here, if a variable and equation is turned on in any one
   *  material, then we must make provisions in the rd structure
   * for all materials.  This is for the sake of the post-processor.
   *
   *
   * Check each variable to see if it has a valid interpolation and
   * write it as a nodal variable if it has this type in any phase.
   * We check here to see if the variable has an interpolation
   * type which is amenable to extraction via extract_nodal_variable().
   * If the variable exists in the problem but isn't continuous
   * or doesn't just have one value per node, (aka pressure, often).
   * Then, we don't include it in the list.
   */

  /*  This is to make sure that the mesh displacements are first
   *  in the exodus file. Just a little something to keep BLOT
   *  happy, so it will show our deformed meshes.
   */

  for (var = MESH_DISPLACEMENT1; var < (MESH_DISPLACEMENT3 + 1); var++) {
    if (variable_type_nodalInterp(var)) {
      set_nv_tkud(rd, index, var, 0, -1, Var_Name[var].name2, "[1]", Var_Name[var].name1, FALSE);
      index++;
    }
  }

  /*
   *  Loop over all of the variables defined in the problem,
   *   (except mesh displacement variables, which are handled up above)
   *  and define their Results_Description structure entries.
   *  These will be used to define the associated exodus variables.
   */
  for (var = V_FIRST; var < V_LAST; var++) {
    if ((var < MESH_DISPLACEMENT1) || (var > MESH_DISPLACEMENT3)) {
      if (variable_type_nodalInterp(var)) {
        if (var == MASS_FRACTION) {
          /*
           * HKM:
           *  Loop over the materials defined in the problem starting
           *  with the generic material, -1. Search for variables
           *  defined in the solution vector. If there are any,
           *  then add them to the structure that defines what the
           *  Exodus output is.
           */
          for (mn = -1; mn < upd->Num_Mat; mn++) {
            if (mn == -1) {
              for (i = upd->Num_Mat - 1; i >= 0; i--) {
                if (mp_glob[i]->Num_Species == upd->Max_Num_Species) {
                  matrl = mp_glob[i];
                }
              }
            } else {
              matrl = mp_glob[mn];
            }
            for (i = 0; i < matrl->Num_Species; i++) {
              vd = get_vd_ptr(MASS_FRACTION, mn, i);
              if (vd && (vd->MatID == mn)) {
                /*
                 * Assign the exodus species name
                 */
                assign_species_name(i, matrl, species_name, species_desc, mn);
                /*
                 * Set the values in the Results_Description structure
                 */
                set_nv_tkud(rd, index, var, i, mn, species_name, "[1]", species_desc, FALSE);
                index++;
              }
            }
          }
        } else {
          for (mn = -1; mn < upd->Num_Mat; mn++) {
            if (mn == -1) {
              for (i = upd->Num_Mat - 1; i >= 0; i--) {
                if (pd_glob[i]->i[pg->imtrx][var]) {
                  matrl = mp_glob[i];
                }
              }
            } else {
              matrl = mp_glob[mn];
            }
            vd = get_vd_ptr(var, mn, i);
            if (vd && (vd->MatID == mn)) {
              assign_var_name(var, 0, matrl, species_name, species_desc, mn);
              set_nv_tkud(rd, index, var, 0, mn, species_name, "[1]", species_desc, FALSE);
              index++;
            }
          }
        }
      }
    }
  }
  /*
   *  Set the total number of Output Nodal Vectors determined by
   *  extract_nodal_vec() at this point
   */
  rd->TotalNVSolnOutput = index;

  /*
   * Start checking for post-processing options
   *  at this point they should contain 1 = yes or -1 = no
   *  convert to -1 = no and post-processing variable number = yes
   */

  if (STREAM != -1 && Num_Var_In_Type[pg->imtrx][VELOCITY1]) {
    if (Num_Dim == 3) {
      GOMA_WH(-1, "Cant do stream function in 3D");
      STREAM = -1;
    } else {
      set_nv_tkud(rd, index, 0, 0, -2, "STREAM", "[1]", "Stream Function", FALSE);
      index++;
      if (STREAM == 2) {
        Export_XP_ID[index_post_export] = index_post;
        index_post_export++;
      }
      STREAM = index_post;
      index_post++;
      /* Put the index also in the table.  We should condense STREAM
         and the corresponding entry in Post_Var_Name struct to be the same */
      for (k = 0; k < Num_Post_Var_Names; k++) {
        if (!strcmp("STREAM", Post_Var_Name[k].name1))
          Post_Var_Name[k].Index = index_post;
      }
    }
  }

  if (STREAM_NORMAL_STRESS != -1 && Num_Var_In_Type[pg->imtrx][R_MOMENTUM1]) {
    set_nv_tkud(rd, index, 0, 0, -2, "SNS", "[1]", "Streamwise normal stress", FALSE);
    index++;
    if (STREAM_NORMAL_STRESS == 2) {
      Export_XP_ID[index_post_export] = index_post;
      index_post_export++;
    }
    STREAM_NORMAL_STRESS = index_post;
    index_post++;
  }

  if (STREAM_SHEAR_STRESS != -1 && Num_Var_In_Type[pg->imtrx][R_MOMENTUM1]) {
    set_nv_tkud(rd, index, 0, 0, -2, "SSS", "[1]", "Streamwise shear stress", FALSE);
    index++;
    if (STREAM_SHEAR_STRESS == 2) {
      Export_XP_ID[index_post_export] = index_post;
      index_post_export++;
    }
    STREAM_SHEAR_STRESS = index_post;
    index_post++;
  }

  if (STREAM_TENSION != -1 && Num_Var_In_Type[pg->imtrx][R_MOMENTUM1]) {
    set_nv_tkud(rd, index, 0, 0, -2, "SSD", "[1]", "Streamwise Stress Difference", FALSE);
    index++;
    if (STREAM_TENSION == 2) {
      Export_XP_ID[index_post_export] = index_post;
      index_post_export++;
    }
    STREAM_TENSION = index_post;
    index_post++;
  }

  if (DIV_VELOCITY != -1 && Num_Var_In_Type[pg->imtrx][PRESSURE]) {
    set_nv_tkud(rd, index, 0, 0, -2, "DIVV", "[1]", "Divergence of Velocity", FALSE);
    index++;
    if (DIV_VELOCITY == 2) {
      Export_XP_ID[index_post_export] = index_post;
      index_post_export++;
    }
    DIV_VELOCITY = index_post;
    index_post++;
  }

  if (DIV_PVELOCITY != -1 && Num_Var_In_Type[pg->imtrx][R_PMOMENTUM1]) {
    set_nv_tkud(rd, index, 0, 0, -2, "DIVPV", "[1]", "Divergence of Particle Velocity", FALSE);
    index++;
    if (DIV_PVELOCITY == 2) {
      Export_XP_ID[index_post_export] = index_post;
      index_post_export++;
    }
    DIV_PVELOCITY = index_post;
    index_post++;
  }

  if (DIV_TOTAL != -1 && Num_Var_In_Type[pg->imtrx][R_PMOMENTUM1]) {
    set_nv_tkud(rd, index, 0, 0, -2, "DIVTOTAL", "[1]", "Divergence of Total Velocity", FALSE);
    index++;
    if (DIV_TOTAL == 2) {
      Export_XP_ID[index_post_export] = index_post;
      index_post_export++;
    }
    DIV_TOTAL = index_post;
    index_post++;
  }

  if (PP_Viscosity != -1 &&
      (Num_Var_In_Type[pg->imtrx][R_MOMENTUM1] || Num_Var_In_Type[pg->imtrx][R_LUBP] ||
       Num_Var_In_Type[pg->imtrx][R_SHELL_FILMP])) {
    set_nv_tkud(rd, index, 0, 0, -2, "MU", "[1]", "Viscosity", FALSE);
    index++;
    if (PP_Viscosity == 2) {
      Export_XP_ID[index_post_export] = index_post;
      index_post_export++;
    }
    PP_Viscosity = index_post;
    index_post++;
  }

  if (PP_FlowingLiquid_Viscosity != -1 && Num_Var_In_Type[pg->imtrx][R_MOMENTUM1]) {
    set_nv_tkud(rd, index, 0, 0, -2, "FLOW_MU", "[1]", "FlowingLiquid Viscosity", FALSE);
    index++;
    if (PP_FlowingLiquid_Viscosity == 2) {
      Export_XP_ID[index_post_export] = index_post;
      index_post_export++;
    }
    PP_FlowingLiquid_Viscosity = index_post;
    index_post++;
  }

  if (PP_VolumeFractionGas != -1 && Num_Var_In_Type[pg->imtrx][R_MOMENTUM1]) {
    set_nv_tkud(rd, index, 0, 0, -2, "VOLUMEFRACTIONGAS", "[1]", "Volume Fraction of Gas Phase",
                FALSE);
    index++;
    if (PP_VolumeFractionGas == 2) {
      Export_XP_ID[index_post_export] = index_post;
      index_post_export++;
    }
    PP_VolumeFractionGas = index_post;
    index_post++;
  }

  if (DENSITY != -1 && Num_Var_In_Type[pg->imtrx][R_MOMENTUM1]) {
    set_nv_tkud(rd, index, 0, 0, -2, "RHO", "[1]", "Density", FALSE);
    index++;
    if (DENSITY == 2) {
      Export_XP_ID[index_post_export] = index_post;
      index_post_export++;
    }
    DENSITY = index_post;
    index_post++;
  }

  if (HEAVISIDE != -1 && ls != NULL && Num_Var_In_Type[pg->imtrx][R_FILL]) {
    set_nv_tkud(rd, index, 0, 0, -2, "HEAVISIDE", "[1]", "HEAVISIDE", FALSE);
    index++;
    if (HEAVISIDE == 2) {
      Export_XP_ID[index_post_export] = index_post;
      index_post_export++;
    }
    HEAVISIDE = index_post;
    index_post++;
  }

  if (RHO_DOT != -1 && Num_Var_In_Type[pg->imtrx][R_MOMENTUM1]) {
    set_nv_tkud(rd, index, 0, 0, -2, "RHO_DOT", "[1]", "RHO_DOT", FALSE);
    index++;
    if (RHO_DOT == 2) {
      Export_XP_ID[index_post_export] = index_post;
      index_post_export++;
    }
    RHO_DOT = index_post;
    index_post++;
  }

  if (MEAN_SHEAR != -1 && Num_Var_In_Type[pg->imtrx][R_MOMENTUM1]) {
    set_nv_tkud(rd, index, 0, 0, -2, "SHEAR", "[1]", "Mean shear rate", FALSE);
    index++;
    if (MEAN_SHEAR == 2) {
      Export_XP_ID[index_post_export] = index_post;
      index_post_export++;
    }
    MEAN_SHEAR = index_post;
    index_post++;
  }

  if (GIES_CRIT != -1 && Num_Var_In_Type[pg->imtrx][R_MOMENTUM1]) {
    set_nv_tkud(rd, index, 0, 0, -2, "GIES", "[1]", "Giesekus Criterion", FALSE);
    index++;
    if (GIES_CRIT == 2) {
      Export_XP_ID[index_post_export] = index_post;
      index_post_export++;
    }
    GIES_CRIT = index_post;
    index_post++;
  }

  if (Q_FCN != -1 && Num_Var_In_Type[pg->imtrx][R_MOMENTUM1]) {
    set_nv_tkud(rd, index, 0, 0, -2, "Q_FCN", "[1]", "Q Function", FALSE);
    index++;
    if (Q_FCN == 2) {
      Export_XP_ID[index_post_export] = index_post;
      index_post_export++;
    }
    Q_FCN = index_post;
    index_post++;
  }

  if (PSPG_PP != -1 && Num_Var_In_Type[pg->imtrx][R_MOMENTUM1]) {
    PSPG_PP = index_post;
    set_nv_tkud(rd, index, 0, 0, -2, "PSPG_X", "[1]", "PSPG PP X", FALSE);
    index++;
    index_post++;
    set_nv_tkud(rd, index, 0, 0, -2, "PSPG_Y", "[1]", "PSPG PP Y", FALSE);
    index++;
    index_post++;
    if (VIM > 2) {
      set_nv_tkud(rd, index, 0, 0, -2, "PSPG_Z", "[1]", "PSPG PP Z", FALSE);
      index++;
      index_post++;
    }
  }

  if (VELO_SPEED != -1 && Num_Var_In_Type[pg->imtrx][R_MOMENTUM1]) {
    set_nv_tkud(rd, index, 0, 0, -2, "VELO_SPEED", "[1]", "Velocity Magnitude", FALSE);
    index++;
    if (VELO_SPEED == 2) {
      Export_XP_ID[index_post_export] = index_post;
      index_post_export++;
    }
    VELO_SPEED = index_post;
    index_post++;
  }

  check = 0;
  for (i = 0; i < upd->Num_Mat; i++) {
    if (pd_glob[i]->MeshMotion == LAGRANGIAN || pd_glob[i]->MeshMotion == DYNAMIC_LAGRANGIAN)
      check = 1;
  }
  if (PRESSURE_CONT != -1 && (Num_Var_In_Type[pg->imtrx][R_MOMENTUM1] || check)) {
    set_nv_tkud(rd, index, 0, 0, -2, "PRESSURE", "[1]", "hydrodynamic pressure", FALSE);
    index++;
    if (PRESSURE_CONT == 2) {
      Export_XP_ID[index_post_export] = index_post;
      index_post_export++;
    }
    PRESSURE_CONT = index_post;
    index_post++;
  }

  if (SH_DIV_S_V_CONT != -1 && (Num_Var_In_Type[pg->imtrx][R_MOMENTUM1])) {
    set_nv_tkud(rd, index, 0, 0, -2, "SH_DIV_S_V", "[1]", "shell div_s_v", FALSE);
    index++;
    if (SH_DIV_S_V_CONT == 2) {
      Export_XP_ID[index_post_export] = index_post;
      index_post_export++;
    }
    SH_DIV_S_V_CONT = index_post;
    index_post++;
  }

  if (SH_CURV_CONT != -1 && (Num_Var_In_Type[pg->imtrx][R_SHELL_SURF_CURV])) {
    set_nv_tkud(rd, index, 0, 0, -2, "SH_SURF_CURV", "[1]", "shell curv", FALSE);
    index++;
    if (SH_CURV_CONT == 2) {
      Export_XP_ID[index_post_export] = index_post;
      index_post_export++;
    }
    SH_CURV_CONT = index_post;
    index_post++;
  }

  if (FILL_CONT != -1 && (Num_Var_In_Type[pg->imtrx][R_FILL])) {
    set_nv_tkud(rd, index, 0, 0, -2, "FILL", "[1]", "continuous fill", FALSE);
    index++;
    if (FILL_CONT == 2) {
      Export_XP_ID[index_post_export] = index_post;
      index_post_export++;
    }
    FILL_CONT = index_post;
    index_post++;
  }

  if (CONC_CONT != -1 && (Num_Var_In_Type[pg->imtrx][R_MASS])) {
    if (CONC_CONT == 2) {
      GOMA_EH(GOMA_ERROR, "Post-processing vectors cannot be exported yet!");
    }
    CONC_CONT = index_post;
    for (w = 0; w < upd->Max_Num_Species_Eqn; w++) {
      sprintf(species_name, "YC%d", w);
      sprintf(species_desc, "Concentration of %d", w);
      set_nv_tkud(rd, index, 0, 0, -2, species_name, "[1]", species_desc, FALSE);
      index++;
      index_post++;
    }
  }

  if (STRESS_CONT != -1 && (Num_Var_In_Type[pg->imtrx][POLYMER_STRESS11])) {
    int index_post_save = index_post;

    if (STRESS_CONT == 2) {
      GOMA_EH(GOMA_ERROR, "Post-processing vectors cannot be exported yet!");
    }

    for (mode = 0; mode < MAX_MODES; mode++) {
      for (a = 0; a < VIM; a++) {
        for (b = 0; b < VIM; b++) {
          /* stress tensor is symmetric */
          if (a <= b) {
            if (Num_Var_In_Type[pg->imtrx][v_s[mode][a][b]]) {
              sprintf(species_name, "cs%d%d_%d", a + 1, b + 1, mode);
              sprintf(species_desc, "Continuous stress %d%d_%d", a + 1, b + 1, mode);
              set_nv_tkud(rd, index, 0, 0, -2, species_name, "[1]", species_desc, FALSE);
              index++;
              if (STRESS_CONT == 2) {
                Export_XP_ID[index_post_export] = index_post;
                index_post_export++;
              }
              index_post++;
            }
          }
        }
      }
    }

    STRESS_CONT = index_post_save;

    check = 0;
    for (i = 0; i < upd->Num_Mat; i++) {
      if (vn_glob[i]->modes > 1)
        check = 1;
    }

    /* write out total stress if we have more than one mode */
    if (check) {
      for (a = 0; a < VIM; a++) {
        for (b = 0; b < VIM; b++) {
          /* stress tensor is symmetric */
          if (a <= b) {
            if (Num_Var_In_Type[pg->imtrx][v_s[0][a][b]]) {
              sprintf(species_name, "tcs%d%d", a + 1, b + 1);
              sprintf(species_desc, "Total continuous stress %d%d", a + 1, b + 1);
              set_nv_tkud(rd, index, 0, 0, -2, species_name, "[1]", species_desc, FALSE);
              index++;
              index_post++;
            }
          }
        }
      }
    }
  }

  if (MOMENT_SOURCES != -1 && Num_Var_In_Type[pg->imtrx][MOMENT0]) {
    MOMENT_SOURCES = index_post;
    for (int mom = 0; mom < MAX_MOMENTS; mom++) {
      if (pd->gv[MOMENT0 + mom]) {
        sprintf(species_name, "MOMSOURCE%d", mom);
        sprintf(species_desc, "Moment Source %d", mom);
        set_nv_tkud(rd, index, 0, 0, -2, species_name, "[1]", species_desc, FALSE);
        index++;
        index_post++;
      }
    }
  }

  if (YZBETA != -1 && Num_Var_In_Type[pg->imtrx][MASS_FRACTION]) {
    YZBETA = index_post;
    for (int w = 0; w < pd->Num_Species_Eqn; w++) {
      sprintf(species_name, "YZBETA_%d", w);
      sprintf(species_desc, "YZbeta %d", w);
      set_nv_tkud(rd, index, 0, 0, -2, species_name, "[1]", species_desc, FALSE);
      index++;
      index_post++;
    }
  }

  if (FIRST_INVAR_STRAIN != -1 && Num_Var_In_Type[pg->imtrx][R_MESH1]) {
    set_nv_tkud(rd, index, 0, 0, -2, "IE", "[1]", "1st invariant of strain tensor", FALSE);
    index++;
    if (FIRST_INVAR_STRAIN == 2) {
      Export_XP_ID[index_post_export] = index_post;
      index_post_export++;
    }
    FIRST_INVAR_STRAIN = index_post;
    index_post++;
  }

  if (SEC_INVAR_STRAIN != -1 && Num_Var_In_Type[pg->imtrx][R_MESH1]) {
    set_nv_tkud(rd, index, 0, 0, -2, "IIE", "[1]", "2nd invariant of strain tensor", FALSE);
    index++;
    if (SEC_INVAR_STRAIN == 2) {
      Export_XP_ID[index_post_export] = index_post;
      index_post_export++;
    }
    SEC_INVAR_STRAIN = index_post;
    index_post++;
  }

  if (THIRD_INVAR_STRAIN != -1 && Num_Var_In_Type[pg->imtrx][R_MESH1]) {
    set_nv_tkud(rd, index, 0, 0, -2, "IIIE", "[1]", "3rd invariant of strain tensor", FALSE);
    index++;
    if (THIRD_INVAR_STRAIN == 2) {
      Export_XP_ID[index_post_export] = index_post;
      index_post_export++;
    }
    THIRD_INVAR_STRAIN = index_post;
    index_post++;
  }

  if (DIELECTROPHORETIC_FIELD != -1 && Num_Var_In_Type[pg->imtrx][R_POTENTIAL]) {
    if (DIELECTROPHORETIC_FIELD == 2) {
      GOMA_EH(GOMA_ERROR, "Post-processing vectors cannot be exported yet!");
    }
    DIELECTROPHORETIC_FIELD = index_post;
    for (i = 0; i < Num_Dim; i++) {
      sprintf(nm, "DF%d", i);
      sprintf(ds, "Dielectrophoretic force field component %d", i);
      set_nv_tkud(rd, index, 0, 0, -2, nm, "[1]", ds, FALSE);
      index++;
      if (DIELECTROPHORETIC_FIELD == 2) {
        Export_XP_ID[index_post_export] = index_post;
        index_post_export++;
      }
      index_post++;
    }
  }

  if (DIELECTROPHORETIC_FIELD_NORM != -1 && Num_Var_In_Type[pg->imtrx][R_POTENTIAL]) {
    set_nv_tkud(rd, index, 0, 0, -2, "DFN", "[1]", "Dielectrophoretic force norm", FALSE);
    index++;
    if (DIELECTROPHORETIC_FIELD_NORM == 2) {
      Export_XP_ID[index_post_export] = index_post;
      index_post_export++;
    }
    DIELECTROPHORETIC_FIELD_NORM = index_post;
    index_post++;
  }

  if (ENORMSQ_FIELD != -1 && Num_Var_In_Type[pg->imtrx][R_POTENTIAL] &&
      Num_Var_In_Type[pg->imtrx][R_ENORM]) {
    if (ENORMSQ_FIELD == 2) {
      GOMA_EH(GOMA_ERROR, "Post-processing vectors cannot be exported yet!");
    }
    ENORMSQ_FIELD = index_post;
    for (i = 0; i < Num_Dim; i++) {
      sprintf(nm, "GENS%d", i);
      sprintf(ds, "grad(|E|^2) field component %d", i);
      set_nv_tkud(rd, index, 0, 0, -2, nm, "[1]", ds, FALSE);
      index++;
      if (ENORMSQ_FIELD == 2) {
        Export_XP_ID[index_post_export] = index_post;
        index_post_export++;
      }
      index_post++;
    }
  }

  if (ENORMSQ_FIELD_NORM != -1 && Num_Var_In_Type[pg->imtrx][R_POTENTIAL] &&
      Num_Var_In_Type[pg->imtrx][R_ENORM]) {
    set_nv_tkud(rd, index, 0, 0, -2, "GENSNORM", "[1]", "|grad(|E|^2)|", FALSE);
    index++;
    if (ENORMSQ_FIELD_NORM == 2) {
      Export_XP_ID[index_post_export] = index_post;
      index_post_export++;
    }
    ENORMSQ_FIELD_NORM = index_post;
    index_post++;
  }

  if (DIFFUSION_VECTORS != -1) {
    char dir_ch[] = "XYZ";
    if (DIFFUSION_VECTORS == 2) {
      GOMA_EH(GOMA_ERROR, "Post-processing vectors cannot be exported yet!");
    }
    DIFFUSION_VECTORS = index_post;
    if (upd->Max_Num_Species_Eqn == 0)
      DIFFUSION_VECTORS = -1;
    for (w = 0; w < upd->Max_Num_Species_Eqn; w++) {
      for (i = 0; i < Num_Dim; i++) {
        sprintf(species_name, "Y%dDIF%c", w, dir_ch[i]);
        sprintf(species_desc, "Diffusion of %d in %c direction", w, dir_ch[i]);
        set_nv_tkud(rd, index, 0, 0, -2, species_name, "[1]", species_desc, FALSE);
        index++;
        index_post++;
      }
    }
    DIFFUSION_VECTORS_POR_LIQ_GPHASE = 1;
    DIFFUSION_VECTORS_POR_AIR_GPHASE = 1;
  }
  /*
   * Check for presence of gas phase diffusion of liquid
   * and air in a porous flow problem
   */
  check = 0;
  for (mn = 0; mn < upd->Num_Mat; mn++) {
    if (mp_glob[mn]->PorousMediaType == POROUS_UNSATURATED ||
        mp_glob[mn]->PorousMediaType == POROUS_TWO_PHASE) {
      check = 1;
    }
  }
  if (!check) {
    DIFFUSION_VECTORS_POR_LIQ_GPHASE = -1;
    DIFFUSION_VECTORS_POR_AIR_GPHASE = -1;
  }

  if (DIFFUSION_VECTORS_POR_LIQ_GPHASE != -1) {
    DIFFUSION_VECTORS_POR_LIQ_GPHASE = index_post;
    for (i = 0; i < Num_Dim; i++) {
      sprintf(species_name, "YDIF_liq_gphase_%d", i);
      sprintf(species_desc, "Diffusion of liq in gas phase in %d direction", i);
      set_nv_tkud(rd, index, 0, 0, -2, species_name, "[1]", species_desc, FALSE);
      index++;
      index_post++;
    }
  }
  if (DIFFUSION_VECTORS_POR_AIR_GPHASE != -1) {
    DIFFUSION_VECTORS_POR_AIR_GPHASE = index_post;
    for (i = 0; i < Num_Dim; i++) {
      sprintf(species_name, "YDIF_air_gphase_%d", i);
      sprintf(species_desc, "Diffusion of air in gas phase in %d direction", i);
      set_nv_tkud(rd, index, 0, 0, -2, species_name, "[1]", species_desc, FALSE);
      index++;
      index_post++;
    }
  }

  if (FLUXLINES != -1 && Num_Var_In_Type[pg->imtrx][R_MASS]) {
    if (FLUXLINES == 2) {
      GOMA_EH(GOMA_ERROR, "Post-processing vectors cannot be exported yet!");
    }
    if (Num_Dim == 3) {
      GOMA_WH(-1, "Cant do flux function in 3D");
      FLUXLINES = -1;
    } else if (TimeIntegration != STEADY) {
      GOMA_WH(-1, "Cant do flux function in transient");
      FLUXLINES = -1;
    } else {
      FLUXLINES = index_post;
      for (w = 0; w < upd->Max_Num_Species_Eqn; w++) {
        sprintf(species_name, "Y%dFLUX", w);
        sprintf(species_desc, "Fluxfunction of %d", w);
        set_nv_tkud(rd, index, 0, 0, -2, species_name, "[1]", species_desc, FALSE);
        index++;
        index_post++;
      }
    }
  }

  if (CONDUCTION_VECTORS != -1 && Num_Var_In_Type[pg->imtrx][R_ENERGY]) {
    if (CONDUCTION_VECTORS == 2) {
      GOMA_EH(GOMA_ERROR, "Post-processing vectors cannot be exported yet!");
    }
    CONDUCTION_VECTORS = index_post;
    /* X Component */
    sprintf(nm, "TCONDX");
    sprintf(ds, "Conduction in X direction");
    set_nv_tkud(rd, index, 0, 0, -2, nm, "[1]", ds, FALSE);
    index++;
    index_post++;
    /* Y Component */
    sprintf(nm, "TCONDY");
    sprintf(ds, "Conduction in Y direction");
    set_nv_tkud(rd, index, 0, 0, -2, nm, "[1]", ds, FALSE);
    index++;
    index_post++;
    /* Z Component */
    if (Num_Dim > 2) {
      sprintf(nm, "TCONDZ");
      sprintf(ds, "Conduction in Z direction");
      set_nv_tkud(rd, index, 0, 0, -2, nm, "[1]", ds, FALSE);
      index++;
      index_post++;
    }
  }

  if (POYNTING_VECTORS != -1 &&
      ((Num_Var_In_Type[pg->imtrx][R_ACOUS_PREAL] || Num_Var_In_Type[pg->imtrx][R_ACOUS_PIMAG]) ||
       (Num_Var_In_Type[pg->imtrx][R_EM_E1_REAL] || Num_Var_In_Type[pg->imtrx][R_EM_E2_REAL] ||
        Num_Var_In_Type[pg->imtrx][R_EM_E3_REAL]))) {
    if (POYNTING_VECTORS == 2) {
      GOMA_EH(-1, "Post-processing vectors cannot be exported yet!");
    }
    POYNTING_VECTORS = index_post;
    /* X Component */
    sprintf(nm, "POYNTX");
    sprintf(ds, "Poynting in X direction");
    set_nv_tkud(rd, index, 0, 0, -2, nm, "[1]", ds, FALSE);
    index++;
    index_post++;
    /* Y Component */
    sprintf(nm, "POYNTY");
    sprintf(ds, "Poynting in Y direction");
    set_nv_tkud(rd, index, 0, 0, -2, nm, "[1]", ds, FALSE);
    index++;
    index_post++;
    /* Z Component */
    if (Num_Dim > 2) {
      sprintf(nm, "POYNTZ");
      sprintf(ds, "Poynting in Z direction");
      set_nv_tkud(rd, index, 0, 0, -2, nm, "[1]", ds, FALSE);
      index++;
      index_post++;
    }
  }

  if (SPECIES_SOURCES != -1 && Num_Var_In_Type[pg->imtrx][R_MASS]) {
    if (SPECIES_SOURCES == 2) {
      GOMA_EH(-1, "Post-processing species source vectors cannot be exported yet!");
    }
    SPECIES_SOURCES = index_post;
    if (upd->Max_Num_Species_Eqn == 0)
      SPECIES_SOURCES = -1;
    for (w = 0; w < upd->Max_Num_Species_Eqn; w++) {
      sprintf(species_name, "YSRC%d", w);
      sprintf(species_desc, "Source of %d ", w);
      set_nv_tkud(rd, index, 0, 0, -2, species_name, "[1]", species_desc, FALSE);
      index++;
      index_post++;
    }
  }

  if (ELECTRIC_FIELD != -1 && Num_Var_In_Type[pg->imtrx][R_POTENTIAL]) {
    if (ELECTRIC_FIELD == 2) {
      GOMA_EH(GOMA_ERROR, "Post-processing vectors cannot be exported yet!");
    }
    ELECTRIC_FIELD = index_post;

    /* X Component */
    sprintf(nm, "EX");
    sprintf(ds, "X-component of the electric field");
    set_nv_tkud(rd, index, 0, 0, -2, nm, "[1]", ds, FALSE);
    index++;
    index_post++;
    /* Y Component */
    sprintf(nm, "EY");
    sprintf(ds, "Y-component of the electric field");
    set_nv_tkud(rd, index, 0, 0, -2, nm, "[1]", ds, FALSE);
    index++;
    index_post++;
    /* Z Component */
    if (Num_Dim > 2) {
      sprintf(nm, "EZ");
      sprintf(ds, "Z-component of the electric field");
      set_nv_tkud(rd, index, 0, 0, -2, nm, "[1]", ds, FALSE);
      index++;
      index_post++;
    }
  }

  if (ELECTRIC_FIELD_MAG != -1 && Num_Var_In_Type[pg->imtrx][R_POTENTIAL]) {

    sprintf(nm, "EE");
    sprintf(ds, "Electric field magnitude");
    set_nv_tkud(rd, index, 0, 0, -2, nm, "[1]", ds, FALSE);
    index++;
    if (ELECTRIC_FIELD_MAG == 2) {
      Export_XP_ID[index_post_export] = index_post;
      index_post_export++;
    }
    ELECTRIC_FIELD_MAG = index_post;
    index_post++;
  }

  if (ENERGY_FLUXLINES != -1 && Num_Var_In_Type[pg->imtrx][R_ENERGY]) {
    if (Num_Dim == 3) {
      GOMA_WH(-1, "Cant do flux function in 3D");
      ENERGY_FLUXLINES = -1;
    } else if (TimeIntegration != STEADY) {
      GOMA_WH(-1, "Cant do flux function in transient");
      ENERGY_FLUXLINES = -1;
    } else {
      ENERGY_FLUXLINES = index_post;
      set_nv_tkud(rd, index, 0, 0, -2, "EFLUX", "[1]", "Energy Fluxfunction", FALSE);
      index++;
      if (ENERGY_FLUXLINES == 2) {
        Export_XP_ID[index_post_export] = index_post;
        index_post_export++;
      }
      index_post++;
    }
  }

  /* there are always 6 entries in the stress tensor (3-D symmetric) */
  if (STRESS_TENSOR != -1 && Num_Var_In_Type[pg->imtrx][R_MESH1]) {
    if (STRESS_TENSOR == 2) {
      GOMA_EH(GOMA_ERROR, "Post-processing tensors cannot be exported yet!");
    }
    STRESS_TENSOR = index_post;
    set_nv_tkud(rd, index, 0, 0, -2, "T11", "[1]", "Mesh stretch stress x", FALSE);
    index++;
    index_post++;
    set_nv_tkud(rd, index, 0, 0, -2, "T22", "[1]", "Mesh stretch stress y", FALSE);
    index++;
    index_post++;
    set_nv_tkud(rd, index, 0, 0, -2, "T33", "[1]", "Mesh stretch stress z", FALSE);
    index++;
    index_post++;
    set_nv_tkud(rd, index, 0, 0, -2, "T12", "[1]", "Mesh shear stress xy", FALSE);
    index++;
    index_post++;
    if (Num_Dim > 2) {
      set_nv_tkud(rd, index, 0, 0, -2, "T13", "[1]", "Mesh shear stress xz", FALSE);
      index++;
      index_post++;
      set_nv_tkud(rd, index, 0, 0, -2, "T23", "[1]", "Mesh shear stress yz", FALSE);
      index++;
      index_post++;
    }
  }

  /* there are always 6 entries in the stress tensor (3-D symmetric) */
  if (REAL_STRESS_TENSOR != -1 && Num_Var_In_Type[pg->imtrx][R_SOLID1]) {
    if (REAL_STRESS_TENSOR == 2) {
      GOMA_EH(GOMA_ERROR, "Post-processing tensors cannot be exported yet!");
    }
    REAL_STRESS_TENSOR = index_post;
    set_nv_tkud(rd, index, 0, 0, -2, "T11_RS", "[1]", "Real_solid stretch stress x", FALSE);
    index++;
    index_post++;
    set_nv_tkud(rd, index, 0, 0, -2, "T22_RS", "[1]", "Real_solid stretch stress y", FALSE);
    index++;
    index_post++;
    set_nv_tkud(rd, index, 0, 0, -2, "T33_RS", "[1]", "Real_solid stretch stress z", FALSE);
    index++;
    index_post++;
    set_nv_tkud(rd, index, 0, 0, -2, "T12_RS", "[1]", "Real_solid shear stress xy", FALSE);
    index++;
    index_post++;
    if (Num_Dim > 2) {
      set_nv_tkud(rd, index, 0, 0, -2, "T13_RS", "[1]", "Real_solid shear stress xz", FALSE);
      index++;
      index_post++;
      set_nv_tkud(rd, index, 0, 0, -2, "T23_RS", "[1]", "Real_solid shear stress yz", FALSE);
      index++;
      index_post++;
    }
  }

  if (STRAIN_TENSOR != -1 && Num_Var_In_Type[pg->imtrx][R_MESH1]) {
    if (STRAIN_TENSOR == 2) {
      GOMA_EH(GOMA_ERROR, "Post-processing tensors cannot be exported yet!");
    }
    STRAIN_TENSOR = index_post;
    set_nv_tkud(rd, index, 0, 0, -2, "E11", "[1]", "Mesh stetch strain x", FALSE);
    index++;
    index_post++;
    set_nv_tkud(rd, index, 0, 0, -2, "E22", "[1]", "Mesh stetch strain y", FALSE);
    index++;
    index_post++;
    set_nv_tkud(rd, index, 0, 0, -2, "E33", "[1]", "Mesh stetch strain z", FALSE);
    index++;
    index_post++;
    set_nv_tkud(rd, index, 0, 0, -2, "E12", "[1]", "Mesh shear strain xy", FALSE);
    index++;
    index_post++;
    if (Num_Dim > 2) {
      set_nv_tkud(rd, index, 0, 0, -2, "E13", "[1]", "Mesh shear strain xz", FALSE);
      index++;
      index_post++;
      set_nv_tkud(rd, index, 0, 0, -2, "E23", "[1]", "Mesh shear strain yz", FALSE);
      index++;
      index_post++;
    }
  }

  if (evpl_glob[0]->ConstitutiveEquation == EVP_HYPER && EVP_DEF_GRAD_TENSOR != -1 &&
      Num_Var_In_Type[pg->imtrx][R_MESH1]) {
    if (EVP_DEF_GRAD_TENSOR == 2) {
      GOMA_EH(GOMA_ERROR, "Post-processing tensors cannot be exported yet!");
    }
    EVP_DEF_GRAD_TENSOR = index_post;
    set_nv_tkud(rd, index, 0, 0, -2, "FVP11", "[1]", "Viscoplastic deformation gradient x", FALSE);
    index++;
    index_post++;
    set_nv_tkud(rd, index, 0, 0, -2, "FVP22", "[1]", "Viscoplastic deformation gradient y", FALSE);
    index++;
    index_post++;
    set_nv_tkud(rd, index, 0, 0, -2, "FVP33", "[1]", "Viscoplastic deformation gradient z", FALSE);
    index++;
    index_post++;
    set_nv_tkud(rd, index, 0, 0, -2, "FVP12", "[1]", "Viscoplastic deformation gradient xy", FALSE);
    index++;
    index_post++;
    set_nv_tkud(rd, index, 0, 0, -2, "FVP21", "[1]", "Viscoplastic deformation gradient yx", FALSE);
    index++;
    index_post++;
    if (Num_Dim > 2) {
      set_nv_tkud(rd, index, 0, 0, -2, "FVP13", "[1]", "Viscoplastic deformation gradient xz",
                  FALSE);
      index++;
      index_post++;
      set_nv_tkud(rd, index, 0, 0, -2, "FVP31", "[1]", "Viscoplastic deformation gradient zx",
                  FALSE);
      index++;
      index_post++;
      set_nv_tkud(rd, index, 0, 0, -2, "FVP23", "[1]", "Viscoplastic deformation gradient yz",
                  FALSE);
      index++;
      index_post++;
      set_nv_tkud(rd, index, 0, 0, -2, "FVP32", "[1]", "Viscoplastic deformation gradient zy",
                  FALSE);
      index++;
      index_post++;
    }
    if (STRESS_TENSOR != -1 && Num_Var_In_Type[pg->imtrx][R_MESH1]) {
      set_nv_tkud(rd, index, 0, 0, -2, "TVP11", "[1]", "EVP stretch stress x", FALSE);
      index++;
      index_post++;
      set_nv_tkud(rd, index, 0, 0, -2, "TVP22", "[1]", "EVP stretch stress y", FALSE);
      index++;
      index_post++;
      set_nv_tkud(rd, index, 0, 0, -2, "TVP33", "[1]", "EVP stretch stress z", FALSE);
      index++;
      index_post++;
      set_nv_tkud(rd, index, 0, 0, -2, "TVP12", "[1]", "EVP shear stress xy", FALSE);
      index++;
      index_post++;
      set_nv_tkud(rd, index, 0, 0, -2, "TVP21", "[1]", "EVP shear stress yx", FALSE);
      index++;
      index_post++;
      if (Num_Dim > 2) {
        set_nv_tkud(rd, index, 0, 0, -2, "TVP13", "[1]", "EVP shear stress xz", FALSE);
        index++;
        index_post++;
        set_nv_tkud(rd, index, 0, 0, -2, "TVP31", "[1]", "EVP shear stress zx", FALSE);
        index++;
        index_post++;

        set_nv_tkud(rd, index, 0, 0, -2, "TVP23", "[1]", "EVP shear stress yz", FALSE);
        index++;
        index_post++;
        set_nv_tkud(rd, index, 0, 0, -2, "TVP32", "[1]", "EVP shear stress zy", FALSE);
        index++;
        index_post++;
      }
    }
  }

  check = 0;
  for (i = 0; i < upd->Num_Mat; i++) {
    if (pd_glob[i]->MeshMotion == LAGRANGIAN || pd_glob[i]->MeshMotion == DYNAMIC_LAGRANGIAN)
      check = 1;
  }

  if (LAGRANGE_CONVECTION != -1 && check) {
    if (LAGRANGE_CONVECTION == 2) {
      GOMA_EH(GOMA_ERROR, "Post-processing vectors cannot be exported yet!");
    }
    LAGRANGE_CONVECTION = index_post;
    for (i = 0; i < Num_Dim; i++) {
      sprintf(nm, "VL%d", i);
      sprintf(ds, "Lagrangian Convection in %d direction", i);
      set_nv_tkud(rd, index, 0, 0, -2, nm, "[1]", ds, FALSE);
      index++;
      index_post++;
    }
  }

  if (SURFACE_VECTORS != -1 && Num_Var_In_Type[pg->imtrx][MESH_DISPLACEMENT1]) {
    if (SURFACE_VECTORS == 2) {
      GOMA_EH(GOMA_ERROR, "Post-processing vectors cannot be exported yet!");
    }
    SURFACE_VECTORS = index_post;

    for (i = 0; i < Num_Dim; i++) {
      sprintf(nm, "N%d", i);
      sprintf(ds, "Normal Vector in %d direction", i);
      if (Num_Dim == 2) {
        sprintf(nm1, "T%d", i);
        sprintf(ds1, "Tangent Vector in %d direction", i);
      } else if (Num_Dim == 3) {
        sprintf(nm1, "TA%d", i);
        sprintf(ds1, "1st Tangent Vector in %d direction", i);
        sprintf(nm2, "TB%d", i);
        sprintf(ds2, "2nd Tangent Vector in %d direction", i);
      }

      set_nv_tkud(rd, index, 0, 0, -2, nm, "[1]", ds, FALSE);
      if (Num_Dim == 2) {
        set_nv_tkud(rd, index + Num_Dim, 0, 0, -2, nm1, "[1]", ds1, FALSE);
      } else if (Num_Dim == 3) {
        set_nv_tkud(rd, index + Num_Dim, 0, 0, -2, nm1, "[1]", ds1, FALSE);
        set_nv_tkud(rd, index + Num_Dim + Num_Dim, 0, 0, -2, nm2, "[1]", ds2, FALSE);
      }
      index++;
      index_post++;
    }
    index += Num_Dim * (Num_Dim - 1);
    index_post += Num_Dim * (Num_Dim - 1);
  }

  if (SHELL_NORMALS != -1 &&
      (Num_Var_In_Type[pg->imtrx][SHELL_ANGLE1] || Num_Var_In_Type[pg->imtrx][LUBP])) {
    if (SHELL_NORMALS == 2) {
      GOMA_EH(GOMA_ERROR, "Post-processing vectors cannot be exported yet!");
    }
    SHELL_NORMALS = index_post;

    /* X Component */
    sprintf(nm, "SH_NX");
    sprintf(ds, "X-component of Shell Normal Vector");
    set_nv_tkud(rd, index, 0, 0, -2, nm, "[1]", ds, FALSE);
    index++;
    index_post++;
    /* Y Component */
    sprintf(nm, "SH_NY");
    sprintf(ds, "Y-component of Shell Normal Vector");
    set_nv_tkud(rd, index, 0, 0, -2, nm, "[1]", ds, FALSE);
    index++;
    index_post++;
    /* Z Component */
    if (Num_Dim > 2) {
      sprintf(nm, "SH_NZ");
      sprintf(ds, "Z-component of Shell Normal Vector");
      set_nv_tkud(rd, index, 0, 0, -2, nm, "[1]", ds, FALSE);
      index++;
      index_post++;
    }
  }

  if (LOG_CONF_MAP != -1 && Num_Var_In_Type[pg->imtrx][POLYMER_STRESS11]) {
    LOG_CONF_MAP = index_post;
    // Loop over any additional viscoelastic modes
    for (mode = 0; mode < MAX_MODES; mode++) {
      for (a = 0; a < VIM; a++) {
        for (b = 0; b < VIM; b++) {
          if (a <= b) {
            if (Num_Var_In_Type[pg->imtrx][v_s[mode][a][b]]) {
              sprintf(species_name, "MS%d%d_%d", a + 1, b + 1, mode);
              sprintf(species_desc, "log conf stress %d%d_%d", a + 1, b + 1, mode);
              set_nv_tkud(rd, index, 0, 0, -2, species_name, "[1]", species_desc, FALSE);
              index++;
              index_post++;
            }
          }
        }
      }
    }

    if (Num_Dim > 2) {
      GOMA_EH(GOMA_ERROR, "Log Conf Stress not implemented for 3D");
    }
  }

  if (STRESS_NORM != -1 && Num_Var_In_Type[pg->imtrx][POLYMER_STRESS11]) {
    STRESS_NORM = index_post;
    int num_modes = 0;
    for (int i = 0; i < MAX_MODES; i++) {
      if (Num_Var_In_Type[pg->imtrx][v_s[i][0][0]]) {
        num_modes++;
      }
    }
    for (int mode = 0; mode < num_modes; mode++) {
      sprintf(species_name, "STRESS_NORM_%d", mode);
      sprintf(species_desc, "stress norm mode_%d", mode);
      set_nv_tkud(rd, index, 0, 0, -2, species_name, "[1]", species_desc, FALSE);
      index++;
      index_post++;
    }
  }

  if (SARAMITO_YIELD != -1 && Num_Var_In_Type[pg->imtrx][POLYMER_STRESS11]) {
    SARAMITO_YIELD = index_post;
    int num_modes = 0;
    for (int i = 0; i < MAX_MODES; i++) {
      if (Num_Var_In_Type[pg->imtrx][v_s[i][0][0]]) {
        num_modes++;
      }
    }
    for (int mode = 0; mode < num_modes; mode++) {
      sprintf(species_name, "SARAMITO_COEFF_%d", mode);
      sprintf(species_desc, "saramito coeff mode_%d", mode);
      set_nv_tkud(rd, index, 0, 0, -2, species_name, "[1]", species_desc, FALSE);
      index++;
      index_post++;
    }
  }

  if (VISCOUS_STRESS != -1 && Num_Var_In_Type[pg->imtrx][R_MOMENTUM1]) {
    if (Num_Dim > 2) {
      VISCOUS_STRESS = index_post;
      set_nv_tkud(rd, index, 0, 0, -2, "VS11", "[1]", "Viscous stress xx", FALSE);
      index++;
      index_post++;
      set_nv_tkud(rd, index, 0, 0, -2, "VS12", "[1]", "Viscous stress xy", FALSE);

      index++;
      index_post++;

      set_nv_tkud(rd, index, 0, 0, -2, "VS13", "[1]", "Viscous stress xz", FALSE);
      index++;
      index_post++;

      set_nv_tkud(rd, index, 0, 0, -2, "VS21", "[1]", "Viscous stress yx", FALSE);

      index++;
      index_post++;

      set_nv_tkud(rd, index, 0, 0, -2, "VS22", "[1]", "Viscous stress yy", FALSE);
      index++;
      index_post++;

      set_nv_tkud(rd, index, 0, 0, -2, "VS23", "[1]", "Viscous stress yz", FALSE);
      index++;
      index_post++;

      set_nv_tkud(rd, index, 0, 0, -2, "VS31", "[1]", "Viscous stress zx", FALSE);

      index++;
      index_post++;

      set_nv_tkud(rd, index, 0, 0, -2, "VS32", "[1]", "Viscous stress zy", FALSE);
      index++;
      index_post++;

      set_nv_tkud(rd, index, 0, 0, -2, "VS33", "[1]", "Viscous stress zz", FALSE);
      index++;
      index_post++;

    } else {
      VISCOUS_STRESS = index_post;
      set_nv_tkud(rd, index, 0, 0, -2, "VS11", "[1]", "Viscous stress xx", FALSE);
      index++;
      index_post++;
      set_nv_tkud(rd, index, 0, 0, -2, "VS12", "[1]", "Viscous stress xy", FALSE);

      index++;
      index_post++;

      set_nv_tkud(rd, index, 0, 0, -2, "VS21", "[1]", "Viscous stress yx", FALSE);

      index++;
      index_post++;

      set_nv_tkud(rd, index, 0, 0, -2, "VS22", "[1]", "Viscous stress yy", FALSE);
      index++;
      index_post++;
    }
  }

  if (VISCOUS_STRESS_NORM != -1 && Num_Var_In_Type[pg->imtrx][R_MOMENTUM1]) {
    SARAMITO_YIELD = -1;
    VISCOUS_STRESS_NORM = index_post;
    set_nv_tkud(rd, index, 0, 0, -2, "VSNORM", "[1]", "Viscous stress norm", FALSE);
    index++;
    index_post++;
  }

  if (VISCOUS_VON_MISES_STRESS != -1 && Num_Var_In_Type[pg->imtrx][R_MOMENTUM1]) {
    VISCOUS_VON_MISES_STRESS = index_post;
    set_nv_tkud(rd, index, 0, 0, -2, "VVMISSTRESS", "[1]", "Viscous Von Mises stress", FALSE);
    index++;
    index_post++;
  }

  /*if (J_FLUX != -1)
  {
    J_FLUX = index_post;
    set_nv_tkud(rd, index, 0, 0, -2, "J1","[1]",
                "particle flux x", FALSE);
    index++;
    index_post++;
    set_nv_tkud(rd, index, 0, 0, -2, "J2","[1]",
                "particle flux y", FALSE);

    index++;
    index_post++;
    set_nv_tkud(rd, index, 0, 0, -2, "J3","[1]",
                "particle flux z", FALSE);
    index++;
    index_post++;
    }*/

  if (GRAD_SH != -1) {
    GRAD_SH = index_post;
    set_nv_tkud(rd, index, 0, 0, -2, "GRAD_SH0", "[1]", "Shear gradient x", FALSE);
    index++;
    index_post++;

    set_nv_tkud(rd, index, 0, 0, -2, "GRAD_SH1", "[1]", "Shear gradient y", FALSE);
    index++;
    index_post++;

    set_nv_tkud(rd, index, 0, 0, -2, "GRAD_SH2", "[1]", "Shear gradient z", FALSE);
    index++;
    index_post++;
  }

  if (GRAD_Y != -1) {
    GRAD_Y = index_post;
    set_nv_tkud(rd, index, 0, 0, -2, "GRAD_Y0", "[1]", "Concentration gradient x", FALSE);
    index++;
    index_post++;

    set_nv_tkud(rd, index, 0, 0, -2, "GRAD_Y1", "[1]", "Concentration gradient y", FALSE);
    index++;
    index_post++;

    set_nv_tkud(rd, index, 0, 0, -2, "GRAD_Y2", "[1]", "Concentration gradient z", FALSE);
    index++;
    index_post++;
  }

  if (EIG != -1) {
    EIG = index_post;
    set_nv_tkud(rd, index, 0, 0, -2, "EIGEN0", "[1]", "First eigenvalue", FALSE);
    index++;
    index_post++;
    set_nv_tkud(rd, index, 0, 0, -2, "EIGEN1", "[1]", "Second eigenvalue", FALSE);

    index++;
    index_post++;
    set_nv_tkud(rd, index, 0, 0, -2, "EIGEN2", "[1]", "Third eigenvalue", FALSE);
    index++;
    index_post++;
  }

  if (EIG1 != -1) {
    EIG1 = index_post;
    set_nv_tkud(rd, index, 0, 0, -2, "EIGEN0_0", "[1]", "First eigenvector x", FALSE);
    index++;
    index_post++;
    set_nv_tkud(rd, index, 0, 0, -2, "EIGEN0_1", "[1]", "First eigenvector y", FALSE);

    index++;
    index_post++;
    set_nv_tkud(rd, index, 0, 0, -2, "EIGEN0_2", "[1]", "First eigenvector z", FALSE);
    index++;
    index_post++;
  }

  if (EIG2 != -1) {
    EIG2 = index_post;
    set_nv_tkud(rd, index, 0, 0, -2, "EIGEN1_0", "[1]", "Second eigenvector x", FALSE);
    index++;
    index_post++;
    set_nv_tkud(rd, index, 0, 0, -2, "EIGEN1_1", "[1]", "Second eigenvector y", FALSE);

    index++;
    index_post++;
    set_nv_tkud(rd, index, 0, 0, -2, "EIGEN1_2", "[1]", "Second eigenvector z", FALSE);
    index++;
    index_post++;
  }

  if (EIG3 != -1) {
    EIG3 = index_post;
    set_nv_tkud(rd, index, 0, 0, -2, "EIGEN2_0", "[1]", "Third eigenvector x", FALSE);
    index++;
    index_post++;
    set_nv_tkud(rd, index, 0, 0, -2, "EIGEN2_1", "[1]", "Third eigenvector y", FALSE);

    index++;
    index_post++;
    set_nv_tkud(rd, index, 0, 0, -2, "EIGEN2_2", "[1]", "Third eigenvector z", FALSE);
    index++;
    index_post++;
  }

  /*
   * Porous flow post-processing setup section
   */
  check = 0;
  for (i = 0; i < upd->Num_Mat; i++) {
    if (mp_glob[i]->PorousMediaType == POROUS_UNSATURATED ||
        mp_glob[i]->PorousMediaType == POROUS_SATURATED ||
        mp_glob[i]->PorousMediaType == POROUS_SHELL_UNSATURATED ||
        mp_glob[i]->PorousMediaType == POROUS_TWO_PHASE) {
      check = 1;
    }
  }

  /*
  printf("Before porous entries, IP = %d and IPE = %d\n",
  index_post, index_post_export);
  */
  if (POROUS_SATURATION != -1 && Num_Var_In_Type[pg->imtrx][R_POR_LIQ_PRES] && check) {
    set_nv_tkud(rd, index, 0, 0, -2, "SAT", "[1]", "Saturation", FALSE);
    index++;
    if (POROUS_SATURATION == 2) {
      Export_XP_ID[index_post_export] = index_post;
      index_post_export++;
    }
    POROUS_SATURATION = index_post;
    index_post++;
  }

  if (POROUS_RHO_TOTAL_SOLVENTS != -1 && Num_Var_In_Type[pg->imtrx][R_POR_LIQ_PRES] && check) {
    if (POROUS_RHO_TOTAL_SOLVENTS == 2) {
      GOMA_EH(GOMA_ERROR, "Post-processing vectors cannot be exported yet!");
    }
    POROUS_RHO_TOTAL_SOLVENTS = index_post;
    sprintf(species_name, "Rho_Total_liq");
    sprintf(species_desc, "Total density of liquid solvent");
    set_nv_tkud(rd, index, 0, 0, -2, species_name, "[1]", species_desc, FALSE);
    index++;
    index_post++;
    sprintf(species_name, "Rho_Total_air");
    sprintf(species_desc, "Total density of gas solvent");
    set_nv_tkud(rd, index, 0, 0, -2, species_name, "[1]", species_desc, FALSE);
    index++;
    index_post++;
    if (Num_Var_In_Type[pg->imtrx][R_POR_POROSITY]) {
      sprintf(species_name, "Rho_Total_solid");
      sprintf(species_desc, "Total density of solid solvent");
      set_nv_tkud(rd, index, 0, 0, -2, species_name, "[1]", species_desc, FALSE);
      index++;
      index_post++;
    }
  }

  if (POROUS_RHO_GAS_SOLVENTS != -1 && Num_Var_In_Type[pg->imtrx][R_POR_LIQ_PRES] && check) {
    if (POROUS_RHO_GAS_SOLVENTS == 2) {
      GOMA_EH(GOMA_ERROR, "Post-processing vectors cannot be exported yet!");
    }
    POROUS_RHO_GAS_SOLVENTS = index_post;
    if (Num_Var_In_Type[pg->imtrx][R_POR_LIQ_PRES]) {
      sprintf(species_name, "RhoSolv_g_liq");
      sprintf(species_desc, "Gas Phase Density of liq solvent");
      set_nv_tkud(rd, index, 0, 0, -2, species_name, "[1]", species_desc, FALSE);
      index++;
      index_post++;
    }
    if (Num_Var_In_Type[pg->imtrx][R_POR_GAS_PRES]) {
      sprintf(species_name, "RhoSolv_g_air");
      sprintf(species_desc, "Gas Phase Density of gas solvent");
      set_nv_tkud(rd, index, 0, 0, -2, species_name, "[1]", species_desc, FALSE);
      index++;
      index_post++;
    }
    if (Num_Var_In_Type[pg->imtrx][R_POR_POROSITY]) {
      sprintf(species_name, "RhoSolv_g_solid");
      sprintf(species_desc, "Gas Phase Density of solid solvent");
      set_nv_tkud(rd, index, 0, 0, -2, species_name, "[1]", species_desc, FALSE);
      index++;
      index_post++;
    }
  }

  if (POROUS_RHO_LPHASE != -1 && Num_Var_In_Type[pg->imtrx][R_POR_LIQ_PRES] && check) {
    sprintf(species_name, "Rho_Liq_Phase");
    sprintf(species_desc, "Density of the Liquid Phase");
    set_nv_tkud(rd, index, 0, 0, -2, species_name, "[1]", species_desc, FALSE);
    index++;
    if (POROUS_RHO_LPHASE == 2) {
      Export_XP_ID[index_post_export] = index_post;
      index_post_export++;
    }
    POROUS_RHO_LPHASE = index_post;
    index_post++;
  }

  if (DARCY_VELOCITY_GAS != -1 && Num_Var_In_Type[pg->imtrx][R_POR_GAS_PRES] && check) {
    if (DARCY_VELOCITY_GAS == 2) {
      GOMA_EH(GOMA_ERROR, "Post-processing vectors cannot be exported yet!");
    }
    DARCY_VELOCITY_GAS = index_post;
    for (i = 0; i < Num_Dim; i++) {
      sprintf(nm, "Darcy_Vel_g_%d", i);
      sprintf(ds, "Gas Phase Darcy Velocity in the %d direction", i);
      set_nv_tkud(rd, index, 0, 0, -2, nm, "[1]", ds, FALSE);
      index++;
      index_post++;
    }
  }

  if (DARCY_VELOCITY_LIQ != -1 && Num_Var_In_Type[pg->imtrx][R_POR_LIQ_PRES] && check) {
    if (DARCY_VELOCITY_LIQ == 2) {
      GOMA_EH(GOMA_ERROR, "Post-processing vectors cannot be exported yet!");
    }
    DARCY_VELOCITY_LIQ = index_post;
    for (i = 0; i < Num_Dim; i++) {
      sprintf(nm, "Darcy_Vel_l_%d", i);
      sprintf(ds, "Liquid Phase Darcy Velocity in the %d direction", i);
      set_nv_tkud(rd, index, 0, 0, -2, nm, "[1]", ds, FALSE);
      index++;
      index_post++;
    }
  }
  if (POROUS_LIQUID_ACCUM_RATE != -1 && Num_Var_In_Type[pg->imtrx][R_POR_LIQ_PRES] && check) {
    set_nv_tkud(rd, index, 0, 0, -2, "Liq_Inv_Dot", "[1]", "Porous Liquid Accumlation Rate", FALSE);
    index++;
    if (POROUS_LIQUID_ACCUM_RATE == 2) {
      Export_XP_ID[index_post_export] = index_post;
      index_post_export++;
    }
    POROUS_LIQUID_ACCUM_RATE = index_post;
    index_post++;
  }

  /*
  printf(" Before cap. pressure, IP = %d and IPE = %d\n",
  index_post, index_post_export);
  */
  if (CAPILLARY_PRESSURE != -1 && Num_Var_In_Type[pg->imtrx][R_POR_LIQ_PRES] && check) {
    set_nv_tkud(rd, index, 0, 0, -2, "PC", "[1]", "Capillary Pressure", FALSE);
    index++;
    if (CAPILLARY_PRESSURE == 2) {
      Export_XP_ID[index_post_export] = index_post;
      index_post_export++;
    }
    CAPILLARY_PRESSURE = index_post;
    index_post++;
  }

  if (POROUS_GRIDPECLET != -1 && Num_Var_In_Type[pg->imtrx][R_POR_LIQ_PRES] && check) {
    set_nv_tkud(rd, index, 0, 0, -2, "Por_Grid_Peclet", "[1]", "Porous Grid Peclet Number", FALSE);
    index++;
    if (POROUS_GRIDPECLET == 2) {
      Export_XP_ID[index_post_export] = index_post;
      index_post_export++;
    }
    POROUS_GRIDPECLET = index_post;
    index_post++;
  }

  if (POROUS_SUPGVELOCITY != -1 && Num_Var_In_Type[pg->imtrx][R_POR_LIQ_PRES] && check) {
    if (POROUS_SUPGVELOCITY == 2) {
      GOMA_EH(GOMA_ERROR, "Post-processing vectors cannot be exported yet!");
    }
    POROUS_SUPGVELOCITY = index_post;
    for (i = 0; i < Num_Dim; i++) {
      sprintf(nm, "U_supg_porous_%d", i);
      sprintf(ds, "Porous SUPG Velocity in the %d direction", i);
      set_nv_tkud(rd, index, 0, 0, -2, nm, "[1]", ds, FALSE);
      index++;
      index_post++;
    }
  }

  if (REL_LIQ_PERM != -1 &&
      (Num_Var_In_Type[pg->imtrx][R_POR_LIQ_PRES] || Num_Var_In_Type[pg->imtrx][R_SHELL_SAT_OPEN] ||
       Num_Var_In_Type[pg->imtrx][R_SHELL_SAT_OPEN_2]) &&
      check) {
    set_nv_tkud(rd, index, 0, 0, -2, "Rel_liq_perm", "[1]", "Relative Liquid Permeability", FALSE);
    index++;
    if (REL_LIQ_PERM == 2) {
      Export_XP_ID[index_post_export] = index_post;
      index_post_export++;
    }
    REL_LIQ_PERM = index_post;
    index_post++;
  } else {
    REL_LIQ_PERM = -1;
  }

  /*
  printf(" After porous entries, IP = %d and IPE = %d\n",
  index_post, index_post_export);
  */

  /* MMH: Output the vorticity vector.
   */
  if (CURL_V != -1 && Num_Var_In_Type[pg->imtrx][R_MOMENTUM1]) {
    if (pd->CoordinateSystem == SWIRLING || pd->CoordinateSystem == PROJECTED_CARTESIAN ||
        pd->CoordinateSystem == CARTESIAN_2pt5D || Num_Dim == 3) {
      if (CURL_V == 2) {
        GOMA_EH(GOMA_ERROR, "Post-processing vectors cannot be exported yet!");
      }
      CURL_V = index_post;
      set_nv_tkud(rd, index, 0, 0, -2, "VORTX", "[1]", "x-component of vorticity", FALSE);
      index++;
      index_post++;
      set_nv_tkud(rd, index, 0, 0, -2, "VORTY", "[1]", "y-component of vorticity", FALSE);
      index++;
      index_post++;
      set_nv_tkud(rd, index, 0, 0, -2, "VORTZ", "[1]", "z-component of vorticity", FALSE);
      index++;
      index_post++;
    } else if (Num_Dim == 2) {
      set_nv_tkud(rd, index, 0, 0, -2, "VORT", "[1]", "Vorticity (scalar)", FALSE);
      index++;
      if (CURL_V == 2) {
        Export_XP_ID[index_post_export] = index_post;
        index_post_export++;
      }
      CURL_V = index_post;
      index_post++;
    } else {
      GOMA_WH(-1, "Why are you asking for vorticity on a 1D problem?");
      CURL_V = -1;
    }
  }

  if (POLYMER_VISCOSITY != -1 && Num_Var_In_Type[pg->imtrx][R_STRESS11]) {
    set_nv_tkud(rd, index, 0, 0, -2, "MUP", "[1]", "Polymer Viscosity", FALSE);
    index++;
    if (POLYMER_VISCOSITY == 2) {
      Export_XP_ID[index_post_export] = index_post;
      index_post_export++;
    }
    POLYMER_VISCOSITY = index_post;
    index_post++;
  } else {
    POLYMER_VISCOSITY = -1;
  }
  /* RBS: Output the Lamb vector.
   */
  if (LAMB_VECTOR != -1 && Num_Var_In_Type[pg->imtrx][R_MOMENTUM1]) {
    if (pd->CoordinateSystem == SWIRLING || pd->CoordinateSystem == PROJECTED_CARTESIAN ||
        pd->CoordinateSystem == CARTESIAN_2pt5D || Num_Dim == 3) {
      if (LAMB_VECTOR == 2) {
        GOMA_EH(GOMA_ERROR, "Post-processing vectors cannot be exported yet!");
      }
      LAMB_VECTOR = index_post;
      set_nv_tkud(rd, index, 0, 0, -2, "LAMBX", "[1]", "x-component of Lamb", FALSE);
      index++;
      index_post++;
      set_nv_tkud(rd, index, 0, 0, -2, "LAMBY", "[1]", "y-component of Lamb", FALSE);
      index++;
      index_post++;
      set_nv_tkud(rd, index, 0, 0, -2, "LAMBZ", "[1]", "z-component of Lamb", FALSE);
      index++;
      index_post++;
    } else if (Num_Dim == 2) {
      LAMB_VECTOR = index_post;
      set_nv_tkud(rd, index, 0, 0, -2, "LAMBX", "[1]", "x-component of Lamb", FALSE);
      index++;
      index_post++;
      set_nv_tkud(rd, index, 0, 0, -2, "LAMBY", "[1]", "y-component of Lamb", FALSE);
      index++;
      index_post++;
      if (LAMB_VECTOR == 2) {
        Export_XP_ID[index_post_export] = index_post;
        index_post_export++;
      }
    }
  }
  /* RBS: Helicity quantity (scalar)
   */
  if (HELICITY != -1 && Num_Var_In_Type[pg->imtrx][R_MOMENTUM1]) {
    if (pd->CoordinateSystem == SWIRLING || pd->CoordinateSystem == PROJECTED_CARTESIAN ||
        pd->CoordinateSystem == CARTESIAN_2pt5D || Num_Dim == 3) {
      if (HELICITY == 2) {
        GOMA_EH(GOMA_ERROR, "Post-processing vectors cannot be exported yet!");
      }
      HELICITY = index_post;
      set_nv_tkud(rd, index, 0, 0, -2, "HELIX", "[1]", "helicity scalar", FALSE);
      index++;
      index_post++;
    } else {
      GOMA_WH(-1, "Why are you asking for Helicity in a 1D or 2D problem?");
      HELICITY = -1;
    }
  }

  if (POLYMER_TIME_CONST != -1 && Num_Var_In_Type[pg->imtrx][R_STRESS11]) {
    set_nv_tkud(rd, index, 0, 0, -2, "LAMBDA", "[1]", "Polymer Time Constant", FALSE);
    index++;
    if (POLYMER_TIME_CONST == 2) {
      Export_XP_ID[index_post_export] = index_post;
      index_post_export++;
    }
    POLYMER_TIME_CONST = index_post;
    index_post++;
  }

  if (MOBILITY_PARAMETER != -1 && Num_Var_In_Type[pg->imtrx][R_STRESS11]) {
    set_nv_tkud(rd, index, 0, 0, -2, "ALPHA", "[1]", "Mobility Parameter", FALSE);
    index++;
    if (MOBILITY_PARAMETER == 2) {
      Export_XP_ID[index_post_export] = index_post;
      index_post_export++;
    }
    MOBILITY_PARAMETER = index_post;
    index_post++;
  }

  if (PTT_XI != -1 && Num_Var_In_Type[pg->imtrx][R_STRESS11]) {
    set_nv_tkud(rd, index, 0, 0, -2, "XI", "[1]", "PTT Xi parameter", FALSE);
    index++;
    if (PTT_XI == 2) {
      Export_XP_ID[index_post_export] = index_post;
      index_post_export++;
    }
    PTT_XI = index_post;
    index_post++;
  }

  if (PTT_EPSILON != -1 && Num_Var_In_Type[pg->imtrx][R_STRESS11]) {
    set_nv_tkud(rd, index, 0, 0, -2, "EPSILON", "[1]", "PTT Epsilon parameter", FALSE);
    index++;
    if (PTT_EPSILON == 2) {
      Export_XP_ID[index_post_export] = index_post;
      index_post_export++;
    }
    PTT_EPSILON = index_post;
    index_post++;
  }

  if (USER_POST != -1) {
    set_nv_tkud(rd, index, 0, 0, -2, "USER", "[1]", "User-Defined", FALSE);
    index++;
    if (USER_POST == 2) {
      Export_XP_ID[index_post_export] = index_post;
      index_post_export++;
    }
    USER_POST = index_post;
    index_post++;
  }

  if (ACOUSTIC_PRESSURE != -1 &&
      (Num_Var_In_Type[pg->imtrx][R_ACOUS_PREAL] && Num_Var_In_Type[pg->imtrx][R_ACOUS_PIMAG])) {
    set_nv_tkud(rd, index, 0, 0, -2, "AC_PRES", "[1]", "Acoustic Pressure Magn.", FALSE);
    index++;
    if (ACOUSTIC_PRESSURE == 2) {
      Export_XP_ID[index_post_export] = index_post;
      index_post_export++;
    }
    ACOUSTIC_PRESSURE = index_post;
    index_post++;
  }

  if (ACOUSTIC_PHASE_ANGLE != -1 &&
      (Num_Var_In_Type[pg->imtrx][R_ACOUS_PREAL] && Num_Var_In_Type[pg->imtrx][R_ACOUS_PIMAG])) {
    set_nv_tkud(rd, index, 0, 0, -2, "AC_PHASE", "[1]", "Acoustic Phase Angle", FALSE);
    index++;
    if (ACOUSTIC_PHASE_ANGLE == 2) {
      Export_XP_ID[index_post_export] = index_post;
      index_post_export++;
    }
    ACOUSTIC_PHASE_ANGLE = index_post;
    index_post++;
  }

  if (ACOUSTIC_ENERGY_DENSITY != -1 &&
      (Num_Var_In_Type[pg->imtrx][R_ACOUS_PREAL] && Num_Var_In_Type[pg->imtrx][R_ACOUS_PIMAG])) {
    set_nv_tkud(rd, index, 0, 0, -2, "AC_ED", "[1]", "Acoustic Energy Density", FALSE);
    index++;
    if (ACOUSTIC_ENERGY_DENSITY == 2) {
      Export_XP_ID[index_post_export] = index_post;
      index_post_export++;
    }
    ACOUSTIC_ENERGY_DENSITY = index_post;
    index_post++;
  }

  if (LIGHT_INTENSITY != -1 &&
      (Num_Var_In_Type[pg->imtrx][R_LIGHT_INTP] && Num_Var_In_Type[pg->imtrx][R_LIGHT_INTM])) {
    set_nv_tkud(rd, index, 0, 0, -2, "L_INT", "[1]", "Light Intensity", FALSE);
    index++;
    if (LIGHT_INTENSITY == 2) {
      Export_XP_ID[index_post_export] = index_post;
      index_post_export++;
    }
    LIGHT_INTENSITY = index_post;
    index_post++;
  }

  if (UNTRACKED_SPEC != -1 && Num_Var_In_Type[pg->imtrx][R_MASS]) {
    set_nv_tkud(rd, index, 0, 0, -2, "UNT_SPEC", "[1]", "Untracked Species", FALSE);
    index++;
    if (UNTRACKED_SPEC == 2) {
      Export_XP_ID[index_post_export] = index_post;
      index_post_export++;
    }
    UNTRACKED_SPEC = index_post;
    index_post++;
  }

  if (PRINCIPAL_STRESS != -1 && Num_Var_In_Type[pg->imtrx][R_MESH1]) {
    if (PRINCIPAL_STRESS == 2) {
      GOMA_EH(GOMA_ERROR, "Post-processing vectors cannot be exported yet!");
    }
    PRINCIPAL_STRESS = index_post;

    /* First Principal Stress */
    sprintf(nm, "PS_1");
    sprintf(ds, "Principal Stress 1");
    set_nv_tkud(rd, index, 0, 0, -2, nm, "[1]", ds, FALSE);
    index++;
    index_post++;
    /* Second Principal Stress */
    sprintf(nm, "PS_2");
    sprintf(ds, "Principal Stress 2");
    set_nv_tkud(rd, index, 0, 0, -2, nm, "[1]", ds, FALSE);
    index++;
    index_post++;
    /* Third Principal Stress */
    sprintf(nm, "PS_3");
    sprintf(ds, "Principal Stress 3");
    set_nv_tkud(rd, index, 0, 0, -2, nm, "[1]", ds, FALSE);
    index++;
    index_post++;
  }

  if (PRINCIPAL_REAL_STRESS != -1 && Num_Var_In_Type[pg->imtrx][R_SOLID1]) {
    if (PRINCIPAL_REAL_STRESS == 2) {
      GOMA_EH(GOMA_ERROR, "Post-processing vectors cannot be exported yet!");
    }
    PRINCIPAL_REAL_STRESS = index_post;

    /* First Principal Stress */
    sprintf(nm, "PS_RS_1");
    sprintf(ds, "Principal Real Stress 1");
    set_nv_tkud(rd, index, 0, 0, -2, nm, "[1]", ds, FALSE);
    index++;
    index_post++;
    /* Second Principal Stress */
    sprintf(nm, "PS_RS_2");
    sprintf(ds, "Principal Real Stress 2");
    set_nv_tkud(rd, index, 0, 0, -2, nm, "[1]", ds, FALSE);
    index++;
    index_post++;
    /* Third Principal Stress */
    sprintf(nm, "PS_RS_3");
    sprintf(ds, "Principal Real Stress 3");
    set_nv_tkud(rd, index, 0, 0, -2, nm, "[1]", ds, FALSE);
    index++;
    index_post++;
  }

  if (LUB_HEIGHT != -1 &&
      (Num_Var_In_Type[pg->imtrx][R_LUBP] || Num_Var_In_Type[pg->imtrx][R_SHELL_FILMP] ||
       Num_Var_In_Type[pg->imtrx][R_TFMP_MASS] || Num_Var_In_Type[pg->imtrx][R_TFMP_BOUND])) {
    if (LUB_HEIGHT == 2) {
      GOMA_EH(GOMA_ERROR, "Post-processing vectors cannot be exported yet!");
    }
    LUB_HEIGHT = index_post;
    sprintf(nm, "LUB_H");
    sprintf(ds, "Lubrication Height");
    set_nv_tkud(rd, index, 0, 0, -2, nm, "[1]", ds, FALSE);
    index++;
    index_post++;
  }

  if (LUB_HEIGHT_2 != -1 && (Num_Var_In_Type[pg->imtrx][R_LUBP_2])) {
    if (LUB_HEIGHT_2 == 2) {
      GOMA_EH(GOMA_ERROR, "Post-processing vectors cannot be exported yet!");
    }
    LUB_HEIGHT_2 = index_post;
    sprintf(nm, "LUB_H_2");
    sprintf(ds, "Lubrication Height 2");
    set_nv_tkud(rd, index, 0, 0, -2, nm, "[1]", ds, FALSE);
    index++;
    index_post++;
  }

  if (LUB_VELO_UPPER != -1 && Num_Var_In_Type[pg->imtrx][R_LUBP]) {
    if (LUB_VELO_UPPER == 2) {
      GOMA_EH(GOMA_ERROR, "Post-processing vectors cannot be exported yet!");
    }
    LUB_VELO_UPPER = index_post;
    sprintf(nm, "LUB_VUX");
    sprintf(ds, "Lubrication Upper Velocity x-component");
    set_nv_tkud(rd, index, 0, 0, -2, nm, "[1]", ds, FALSE);
    index++;
    index_post++;
    sprintf(nm, "LUB_VUY");
    sprintf(ds, "Lubrication Upper Velocity y-component");
    set_nv_tkud(rd, index, 0, 0, -2, nm, "[1]", ds, FALSE);
    index++;
    index_post++;
    sprintf(nm, "LUB_VUZ");
    sprintf(ds, "Lubrication Upper Velocity z-component");
    set_nv_tkud(rd, index, 0, 0, -2, nm, "[1]", ds, FALSE);
    index++;
    index_post++;
  }

  if (LUB_VELO_LOWER != -1 && Num_Var_In_Type[pg->imtrx][R_LUBP]) {
    if (LUB_VELO_LOWER == 2) {
      GOMA_EH(GOMA_ERROR, "Post-processing vectors cannot be exported yet!");
    }
    LUB_VELO_LOWER = index_post;
    sprintf(nm, "LUB_VLX");
    sprintf(ds, "Lubrication Lower Velocity x-component");
    set_nv_tkud(rd, index, 0, 0, -2, nm, "[1]", ds, FALSE);
    index++;
    index_post++;
    sprintf(nm, "LUB_VLY");
    sprintf(ds, "Lubrication Lower Velocity y-component");
    set_nv_tkud(rd, index, 0, 0, -2, nm, "[1]", ds, FALSE);
    index++;
    index_post++;
    sprintf(nm, "LUB_VLZ");
    sprintf(ds, "Lubrication Lower Velocity z-component");
    set_nv_tkud(rd, index, 0, 0, -2, nm, "[1]", ds, FALSE);
    index++;
    index_post++;
  }

  if (LUB_VELO_FIELD != -1 &&
      (Num_Var_In_Type[pg->imtrx][R_LUBP] || Num_Var_In_Type[pg->imtrx][R_SHELL_FILMP])) {
    if (LUB_VELO_FIELD == 2) {
      GOMA_EH(GOMA_ERROR, "Post-processing vectors cannot be exported yet!");
    }
    LUB_VELO_FIELD = index_post;
    sprintf(nm, "LUB_VELO_X");
    sprintf(ds, "Lubrication Velocity x-component");
    set_nv_tkud(rd, index, 0, 0, -2, nm, "[1]", ds, FALSE);
    index++;
    index_post++;
    sprintf(nm, "LUB_VELO_Y");
    sprintf(ds, "Lubrication Velocity y-component");
    set_nv_tkud(rd, index, 0, 0, -2, nm, "[1]", ds, FALSE);
    index++;
    index_post++;
    sprintf(nm, "LUB_VELO_Z");
    sprintf(ds, "Lubrication Velocity z-component");
    set_nv_tkud(rd, index, 0, 0, -2, nm, "[1]", ds, FALSE);
    index++;
    index_post++;
  }

  if (LUB_VELO_FIELD_2 != -1 && (Num_Var_In_Type[pg->imtrx][R_LUBP_2])) {
    if (LUB_VELO_FIELD_2 == 2) {
      GOMA_EH(GOMA_ERROR, "Post-processing vectors cannot be exported yet!");
    }
    LUB_VELO_FIELD_2 = index_post;
    sprintf(nm, "LUB_VELO_2_X");
    sprintf(ds, "Lubrication Velocity x-component");
    set_nv_tkud(rd, index, 0, 0, -2, nm, "[1]", ds, FALSE);
    index++;
    index_post++;
    sprintf(nm, "LUB_VELO_2_Y");
    sprintf(ds, "Lubrication Velocity y-component");
    set_nv_tkud(rd, index, 0, 0, -2, nm, "[1]", ds, FALSE);
    index++;
    index_post++;
    sprintf(nm, "LUB_VELO_2_Z");
    sprintf(ds, "Lubrication Velocity z-component");
    set_nv_tkud(rd, index, 0, 0, -2, nm, "[1]", ds, FALSE);
    index++;
    index_post++;
  }

  if (LUB_FLUID_SOURCE != -1 && Num_Var_In_Type[pg->imtrx][R_LUBP]) {
    if (LUB_FLUID_SOURCE == 2) {
      GOMA_EH(-1, "Post-processing vectors cannot be exported yet!");
    }
    LUB_FLUID_SOURCE = index_post;
    sprintf(nm, "LUB_SOURCE");
    sprintf(ds, "Lubrication Source");
    set_nv_tkud(rd, index, 0, 0, -2, nm, "[1]", ds, FALSE);
    index++;
    index_post++;
  }

  if (DISJ_PRESS != -1 && Num_Var_In_Type[pg->imtrx][R_SHELL_FILMP]) {
    if (DISJ_PRESS == 2) {
      GOMA_EH(GOMA_ERROR, "Post-processing vectors cannot be exported yet!");
    }
    DISJ_PRESS = index_post;
    sprintf(nm, "DISJ_PRESS");
    sprintf(ds, "Disjoining Pressure");
    set_nv_tkud(rd, index, 0, 0, -2, nm, "[1]", ds, FALSE);
    index++;
    index_post++;
  }

  if (SH_SAT_OPEN != -1 && Num_Var_In_Type[pg->imtrx][R_SHELL_SAT_OPEN]) {
    if (SH_SAT_OPEN == 2) {
      GOMA_EH(GOMA_ERROR, "Post-processing vectors cannot be exported yet!");
    }
    SH_SAT_OPEN = index_post;
    sprintf(nm, "SH_SAT_OPEN");
    sprintf(ds, "Open Porous Shell Saturation");
    set_nv_tkud(rd, index, 0, 0, -2, nm, "[1]", ds, FALSE);
    index++;
    index_post++;
  }

  if (SH_SAT_OPEN_2 != -1 && Num_Var_In_Type[pg->imtrx][R_SHELL_SAT_OPEN_2]) {
    if (SH_SAT_OPEN_2 == 2) {
      GOMA_EH(GOMA_ERROR, "Post-processing vectors cannot be exported yet!");
    }
    SH_SAT_OPEN_2 = index_post;
    sprintf(nm, "SH_SAT_OPEN_2");
    sprintf(ds, "Open Porous Shell Saturation 2");
    set_nv_tkud(rd, index, 0, 0, -2, nm, "[1]", ds, FALSE);
    index++;
    index_post++;
  }

  if (SH_STRESS_TENSOR != -1 &&
      (Num_Var_In_Type[pg->imtrx][R_SHELL_NORMAL1] && Num_Var_In_Type[pg->imtrx][R_SHELL_NORMAL2] &&
       Num_Var_In_Type[pg->imtrx][R_SHELL_NORMAL3] && Num_Var_In_Type[pg->imtrx][R_MESH1])) {
    if (SH_STRESS_TENSOR == 2) {
      GOMA_EH(GOMA_ERROR, "Post-processing vectors cannot be exported yet!");
    }
    SH_STRESS_TENSOR = index_post;
    sprintf(nm, "SH_S11");
    sprintf(ds, "Shell stress tensor component 11");
    set_nv_tkud(rd, index, 0, 0, -2, nm, "[1]", ds, FALSE);
    index++;
    index_post++;
    sprintf(nm, "SH_S22");
    sprintf(ds, "Shell stress tensor component 22");
    set_nv_tkud(rd, index, 0, 0, -2, nm, "[1]", ds, FALSE);
    index++;
    index_post++;
    sprintf(nm, "SH_S12");
    sprintf(ds, "Shell stress tensor component 12");
    set_nv_tkud(rd, index, 0, 0, -2, nm, "[1]", ds, FALSE);
    index++;
    index_post++;
  }

  if (SH_TANG != -1 &&
      (Num_Var_In_Type[pg->imtrx][R_SHELL_NORMAL1] && Num_Var_In_Type[pg->imtrx][R_SHELL_NORMAL2] &&
       Num_Var_In_Type[pg->imtrx][R_SHELL_NORMAL3] && Num_Var_In_Type[pg->imtrx][R_MESH1])) {
    if (SH_TANG == 2) {
      GOMA_EH(GOMA_ERROR, "Post-processing vectors cannot be exported yet!");
    }
    SH_TANG = index_post;

    sprintf(nm, "SH_T1X");
    sprintf(ds, "Shell tangent 1 x - component");
    set_nv_tkud(rd, index, 0, 0, -2, nm, "[1]", ds, FALSE);
    index++;
    index_post++;
    sprintf(nm, "SH_T1Y");
    sprintf(ds, "Shell tangent 1 y - component");
    set_nv_tkud(rd, index, 0, 0, -2, nm, "[1]", ds, FALSE);
    index++;
    index_post++;
    sprintf(nm, "SH_T1Z");
    sprintf(ds, "Shell tangent 1 z - component");
    set_nv_tkud(rd, index, 0, 0, -2, nm, "[1]", ds, FALSE);
    index++;
    index_post++;

    sprintf(nm, "SH_T2X");
    sprintf(ds, "Shell tangent 2 x - component");
    set_nv_tkud(rd, index, 0, 0, -2, nm, "[1]", ds, FALSE);
    index++;
    index_post++;
    sprintf(nm, "SH_T2Y");
    sprintf(ds, "Shell tangent 2 y - component");
    set_nv_tkud(rd, index, 0, 0, -2, nm, "[1]", ds, FALSE);
    index++;
    index_post++;
    sprintf(nm, "SH_T2Z");
    sprintf(ds, "Shell tangent 2 z - component");
    set_nv_tkud(rd, index, 0, 0, -2, nm, "[1]", ds, FALSE);
    index++;
    index_post++;
  }

  if (PP_LAME_MU != -1 && Num_Var_In_Type[pg->imtrx][R_MESH1]) {
    if (PP_LAME_MU == 2) {
      GOMA_EH(GOMA_ERROR, "Post-processing vectors cannot be exported yet!");
    }
    PP_LAME_MU = index_post;
    sprintf(nm, "LAME_MU");
    sprintf(ds, "Lame MU Modulus");
    set_nv_tkud(rd, index, 0, 0, -2, nm, "[1]", ds, FALSE);
    index++;
    index_post++;
  }

  if (PP_LAME_LAMBDA != -1 && Num_Var_In_Type[pg->imtrx][R_MESH1]) {
    if (PP_LAME_LAMBDA == 2) {
      GOMA_EH(GOMA_ERROR, "Post-processing vectors cannot be exported yet!");
    }
    PP_LAME_LAMBDA = index_post;
    sprintf(nm, "LAME_LAMBDA");
    sprintf(ds, "Lame LAMBDA Modulus");
    set_nv_tkud(rd, index, 0, 0, -2, nm, "[1]", ds, FALSE);
    index++;
    index_post++;
  }

  if (VON_MISES_STRAIN != -1 && Num_Var_In_Type[pg->imtrx][R_MESH1]) {
    set_nv_tkud(rd, index, 0, 0, -2, "VME", "[1]", "Von Mises Strain", FALSE);
    index++;
    if (VON_MISES_STRAIN == 2) {
      Export_XP_ID[index_post_export] = index_post;
      index_post_export++;
    }
    VON_MISES_STRAIN = index_post;
    index_post++;
  }

  if (VON_MISES_STRESS != -1 && Num_Var_In_Type[pg->imtrx][R_MESH1]) {
    set_nv_tkud(rd, index, 0, 0, -2, "VMT", "[1]", "Von Mises Stress", FALSE);
    index++;
    if (VON_MISES_STRESS == 2) {
      Export_XP_ID[index_post_export] = index_post;
      index_post_export++;
    }
    VON_MISES_STRESS = index_post;
    index_post++;
  }

  if (TFMP_GAS_VELO != -1 && Num_Var_In_Type[pg->imtrx][R_TFMP_MASS] &&
      Num_Var_In_Type[pg->imtrx][R_TFMP_BOUND]) {
    if (TFMP_GAS_VELO == 2) {
      GOMA_EH(GOMA_ERROR, "Post-processing vectors cannot be exported yet!");
    }
    TFMP_GAS_VELO = index_post;
    sprintf(nm, "TFMP_GAS_VX");
    sprintf(ds, "TFMP Gas Velocity x-component");
    set_nv_tkud(rd, index, 0, 0, -2, nm, "[1]", ds, FALSE);
    index++;
    index_post++;
    sprintf(nm, "TFMP_GAS_VY");
    sprintf(ds, "TFMP Gas Velocity y-component");
    set_nv_tkud(rd, index, 0, 0, -2, nm, "[1]", ds, FALSE);
    index++;
    index_post++;
    sprintf(nm, "TFMP_GAS_VZ");
    sprintf(ds, "TFMP Gas Velocity z-component");
    set_nv_tkud(rd, index, 0, 0, -2, nm, "[1]", ds, FALSE);
    index++;
    index_post++;
  } else {
    TFMP_GAS_VELO = -1;
  }

  if (TFMP_LIQ_VELO != -1 && Num_Var_In_Type[pg->imtrx][R_TFMP_MASS] &&
      Num_Var_In_Type[pg->imtrx][R_TFMP_BOUND]) {
    if (TFMP_LIQ_VELO == 2) {
      GOMA_EH(GOMA_ERROR, "Post-processing vectors cannot be exported yet!");
    }
    TFMP_LIQ_VELO = index_post;
    sprintf(nm, "TFMP_LIQ_VX");
    sprintf(ds, "TFMP Liq Velocity x-component");
    set_nv_tkud(rd, index, 0, 0, -2, nm, "[1]", ds, FALSE);
    index++;
    index_post++;
    sprintf(nm, "TFMP_LIQ_VY");
    sprintf(ds, "TFMP Liq Velocity y-component");
    set_nv_tkud(rd, index, 0, 0, -2, nm, "[1]", ds, FALSE);
    index++;
    index_post++;
    sprintf(nm, "TFMP_LIQ_VZ");
    sprintf(ds, "TFMP Liq Velocity z-component");
    set_nv_tkud(rd, index, 0, 0, -2, nm, "[1]", ds, FALSE);
    index++;
    index_post++;
  } else {
    TFMP_LIQ_VELO = -1;
  }

  if (TFMP_INV_PECLET != -1 && Num_Var_In_Type[pg->imtrx][R_TFMP_MASS] &&
      Num_Var_In_Type[pg->imtrx][R_TFMP_BOUND]) {
    if (TFMP_INV_PECLET == 2) {
      GOMA_EH(GOMA_ERROR, "Post-processing vectors cannot be exported yet!");
    }
    TFMP_INV_PECLET = index_post;
    sprintf(nm, "TFMP_INV_PECLET");
    sprintf(ds, "TFMP Inverted Local Peclet Number");
    set_nv_tkud(rd, index, 0, 0, -2, nm, "[1]", ds, FALSE);
    index++;
    index_post++;
  } else {
    TFMP_INV_PECLET = -1;
  }
  if (TFMP_KRG != -1 && Num_Var_In_Type[pg->imtrx][R_TFMP_BOUND]) {
    if (TFMP_KRG == 2) {
      GOMA_EH(GOMA_ERROR, "Post-processing vectors cannot be exported yet!");
    }
    TFMP_KRG = index_post;
    sprintf(nm, "TFMP_KRG");
    sprintf(ds, "TFMP Local Gas Permeability");
    set_nv_tkud(rd, index, 0, 0, -2, nm, "[1]", ds, FALSE);
    index++;
    index_post++;
  } else {
    TFMP_KRG = -1;
  }

  /* Add external variables if they are present */

  /*
  printf(" Before external vars, IP = %d and IPE = %d\n",
  index_post, index_post_export);
  */
  if (efv->ev) {
    EXTERNAL_POST = index_post;
    for (i = 0; i < efv->Num_external_field; i++) {
      set_nv_tkud(rd, index, 0, 0, -2, efv->name[i], "[1]", "External-fixed field", FALSE);
      index++;
      index_post++;
    }
  }

  /*
   *  Post-processing Step 3: add a new line to put your variable's name into the
   *                          exodus II database in mm_post_proc load_nodal_tkn
   */
  /*
   *   ---- NOTE: any additional post processing variables should be input before
   *              this line, so they are before the NS_RESIDUALS and MM_RESIDUALS
   *              post processing options
   */

  if (NS_RESIDUALS != -1 && Num_Var_In_Type[pg->imtrx][R_MOMENTUM1]) {
    if (NS_RESIDUALS == 2) {
      GOMA_EH(GOMA_ERROR, "Post-processing vectors cannot be exported yet!");
    }
    NS_RESIDUALS = index_post;
    set_nv_tkud(rd, index, 0, 0, -2, "RMX", "[1]", "x-component of NS eqns", FALSE);
    index++;
    index_post++;
    set_nv_tkud(rd, index, 0, 0, -2, "RMY", "[1]", "y-component of NS eqns", FALSE);
    index++;
    index_post++;
    if (Num_Dim > 2) {
      set_nv_tkud(rd, index, 0, 0, -2, "RMZ", "[1]", "z-component of NS eqns", FALSE);
      index++;
      index_post++;
    }
  }

  if (MM_RESIDUALS != -1 && Num_Var_In_Type[pg->imtrx][R_MESH1]) {
    if (MM_RESIDUALS == 2) {
      GOMA_EH(GOMA_ERROR, "Post-processing vectors cannot be exported yet!");
    }
    MM_RESIDUALS = index_post;
    set_nv_tkud(rd, index, 0, 0, -2, "RDX", "[1]", "x-component of mesh eqns", FALSE);
    index++;
    index_post++;
    set_nv_tkud(rd, index, 0, 0, -2, "RDY", "[1]", "y-component of mesh eqns", FALSE);
    index++;
    index_post++;
    if (Num_Dim > 2) {
      set_nv_tkud(rd, index, 0, 0, -2, "RDZ", "[1]", "z-component of mesh eqns", FALSE);
      index++;
      index_post++;
    }
  }

  /* write out total stress */
  var = R_STRESS11;
  if (Num_Var_In_Type[pg->imtrx][var]) {
    post_flag = 0;
    for (i = 0; i < upd->Num_Mat; i++) {
      if (pd_glob[i]->i[pg->imtrx][var] == I_Q1 || pd_glob[i]->i[pg->imtrx][var] == I_Q2 ||
          pd_glob[i]->i[pg->imtrx][var] == I_Q2_D || pd_glob[i]->i[pg->imtrx][var] == I_Q1_D ||
          pd_glob[i]->i[pg->imtrx][var] == I_SP || pd_glob[i]->i[pg->imtrx][var] == I_Q2_LSA ||
          pd_glob[i]->i[pg->imtrx][var] == I_Q2_D_LSA) {
        if (vn_glob[i]->modes > 1) {
          post_flag = 1;
        }
      }
    }
    if (post_flag) {
      TOTAL_STRESS11 = index_post;
      set_nv_tkud(rd, index, var, 0, -2, "ts11", "[1]", "total stress 11", FALSE);
      index++;
      index_post++;
      var = R_STRESS12;
      if (Num_Var_In_Type[pg->imtrx][var]) {
        TOTAL_STRESS12 = index_post;
        set_nv_tkud(rd, index, var, 0, -2, "ts12", "[1]", "total stress 12", FALSE);
        index++;
        index_post++;
      }

      var = R_STRESS22;
      if (Num_Var_In_Type[pg->imtrx][var]) {
        TOTAL_STRESS22 = index_post;
        set_nv_tkud(rd, index, var, 0, -2, "ts22", "[1]", "total stress 22", FALSE);
        index++;
        index_post++;
      }

      var = R_STRESS13;
      if (Num_Var_In_Type[pg->imtrx][var]) {
        TOTAL_STRESS13 = index_post;
        set_nv_tkud(rd, index, var, 0, -2, "ts13", "[1]", "total stress 13", FALSE);
        index++;
        index_post++;
      }

      var = R_STRESS23;
      if (Num_Var_In_Type[pg->imtrx][var]) {
        TOTAL_STRESS23 = index_post;
        set_nv_tkud(rd, index, var, 0, -2, "ts23", "[1]", "total stress 23", FALSE);
        index++;
        index_post++;
      }

      var = R_STRESS33;
      if (Num_Var_In_Type[pg->imtrx][var]) {
        TOTAL_STRESS33 = index_post;
        set_nv_tkud(rd, index, var, 0, -2, "ts33", "[1]", "total stress 33", FALSE);
        index++;
        index_post++;
      }
    }
  }

  if (nn_average > 0) {
    for (i = 0; i < nn_average; i++) {
      if ((pp_average[i]->non_variable_type && pg->imtrx == 0) ||
          (!pp_average[i]->non_variable_type && Num_Var_In_Type[pg->imtrx][pp_average[i]->type])) {
        pp_average[i]->index = index;
        pp_average[i]->index_post = index_post;

        set_nv_tkud(rd, index, 0, 0, -2, pp_average[i]->type_name, "[1]", "average value", FALSE);
        index++;
        index_post++;
      }
    }
  }
  rd->TotalNVPostOutput = index - rd->TotalNVSolnOutput;

  /************************** setup output of time derivatives if requested */

  if (TIME_DERIVATIVES != -1 && (TimeIntegration != STEADY)) {
    if (TIME_DERIVATIVES == 2) {
      GOMA_EH(GOMA_ERROR, "Post-processing time derivatives cannot be exported yet!");
    }
    for (var = V_FIRST; var < V_LAST; var++) {
      if (Num_Var_In_Type[pg->imtrx][var]) {
        if (variable_type_nodalInterp(var)) {
          if (var == MASS_FRACTION) {
            for (mn = -1; mn < upd->Num_Mat; mn++) {
              if (mn == -1) {
                for (i = upd->Num_Mat - 1; i >= 0; i--) {
                  if (mp_glob[i]->Num_Species == upd->Max_Num_Species) {
                    matrl = mp_glob[i];
                  }
                }
              } else {
                matrl = mp_glob[mn];
              }
              for (i = 0; i < matrl->Num_Species; i++) {
                vd = get_vd_ptr(MASS_FRACTION, mn, i);
                if (vd && (vd->MatID == mn)) {
                  /*
                   * Assign the exodus species name
                   */
                  assign_species_name(i, matrl, species_name, ds, mn);
                  strcat(species_name, "DOT");
                  sprintf(species_desc, "Time Derivative of ");
                  strcat(species_desc, ds);
                  /*
                   * Set the values in the Results_Description structure
                   */
                  set_nv_tkud(rd, index, var, i, mn, species_name, "[1]", species_desc, TRUE);
                  index++;
                }
              }
            }
          } else {
            for (mn = -1; mn < upd->Num_Mat; mn++) {
              if (mn == -1) {
                for (i = upd->Num_Mat - 1; i >= 0; i--) {
                  if (pd_glob[i]->i[pg->imtrx][var]) {
                    matrl = mp_glob[i];
                  }
                }
              } else {
                matrl = mp_glob[mn];
              }
              vd = get_vd_ptr(var, mn, i);
              if (vd && (vd->MatID == mn)) {
                assign_var_name(var, 0, matrl, species_name, ds, mn);
                strcat(species_name, "DOT");
                sprintf(species_desc, "Time Derivative of ");
                strcat(species_desc, ds);
                set_nv_tkud(rd, index, var, 0, mn, species_name, "[1]", species_desc, TRUE);
                index++;
              }
            }
          }
        }
      }
    }
  }

  /* end of setup of time derivatives  ****************************/

  /* put index into the results description structure */
  rd->nnv = index;
  *tnv_post = index - *tnv;

  if ((TIME_DERIVATIVES != -1 && pd_glob[0]->TimeIntegration == TRANSIENT) &&
      index_post != (*tnv_post - *tnv))
    GOMA_WH(-1, "Bad nodal post process variable count ");

  if (TIME_DERIVATIVES == -1 && index_post != *tnv_post)
    GOMA_WH(-1, "Bad nodal post process variable count ");

  return (status);
}
/**************************************************************************/
/**************************************************************************/
/**************************************************************************/

int load_elem_tkn(struct Results_Description *rd, const Exo_DB *exo, int tev, int *tev_post) {
  int i, j, index = 0, index_post = 0, ipost, status = 0, check;
  char appended_name[MAX_VAR_NAME_LNGTH];
  int *ev_var_mask;
  static const char yo[] = "load_elem_tkn";
  int ip_total;
  int eb_index, mn;
  ELEM_BLK_STRUCT *eb_ptr;

  /* Here, if a variable and equation is turned on in any one
     material, then we must make provisions in the rd structure
     for all materials.  This is for the sake of the post-processor.
  */

  ev_var_mask = (int *)smalloc((V_LAST - V_FIRST) * sizeof(int));
  for (i = 0; i < V_LAST - V_FIRST; i++) {
    ev_var_mask[i] = 0;
  }
  /* First cycle through all the primary variables that are nodal looking
     for element variable candidates (currently must be interpolated with I_P0 */
  for (i = 0; i < exo->num_elem_blocks; i++) {
    int mat_id = Matilda[i];
    if (exo->eb_num_elems[i] <= 0)
      continue;
    for (j = V_FIRST; j < V_LAST; j++) {
      if (pd_glob[mat_id]->v[pg->imtrx][j] != V_NOTHING) {
        if (pd_glob[mat_id]->i[pg->imtrx][j] == I_P0) {
          if (Num_Var_In_Type[pg->imtrx][j] > 1) {
            fprintf(stderr,
                    "%s: Too many components in variable type (%s - %s) for element variable\n", yo,
                    Exo_Var_Names[j].name2, Exo_Var_Names[j].name1);
            exit(-1);
          }
          if (ev_var_mask[j - V_FIRST] == 0) {
            /* We just found a candidate for an element variable */
            /* Append a suffix onto the var name to differentiate from its
             nodal counterpart */
            sprintf(appended_name, "%s_E", Exo_Var_Names[j].name2);
            set_ev_tkud(rd, index, j, appended_name, Var_Units[j].name2, Exo_Var_Names[j].name1,
                        FALSE);
            index++;
            ev_var_mask[j - V_FIRST] = 1; /* Only count this variable once */
          }
        }
        if (pd_glob[mat_id]->i[pg->imtrx][j] == I_P1) {
          int dof = getdofs(type2shape(exo->eb_elem_itype[i]), I_P1);
          if (ev_var_mask[j - V_FIRST] == 0) {
            /* We just found a candidate for an element variable */
            /* Append a suffix onto the var name to differentiate from its
             nodal counterpart */
            for (i = 1; i <= dof; i++) {
              sprintf(appended_name, "%s_E%d", Exo_Var_Names[j].name2, i);
              set_ev_tkud(rd, index, j, appended_name, Var_Units[j].name2, Exo_Var_Names[j].name1,
                          FALSE);
              index++;
              ev_var_mask[j - V_FIRST] = 1; /* Only count this variable once */
            }
          }
        }
      }
    }
  }

  free(ev_var_mask);

  /* Now pick up all the post processing variables - yes, for now they must
     each be listed separately and painfully */

  /* ZZ error based on the fluid shear stress energy norm */
  if (ERROR_ZZ_VEL != -1 && Num_Var_In_Type[pg->imtrx][R_MOMENTUM1]) {
    set_ev_tkud(rd, index, 0, "ERR_ZZ_V", "[1]", "Zienkiewicz-Zhu error from velocity", FALSE);
    index++;
    ERROR_ZZ_VEL = index_post;
    index_post++;

    if (ERROR_ZZ_VEL_ELSIZE != -1) {
      set_ev_tkud(rd, index, 0, "ERR_ZZ_V_ELSIZE", "[1]",
                  "Target element size from Zienkiewicz-Zhu error from velocity", FALSE);
      index++;
      ERROR_ZZ_VEL_ELSIZE = index_post;
      index_post++;
    }
  } else {
    ERROR_ZZ_VEL = -1;
  }

  /* ZZ error based on the heat flux energy norm */
  if (ERROR_ZZ_Q != -1 && Num_Var_In_Type[pg->imtrx][R_ENERGY]) {
    set_ev_tkud(rd, index, 0, "ERR_ZZ_Q", "[1]", "Zienkiewicz-Zhu error from heat flux", FALSE);
    index++;
    ERROR_ZZ_Q = index_post;
    index_post++;
    if (ERROR_ZZ_Q_ELSIZE != -1) {
      set_ev_tkud(rd, index, 0, "ERR_ZZ_Q_ELSIZE", "[1]",
                  "Target element size from Zienkiewicz-Zhu error from heat flux", FALSE);
      index++;
      ERROR_ZZ_Q_ELSIZE = index_post;
      index_post++;
    }
  } else {
    ERROR_ZZ_Q = -1;
  }

  /* ZZ error based on the pressure energy norm */
  /* RRL I had to set check back to zero so the code wouldn't stop
     in wr_exo.c with a create_truth_table variable count error.  prs */
  check = 0;
  for (i = 0; i < upd->Num_Mat; i++) {
    if (pd_glob[i]->MeshMotion == LAGRANGIAN || pd_glob[i]->MeshMotion == DYNAMIC_LAGRANGIAN)
      check = 0;
  }
  if (ERROR_ZZ_P != -1 && (Num_Var_In_Type[pg->imtrx][R_MOMENTUM1] || check)) {
    set_ev_tkud(rd, index, 0, "ERR_ZZ_P", "[1]", "Zienkiewicz-Zhu error from pressure", FALSE);
    index++;
    ERROR_ZZ_P = index_post;
    index_post++;
    if (ERROR_ZZ_P_ELSIZE != -1) {
      set_ev_tkud(rd, index, 0, "ERR_ZZ_P_ELSIZE", "[1]",
                  "Target element size from Zienkiewicz-Zhu error from pressure", FALSE);
      index++;
      ERROR_ZZ_P_ELSIZE = index_post;
      index_post++;
    }
  } else {
    ERROR_ZZ_P = -1;
  }

  /* Now, if necessary, cycle through and look for Hysteretic saturation models
   * which require more element variables (viz. corresponding to the total number
   * of Gauss points) for restart capability
   */

  /* For now assume that if one block contains the element variablies
   * for saturation hysteresis, then they all do.  This is inefficient but
   * to fix you need to make tev_post a element_block dependent array.
   */
  ipost = FALSE;
  for (eb_index = 0; eb_index < exo->num_elem_blocks; eb_index++) {
    if (exo->eb_num_elems[eb_index] > 0) {
      mn = Matilda[eb_index];
      if (mn < 0) {
        continue;
      }
      mp = mp_glob[mn];
      eb_ptr = Element_Blocks + eb_index;
      ip_total = elem_info(NQUAD, eb_ptr->Elem_Type);
      if ((mp->PorousMediaType == POROUS_UNSATURATED ||
           mp->PorousMediaType == POROUS_SHELL_UNSATURATED ||
           mp->PorousMediaType == POROUS_TWO_PHASE) &&
          mp->SaturationModel == TANH_HYST && !ipost) {
        ipost = TRUE;

        SAT_CURVE_TYPE = index_post;
        for (j = 0; j < ip_total; j++) {
          /* We just found more element variables */
          /* Append a index suffix onto the var name to differentiate
             between gauss point values*/
          sprintf(appended_name, "sat_curve_type%d", j);
          set_ev_tkud(rd, index, 0, appended_name, "[1]", "Saturation hysteresis curve type",
                      FALSE);
          index++;
          index_post++;
        }

        SAT_QP_SWITCH = index_post;
        for (j = 0; j < ip_total; j++) {
          sprintf(appended_name, "sat_switch%d", j);
          set_ev_tkud(rd, index, 0, appended_name, "[1]",
                      "Value of saturation at hysteresis switch", FALSE);
          index++;
          index_post++;
        }

        CAP_PRESS_SWITCH = index_post;
        for (j = 0; j < ip_total; j++) {
          sprintf(appended_name, "pc_switch%d", j);
          set_ev_tkud(rd, index, 0, appended_name, "[1]", "Value of cap press at hysteresis switch",
                      FALSE);
          index++;
          index_post++;
        }
      }
    }
  }

  /* Finally put index into the results description structure */
  rd->nev = index;
  *tev_post = index - tev;
  Num_Elem_Post_Proc_Var = index_post;

  if ((TIME_DERIVATIVES != -1 && pd_glob[0]->TimeIntegration == TRANSIENT) &&
      index_post != (*tev_post - tev))
    GOMA_WH(-1, "Bad elem post process variable count ");

  if (TIME_DERIVATIVES == -1 && index_post != *tev_post)
    GOMA_WH(-1, "Bad elem post process variable count ");

  return (status);
}

int find_id_edge(const int ielem, /* 0-based element number */
                 const int num_nodes_on_edge,
                 const int local_edge_node_list[],
                 int id_local_elem_coord[],
                 int *param_dir, /* direction of parametric edge curve */
                 const Exo_DB *exo)

/*
 * this routine finds the edge id for 3D hex elements - it is an extension of the
 * id_side arguments - the ordering of sides and edges for a 3D element are shown
 * below
 *
 *                                    Back Face = 3
 *
 *
 *                                 7------=8=--------6
 *                                /:                /|
 *                Top Face = 6   / :               / |
 *                              5  :              6  |
 *                             /  10             /  12
 *                            /    :            /    |      Right Face = 2
 *                           4-------=7=-------5     |
 *                           |     :           |     |
 *                           |     3......=4=..|.....2
 *                           9    :           11    /
 *      Left Face = 4        |   :             |   /
 *                          ^|  1              |  2
 *                          || :/              | /  Bottom Face = 5
 *                          u|:t               |/
 *                           0-------=3=-------1
 *                            s->
 *
 *                             Front Face = 1
 *
 * The routine also determines the direction of the parameterization of the edge (i.e. edge number
 * 1 is paramterized by t (local coordinate 1)
 *
 * Written by: Richard Cairncross 8 August 1996
 *
 *  TAB certifies that this function conforms to the exo/patran side numbering convention 11/9/98.
 *
 */

{
  int ielem_type;
  int num_local_nodes;
  int ielem_dim;
  int iconnect_ptr;
  int i;
  double sum;
  double u_val;

  /*-------------------------------Start Execution-----------------------------*/

  /* Find out what type of element this is */
  ielem_type = Elem_Type(exo, ielem);

  /* Find out how many local basis functions there are */
  num_local_nodes = elem_info(NNODES, ielem_type);

  /* Find out the physical dimension of the element */
  ielem_dim = elem_info(NDIM, ielem_type);

  /* find the pointer the beginning of this element's connectivity list */
  iconnect_ptr = exo->elem_ptr[ielem];

  /* Find the local element coordinates - note, this algorithm keeps the ordering
                 in local_ss_node_list - might be necessary */

  for (i = 0; i < num_nodes_on_edge; i++) {
    id_local_elem_coord[i] =
        in_list(local_edge_node_list[i], 0, num_local_nodes, &(exo->node_list[iconnect_ptr]));
    if ((id_local_elem_coord[i]) == -1) {
      GOMA_EH(GOMA_ERROR, "find_id_edge ERROR: side set nodal map error\n");
    }
  }

  *param_dir = -1;
  u_val = 0.;
  switch (ielem_dim) {
  case 3:
    u_val = 1.;
    for (i = 0, sum = 0.0; i < num_nodes_on_edge; i++)
      sum += shape(1.0, 1.0, 0.0, ielem_type, PSI, id_local_elem_coord[i]);
    if (sum > 0.999) {
      *param_dir = 2;
      return (12);
    }
    for (i = 0, sum = 0.0; i < num_nodes_on_edge; i++)
      sum += shape(1.0, -1.0, 0.0, ielem_type, PSI, id_local_elem_coord[i]);
    if (sum > 0.999) {
      *param_dir = 2;
      return (11);
    }
    for (i = 0, sum = 0.0; i < num_nodes_on_edge; i++)
      sum += shape(-1.0, 1.0, 0.0, ielem_type, PSI, id_local_elem_coord[i]);
    if (sum > 0.999) {
      *param_dir = 2;
      return (10);
    }
    for (i = 0, sum = 0.0; i < num_nodes_on_edge; i++)
      sum += shape(-1.0, -1.0, 0.0, ielem_type, PSI, id_local_elem_coord[i]);
    if (sum > 0.999) {
      *param_dir = 2;
      return (9);
    }
    for (i = 0, sum = 0.0; i < num_nodes_on_edge; i++)
      sum += shape(0.0, 1.0, 1.0, ielem_type, PSI, id_local_elem_coord[i]);
    if (sum > 0.999) {
      *param_dir = 0;
      return (8);
    }
    for (i = 0, sum = 0.0; i < num_nodes_on_edge; i++)
      sum += shape(0.0, -1.0, 1.0, ielem_type, PSI, id_local_elem_coord[i]);
    if (sum > 0.999) {
      *param_dir = 0;
      return (7);
    }
    for (i = 0, sum = 0.0; i < num_nodes_on_edge; i++)
      sum += shape(1.0, 0.0, 1.0, ielem_type, PSI, id_local_elem_coord[i]);
    if (sum > 0.999) {
      *param_dir = 1;
      return (6);
    }
    for (i = 0, sum = 0.0; i < num_nodes_on_edge; i++)
      sum += shape(-1.0, 0.0, 1.0, ielem_type, PSI, id_local_elem_coord[i]);
    if (sum > 0.999) {
      *param_dir = 1;
      return (5);
    }
    for (i = 0, sum = 0.0; i < num_nodes_on_edge; i++)
      sum += shape(0.0, 1.0, -u_val, ielem_type, PSI, id_local_elem_coord[i]);
    if (sum > 0.999) {
      *param_dir = 0;
      return (4);
    }
    for (i = 0, sum = 0.0; i < num_nodes_on_edge; i++)
      sum += shape(0.0, -1.0, -u_val, ielem_type, PSI, id_local_elem_coord[i]);
    if (sum > 0.999) {
      *param_dir = 0;
      return (3);
    }
    for (i = 0, sum = 0.0; i < num_nodes_on_edge; i++)
      sum += shape(1.0, 0.0, -u_val, ielem_type, PSI, id_local_elem_coord[i]);
    if (sum > 0.999) {
      *param_dir = 1;
      return (2);
    }
    for (i = 0, sum = 0.0; i < num_nodes_on_edge; i++)
      sum += shape(-1.0, 0.0, -u_val, ielem_type, PSI, id_local_elem_coord[i]);
    if (sum > 0.999) {
      *param_dir = 1;
      return (1);
    }
    break;
  case 2:
    for (i = 0, sum = 0.0; i < num_nodes_on_edge; i++)
      sum += shape(1.0, 1.0, 0.0, ielem_type, PSI, id_local_elem_coord[i]);
    if (sum > 0.999) {
      *param_dir = 2;
      return (3);
    }
    for (i = 0, sum = 0.0; i < num_nodes_on_edge; i++)
      sum += shape(1.0, -1.0, 0.0, ielem_type, PSI, id_local_elem_coord[i]);
    if (sum > 0.999) {
      *param_dir = 2;
      return (2);
    }
    for (i = 0, sum = 0.0; i < num_nodes_on_edge; i++)
      sum += shape(-1.0, 1.0, 0.0, ielem_type, PSI, id_local_elem_coord[i]);
    if (sum > 0.999) {
      *param_dir = 2;
      return (4);
    }
    for (i = 0, sum = 0.0; i < num_nodes_on_edge; i++)
      sum += shape(-1.0, -1.0, 0.0, ielem_type, PSI, id_local_elem_coord[i]);
    if (sum > 0.999) {
      *param_dir = 2;
      return (1);
    }
    break;
  case 1:
    /* On a 1D element, edges are points, in ExoII structures, they are
     * certainly nodes.
     * * * */
    sum = shape(1.0, 0.0, 0.0, ielem_type, PSI, id_local_elem_coord[0]);
    if (sum > 0.999) {
      *param_dir = 0;
      return 2; // These edge numbers have to match cases in find_surf_st
    } else {
      *param_dir = 0;
      return 1; // node number
    }
    /*GOMA_EH(GOMA_ERROR,"Can't have edges in 1D");*/
    break;

  } /* END switch ielem_dim */

  /* An error condition has occurred, if here */
  GOMA_EH(GOMA_ERROR, "find_id_edge ERROR: no edge was found !\n");
  return (0);
}
/****************************************************************************/
/****************************************************************************/

int find_id_edge_TET(const int ielem, /* 0-based element number */
                     const int num_nodes_on_edge,
                     const int local_edge_node_list[],
                     int id_local_elem_coord[],
                     int *param_dir, /* direction of parametric edge curve */
                     const Exo_DB *exo)

/*
 * this routine finds the edge id for 3D tet elements - it is an extension of the
 * id_side arguments - the ordering of sides and edges for a 3D element are shown
 * below
 *
 * The routine also determines the direction of the parameterization of the edge (i.e. edge number
 * 1 is paramterized by t (local coordinate 1)
 *
 * Written by: Randy Schunk 12 Feb 2012
 *
 *  TAB certifies that this function conforms to the exo/patran side numbering convention 11/9/98.
 *
 */

{
  int ielem_type;
  int num_local_nodes;
  int ielem_dim;
  int iconnect_ptr;
  int i;
  double sum;

  /*-------------------------------Start Execution-----------------------------*/

  /* Find out what type of element this is */
  ielem_type = Elem_Type(exo, ielem);

  /* Find out how many local basis functions there are */
  num_local_nodes = elem_info(NNODES, ielem_type);

  /* Find out the physical dimension of the element */
  ielem_dim = elem_info(NDIM, ielem_type);

  /* find the pointer the beginning of this element's connectivity list */
  iconnect_ptr = exo->elem_ptr[ielem];

  /* Find the local element coordinates - note, this algorithm keeps the ordering
                 in local_ss_node_list - might be necessary */

  for (i = 0; i < num_nodes_on_edge; i++) {
    if ((id_local_elem_coord[i] = in_list(local_edge_node_list[i], 0, num_local_nodes,
                                          &(exo->node_list[iconnect_ptr]))) == -1) {
      GOMA_EH(GOMA_ERROR, "find_id_edge_TET ERROR: side set nodal map error\n");
    }
  }

  *param_dir = -1;
  switch (ielem_dim) {
  case 3:
    for (i = 0, sum = 0.0; i < num_nodes_on_edge; i++)
      // sum += shape( 0.5, 0.5, 0.0, ielem_type, PSI, id_local_elem_coord[i]);
      sum += shape(0.5, 0, 0.0, ielem_type, PSI, id_local_elem_coord[i]);
    if (sum > 0.999) {
      *param_dir = 0;
      return (1);
    }
    for (i = 0, sum = 0.0; i < num_nodes_on_edge; i++)
      // sum += shape( 0.5,0.0, 0.5, ielem_type, PSI, id_local_elem_coord[i]);
      sum += shape(0.5, 0.5, 0.0, ielem_type, PSI, id_local_elem_coord[i]);
    if (sum > 0.999) {
      *param_dir = 1;
      return (2);
    }
    for (i = 0, sum = 0.0; i < num_nodes_on_edge; i++)
      // sum += shape(0.0, 0.5, 0.5, ielem_type, PSI, id_local_elem_coord[i]);
      sum += shape(0.0, 0.5, 0.0, ielem_type, PSI, id_local_elem_coord[i]);
    if (sum > 0.999) {
      *param_dir = 1;
      return (3);
    }
    for (i = 0, sum = 0.0; i < num_nodes_on_edge; i++)
      sum += shape(0.0, 0.0, 0.5, ielem_type, PSI, id_local_elem_coord[i]);
    if (sum > 0.999) {
      *param_dir = 2;
      return (4);
    }
    for (i = 0, sum = 0.0; i < num_nodes_on_edge; i++)
      // sum += shape( 0.0, 0.5, 0.0, ielem_type, PSI, id_local_elem_coord[i]);
      sum += shape(0.5, 0.0, 0.5, ielem_type, PSI, id_local_elem_coord[i]);
    if (sum > 0.999) {
      *param_dir = 0;
      return (5);
    }
    for (i = 0, sum = 0.0; i < num_nodes_on_edge; i++)
      // sum += shape( 0.0,0.0, 0.5, ielem_type, PSI, id_local_elem_coord[i]);
      sum += shape(0.0, 0.50, 0.5, ielem_type, PSI, id_local_elem_coord[i]);
    if (sum > 0.999) {
      *param_dir = 2;
      return (6);
    }
    break;
  case 2:
    GOMA_EH(GOMA_ERROR, "find_id_edge_TET not working in 2D");
    break;
  case 1:
    GOMA_EH(GOMA_ERROR, "Can't have edges in 1D");
    break;

  } /* END switch ielem_dim */

  /* An error condition has occurred, if here */
  GOMA_EH(GOMA_ERROR, "find_id_edge_TET ERROR: no edge was found !\n");
  return (0);
}
/****************************************************************************/
/****************************************************************************/
/*ARGSUSED*/
<<<<<<< HEAD
int count_nodes_on_SS(const int ss_id,  /* SS id of Primary Side Set */
                      const int ss_id2, /* SS id of 2nd Side Set for edges*/
                      const int ss_id3, /* SS id of 3rd Side Set for vertices*/
                      const int iconnect_ptr,
                      const int ielem,
                      const int num_local_nodes,
                      int local_ss_node_list[MDE],
                      int local_elem_node_id[MDE])
/*
 * This routine counts the local nodes that are located on a SS (for faces),
=======
int
count_nodes_on_SS(const int ss_id,  /* SS id of Primary Side Set */
		  const int ss_id2, /* SS id of 2nd Side Set for edges*/
		  const int ss_id3, /* SS id of 3rd Side Set for vertices*/
		  const int iconnect_ptr,
		  const int ielem, 
		  const int num_local_nodes,
		  int local_ss_node_list[MAX_NODES_PER_SIDE],
		  int local_elem_node_id[MAX_NODES_PER_SIDE])
/* 
 * This routine counts the local nodes that are located on a SS (for faces), 
>>>>>>> 524b3a25
 * or the number of nodes which are on two SS (edges) or three SS (vertices).
 *
 * Written by Richard Cairncross 13 August 1996
 */
{
  int J, j, num_nodes_on_side;

  num_nodes_on_side = 0;
  for (j = 0; j < num_local_nodes; j++) {
    J = Proc_Elem_Connect[iconnect_ptr + j];
    if (in_list(ss_id, 0, MAX_SS_PER_NODE, SS_list[J]) != -1) {
      if (ss_id2 == -1 || in_list(ss_id2, 0, MAX_SS_PER_NODE, SS_list[J]) != -1) {
        if (ss_id3 == -1 || in_list(ss_id3, 0, MAX_SS_PER_NODE, SS_list[J]) != -1) {
          local_ss_node_list[num_nodes_on_side] = J;
          local_elem_node_id[num_nodes_on_side] = j;
          num_nodes_on_side++;
        }
      }
    }
  }
  return (num_nodes_on_side);
}
/************************************************************************************/
/************************************************************************************/
/************************************************************************************/

int elem_order_for_nodal_connect(int *listel, const Exo_DB *exo)

/********************************************************************************
 *
 * elem_order_for_nodal_connect():
 *
 *      This routine provides an ordering of the elements such that they
 * provide connectivity with the underlying nodes. In other words, the elements
 * are ordered such that the next element always includes nodes found in
 * elements previously included in the ordering (if at all possible).
 *
 * Output:
 *  listel[] = Connectivity Ordering of the elements. (space for this must
 *             have already been allocated).
 *
 * Return:
 *  This routine returns the number of times the above connectivity principle
 *  has been broken in order to include all elements in the listing.
 *
 ********************************************************************************/
{
  int nbreaks = 0, ielem_type, num_local_nodes, elem_found, J, iel, ielem;
  int *used_elem, *used_node;
  int elem_loop_first, iconnect_ptr, ln, iorder;
  used_elem = alloc_int_1(exo->num_elems, 0);
  used_node = alloc_int_1(exo->num_nodes, 0);
  /*
   * Pick the first element to start off the whole process.
   * Mark down the element's nodes as used.
   */
  iel = 0;
  ielem_type = Elem_Type(exo, iel);
  num_local_nodes = elem_info(NNODES, ielem_type);
  iconnect_ptr = exo->elem_ptr[iel];
  for (ln = 0; ln < num_local_nodes; ln++) {
    J = Proc_Elem_Connect[iconnect_ptr + ln];
    used_node[J]++;
  }
  used_elem[iel] = 1;
  elem_loop_first = 1;
  listel[0] = iel;
  /*
   * Now do the search a total of 1 less than the total number of
   * elements defined on the processor.
   */
  for (iorder = 1; iorder < exo->num_elems; iorder++) {
    elem_found = FALSE;
    /*
     *  Loop over all of the unused elements. Hopefully, the
     *  elem_loop_first gimmic will make this search more O(N)
     *  than O(N**2). However, it is not guarranteed.
     *
     *  If we find an element that has a used node, we use that element
     *  and exit the loop.
     */
    for (ielem = elem_loop_first; ielem < exo->num_elems && !elem_found; ielem++) {
      if (!used_elem[ielem]) {
        ielem_type = Elem_Type(exo, ielem);
        num_local_nodes = elem_info(NNODES, ielem_type);
        iconnect_ptr = exo->elem_ptr[ielem];
        for (ln = 0; ln < num_local_nodes; ln++) {
          J = Proc_Elem_Connect[iconnect_ptr + ln];
          if (used_node[J]) {
            elem_found = TRUE;
            iel = ielem;
            break;
          }
        }
      }
    }
    if (!elem_found) {
      for (ielem = elem_loop_first; ielem < exo->num_elems; ielem++) {
        if (!used_elem[ielem]) {
          nbreaks++;
          iel = ielem;
          elem_found = TRUE;
          break;
        }
      }
    }
    /*
     * OK, we have found the element that we are to use.
     * Mark its nodes, add it to the list, and mark
     * the element as used.
     */
    if (elem_found) {
      ielem_type = Elem_Type(exo, iel);
      num_local_nodes = elem_info(NNODES, ielem_type);
      iconnect_ptr = exo->elem_ptr[iel];
      for (ln = 0; ln < num_local_nodes; ln++) {
        J = Proc_Elem_Connect[iconnect_ptr + ln];
        used_node[J]++;
      }
      used_elem[iel] = 1;
      if (iel == elem_loop_first)
        elem_loop_first++;
    }
    listel[iorder] = iel;
  }
  safer_free((void **)&used_elem);
  safer_free((void **)&used_node);

  return nbreaks;
}
/************************************************************************************/
/************************************************************************************/
/************************************************************************************/

int check_elem_order(const int *listel, const Exo_DB *exo)

/********************************************************************************
 *
 * check_elem_order():
 *
 *      This routine checks the ordering of the elements in an element map,
 * such that they  provide connectivity with the underlying nodes.
 * In other words, the elements
 * are ordered such that the next element always includes nodes found in
 * elements previously included in the ordering (if at all possible).
 *
 * Input:
 *  listel[] = Connectivity Ordering of the elements. (space for this must
 *             have already been allocated).
 *
 * Return:
 *  This routine returns the number of times the above connectivity principle
 *  has been broken in order to include all elements in the listing.
 *  It returns -1 if not all of the elements are in the element map.
 *
 ********************************************************************************/
{
  int nbreaks = 0, ielem_type, num_local_nodes, J, iel;
  int iconnect_ptr, ln, iorder, elem_OK;
  int *used_elem, *used_node;
  used_elem = alloc_int_1(exo->num_elems, 0);
  used_node = alloc_int_1(exo->num_nodes, 0);
  /*
   * Pick the first element to start off the whole process.
   * Mark down the element's nodes as used.
   */

  iel = listel[0];
  ielem_type = Elem_Type(exo, iel);
  num_local_nodes = elem_info(NNODES, ielem_type);
  iconnect_ptr = exo->elem_ptr[iel];
  for (ln = 0; ln < num_local_nodes; ln++) {
    J = Proc_Elem_Connect[iconnect_ptr + ln];
    used_node[J]++;
  }
  used_elem[iel] = 1;
  /*
   * Now do the search a total of 1 less than the total number of
   * elements defined on the processor.
   */
  for (iorder = 1; iorder < exo->num_elems; iorder++) {
    elem_OK = FALSE;
    iel = listel[iorder];
    ielem_type = Elem_Type(exo, iel);
    num_local_nodes = elem_info(NNODES, ielem_type);
    iconnect_ptr = exo->elem_ptr[iel];
    for (ln = 0; ln < num_local_nodes; ln++) {
      J = Proc_Elem_Connect[iconnect_ptr + ln];
      if (used_node[J])
        elem_OK = TRUE;
      used_node[J]++;
    }
    if (!elem_OK) {
      nbreaks++;
    }
    used_elem[iel] = 1;
  }
  /*
   * Check to see that all of the elements are in the map
   */
  for (iorder = 0; iorder < exo->num_elems; iorder++) {
    if (!used_elem[iorder]) {
      nbreaks = -1;
    }
  }
  safer_free((void **)&used_elem);
  safer_free((void **)&used_node);
  return nbreaks;
}
/************************************************************************************/
/************************************************************************************/
/************************************************************************************/<|MERGE_RESOLUTION|>--- conflicted
+++ resolved
@@ -349,7 +349,6 @@
  * Prototypes of static functions
  */
 
-<<<<<<< HEAD
 static int calc_standard_fields /* mm_post
                                    _proc.c                            */
     (double **post_proc_vect,
@@ -364,7 +363,7 @@
      struct Porous_Media_Terms *pmt,
      double time,
      Exo_DB *exo,
-     double xi[3],
+     double xi[DIM],
      const PG_DATA *pg_data);
 
 static int calc_zz_error_vel /* mm_post_proc.c                            */
@@ -434,86 +433,6 @@
                           Dpi *dpi,
                           double **post_proc_vect,
                           double time);
-=======
-static int calc_standard_fields	/* mm_post
-				   _proc.c                            */
-PROTO((double **,		/* post_proc_vect - rhs vector now called 
-				 * post_proc_vect, accessed by 
-				 * post_proc_vect[VARIABLE_NAME]
-				 *               [I]
-				 * is the I-th nodal value of 
-				 * VARIABLE_NAME                             */
-       double **,		/* lumped_mass - lumped mass matrix          */
-       double ,			/* delta_t - time step size */
-       double ,			/* theta   - select time step algorithm      */
-       int ,			/* ielem */
-       const int ,              /* ielem_type */
-       int ,			/* ip */
-       int ,			/* ip_total */
-       RESULTS_DESCRIPTION_STRUCT *,
-       struct Porous_Media_Terms  *,
-       double,                  /* time */
-       Exo_DB * const,
-       double [DIM]
-       ));
-
-static int calc_zz_error_vel	/* mm_post_proc.c                            */
-PROTO((double [],		/* x - Soln vector for the current processor */
-       double [],
-       double [],
-       double [],
-       double [],
-       int ,			/* ev_indx - Variable index for zz_error     */
-       double ***,		/* gvec_elem - element variable values that  *
-				 * are indexed: [eb_indx][ev_indx][elem]     */
-       Exo_DB * const,		/* exo                                       */
-       Dpi * const,		/* dpi                                       */
-       int ));			/* compute_elem_size                         */
-
-static int abs_error_at_elem	/* mm_post_proc.c                            */
-PROTO((int ,			/* i_elem                                    */
-       double *** ,		/* tau_nodal_lsp                             */
-       double * ,		/* gvec_elem                                 */
-       double * ,		/* velocity_norm                             */
-       double * ));		/* ielem_area                                */
-
-static int fill_lhs_lspatch	/* mm_post_proc.c                            */
-PROTO((double * ,		/* i_node_coords                             */
-       double * ,		/* wt_gp_loc                                 */
-       double * ,		/* xgp_loc                                   */
-       double * ,		/* ygp_loc                                   */
-       double * ,		/* zgp_loc                                   */
-       double * ,		/* det_gp_loc                                */
-       int ,			/* max_terms                                 */
-       double **,		/* s_lhs                                     */
-       int ,			/* elem                                      */
-       double **** ));		/* tau_gp_ptch                               */
-
-static int calc_stream_fcn	/* mm_post_proc.c                            */
-PROTO((double [],		/* x                             soln vector */
-       double [4],		/* del_stream_fcn                            */
-       double [MAX_PDIM][MDE])); /* vel - array for local nodal velocity     *
-				  * values which must be divergence free     */
-
-static int correct_stream_fcn   /* mm_post_proc.c                            */
-PROTO((int *,			/* kount - counter for element connectivity  */
-       int ,			/* iel - current element number              */
-       double [4],		/* del_stream_fcn - elemental side increments*
-				 * to stream function calculated by          *
-				 * calc_stream_fcn()                         */
-       double [],		/* stream_fcn_vect                           */
-       int []));		/* listnd - count times node is accessed     */
-
-static int look_for_post_proc   /* mm_post_proc.c                            */
-PROTO((FILE *,			/* ifp - pointer to file                     */
-       char *,			/* search_string -                           */
-       int *));			/* flag_variable - integer flag for options  */
-
-static int midsid 
-PROTO((double [],		/* stream_fcn_vect */
-       Exo_DB *));		/* exo */
-
->>>>>>> 524b3a25
 
 /*
  * Prototypes of functions defined in other files that are needed here.
@@ -2938,38 +2857,22 @@
     double viscos=0, dil_viscos=0;
     double d_mu_dx[DIM][MDE];
     double d_lambda_dx[DIM][MDE];
-<<<<<<< HEAD
     double d_thermexp_dx[MAX_VARIABLE_TYPES + MAX_CONC];
     double d_speciesexp_dx[MAX_CONC][MAX_VARIABLE_TYPES + MAX_CONC];
-
-    /* Calculate modulus */
-
-    if (pd->MeshMotion == TOTAL_ALE) {
-      load_elastic_properties(elc_rs, &mu, &lambda, &thermexp, speciesexp, d_mu_dx, d_lambda_dx,
-                              d_thermexp_dx, d_speciesexp_dx);
-    } else {
-      load_elastic_properties(elc, &mu, &lambda, &thermexp, speciesexp, d_mu_dx, d_lambda_dx,
-                              d_thermexp_dx, d_speciesexp_dx);
-    }
-=======
-    double d_thermexp_dx[MAX_VARIABLE_TYPES+MAX_CONC];
-    double d_speciesexp_dx[MAX_CONC][MAX_VARIABLE_TYPES+MAX_CONC];
     double d_viscos_dx[MAX_VARIABLE_TYPES+MAX_CONC];
     double d_dilviscos_dx[MAX_VARIABLE_TYPES+MAX_CONC];
 
     /* Calculate modulus */
 
-    if(pd->MeshMotion == TOTAL_ALE)
-      {
-	load_elastic_properties(elc_rs, &mu, &lambda, &thermexp, speciesexp, &viscos, &dil_viscos,
-		d_mu_dx, d_lambda_dx, d_thermexp_dx, d_speciesexp_dx, d_viscos_dx, d_dilviscos_dx);
-      }
-    else
-      {
-	load_elastic_properties(elc, &mu, &lambda, &thermexp, speciesexp, &viscos, &dil_viscos,
-		d_mu_dx, d_lambda_dx, d_thermexp_dx, d_speciesexp_dx, d_viscos_dx, d_dilviscos_dx);
-      }
->>>>>>> 524b3a25
+    if (pd->MeshMotion == TOTAL_ALE) {
+      load_elastic_properties(elc_rs, &mu, &lambda, &thermexp, speciesexp, &viscos, &dil_viscos,
+		d_mu_dx, d_lambda_dx,
+                              d_thermexp_dx, d_speciesexp_dx, d_viscos_dx, d_dilviscos_dx);
+    } else {
+      load_elastic_properties(elc, &mu, &lambda, &thermexp, speciesexp, &viscos, &dil_viscos,
+		d_mu_dx, d_lambda_dx,
+                              d_thermexp_dx, d_speciesexp_dx, d_viscos_dx, d_dilviscos_dx);
+    }
 
     /* Post velocities */
     local_post[PP_LAME_MU] = mu;
@@ -2987,36 +2890,21 @@
     double viscos=0, dil_viscos=0;
     double d_mu_dx[DIM][MDE];
     double d_lambda_dx[DIM][MDE];
-<<<<<<< HEAD
     double d_thermexp_dx[MAX_VARIABLE_TYPES + MAX_CONC];
     double d_speciesexp_dx[MAX_CONC][MAX_VARIABLE_TYPES + MAX_CONC];
+    double d_viscos_dx[MAX_VARIABLE_TYPES+MAX_CONC];
+    double d_dilviscos_dx[MAX_VARIABLE_TYPES+MAX_CONC];
 
     /* Calculate modulus */
     if (pd->MeshMotion == TOTAL_ALE) {
-      load_elastic_properties(elc_rs, &mu, &lambda, &thermexp, speciesexp, d_mu_dx, d_lambda_dx,
-                              d_thermexp_dx, d_speciesexp_dx);
+      load_elastic_properties(elc_rs, &mu, &lambda, &thermexp, speciesexp, &viscos, &dil_viscos,
+		d_mu_dx, d_lambda_dx,
+                              d_thermexp_dx, d_speciesexp_dx, d_viscos_dx, d_dilviscos_dx);
     } else {
-      load_elastic_properties(elc, &mu, &lambda, &thermexp, speciesexp, d_mu_dx, d_lambda_dx,
-                              d_thermexp_dx, d_speciesexp_dx);
-    }
-=======
-    double d_thermexp_dx[MAX_VARIABLE_TYPES+MAX_CONC];
-    double d_speciesexp_dx[MAX_CONC][MAX_VARIABLE_TYPES+MAX_CONC];
-    double d_viscos_dx[MAX_VARIABLE_TYPES+MAX_CONC];
-    double d_dilviscos_dx[MAX_VARIABLE_TYPES+MAX_CONC];
-
-    /* Calculate modulus */
-    if(pd->MeshMotion == TOTAL_ALE)
-      {
-	load_elastic_properties(elc_rs, &mu, &lambda, &thermexp, speciesexp, &viscos, &dil_viscos,
-		d_mu_dx, d_lambda_dx, d_thermexp_dx, d_speciesexp_dx, d_viscos_dx, d_dilviscos_dx);
-      }
-    else
-      {
-	load_elastic_properties(elc, &mu, &lambda, &thermexp, speciesexp, &viscos, &dil_viscos, 
-		d_mu_dx, d_lambda_dx, d_thermexp_dx, d_speciesexp_dx, d_viscos_dx, d_dilviscos_dx);
-      }
->>>>>>> 524b3a25
+      load_elastic_properties(elc, &mu, &lambda, &thermexp, speciesexp, &viscos, &dil_viscos,
+		d_mu_dx, d_lambda_dx,
+                              d_thermexp_dx, d_speciesexp_dx, d_viscos_dx, d_dilviscos_dx);
+    }
 
     /* Post velocities */
     local_post[PP_LAME_LAMBDA] = lambda;
@@ -11519,30 +11407,16 @@
 /****************************************************************************/
 /****************************************************************************/
 /*ARGSUSED*/
-<<<<<<< HEAD
 int count_nodes_on_SS(const int ss_id,  /* SS id of Primary Side Set */
                       const int ss_id2, /* SS id of 2nd Side Set for edges*/
                       const int ss_id3, /* SS id of 3rd Side Set for vertices*/
                       const int iconnect_ptr,
                       const int ielem,
                       const int num_local_nodes,
-                      int local_ss_node_list[MDE],
-                      int local_elem_node_id[MDE])
+		  int local_ss_node_list[MAX_NODES_PER_SIDE],
+		  int local_elem_node_id[MAX_NODES_PER_SIDE])
 /*
  * This routine counts the local nodes that are located on a SS (for faces),
-=======
-int
-count_nodes_on_SS(const int ss_id,  /* SS id of Primary Side Set */
-		  const int ss_id2, /* SS id of 2nd Side Set for edges*/
-		  const int ss_id3, /* SS id of 3rd Side Set for vertices*/
-		  const int iconnect_ptr,
-		  const int ielem, 
-		  const int num_local_nodes,
-		  int local_ss_node_list[MAX_NODES_PER_SIDE],
-		  int local_elem_node_id[MAX_NODES_PER_SIDE])
-/* 
- * This routine counts the local nodes that are located on a SS (for faces), 
->>>>>>> 524b3a25
  * or the number of nodes which are on two SS (edges) or three SS (vertices).
  *
  * Written by Richard Cairncross 13 August 1996
