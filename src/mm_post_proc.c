--- conflicted
+++ resolved
@@ -10664,12 +10664,12 @@
         }
     }
 
-  if (STRESS_NORM != -1 && Num_Var_In_Type[POLYMER_STRESS11])
+  if (STRESS_NORM != -1 && Num_Var_In_Type[pg->imtrx][POLYMER_STRESS11])
     {
       STRESS_NORM = index_post;
       int num_modes = 0;
       for (int i = 0; i < MAX_MODES; i++) {
-        if (Num_Var_In_Type[v_s[i][0][0]]) {
+        if (Num_Var_In_Type[pg->imtrx][v_s[i][0][0]]) {
           num_modes++;
         }
       }
@@ -10686,12 +10686,12 @@
       STRESS_NORM = -1;
     }
 
-  if (SARAMITO_YIELD != -1 && Num_Var_In_Type[POLYMER_STRESS11])
+  if (SARAMITO_YIELD != -1 && Num_Var_In_Type[pg->imtrx][POLYMER_STRESS11])
     {
       SARAMITO_YIELD = index_post;
       int num_modes = 0;
       for (int i = 0; i < MAX_MODES; i++) {
-        if (Num_Var_In_Type[v_s[i][0][0]]) {
+        if (Num_Var_In_Type[pg->imtrx][v_s[i][0][0]]) {
           num_modes++;
         }
       }
@@ -12069,17 +12069,10 @@
      for element variable candidates (currently must be interpolated with I_P0 */
   for (i = 0; i < upd->Num_Mat; i++) {
     for ( j = V_FIRST; j < V_LAST; j++) {
-<<<<<<< HEAD
       if ( pd_glob[i]->v[pg->imtrx][j] != V_NOTHING ) {
-	if ( FALSE && pd_glob[i]->i[pg->imtrx][j] == I_P0 ) {
+	if (pd_glob[i]->i[pg->imtrx][j] == I_P0 ) {
 	  if ( Num_Var_In_Type[pg->imtrx][j] > 1 ) {
-	    fprintf(stderr,
-=======
-      if ( pd_glob[i]->v[j] != V_NOTHING ) {
-        if (pd_glob[i]->i[j] == I_P0) {
-          if (Num_Var_In_Type[j] > 1) {
             fprintf(stderr,
->>>>>>> e33b61bb
 		    "%s: Too many components in variable type (%s - %s) for element variable\n",
 		    yo,
 		    Exo_Var_Names[j].name2,
