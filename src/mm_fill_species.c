--- conflicted
+++ resolved
@@ -11023,7 +11023,7 @@
 	      { dy_dC[w][j] = delta(w,j)/gas_conc; }
           }
         else
-	  { EH(-1,"That species formulation not done in DROP_EVAP\n"); }
+	  { GOMA_EH(GOMA_ERROR,"That species formulation not done in DROP_EVAP\n"); }
 
 
   /* Convert liquid droplet concentration to mole fraction, if needed  */
@@ -11046,13 +11046,8 @@
 	  x_mole[w] = liq_C[w]/sum_C; 
           }
         else
-<<<<<<< HEAD
 	  { GOMA_EH(-1,"That species formulation not done in DROP_EVAP\n"); }
-
-=======
-	  { EH(-1,"That species formulation not done in DROP_EVAP\n"); }
-	x_mole[w] = MIN(x_mole[w], near_unity); 
->>>>>>> 8d8bb9d1
+	x_mole[w] = MIN(x_mole[w], near_unity);
 
   /* Nonideal VP Calculations based on either ANTOINE or RIEDEL models */
 
@@ -11065,7 +11060,7 @@
 	   riedel_psat(mp->u_vapor_pressure[w], &psat[w], &dpsatdt[w]);
 	  }
         else
-	  { EH(-1,"Vapor Pressure should be ANTOINE or RIEDEL for DROP_EVAP\n"); }
+	  { GOMA_EH(-1,"Vapor Pressure should be ANTOINE or RIEDEL for DROP_EVAP\n"); }
 	if( 1 )	{
 	kelvin_arg = (2*mp->surface_tension/radius)*(mp->molar_volume[w]/(R_gas*fv->T)/pres_conv);
 	kelvin_arg /= rad_ratio;
