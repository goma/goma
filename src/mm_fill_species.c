--- conflicted
+++ resolved
@@ -8219,16 +8219,12 @@
  				fluxbc->BC_Data_Float[0],
  				fluxbc->BC_Data_Float[4]);
  		}
-<<<<<<< HEAD
               else if(mode == VLAR)
                 {
                   alpha_v = fluxbc->BC_Data_Float[3];
                   beta_v = fluxbc->BC_Data_Float[4];
                 }
 		  
-=======
-
->>>>>>> 7e2e6d44
 	      /* Nonideal VP Calculations based on either ANTOINE or RIEDEL models */
 
 	      if(mp->VaporPressureModel[wspec] == ANTOINE )
@@ -8250,16 +8246,10 @@
 	      d_mtc[TEMPERATURE] *= StoiCoef[wspec];
     	      for (w=0; w<pd->Num_Species_Eqn; w++)
 	          d_mtc[MAX_VARIABLE_TYPES+w] *= StoiCoef[wspec];
-<<<<<<< HEAD
 	      mass_flux_equil_mtc (mp->mass_flux,mp->d_mass_flux, activity, dact_dC, 
 				   fv->c, mode, amb_pres, wspec, mtc, d_mtc, Y_inf,
                                    alpha_v,beta_v);
 		  
-=======
-	      mass_flux_equil_mtc (mp->mass_flux,mp->d_mass_flux, activity, dact_dC,
-				   fv->c, mode, amb_pres, wspec, mtc, d_mtc, Y_inf);
-
->>>>>>> 7e2e6d44
 	      A = mp->vapor_pressure[wspec]/amb_pres;
 	      driving_force -=  A*activity[wspec];
 	      vnormal += mp->mass_flux[wspec] ;
