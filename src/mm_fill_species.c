/************************************************************************ *
* Goma - Multiphysics finite element software                             *
* Sandia National Laboratories                                            *
*                                                                         *
* Copyright (c) 2014 Sandia Corporation.                                  *
*                                                                         *
* Under the terms of Contract DE-AC04-94AL85000 with Sandia Corporation,  *
* the U.S. Government retains certain rights in this software.            *
*                                                                         *
* This software is distributed under the GNU General Public License.      *
\************************************************************************/

/* mm_fill_species -- auxiliary routines helpful in matrix & residual assembly 
 * for species equations and boundary conditions
 */

/*
 *$Id: mm_fill_species.c,v 5.15 2009-03-13 01:39:03 hkmoffa Exp $
 */

/* Standard include files */

#include <stdlib.h>
#include <stdio.h>
#include <math.h>
#include <string.h>

/* GOMA include files */

#include "std.h"
#include "rf_fem_const.h"
#include "rf_fem.h"
#include "rf_masks.h"
#include "rf_io_const.h"
#include "rf_io_structs.h"
#include "rf_io.h"
#include "rf_mp.h"
#include "el_elm.h"
#include "el_geom.h"
#include "rf_bc_const.h"
#include "rf_solver_const.h"
#include "rf_fill_const.h"
#include "rf_vars_const.h"
#include "mm_mp_const.h"
#include "mm_as_const.h"
#include "mm_as_structs.h"
#include "mm_as.h"

#include "mm_eh.h"

#ifdef USE_CHEMKIN
#include "ck_chemkin_const.h"
#endif

#include "mm_mp_structs.h"
#include "mm_mp_const.h"
#include "mm_mp.h"

#include "mm_fill_terms.h"
#include "mm_fill_population.h"

#define GOMA_MM_FILL_SPECIES_C
#include "mm_fill_species.h"
#include "sl_aux.h"
#include "goma.h"

/*********** R O U T I N E S   I N   T H I S   F I L E *************************
*
*						-All routines in this
*				NOTE:		 file are called only by
*						 mm_fill.c: matrix_fill
*						 except possibly for static
*						 functions.
*
*       NAME			TYPE			CALLED BY
*  -----------------------------------------------------------------
*  assemble_mass_transport       int  
*  mass_flux_surf_mtc		 void
*  mass_flux_surf_BV2            void  (RSL 6/22/02)
*  mass_flux_surf_NI             void  (RSL 6/22/02)
*  mass_flux_surf_const		 void  
*  raoults_law                   void
*  flory_huggins                 void
*  kinematic_species_bc          void
*  mass_flux_surf_bc		 void
*  const_mass_flux_surf_bc	 void  
*  mass_flux_BV2_surf_bc         void  (RSL 6/22/02)
*  mass_flux_NI_surf_bc          void  (RSL 6/22/02)
*  current_BV2_surf_bc           void  (RSL 6/22/02)
*  current_NI_surf_bc            void  (RSL 6/22/02)
*  mass_flux_equil_mtc		 void
*  mtc_chilton_coburn		 void  (RBS 4/10/03)
*  act_coeff                     void
*  get_equil_surf_bc             void
*  sus_mass_flux_surf_bc         void
*  kin_bc_leak                   void
*  kin_bc_electrodeposition      void  (RSL 5/27/02)
*  vnorm_bc_electrodeposition    void  (RSL 5/30/02)
*  lat_heat_bc                   void
*  lat_heat_internal_bc          void
*  mass_flux_surf		 void
*  get_convection_velocity       int
*  get_continuous_species_terms  int
*  ludcmp                        void
*  lubksb                        void
*  Stefan_Maxwell_diff_flux      int
*  fickian_flux                  int
*  fickian_charged_flux          int
*  fickian_charged_flux_x        int  (RSL 9/18/00)
*  generalized_fickian_flux      int
*  assemble_invariant            int
*  get_particle_convection_velocity   int       get_continuous_species_terms.
*
*******************************************************************************/
/******************************************************************************/
/******************************************************************************/

/* assemble_mass_transport() -- assemble terms (Residual &| Jacobian) for mass
 *                              conservation eqns
 *
 * in:
 * 	ei -- pointer to Element Indices	structure
 *	pd -- pointer to Problem Description	structure
 *	af -- pointer to Action Flag		structure
 *	bf -- pointer to Basis Function		structure
 *	fv -- pointer to Field Variable		structure
 *  fv_old -- pointer to old Field Variable	structure
 *  fv_dot -- pointer to dot Field Variable	structure
 *	cr -- pointer to Constitutive Relation	structure
 *	md -- pointer to Mesh Derivative	structure
 *	me -- pointer to Material Entity	structure
 *
 * out:
 *	a   -- gets loaded up with proper contribution 
 *	lec -- gets loaded up with local contributions to resid, Jacobian
 * 	r   -- residual RHS vector
 *
 * Created:	Thu Mar  3 07:48:01 MST 1994 pasacki@sandia.gov
 *
 * Revised:	9/24/94 by RRR
 * Revised:	10/21/94 by RAC (adapted energy -> species)
 * Revised:     8/98 by KSC to enable modeling multicomponent transport of
 *                      neutral or charged species  via Stefan_Maxwell flux
 *                      equations
 * Revised:	4/00 by RSL to allow for sensitivity of diffusive flux to
 *         	voltage
 * Revised:	6/00 by RSL to implement constant total flux boundary condition
 * Revised:	7/00 by RSL to generalize species conservation equation for a
 *         	porous electrode
 * Revised:	8/00 by RSL to supply Jacobian terms needed in modeling electrode
 *         	processes
 * Revised:     9/00 by KSC to implement the fickian_charged routine and 
 *              the J_s_V sensitivity for modeling transport of charged species
 *              in dilute electrolyte solutions. 
 * Revised:     11/00 by KSC to implement Butler-Volmer kinetics routine for
 *              handling surface electrochemical reactions and to modify the 
 *              kin_bc_leak routine to account for the effects of molar-volume
 *              difference between a liquid reactant and a solid product on 
 *              moving boundary velocity (as in LIGA electrodeposition).  
 * Revised:     12/2001 by KSC (to clean up call to the electrode_species_source routine) 
 *
 * Note: currently we do a "double load" into the addresses in the global
 *       "a" matrix and resid vector held in "esp", as well as into the
 *       local accumulators in "lec".
 *
 * MMH
 * This required extensive modification for the SUSPENSION_PM model.  For one
 * of the species, the velocities are not the normal Navier-Stokes velocities,
 * but the particle phase velocities...  For SUSPENSION_PM, I am assuming:
 *
 *   o CONTINUOUS PorousMediaType.
 *   o FICKIAN MassFluxModel (although it shouldn't matter b/c of
 *     zero diffusion).
 *   o Only mass and advection terms are turned on.
 *   o All weight functions are GALERKIN (supg=0.0).
 *
 * HKM Note about the sign convention:
 *
 *    A note about the sign convention of all of the volumetric and
 *    surface integral terms in these equations. The time derivative
 *    in the residual equation enters with a NEGATIVE sign. Thus, the
 *    term in the residual is
 *
 *               vol_integral( - dc/dt * phi_i)
 *
 *    All terms, volume and surface integral, must reflect this
 *    sign convention. In particular, surface integrals added into
 *    the residual must equate to the negative of the outward facing
 *    flux.
 */

int 
assemble_mass_transport(double time, /* present time valuel; KSC             */
			double tt, /* parameter to vary time integration from 
				    * explicit (tt = 1) to implicit (tt = 0) */
			double dt, /* current time step size */
                        PG_DATA *pg_data)
{
  int var, ii,  pvar, ledof;
  const int eqn = R_MASS;
  const int dim = pd->Num_Dim;
  int p, b, q, w, w1, i, j, status, c;
  /*
   *    species_eqn_type:
   *        This is a temp variable that gets set at the top
   *        from Species_Var_Type.
   *        Specifies what identity of the independent variable
   *        The form of the equation and the units for the equation
   *        are dependent on the this determination.
   */
  int species_eqn_type;
  /*
   *    coeff_rho:
   *        If coeff_rho_nonunity is TRUE, it means that the time
   *        derivative and advection term have variable density or
   *        concentration terms in them that are not part of the
   *        independent variable itself.
   *
   *              Species_Var_type   Time_Deriv_Term  coeff_rho_nonunity
   *             ---------------------------------------------------------
   *             SPECIES_MASS_FRACTION     rho * d(Y_k)/dt       TRUE
   *             SPECIES_MOLE_FRACTION     conc * d(X_k)/dt      TRUE
   *             SPECIES_CONCENTRATION     d(conc_k)/dt         FALSE
   *                DEFAULT                d(????)/dt           FALSE
   *           ---------------------------------------------------------
   *
   *        coeff_rho is equal to one for coeff_rho_nonunity FALSE
   *        cases. It is non-unity and variable (with units) for
   *        for coeff_rho_nonunity TRUE cases.
   */
  int coeff_rho_nonunity = FALSE;
  dbl coeff_rho;
  dbl rho;				/* Density. */
  dbl sumxm = 0.0, sumrm, epsilon = 0.0, small_c = 0.0, sumxdot, sumxdotm;  
  dbl sumdxdot, sumdxdotm, sumxms;  
  dbl psum, sumflux, sumfluxm;  
  dbl psum1, psum2, psum3, psum4, sumdflux, sumdfluxm, dmdx;  
  dbl sumdrm, factor;  
  dbl sumx;
  int num_species;  
  DENSITY_DEPENDENCE_STRUCT d_rho_struct;  /* density dependence */
  DENSITY_DEPENDENCE_STRUCT *d_rho = &d_rho_struct;

  dbl M[MAX_CONC];            /* species molecular weight */ 
  dbl x[MAX_CONC];            /* mole fraction */

  struct Species_Conservation_Terms s_terms;
  memset(&s_terms, 0, sizeof(struct Species_Conservation_Terms));

  dbl mass;		         	/* For terms and their derivatives */

  dbl advection;			/* For terms and their derivatives */
  dbl advection_a, advection_b, advection_c, advection_d, advection_e,
      advection_f;
  dbl diffusion;
  dbl diff_a, diff_b, diff_c, source;

  /*
   * Galerkin weighting functions for i-th energy residuals 
   * and some of their derivatives...
   */

  dbl phi_i;
  dbl grad_phi_i[DIM];

  /*
   * Petrov-Galerkin weighting functions for i-th residuals 
   * and some of their derivatives...
   */

  dbl wt_func = 0;

  /* SUPG variables */
  dbl supg=0, d_wt_func = 0;

  /*
   * Interpolation functions for variables and some of their derivatives.
   */

  dbl phi_j;

  dbl h3;			/* Product of all 3 scale factors used for */
				/* volume integrals in this coordinate system*/
  dbl dh3dmesh_bj;		/* Mesh derivative of same. */

  dbl det_J;

  dbl d_det_J_dmeshbj;			/* for specified (b,j) mesh dof */
  dbl dgrad_phi_i_dmesh[DIM];		/* ditto.  */
  dbl wt;
  int err;
  int v_g[DIM][DIM];
  int taylor_galerkin[MAX_CONC];
  int species = -1;             /* Which "w" is the particle phase ... */
  status = 0;

  /*initialize grad_phi_i */
  for (i=0; i<DIM; i++) {
    grad_phi_i[i] = 0;
  }

  /*
   * Unpack variables from structures for local convenience...
   */



  /*
   * Bail out fast if there's nothing to do...
   */

  if ( ! pd->e[pg->imtrx][eqn] )
    {
      return(status);
    }

  for ( w=0; w<pd->Num_Species_Eqn; w++)
    {
      taylor_galerkin[w] =mp->SpeciesTimeIntegration[w]; 
    }

  wt = fv->wt;				/* Gauss point weight. */

  det_J = bf[eqn]->detJ;		/* Really, ought to be mesh eqn. */

  h3 = fv->h3;			        /* Differential volume element. */

  num_species = pd->Num_Species;  

  for (j=0; j<num_species; j++)  
     {
      M[j] = mp->molecular_weight[j];
     }

  sumx = 0.;
  for (j=0; j<num_species-1; j++) 
     {
      x[j] = fv->c[j];
      sumx += x[j];
     }
  x[num_species-1] = 1. - sumx;

  /* MMH
   * For species transport in the SUSPENSION_PM model, there is one 
   * species that represents the particles.  There may be other species
   * involved, though, and they care about the "averaged" density, which
   * is the fluid density here.
   *
   * I don't see where this is used any where.  The functions that
   * this function calls seem to be able to figure out the correct
   * density on their own...
   */
  rho  = density(d_rho, time);


<<<<<<< HEAD
  SUPG_terms supg_terms;
=======
  struct SUPG_terms supg_terms;
  zero_structure(&supg_terms, sizeof(struct SUPG_terms), 1);
>>>>>>> 5a085485

  if( mp->Spwt_funcModel == GALERKIN)
    {
      supg = 0.;
    }
  else if( mp->Spwt_funcModel == SUPG)
    {
      supg = mp->Spwt_func;
    }

  /************************************************************************/
  /*                       START OF SPECIES ASSEMBLE                      */
  /************************************************************************/
  /*
   *  Initialize the Species_Conservation_Terms temporary structure
   *  before filling it up
   */
  zero_structure(&s_terms, sizeof(struct Species_Conservation_Terms), 1);

/*  if (mp->PorousMediaType == CONTINUOUS)
    { */
      /*
       * ---------------------------------------------------------------------
       * ----- Calculate the capacity, flux, convection, and source terms for
       *       a continuous medium 
       * ---------------------------------------------------------------------
       */
      err = get_continuous_species_terms(&s_terms, time, tt, dt, pg_data->hsquared);
      EH(err,"problem in getting the species terms");
      
/*    } */   /* end of if CONTINUOUS */

  for ( w=0; w<pd->Num_Species_Eqn; w++)
    {

      if (supg != 0.) {
        dbl D = 1.0e-6;
        if (mp->DiffusivityModel[w] == CONSTANT) {
          D = mp->diffusivity[w];
        }
        get_supg_tau(&supg_terms, dim, D, pg_data);
      }

      double Heaviside = 1;

      if (ls != NULL) {
        if (mp->SpeciesOnlyDiffusion[w] == DIFF_POSITIVE) {
          load_lsi(ls->Length_Scale);
          Heaviside = 1 - lsi->H;
        } else if (mp->SpeciesOnlyDiffusion[w] == DIFF_NEGATIVE) {
          load_lsi(ls->Length_Scale);
          Heaviside = lsi->H;
        }
      }


      /*
       * Residuals_________________________________________________________________
       */
      if ( af->Assemble_Residual )
        {
          var = MASS_FRACTION;
          /*
           *  Store the species eqn type (which is keyed to the Variable
           *  type in a temporary variable).
           */
          species_eqn_type = mp->Species_Var_Type;

          /*
           *   START loop over species equations. The outer loop is over
           *   the species number
           */

	  /*
	   *  Calculate the coef_rho term based upon the value of
	   *  species_eqn_type.
	   *     This coefficient indicates whether the time and advection
	   *     term should be multipled by the density or maybe the
	   *     concentration. 
	   */
	  coeff_rho = 1.0;
	  coeff_rho_nonunity = FALSE;
	  if ((species_eqn_type == SPECIES_MASS_FRACTION) ||
	      (species_eqn_type == SPECIES_MOLE_FRACTION)) {
	    coeff_rho = rho;
	    coeff_rho_nonunity = TRUE;
	  }

          if (mp->SpeciesSourceModel[w]  == ELECTRODE_KINETICS ||
              mp->SpeciesSourceModel[w]  == ION_REACTIONS) /*  RSL 3/19/01  */
	     {
	      sumxm = 0.;
	      for (j=0; j<num_species; j++)
	         {
	          sumxm += x[j] * M[j];
	         }
	      if (mp->PorosityModel == CONSTANT)
	         {
	          epsilon = mp->porosity;
	         }
	      else if (mp->PorosityModel == THERMAL_BATTERY)
	         {
	          epsilon = mp->u_porosity[0];
	         }
	      else
	         {
	          EH(-1, "invalid porosity model");
	         }
	      /*  rho = density(d_rho); /\*  RSL 6/22/02  *\/ */ /* not sure why we are calling density again, so I commented this out -RRR*/
	      small_c = rho/sumxm;
              coeff_rho = small_c; /*  RSL 9/27/01  */
	     }
		  
	  /*
	   *  Loop over the degrees of freedom in the element corresponding
	   *  to species unknowns. These are at different nodes in the
	   *  element, usually. However, there can be more than one set
	   *  of degrees of freedom at each node. Note, this
	   *  step doesn't depend upon the species equation number, so
	   *  we might think about exchanging the order of the loops!
	   */
	  for (i = 0; i < ei[pg->imtrx]->dof[eqn]; i++) {
	    ledof = ei[pg->imtrx]->lvdof_to_ledof[eqn][i];
	    if (ei[pg->imtrx]->active_interp_ledof[ledof]) {
	      /*
	       *  Here is where we figure out whether the row is to placed in
	       *  the normal spot (e.g., ii = i), or whether a boundary condition
	       *  require that the volumetric contribution be stuck in another
	       *  ldof pertaining to the same variable type.
	       */
	      ii = ei[pg->imtrx]->lvdof_to_row_lvdof[eqn][i];

		  phi_i = bf[eqn]->phi[i];

		  /* only use Petrov Galerkin on advective term - if required */
		  wt_func = phi_i;
		  /* add Petrov-Galerkin terms as necessary */
		  if (supg != 0.0)
		    {
		      for(p=0; p<dim; p++)
			{
                          wt_func += supg * supg_terms.supg_tau * fv->v[p] * bf[eqn]->grad_phi[i][p];
			}
		    }

		  mass = 0.;
		  if ( pd->TimeIntegration != STEADY )
		    {
		      if ( pd->e[pg->imtrx][eqn] & T_MASS ) {
			  mass = coeff_rho * s_terms.Y_dot[w];

                          if (mp->SpeciesSourceModel[w]  == ELECTRODE_KINETICS ||
                              mp->SpeciesSourceModel[w]  == ION_REACTIONS) /*  RSL 3/19/01  */
			  {
			    mass = s_terms.Y_dot[w];
			    sumxdot = 0.0;
			    sumxdotm = 0.0;
			    for (j = 0; j < num_species - 1; j++) {
			      sumxdotm += s_terms.Y_dot[j] * M[j];
			      sumxdot  += s_terms.Y_dot[j];
			    }
			    sumxdotm -= sumxdot * M[num_species-1];
			    mass -= x[w]*sumxdotm/sumxm;
			    mass *= (epsilon*small_c);
			  }

			  mass *= - wt_func * h3 * det_J * wt;
			  mass *= pd->etm[pg->imtrx][eqn][LOG2_MASS];
			}
		    }
		  

		  
		  /*
		   *   Advection is velocity times gradient of the species unknown
		   *   variable, possibly multiplied by a density or total
		   *   concentration, depending upon the species variable
		   *   type.
		   */
		  advection = 0.0;
		  if ( pd->e[pg->imtrx][eqn] & T_ADVECTION )
		    {
		      advection_a = 0.0;
		      for ( p=0; p<VIM; p++)
			{
			  advection_a += s_terms.conv_flux[w][p];
			}

                      if (mp->SpeciesSourceModel[w]  == ELECTRODE_KINETICS ||
                          mp->SpeciesSourceModel[w]  == ION_REACTIONS) /*  RSL 3/19/01  */
		         {
		          psum = 0.;
		          for ( p=0; p<VIM; p++)
		             {
		              sumflux = 0.;
		              sumfluxm = 0.;
		              for (j=0; j<num_species-1; j++)
		                 {
		                  sumfluxm += s_terms.conv_flux[j][p] * M[j];
		                  sumflux  += s_terms.conv_flux[j][p];
		                 }
		              sumfluxm -= sumflux * M[num_species-1];
		              psum += sumfluxm;
		             }
		          advection_a -= x[w]*psum/sumxm;
		          advection_a *= small_c;
		          advection_a *= (-wt_func);
		         }
		      else
		         {
		          advection_a *= - coeff_rho * wt_func;
		         }

		      advection_b = 0.;
		      if(taylor_galerkin[w])
			{
			  for ( p=0; p<VIM; p++)
			    {
			      advection_b += s_terms.taylor_flux[w][p];
			    }
			  advection_b *= - coeff_rho * s_terms.taylor_flux_wt[i]*dt/2.;
			}
		      advection = advection_a + advection_b;
		      advection *= pd->etm[pg->imtrx][eqn][(LOG2_ADVECTION)] * det_J * h3 * wt 
		       	           * mp->AdvectiveScaling[w];
		    }
		  
		  /*
		   * the diffusion term contains all the fluxes that are in
		   * a divergence in the mass conservation equation and are 
		   * integrated by parts in finite elements
		   *   Units of s_terms.diff_flux:
		   *      SPECIES_MASS_FRACTION:    gm cm-2 sec-1
		   *      SPECIES_MOLE_FRACTION:    mol cm-2 sec-1
		   */
		  diffusion = 0.;
		  if ( pd->e[pg->imtrx][eqn] & T_DIFFUSION )
		    {
		      for ( p=0; p<VIM; p++)
			{
			  grad_phi_i[p] = bf[eqn]->grad_phi[i] [p];
			}
		      
		      for ( p=0; p<VIM; p++)
			{
			  diffusion += grad_phi_i[p] * s_terms.diff_flux[w][p];
			}

                      if ((mp->SpeciesSourceModel[w]  == ELECTRODE_KINETICS ||
                           mp->SpeciesSourceModel[w]  == ION_REACTIONS)  &&
                          cr->MassFluxModel == STEFAN_MAXWELL_VOLUME) /*  RSL 3/19/01  */
		         {
		          diffusion *= small_c;
		         }

		      diffusion *= h3 * det_J * wt;
		      diffusion *= pd->etm[pg->imtrx][eqn][(LOG2_DIFFUSION)];
		    }
		  /*
		   * HKM -> Note the addition of a species molecular weight
		   *        term is currently done in the source term
		   *        calculation section of the code
		   *   Units ofs_terms.MassSource:
		   *      SPECIES_MASS_FRACTION:    gm cm-3 sec-1
		   *      SPECIES_MOLE_FRACTION:    mol cm-3 sec-1
		   */
		  source = 0.;
		  if ( pd->e[pg->imtrx][eqn] & T_SOURCE )
		    {
		      source = s_terms.MassSource[w];

                      if (mp->SpeciesSourceModel[w]  == ELECTRODE_KINETICS ||
                          mp->SpeciesSourceModel[w]  == ION_REACTIONS) /*  RSL 3/19/01  */
		         {
		          sumrm = 0.;
		          for (j=0; j<num_species; j++)
		             {
		              sumrm += s_terms.MassSource[j] * M[j];
		             }
		          source -= x[w]*sumrm/sumxm;
		         }

		      source *= wt_func * h3 * det_J * wt;
		      source *= pd->etm[pg->imtrx][eqn][(LOG2_SOURCE)];
		    }

                   /*
		   *  Sum up all of the individual contributions and store it
		   *  in the local element residual vector.
		   */
                  lec->R[MAX_PROB_VAR + w][ii] +=
                        Heaviside*(mass + advection) +  diffusion + source;
		  
		}   /* if active_dofs */
	      
	    } /* end of loop over equations */
        } /* end of assemble residuals */
  

      /*
       * Jacobian terms...
       */

      if ( af->Assemble_Jacobian )
        {
          /*
           *         START loop over the rows corresponding to difference
           *	 species conservation equations
           *             w = row Species ktype
           *             i = node (i.e., dof) where species conservation
           *                 equation is located.
           */
          /*
           *  Store the species eqn type (which is keyed to the Variable
           *  type in a temporary variable).
           */
          species_eqn_type = mp->Species_Var_Type;
      

	  /*
	   *  Calculate the coef_rho term based upon the value of
	   *  species_eqn_type.
	   *     This coefficient indicates whether the time and advection
	   *     term should be multipled by the density or maybe the
	   *     concentration. 
	   */
	  coeff_rho = 1.0;
	  coeff_rho_nonunity = FALSE;
	  if ((species_eqn_type == SPECIES_MASS_FRACTION) ||
	      (species_eqn_type == SPECIES_MOLE_FRACTION)) {
	    coeff_rho = rho;
	    coeff_rho_nonunity = TRUE;	    
	  }

          if (mp->SpeciesSourceModel[w]  == ELECTRODE_KINETICS ||
              mp->SpeciesSourceModel[w]  == ION_REACTIONS) /*  RSL 3/19/01  */
	     {
	      sumxm = 0.0;
	      for (j=0; j<num_species; j++)
	         {
	          sumxm += x[j] * M[j];
	         }
	      if (mp->PorosityModel == CONSTANT)
	         {
	          epsilon = mp->porosity;
	         }
	      else if (mp->PorosityModel == THERMAL_BATTERY)
	         {
	          epsilon = mp->u_porosity[0];
	         }
	      else
	         {  
	          EH(-1, "invalid porosity model");
	         }
       /*        rho = density(d_rho); /\*  RSL 6/22/02  *\/ */
              small_c = rho/sumxm;
              coeff_rho = small_c; /*  RSL 9/27/01  */
	     }
	  
	  for (i = 0; i < ei[pg->imtrx]->dof[eqn]; i++) {
	    ledof = ei[pg->imtrx]->lvdof_to_ledof[eqn][i];
	    if (ei[pg->imtrx]->active_interp_ledof[ledof]) {
	      /*
	       *  Here is where we figure out whether the row is to placed in
	       *  the normal spot (e.g., ii = i), or whether a boundary condition
	       *  require that the volumetric contribution be stuck in another
	       *  ldof pertaining to the same variable type.
	       */
	      ii = ei[pg->imtrx]->lvdof_to_row_lvdof[eqn][i];		  
	      phi_i = bf[eqn]->phi[i];
	
		  wt_func = bf[eqn]->phi[i];
		  /* add Petrov-Galerkin terms as necessary */
		  if(supg!=0.0)
		    {
		      for(p=0; p<dim; p++)
			{
                          wt_func += supg * supg_terms.supg_tau * fv->v[p] * bf[eqn]->grad_phi[i][p];
			}
		    }
		  /*
		   * Set up some preliminaries that are needed for the (a,i)
		   * equation for bunches of (b,j) column variables...
		   */
		  
		  for ( p=0; p<VIM; p++)
		    {
		      grad_phi_i[p] = bf[eqn]->grad_phi[i][p];
		    }
		  
		  /* 
		   * J_s_c derivative of residual pieces w.r.t. the species
		   *       unknowns
		   */
		  var = MASS_FRACTION;
		  if ( pd->e[pg->imtrx][eqn] && pd->v[pg->imtrx][var] )
		    {
		      for ( w1=0; w1<pd->Num_Species_Eqn; w1++)
			{
			  for ( j=0; j<ei[pg->imtrx]->dof[var]; j++)
			    {
			      phi_j = bf[var]->phi[j];	      
			      
			      mass = 0.;
			      if ( pd->TimeIntegration != STEADY )
				{
				  if ( pd->e[pg->imtrx][eqn] & T_MASS )
				  {
				    /*
				     * HKM -
				     *  Added dependence of rho on the species unknowns here.
				     */
				    mass  = coeff_rho * s_terms.d_Y_dot_dc[w][w1][j];
				    if (coeff_rho_nonunity) {
				      mass += d_rho->C[w1][j] * s_terms.Y_dot[w];
				    }

                                    if (mp->SpeciesSourceModel[w]  == ELECTRODE_KINETICS ||
                                        mp->SpeciesSourceModel[w]  == ION_REACTIONS) /*  RSL 3/19/01  */
				       {
				        sumxdot = 0.;
				        sumxdotm = 0.;
				        sumdxdot = 0.;
				        sumdxdotm = 0.;
				        for (b=0; b<num_species-1; b++)
				           {
				            sumxdot  += s_terms.Y_dot[b];
				            sumxdotm += s_terms.Y_dot[b] * M[b];
				            sumdxdot  += s_terms.d_Y_dot_dc[b][w1][j];
				            sumdxdotm += s_terms.d_Y_dot_dc[b][w1][j] * M[b];
				           }
				        sumxdotm -= sumxdot * M[num_species-1];
				        sumdxdotm -= sumdxdot * M[num_species-1];
				        sumxms = sumxm*sumxm;
				        mass = x[w]*d_rho->C[w1][j]/sumxms;
				        mass -= 2.*(M[w1] - M[num_species-1])*phi_j*
				                rho*x[w]/(sumxms*sumxm);
				        if (w == w1) mass += rho*phi_j/sumxms;
				        mass *= (-sumxdotm);
				        mass += s_terms.Y_dot[w]*d_rho->C[w1][j]/sumxm;
				        mass += rho*s_terms.d_Y_dot_dc[w][w1][j]/sumxm;
				        mass -= rho*s_terms.Y_dot[w]*
				                (M[w1] - M[num_species-1])*phi_j/sumxms;
				        mass -= rho*x[w]*sumdxdotm/sumxms;
				        mass *= epsilon;
				       }
				    mass *= - wt_func * h3 * det_J * wt;
				    mass *= pd->etm[pg->imtrx][eqn][(LOG2_MASS)];
				  }
				}
			      
			      advection = 0.;
			      if ( pd->e[pg->imtrx][eqn] & T_ADVECTION )
				{
				  advection_a = 0.;
				  for ( p=0; p<VIM; p++)
				    {
				      advection_a += coeff_rho * s_terms.d_conv_flux_dc[w][p][w1][j];
				      if (coeff_rho_nonunity) {
				        advection_a += d_rho->C[w1][j] * s_terms.conv_flux[w][p];
				      }
				    }
				  
                                  if (mp->SpeciesSourceModel[w]  == ELECTRODE_KINETICS ||
                                      mp->SpeciesSourceModel[w]  == ION_REACTIONS) /*  RSL 3/19/01  */
				     {
				      psum1 = 0.;
				      psum2 = 0.;
				      psum3 = 0.;
				      psum4 = 0.;
				      for ( p=0; p<VIM; p++)
				         {
				          psum1 += s_terms.conv_flux[w][p];
				          psum2 += s_terms.d_conv_flux_dc[w][p][w1][j];
				          sumflux = 0.;
				          sumfluxm = 0.;
				          sumdflux = 0.;
				          sumdfluxm = 0.;
				          for (b=0; b<num_species-1; b++)
				             {
				              sumflux += s_terms.conv_flux[b][p];
				              sumfluxm += s_terms.conv_flux[b][p] * M[b];
				              sumdflux += s_terms.d_conv_flux_dc[b][p][w1][j];
				              sumdfluxm += s_terms.d_conv_flux_dc[b][p][w1][j] * M[b];
				             }
				          sumfluxm -= sumflux * M[num_species-1];
				          sumdfluxm -= sumdflux * M[num_species-1];
				          psum3 += sumdfluxm;
				          psum4 += sumfluxm;
				         }
				      sumxms = sumxm*sumxm;
				      advection_a = x[w]*d_rho->C[w1][j]/sumxms;
				      dmdx = (M[w1] - M[num_species-1])*phi_j;
				      advection_a -= 2.*dmdx*rho*x[w]/(sumxms*sumxm);
				      if (w == w1) advection_a += rho*phi_j/sumxms;
				      advection_a *= (-psum4);
				      advection_a += psum1*d_rho->C[w1][j]/sumxm;
				      advection_a += rho*psum2/sumxm;
				      advection_a -= rho*psum1*dmdx/sumxms;
				      advection_a -= rho*x[w]*psum3/sumxms;
				     }
				  
				  advection_a *= - wt_func;

				  advection_b = 0.;
				  if (taylor_galerkin[w])
				    {
				      for ( p=0; p<VIM; p++) {
					advection_b += coeff_rho * s_terms.d_taylor_flux_dc[w][p][w1][j];
					if (coeff_rho_nonunity) {
					  advection_b += d_rho->C[w1][j] * s_terms.conv_flux[w][p];
					}
				      }
				      advection_b *= -  s_terms.taylor_flux_wt[i]*dt/2.;
				    }
				  
				  advection = advection_a + advection_b;  
				  advection *= pd->etm[pg->imtrx][eqn][(LOG2_ADVECTION)]* h3 * det_J * wt
				    * mp->AdvectiveScaling[w];
				}
			      
			      diffusion = 0.;
			      if ( pd->e[pg->imtrx][eqn] & T_DIFFUSION )
				{
				  for ( p=0; p<VIM; p++)
				    {
				      diffusion += grad_phi_i[p]
					* s_terms.d_diff_flux_dc[w][p] [w1][j];
				    }

                                  if ((mp->SpeciesSourceModel[w]  == ELECTRODE_KINETICS ||
                                       mp->SpeciesSourceModel[w]  == ION_REACTIONS)  &&
                                      cr->MassFluxModel == STEFAN_MAXWELL_VOLUME) /*  RSL 3/19/01  */
				     {
				      diffusion *= small_c;
				     }
				  
				  diffusion *= h3 * det_J * wt;
				  diffusion *= pd->etm[pg->imtrx][eqn][(LOG2_DIFFUSION)];
				}	  
			      
			      source = 0.;
			      if ( pd->e[pg->imtrx][eqn] & T_SOURCE )
				{
				  source += s_terms.d_MassSource_dc[w][w1][j];

                                  if (mp->SpeciesSourceModel[w] == ELECTRODE_KINETICS ||
                                      mp->SpeciesSourceModel[w]  == ION_REACTIONS) /*  RSL 3/19/01  */
				     {
				      sumrm = 0.;
				      sumdrm = 0.;
				      for (b=0; b<num_species; b++)
				         {
				          sumrm += s_terms.MassSource[b] * M[b];
				          sumdrm += s_terms.d_MassSource_dc[b][w1][j] * M[b];
				         }
				      source -= x[w]*sumdrm/sumxm;
				      factor = -x[w]*(M[w1] - M[num_species-1])/sumxm;
				      if (w == w1) factor += 1.;
				      source -= sumrm*phi_j*factor/sumxm;
				     }

				  source *= wt_func;
				  source *= h3 * det_J * wt;
				  source *= pd->etm[pg->imtrx][eqn][(LOG2_SOURCE)];
				}
			      
                              lec->J[MAX_PROB_VAR + w][MAX_PROB_VAR + w1][ii][j] +=
                                    Heaviside*(mass + advection) + diffusion + source;
			    }
			}
		    }
		  
		  /* MMH
		   * J_s_v  sensitivity of species equation w.r.t. velocity
		   *
		   * NOTE: If DensityModel == SUSPENSION_PM && w == species 
		   * then this is really J_s_pv.  
		   */
		  for ( b=0; b<dim; b++)
		    {
		      /* MMH */
		      if(mp->DensityModel == SUSPENSION_PM &&
			 w==species)
			var = PVELOCITY1+b;
		      else
			var = VELOCITY1+b;
		      if ( pd->v[pg->imtrx][var] )
			{
			  pvar = upd->vp[pg->imtrx][var];
			  for ( j=0; j<ei[pg->imtrx]->dof[var]; j++)
			    {
			      phi_j = bf[var]->phi[j];	

			      d_wt_func = 0.;

                              if(supg != 0.)
                                {
                                  d_wt_func = supg * supg_terms.supg_tau * phi_j * bf[eqn]->grad_phi[i][b];
                                  for( p=0; p<dim; p++ )
                                    {
                                      d_wt_func += supg * supg_terms.d_supg_tau_dv[b][j] * fv->v[p]* bf[eqn]->grad_phi[i][p];
                                    }
                                }
			      
			      mass = 0.;

			      if ( (supg != 0.0) && (pd->e[pg->imtrx][eqn] & T_MASS) ) {
				  mass = coeff_rho * s_terms.Y_dot[w];

				  if (mp->SpeciesSourceModel[w]  == ELECTRODE_KINETICS ||
				      mp->SpeciesSourceModel[w]  == ION_REACTIONS) /*  RSL 3/19/01  */
				  {
				    mass = s_terms.Y_dot[w];
				    sumxdot = 0.0;
				    sumxdotm = 0.0;
				    for (j = 0; j < num_species - 1; j++) {
				      sumxdotm += s_terms.Y_dot[j] * M[j];
				      sumxdot  += s_terms.Y_dot[j];
				    }
				    sumxdotm -= sumxdot * M[num_species-1];
				    mass -= x[w]*sumxdotm/sumxm;
				    mass *= (epsilon*small_c);
				  }

				  mass *= - d_wt_func * h3 * det_J * wt;
				  mass *= pd->etm[pg->imtrx][eqn][LOG2_MASS];
				}
			      
			      advection = 0.;
			      if ( pd->e[pg->imtrx][eqn] & T_ADVECTION )
				{
				  advection_a =  -wt_func * coeff_rho * s_terms.d_conv_flux_dv[w][b] [b][j];

                                  if (mp->SpeciesSourceModel[w]  == ELECTRODE_KINETICS ||
                                      mp->SpeciesSourceModel[w]  == ION_REACTIONS) /*  RSL 3/19/01  */
				     {
				      sumdflux = 0.;
				      sumdfluxm = 0.;
				      for (q=0; q<num_species-1; q++)
				         {
				          sumdflux += s_terms.d_conv_flux_dv[q][b][b][j];
				          sumdfluxm += s_terms.d_conv_flux_dv[q][b][b][j] * M[q];
				         }
				      sumdfluxm -= sumdflux * M[num_species-1];
				      advection_a = -x[w]*sumdfluxm/sumxm;
				      advection_a += s_terms.d_conv_flux_dv[w][b][b][j];
				      advection_a *= small_c;
				      advection_a *= (-wt_func);
				     }

				  advection_b = 0.;
				  if(supg!=0.)
				    {				      
				      for(p=0;p<dim;p++)
					{
					  advection_b +=  coeff_rho * s_terms.conv_flux[w][p];
					}
				      
				      advection_b *=  -d_wt_func;
				    }
				  
				  advection_c = 0.;
				  if(taylor_galerkin[w])
				    {
				      for ( p=0; p<VIM; p++)
					{
					  advection_c += s_terms.taylor_flux[w][p];
					}
				      advection_c *= - coeff_rho * s_terms.d_taylor_flux_wt_dv[i] [b][j]*dt/2.
					-s_terms.taylor_flux_wt[i]*dt/2. 
					* s_terms.d_taylor_flux_dv[w][b] [b][j];
				    }
				  
				  advection = advection_a + advection_b + advection_c;
				  advection *= det_J * h3 * wt;
				  advection *= pd->etm[pg->imtrx][eqn][(LOG2_ADVECTION)]
				    * mp->AdvectiveScaling[w];
				}
			      
			      diffusion = 0.;
			      
			      if ( pd->e[pg->imtrx][eqn] & T_DIFFUSION )
				{
				  for ( p=0; p<VIM; p++)
				    {
				      diffusion += grad_phi_i[p] * s_terms.d_diff_flux_dv[w][p][b][j];
				    }
				  diffusion *= h3 * det_J * wt * pd->etm[pg->imtrx][eqn][LOG2_DIFFUSION]; 
				}
			      
			      source = 0.;
			      if ( pd->e[pg->imtrx][eqn] & T_SOURCE )
				{
				  source += wt_func * s_terms.d_MassSource_dv[w][b][j];
				  source *= h3 * det_J * wt;
				  source *= pd->etm[pg->imtrx][eqn][(LOG2_SOURCE)];

				  double source_b = 0;
				  if (supg != 0)
				    {
				      source_b = s_terms.MassSource[w];

				      if (mp->SpeciesSourceModel[w]  == ELECTRODE_KINETICS ||
					  mp->SpeciesSourceModel[w]  == ION_REACTIONS) /*  RSL 3/19/01  */
					 {
					  sumrm = 0.;
					  for (j=0; j<num_species; j++)
					     {
					      sumrm += s_terms.MassSource[j] * M[j];
					     }
					  source_b -= x[w]*sumrm/sumxm;
					 }

				      source_b *= d_wt_func * h3 * det_J * wt;
				      source_b *= pd->etm[pg->imtrx][eqn][(LOG2_SOURCE)];
				    }
				}
			      
			      lec->J[MAX_PROB_VAR + w][pvar][ii][j] += 
                                Heaviside*advection+ diffusion + source;
			      
			    }
			}
		    }
		  
		  /* 
		   * J_s_vd  sensitivity of species equation w.r.t. vorticity direction
		   *
		   */
		  for ( b=0; b<dim; b++)
		    {
		      var = VORT_DIR1+b;
		      if ( pd->v[pg->imtrx][var] )
			{
			  pvar = upd->vp[pg->imtrx][var];
			  for ( j=0; j<ei[pg->imtrx]->dof[var]; j++)
			    {
			      phi_j = bf[var]->phi[j];	
			      
			      diffusion = 0.;
			      
			      if ( pd->e[pg->imtrx][eqn] & T_DIFFUSION )
				{
				  for ( p=0; p<VIM; p++)
				    {
				      diffusion += grad_phi_i[p] * s_terms.d_diff_flux_dvd[w][p][b][j];
				    }
				  diffusion *= h3 * det_J * wt * pd->etm[pg->imtrx][eqn][LOG2_DIFFUSION]; 
				}
			      
			      lec->J[MAX_PROB_VAR + w][pvar][ii][j] += 
				diffusion;
			      
			    }
			}
		    }

		  /*
		   * J_s_d  sensitivity of species equation w.r.t. mesh displacement
		   */
		  for ( b=0; b<dim; b++)
		    {
		      var = MESH_DISPLACEMENT1+b;
		      if ( pd->v[pg->imtrx][var] )
			{
			  pvar = upd->vp[pg->imtrx][var];
			  for ( j=0; j<ei[pg->imtrx]->dof[var]; j++)
			    {
			      phi_j = bf[var]->phi[j];	      
			      
			      d_det_J_dmeshbj = bf[var]->d_det_J_dm[b][j];
			      
			      dh3dmesh_bj = fv->dh3dq[b] * bf[var]->phi[j];
			      

                              d_wt_func = 0.;

                              if(supg != 0.)
                                {
                                  for( p=0; p<dim; p++ )
                                    {
                                      d_wt_func += supg *
                                        (supg_terms.d_supg_tau_dX[b][j] * fv->v[p] * bf[eqn]->grad_phi[i][p]
                                         + supg_terms.supg_tau * fv->v[p] * bf[eqn]->d_grad_phi_dmesh[i][p][b][j]);
                                    }
                                }
			      
			      mass = 0.;
			      if ( pd->TimeIntegration != STEADY )
				{
				  if ( pd->e[pg->imtrx][eqn] & T_MASS )
				    {
				      mass  = coeff_rho * s_terms.Y_dot[w];

                                      if (mp->SpeciesSourceModel[w]  == ELECTRODE_KINETICS
 ||
                                          mp->SpeciesSourceModel[w]  == ION_REACTIONS) /*  RSL 9/27/01  */
                                         {
                                          mass = s_terms.Y_dot[w];
                                          sumxdot = 0.;
                                          sumxdotm = 0.;
                                          for (q=0; q<num_species-1; q++)
                                             {
                                              sumxdotm += s_terms.Y_dot[q] * M[q];
                                              sumxdot  += s_terms.Y_dot[q];
                                             }
                                          sumxdotm -= sumxdot * M[num_species-1];
                                          mass -= x[w]*sumxdotm/sumxm;
                                          mass *= (epsilon*small_c);
                                         }

                                      mass *= - (d_wt_func * h3 * det_J + wt_func *
					( h3 * d_det_J_dmeshbj 
                                          + dh3dmesh_bj * det_J )) * wt;
				      mass *= pd->etm[pg->imtrx][eqn][(LOG2_MASS)];
				    }
				}
			      
			      advection = 0.;
			      
			      if ( pd->e[pg->imtrx][eqn] & T_ADVECTION )
				{
				  /*
				   * Two parts:
				   *
				   *	Int( (v- xdot).d(Vc)/dmesh h3 |Jv| )
				   *	Int( v.Vc d(h3|Jv|)/dmesh )
				   */
				  advection_a = 0.;
				  
				  for ( p=0; p<VIM; p++)
				    {
				      advection_a += s_terms.d_conv_flux_dmesh[w][p] [b][j];
				    }

                                  if (mp->SpeciesSourceModel[w]  == ELECTRODE_KINETICS ||
                                      mp->SpeciesSourceModel[w]  == ION_REACTIONS) /*  RSL 9/27/01  */
                                     {
                                      psum = 0.;
                                      for ( p=0; p<VIM; p++)
                                         {
                                          sumdflux = 0.;
                                          sumdfluxm = 0.;
                                          for (q=0; q<num_species-1; q++)
                                             {
                                              sumdfluxm += s_terms.d_conv_flux_dmesh[q][p]
 [b][j] * M[q];
                                              sumdflux  += s_terms.d_conv_flux_dmesh[q][p]
 [b][j];
                                             }
                                          sumdfluxm -= sumdflux * M[num_species-1];
                                          psum += sumdfluxm;
                                         }
                                      advection_a -= x[w]*psum/sumxm;
                                      advection_a *= - small_c * wt_func * h3 * det_J * wt
;
                                     }
                                  else
                                     {
                                      advection_a *= - coeff_rho * wt_func * h3 * det_J *wt;
                                     }
				  
				  advection_b = 0.;
				  
				  for ( p=0; p<VIM; p++)
				    {
				      advection_b += s_terms.conv_flux[w][p];
				    }

                                  if (mp->SpeciesSourceModel[w]  == ELECTRODE_KINETICS ||
                                      mp->SpeciesSourceModel[w]  == ION_REACTIONS) /*  RSL 9/27/01  */
                                     {
                                      psum = 0.;
                                      for ( p=0; p<VIM; p++)
                                         {
                                          sumflux = 0.;
                                          sumfluxm = 0.;
                                          for (q=0; q<num_species-1; q++)
                                             {
                                              sumfluxm += s_terms.conv_flux[q][p] * M[q];
                                              sumflux  += s_terms.conv_flux[q][p];
                                             }
                                          sumfluxm -= sumflux * M[num_species-1];
                                          psum += sumfluxm;
                                         }
                                      advection_b -= x[w]*psum/sumxm;
                                      advection_b *= - small_c * wt_func;
                                     }
                                  else
                                     {
                                      advection_b *= - coeff_rho * wt_func;
                                     }

				  if(taylor_galerkin[w])
				    {
				      advection_c = 0.;
				      for ( p=0; p<VIM; p++)
					{
                                          advection_c += s_terms.taylor_flux[w][p];
					}
				      advection_c *= - coeff_rho * s_terms.taylor_flux_wt[i]*dt/2.;
				      advection_b += advection_c;
				    }
				  
				  advection_b *= ( h3 * d_det_J_dmeshbj 
						   +dh3dmesh_bj * det_J) * wt;
				  
				  advection_f = 0.;
				  if(supg != 0.)
				    {
				      for( p=0; p<dim; p++ )
					{ 
					  advection_f += s_terms.conv_flux[w][p];
					}
				      advection_f *= -d_wt_func * coeff_rho * h3 * det_J * wt;
				    }
				  
				  advection_d = 0.;
				  if(taylor_galerkin[w])
				    {
				      advection_e = 0.;
				      for ( p=0; p<VIM; p++)
					{
					  advection_d += s_terms.d_taylor_flux_dmesh[w][p] [b][j];
					  advection_e += s_terms.taylor_flux[w][p];
					}
				      
				      advection_d *= - coeff_rho * s_terms.taylor_flux_wt[i]*dt/2.;
				      advection_d += - coeff_rho * advection_e *
					               s_terms.d_taylor_flux_wt_dmesh[i] [b][j]*dt/2.;
				      
				      advection_d *= h3 * det_J * wt;
				    }
				  
				  advection = advection_a + advection_f
				            + advection_b + advection_d;
				  
				  advection *= pd->etm[pg->imtrx][eqn][(LOG2_ADVECTION)]
				    * mp->AdvectiveScaling[w];
				}
			      
			      
			      diffusion = 0.;
			      
			      if ( pd->e[pg->imtrx][eqn] & T_DIFFUSION )
				{
				  /*
				   * Three parts:
				   *  diff_a = Int(d(grad_phi_i)/dmesh.q h3 |Jv|)
				   *  diff_b = Int(grad_phi_i.d(q)/dmesh h3 |Jv|)
				   *  diff_c = Int(grad_phi_i.q d(h3 |Jv|)/dmesh)
				   */
				  
				  diff_a = 0.;
				  
				  for ( p=0; p<VIM; p++)
				    {
				      dgrad_phi_i_dmesh[p]
					= bf[eqn]->d_grad_phi_dmesh[i][p] [b][j];
				      
				      diff_a += dgrad_phi_i_dmesh[p] * s_terms.diff_flux[w][p];
				    }
				  
				  diff_a *= h3 * det_J * wt;
				  
				  diff_b = 0.;
				  for ( p=0; p<VIM; p++)
				    {
				      diff_b += bf[eqn]->grad_phi[i] [p]* 
					s_terms.d_diff_flux_dmesh[w][p] [b][j];
				    }
				  diff_b *= h3 * det_J * wt;
				  
				  diff_c = 0.;
				  for ( p=0; p<VIM; p++)
				    {
				      diff_c +=
					bf[eqn]->grad_phi[i] [p] 
					* s_terms.diff_flux[w][p];
				    }
				  diff_c *= ( h3 * d_det_J_dmeshbj 
					      + dh3dmesh_bj * det_J ) * wt;
				  
				  
				  diffusion = diff_a + diff_b + diff_c;

                                  if ((mp->SpeciesSourceModel[w]  == ELECTRODE_KINETICS ||
                                       mp->SpeciesSourceModel[w]  == ION_REACTIONS)  &&
                                      cr->MassFluxModel == STEFAN_MAXWELL_VOLUME) /*  RSL 9/27/01  */
                                     {
                                      diffusion *= small_c;
                                     }

				  diffusion *= pd->etm[pg->imtrx][eqn][LOG2_DIFFUSION];
				}
			      
			      source = 0.;
			      if ( pd->e[pg->imtrx][eqn] & T_SOURCE )
				{
				  source += s_terms.MassSource[w];

                                  if (mp->SpeciesSourceModel[w]  == ELECTRODE_KINETICS ||
                                      mp->SpeciesSourceModel[w]  == ION_REACTIONS) /*  RSL 9/27/01  */
                                     {
                                      sumrm = 0.;
                                      for (q=0; q<num_species; q++)
                                         {
                                          sumrm += s_terms.MassSource[q] * M[q];
                                         }
                                      source -= x[w]*sumrm/sumxm;
                                     }

                                  source *= (d_wt_func * h3 * det_J + wt_func * ( h3 * d_det_J_dmeshbj + dh3dmesh_bj * det_J ))
                                    * wt;
				  source += s_terms.d_MassSource_dmesh[w][b][j]*det_J*h3*wt*wt_func;

                                  if (mp->SpeciesSourceModel[w]  == ELECTRODE_KINETICS ||
                                      mp->SpeciesSourceModel[w]  == ION_REACTIONS) /*  RSL 9/27/01  */
                                     {
                                      sumrm = 0.;
                                      for (q=0; q<num_species; q++)
                                         {
                                          sumrm += s_terms.d_MassSource_dmesh[q][b][j] * M[q];
                                         }
                                      sumrm *= (-x[w]/sumxm);
                                      source += sumrm*det_J*h3*wt*wt_func;
                                     }

				  source *= pd->etm[pg->imtrx][eqn][LOG2_SOURCE];
				}
			      
                              lec->J[MAX_PROB_VAR + w][pvar][ii][j] +=
                                    Heaviside*(mass + advection) + diffusion + source;
			    }
			}
		    }
		  
		  
		  /*
		   * J_s_T  sensitivity of species equation w.r.t. temperature
		   */
		  var = TEMPERATURE;
		  if ( pd->e[pg->imtrx][eqn] && pd->v[pg->imtrx][var] )
		    {
		      pvar = upd->vp[pg->imtrx][var];
		      for ( j=0; j<ei[pg->imtrx]->dof[var]; j++)
			{
			  phi_j = bf[var]->phi[j];	      

			  /*
			   * HKM -
			   *    Added in the density dependence on temperature into
			   *    the time derivative term
			   */
			  mass = 0.0;
			  if (pd->TimeIntegration != STEADY) {
			    if (pd->e[pg->imtrx][eqn] & T_ADVECTION) {
			      if (coeff_rho_nonunity) {
				mass = d_rho->T[j] * s_terms.Y_dot[w];
				mass *= - wt_func * h3 * det_J * wt;
				mass *= pd->etm[pg->imtrx][eqn] [(LOG2_MASS)];
			      }
			    }
			  }
			  
			  advection = 0.;
			  if ( pd->e[pg->imtrx][eqn] & T_ADVECTION )
			    {
			      for ( p=0; p<VIM; p++)
				{
				  advection += coeff_rho * s_terms.d_conv_flux_dT[w][p] [j];
				  if (coeff_rho_nonunity) {
				    advection += d_rho->T[j] * s_terms.conv_flux[w][p];
				  }
				}
			      advection *= - wt_func;
			      
			      if(taylor_galerkin[w])
				{
				  advection_a = 0.;
				  for ( p=0; p<VIM; p++) {
				    advection_a += coeff_rho * s_terms.taylor_flux[w][p];
				    if (coeff_rho_nonunity) {
				      advection += d_rho->T[j] * s_terms.conv_flux[w][p];
				    }
				  }
				  advection *= -advection_a *s_terms.d_taylor_flux_wt_dT[i] [j]*dt/2.
				    -s_terms.taylor_flux_wt[i]*dt/2. * s_terms.d_taylor_flux_dT[w][b] [j];
				}
			      
			      advection *= pd->etm[pg->imtrx][eqn][(LOG2_ADVECTION)] * h3 * det_J * wt
				* mp->AdvectiveScaling[w];
			    }
			  
			  diffusion = 0.;
			  if ( pd->e[pg->imtrx][eqn] & T_DIFFUSION )
			    {
			      for ( p=0; p<VIM; p++)
				{
				  diffusion += grad_phi_i[p]
				    * s_terms.d_diff_flux_dT[w][p] [j];
				}
			      diffusion *= h3 * det_J * wt;
			      diffusion *= pd->etm[pg->imtrx][eqn][(LOG2_DIFFUSION)];
			    }
			  
			  source = 0.;
			  if ( pd->e[pg->imtrx][eqn] & T_SOURCE )
			    {
			      source += s_terms.d_MassSource_dT[w][j];

                              if (mp->SpeciesSourceModel[w] == ELECTRODE_KINETICS ||
                                  mp->SpeciesSourceModel[w]  == ION_REACTIONS) /*  RSL 3/19/01  */
			         {
			          sumdrm = 0.;
			          for (w1=0; w1<num_species; w1++)
			             {
			              sumdrm += s_terms.d_MassSource_dT[w1][j] * M[w1];
			             }
			          source -= x[w]*sumdrm/sumxm;
			         }

			      source *= det_J*h3*wt*wt_func;
			      source *= pd->etm[pg->imtrx][eqn][LOG2_SOURCE];
                            }

                            lec->J[MAX_PROB_VAR + w][pvar][ii][j] += Heaviside*(mass + advection) + diffusion + source;
			}		/* for(j) .... */
		    }			/* if ( e[eqn], v[var]) .... */	      
		  var = LIGHT_INTP;
		  if ( pd->e[pg->imtrx][eqn] && pd->v[pg->imtrx][var] )
		    {
		      pvar = upd->vp[pg->imtrx][var];
		      for ( j=0; j<ei[pg->imtrx]->dof[var]; j++)
			{
			  phi_j = bf[var]->phi[j];	      
			  source = 0.;
			  if ( pd->e[pg->imtrx][eqn] & T_SOURCE )
			    {
			      source += s_terms.d_MassSource_dI[w][j];
			      source *= det_J*h3*wt*wt_func;
			      source *= pd->etm[pg->imtrx][eqn][LOG2_SOURCE];
			    }
			  
			  lec->J[MAX_PROB_VAR + w][pvar][ii][j] += source;
			}		/* for(j) .... */
		    }			/* if ( e[eqn], v[var]) .... */	      
		  var = LIGHT_INTM;
		  if ( pd->e[pg->imtrx][eqn] && pd->v[pg->imtrx][var] )
		    {
		      pvar = upd->vp[pg->imtrx][var];
		      for ( j=0; j<ei[pg->imtrx]->dof[var]; j++)
			{
			  phi_j = bf[var]->phi[j];	      
			  source = 0.;
			  if ( pd->e[pg->imtrx][eqn] & T_SOURCE )
			    {
			      source += s_terms.d_MassSource_dI[w][j];
			      source *= det_J*h3*wt*wt_func;
			      source *= pd->etm[pg->imtrx][eqn][LOG2_SOURCE];
			    }
			  
			  lec->J[MAX_PROB_VAR + w][pvar][ii][j] += source;
			}		/* for(j) .... */
		    }			/* if ( e[eqn], v[var]) .... */	      
		  var = LIGHT_INTD;
		  if ( pd->e[pg->imtrx][eqn] && pd->v[pg->imtrx][var] )
		    {
		      pvar = upd->vp[pg->imtrx][var];
		      for ( j=0; j<ei[pg->imtrx]->dof[var]; j++)
			{
			  phi_j = bf[var]->phi[j];	      
			  source = 0.;
			  if ( pd->e[pg->imtrx][eqn] & T_SOURCE )
			    {
			      source += s_terms.d_MassSource_dI[w][j];
			      source *= det_J*h3*wt*wt_func;
			      source *= pd->etm[pg->imtrx][eqn][LOG2_SOURCE];
			    }
			  
			  lec->J[MAX_PROB_VAR + w][pvar][ii][j] += source;
			}		/* for(j) .... */
		    }			/* if ( e[eqn], v[var]) .... */	      
		  
		  
		  /*
		   * J_s_V  sensitivity of species equation w.r.t. voltage -- RSL 4/4/00
		   */
               if ( cr->MassFluxModel != FICKIAN_CHARGED) 
                {
		  var = VOLTAGE;
		  if ( pd->e[pg->imtrx][eqn] && pd->v[pg->imtrx][var] )
		    {
		      pvar = upd->vp[pg->imtrx][var];
		      for ( j=0; j<ei[pg->imtrx]->dof[var]; j++)
			{
			  phi_j = bf[var]->phi[j];	      

			  mass = 0.0;
			  
			  advection = 0.;
			  
			  diffusion = 0.;
			  if ( pd->e[pg->imtrx][eqn] & T_DIFFUSION )
			    {
			      for ( p=0; p<VIM; p++)
				{
				  diffusion += grad_phi_i[p]
				    * s_terms.d_diff_flux_dV[w][p] [j];
				}
		  				  
                                  if ((mp->SpeciesSourceModel[w]  == ELECTRODE_KINETICS ||
                                       mp->SpeciesSourceModel[w]  == ION_REACTIONS)  &&
                                      cr->MassFluxModel == STEFAN_MAXWELL_VOLUME) /*  RSL 3/19/01  */
				     {
				      diffusion *= small_c;
				     }
				  
			      diffusion *= h3 * det_J * wt;
			      diffusion *= pd->etm[pg->imtrx][eqn][(LOG2_DIFFUSION)];
			    }
			  
			  source = 0.;
			  if ( pd->e[pg->imtrx][eqn] & T_SOURCE )
			    {
			      source += s_terms.d_MassSource_dV[w][j];

                              if (mp->SpeciesSourceModel[w] == ELECTRODE_KINETICS ||
                                  mp->SpeciesSourceModel[w] == ION_REACTIONS) /*  RSL 3/19/01  */
			         {
			          sumdrm = 0.;
			          for (w1=0; w1<num_species; w1++)
			             {
			              sumdrm += s_terms.d_MassSource_dV[w1][j] * M[w1];
			             }
			          source -= x[w]*sumdrm/sumxm;
			         }

			      source *= det_J*h3*wt*wt_func;
			      source *= pd->etm[pg->imtrx][eqn][LOG2_SOURCE];
                            }

                            lec->J[MAX_PROB_VAR + w][pvar][ii][j] += Heaviside * (mass + advection) + diffusion + source;
			}  /* end of loop over j */
		    }  /* end of var = VOLTAGE */
                }

	       /*  KSC: 9/9/00
	        * J_s_V  sensitivity of species equation w.r.t. electrical potential for 
                * the case of Fickian diffusion of charged species  
	        */
               else if ( cr->MassFluxModel == FICKIAN_CHARGED) 
                {
		  var = VOLTAGE;
		  if ( pd->e[pg->imtrx][eqn] && pd->v[pg->imtrx][var] )
		    {
		      pvar = upd->vp[pg->imtrx][var];
		      for ( j=0; j<ei[pg->imtrx]->dof[var]; j++)
			{
			  diffusion = 0.;
			  if ( pd->e[pg->imtrx][eqn] & T_DIFFUSION )
			    {
			      for ( p=0; p<VIM; p++)
				{
				  diffusion += grad_phi_i[p]
				    * s_terms.d_diff_flux_dV[w][p] [j];
				}
			      diffusion *= h3 * det_J * wt;
			      diffusion *= pd->etm[pg->imtrx][eqn][(LOG2_DIFFUSION)];
			    }
			  
			  lec->J[MAX_PROB_VAR + w][pvar][ii][j] += diffusion;
			}		/* for(j) .... */
		    }			/* if ( e[eqn], v[var]) .... */	      
                }                       /* if cr->MassFluxModel == FICKIAN_CHARGED ...  */   

		  /*
		   * Jacobian with respect to pressure
		   */
		  var = PRESSURE; 
		  if ( pd->e[pg->imtrx][eqn] && pd->v[pg->imtrx][var] )
		    {
		      pvar = upd->vp[pg->imtrx][var];
		      for ( j=0; j<ei[pg->imtrx]->dof[var]; j++)
			{
			  phi_j = bf[var]->phi[j];	      
			  /*
			   *  HKM - 
			   *   Right now, the density does not depend on pressure. We could
			   *   easily add it in here
			   */
			  mass = 0.;
			  if ( pd->e[pg->imtrx][eqn] & T_MASS )
			    {
			      mass += coeff_rho * s_terms.d_Y_dot_dP[w] [j];
			      mass *= - wt_func * det_J * h3 * wt;
			      mass *= pd->etm[pg->imtrx][eqn][(LOG2_MASS)];
			    }
			  
			  diffusion = 0.;
			  if ( pd->e[pg->imtrx][eqn] & T_DIFFUSION )
			    {
			      for ( p=0; p<VIM; p++)
				{
				  diffusion += grad_phi_i[p]
				    * s_terms.d_diff_flux_dP[w][p] [j];
				}
			      diffusion *= h3 * det_J * wt;
			      diffusion *= pd->etm[pg->imtrx][eqn][(LOG2_DIFFUSION)];
			    }
			  
			  /* Advection is velocity times gradient of 
			     mass (or volume) fraction */
			  advection = 0.;
			  if ( pd->e[pg->imtrx][eqn] & T_ADVECTION )
			    {
			      for ( p=0; p<VIM; p++)
				{
				  advection += rho * s_terms.d_conv_flux_dP[w][p] [j];
				}
			      advection *= - wt_func ;
			      
			      advection *= pd->etm[pg->imtrx][eqn][(LOG2_ADVECTION)]* det_J * h3 * wt
				* mp->AdvectiveScaling[w];
			    }
			  
                          lec->J[MAX_PROB_VAR + w][pvar][ii][j] += Heaviside * advection + diffusion + mass;
			}		/* for(j) .... */
		    }			/* if ( e[eqn], v[var]) .... */
		  
		  /*
		   * J_s_SH:
		   *      Dependence of the species continuity equation on the Shear Rate
		   *      inpendent unknown.
		   */
		  
		  if ( cr->MassFluxModel == HYDRODYNAMIC || cr->MassFluxModel == DM_SUSPENSION_BALANCE ) /* These terms only appear for this model */
		    {
		      var = SHEAR_RATE;
		      if ( pd->v[pg->imtrx][var])
			{
			  pvar = upd->vp[pg->imtrx][var];
			  for( j=0;  j<ei[pg->imtrx]->dof[var] ; j++)
			    {
			      diffusion = 0.0;
			      if ( pd->e[pg->imtrx][eqn] & T_DIFFUSION )
				for ( p=0; p<VIM; p++)
				  {
				    diffusion += grad_phi_i[p]
				      * s_terms.d_diff_flux_dSH[w][p][j];
				  }
			      diffusion *= h3 * det_J * wt;
			      diffusion *= pd->etm[pg->imtrx][eqn][(LOG2_DIFFUSION)];
			      
			      lec->J[MAX_PROB_VAR + w][pvar][ii][j] += diffusion;
			      
			    } /* for (j) .. J_s_SH */
			}/* if (pd) */
		    } /* if( cr) */ 

		  if ( mp->SpeciesSourceModel[w] == SSM_BOND ) /* These terms only appear for the Bond src term model */
		    {
		      var = SHEAR_RATE;
		      if ( pd->v[var])
			{
			  source = 0.0;
			  if ( pd->e[eqn] & T_SOURCE )
			    {
			      pvar = upd->vp[var];
			      for( j=0;  j<ei->dof[var] ; j++)
				{
				  source += s_terms.d_MassSource_dsh[w][j];
				  source *= wt_func;
				  source *= h3 * det_J * wt;
				  source *= pd->etm[eqn][(LOG2_SOURCE)];
				  
				  lec->J[MAX_PROB_VAR + w][pvar][ii][j] += source;
			      
				} /* for (j) .. J_s_SH */
			    } /* if pd -eqn)*/
			} /* if (pd -var) */
		    } /* if( mp->SpeciesSource) */ 


		  /*
		   * J_s_G:
		   *      Dependence of the species continuity equation on the velocity gradient
		   *      tensor unknowns.
		   */
		   /* These terms only appear for this model */
		  if ( cr->MassFluxModel == DM_SUSPENSION_BALANCE )
		    {
		      v_g[0][0] = VELOCITY_GRADIENT11;
		      v_g[0][1] = VELOCITY_GRADIENT12;
		      v_g[1][0] = VELOCITY_GRADIENT21;
		      v_g[1][1] = VELOCITY_GRADIENT22;
		      v_g[0][2] = VELOCITY_GRADIENT13;
		      v_g[1][2] = VELOCITY_GRADIENT23;
		      v_g[2][0] = VELOCITY_GRADIENT31;
		      v_g[2][1] = VELOCITY_GRADIENT32; 
		      v_g[2][2] = VELOCITY_GRADIENT33; 

		      for ( b=0; b<VIM; b++)
			{
			  for ( c=0; c<VIM; c++)
			    {
			      var = v_g[b][c];		      
			      if ( pd->v[pg->imtrx][var])
				{
				  pvar = upd->vp[pg->imtrx][var];
				  for( j=0;  j<ei[pg->imtrx]->dof[var] ; j++)
				    {
				      diffusion = 0.0;
				      if ( pd->e[pg->imtrx][eqn] & T_DIFFUSION )
					for ( p=0; p<VIM; p++)
					  {
					    diffusion += grad_phi_i[p]
					      * s_terms.d_diff_flux_dG[w][p][b][c][j];
					  }
				      diffusion *= h3 * det_J * wt;
				      diffusion *= pd->etm[pg->imtrx][eqn][(LOG2_DIFFUSION)];
				      
				      lec->J[MAX_PROB_VAR + w][pvar][ii][j] += diffusion;
				    }
				}
			    }
			}
		    } /*if ( cr->MassFluxModel == DM_SUSPENSION_BALANCE ) */
			      

		}     /* if active_dofs */
            }				/* for (i) .... */
        }					/* if ( assemble Jacobian ) */
    }				/* for (w) ... */
  
  return(status);
  
} /* end of assemble_mass_transport */
/*****************************************************************************/
/*****************************************************************************/
/*****************************************************************************/
int 
assemble_mass_transport_path_dependence
                       (double time, /* present time valuel; KSC             */
			double tt, /* parameter to vary time integration from 
				    * explicit (tt = 1) to implicit (tt = 0) */
			double dt, /* current time step size */
			const dbl h[DIM], /* element sizes, not scale factors.     */
			const dbl hh[DIM][DIM],
			const dbl dh_dxnode[DIM][MDE],
			const dbl vcent[DIM],	/* average element velocity, which is
					 * the centroid velocity for Q2 and 
					 * the average of the vertices for Q1.
					 * From routine "element_velocity."  */
			const dbl dvc_dnode[DIM][MDE])
{
  int var, ii,  pvar, ledof;
  const int eqn = R_MASS;
  const int dim = pd->Num_Dim;
  int p, w,  i, j, status;
  /*
   *    species_eqn_type:
   *        This is a temp variable that gets set at the top
   *        from Species_Var_Type.
   *        Specifies what identity of the independent variable
   *        The form of the equation and the units for the equation
   *        are dependent on the this determination.
   */
  int species_eqn_type;
  /*
   *    coeff_rho:
   *        If coeff_rho_nonunity is TRUE, it means that the time
   *        derivative and advection term have variable density or
   *        concentration terms in them that are not part of the
   *        independent variable itself.
   *
   *              Species_Var_type   Time_Deriv_Term  coeff_rho_nonunity
   *             ---------------------------------------------------------
   *             SPECIES_MASS_FRACTION     rho * d(Y_k)/dt       TRUE
   *             SPECIES_MOLE_FRACTION     conc * d(X_k)/dt      TRUE
   *             SPECIES_CONCENTRATION     d(conc_k)/dt         FALSE
   *                DEFAULT                d(????)/dt           FALSE
   *           ---------------------------------------------------------
   *
   *        coeff_rho is equal to one for coeff_rho_nonunity FALSE
   *        cases. It is non-unity and variable (with units) for
   *        for coeff_rho_nonunity TRUE cases.
   */
  dbl coeff_rho;
  dbl rho;				/* Density. */
  dbl sumxm = 0.0, sumrm, epsilon = 0.0, small_c = 0.0, sumxdot, sumxdotm; 
  dbl psum, sumflux, sumfluxm;  
  dbl sumx;
  int num_species;  
  DENSITY_DEPENDENCE_STRUCT d_rho_struct;  /* density dependence */
  DENSITY_DEPENDENCE_STRUCT *d_rho = &d_rho_struct;

  dbl M[MAX_CONC];            /* species molecular weight */ 
  dbl x[MAX_CONC];            /* mole fraction */

  struct Species_Conservation_Terms s_terms;

  dbl mass;		         	/* For terms and their derivatives */

  dbl advection;			/* For terms and their derivatives */
  dbl advection_a, advection_b;
  dbl diffusion;
  dbl source;

  /*
   * Galerkin weighting functions for i-th energy residuals 
   * and some of their derivatives...
   */

  dbl phi_i;
  dbl grad_phi_i[DIM];

  /*
   * Petrov-Galerkin weighting functions for i-th residuals 
   * and some of their derivatives...
   */

  dbl wt_func;

  /* SUPG variables */
  dbl h_elem=0;
  dbl supg=0;

  /*
   * Interpolation functions for variables and some of their derivatives.
   */

  dbl h3;			/* Product of all 3 scale factors used for */
				/* volume integrals in this coordinate system*/
  dbl det_J;
  dbl wt;
  int sign = ls->Elem_Sign;
  int err;
  int taylor_galerkin[MAX_CONC];
  dbl residual;
  status = 0;


  /*
   * Unpack variables from structures for local convenience...
   */



  /*
   * Bail out fast if there's nothing to do...
   */

  if ( ! pd->e[pg->imtrx][eqn] )
    {
      return(status);
    }
    
  wt = fv->wt;				/* Gauss point weight. */
  h3 = fv->h3;			        /* Differential volume element. */
  
  if ( ls->on_sharp_surf ) /* sharp interface */
	{det_J = fv->sdet;}
  else
    	{det_J = bf[eqn]->detJ; }

  for ( w=0; w<pd->Num_Species_Eqn; w++)
    {
      taylor_galerkin[w] =mp->SpeciesTimeIntegration[w]; 
    }

  num_species = pd->Num_Species;  

  for (j=0; j<num_species; j++)  
     {
      M[j] = mp->molecular_weight[j];
     }

  sumx = 0.;
  for (j=0; j<num_species-1; j++) 
     {
      x[j] = fv->c[j];
      sumx += x[j];
     }
  x[num_species-1] = 1. - sumx;

  /* MMH
   * For species transport in the SUSPENSION_PM model, there is one 
   * species that represents the particles.  There may be other species
   * involved, though, and they care about the "averaged" density, which
   * is the fluid density here.
   *
   * I don't see where this is used any where.  The functions that
   * this function calls seem to be able to figure out the correct
   * density on their own...
   */
  rho  = density(d_rho, time);

  if( mp->Spwt_funcModel == GALERKIN)
    {
      supg = 0.;
    }
  else if( mp->Spwt_funcModel == SUPG)
    {
      supg = mp->Spwt_func;
    }


  if(supg!=0.)
    {
      h_elem = 0.;
      for ( p=0; p<dim; p++)
	{
	  h_elem += vcent[p]*vcent[p]*h[p];
	}
      h_elem = sqrt(h_elem)/2.;
    }
  /* end Petrov-Galerkin addition */

  /************************************************************************/
  /*                       START OF SPECIES ASSEMBLE                      */
  /************************************************************************/
  /*
   *  Initialize the Species_Conservation_Terms temporary structure
   *  before filling it up
   */
  zero_structure(&s_terms, sizeof(struct Species_Conservation_Terms), 1);

/*  if (mp->PorousMediaType == CONTINUOUS)
    { */
      /*
       * ---------------------------------------------------------------------
       * ----- Calculate the capacity, flux, convection, and source terms for
       *       a continuous medium 
       * ---------------------------------------------------------------------
       */
      err = get_continuous_species_terms(&s_terms, time, tt, dt, h);
      EH(err,"problem in getting the species terms");
      
      /*    } */   /* end of if CONTINUOUS */

  /*
   * Residuals_________________________________________________________________
   */
  if (af->Assemble_Residual)
    {
      var = MASS_FRACTION;
      /* 
       *  Store the species eqn type (which is keyed to the Variable
       *  type in a temporary variable).
       */
      species_eqn_type = mp->Species_Var_Type;

      /*
       *   START loop over species equations. The outer loop is over
       *   the species number
       */
      for ( w=0; w<pd->Num_Species_Eqn; w++)
	{
	  /*
	   *  Calculate the coef_rho term based upon the value of
	   *  species_eqn_type.
	   *     This coefficient indicates whether the time and advection
	   *     term should be multipled by the density or maybe the
	   *     concentration. 
	   */
	  coeff_rho = 1.0;
	  if ((species_eqn_type == SPECIES_MASS_FRACTION) ||
	      (species_eqn_type == SPECIES_MOLE_FRACTION)) {
	    coeff_rho = rho;
	  }

          if (mp->SpeciesSourceModel[w]  == ELECTRODE_KINETICS ||
              mp->SpeciesSourceModel[w]  == ION_REACTIONS) /*  RSL 3/19/01  */
	     {
	      sumxm = 0.;
	      for (j=0; j<num_species; j++)
	         {
	          sumxm += x[j] * M[j];
	         }
	      if (mp->PorosityModel == CONSTANT)
	         {
	          epsilon = mp->porosity;
	         }
	      else if (mp->PorosityModel == THERMAL_BATTERY)
	         {
	          epsilon = mp->u_porosity[0];
	         }
	      else
	         {
	          EH(-1, "invalid porosity model");
	         }
              /* rho = density(d_rho); /\*  RSL 6/22/02  *\/ */
	      small_c = rho/sumxm;
              coeff_rho = small_c; /*  RSL 9/27/01  */
	     }
		  
	  /*
	   *  Loop over the degrees of freedom in the element corresponding
	   *  to species unknowns. These are at different nodes in the
	   *  element, usually. However, there can be more than one set
	   *  of degrees of freedom at each node. Note, this
	   *  step doesn't depend upon the species equation number, so
	   *  we might think about exchanging the order of the loops!
	   */
	  for (i = 0; i < ei[pg->imtrx]->dof[eqn]; i++) {
	    ledof = ei[pg->imtrx]->lvdof_to_ledof[eqn][i];
	    if (ei[pg->imtrx]->active_interp_ledof[ledof]) {
	      /*
	       *  Here is where we figure out whether the row is to placed in
	       *  the normal spot (e.g., ii = i), or whether a boundary condition
	       *  require that the volumetric contribution be stuck in another
	       *  ldof pertaining to the same variable type.
	       */
	      ii = ei[pg->imtrx]->lvdof_to_row_lvdof[eqn][i];

		  phi_i = bf[eqn]->phi[i];
		  mass = 0.;
		  if ( pd->TimeIntegration != STEADY )
		    {
		      if ( pd->e[pg->imtrx][eqn] & T_MASS ) {
			  mass  = coeff_rho * s_terms.Y_dot[w];

                          if (mp->SpeciesSourceModel[w]  == ELECTRODE_KINETICS ||
                              mp->SpeciesSourceModel[w]  == ION_REACTIONS) /*  RSL 3/19/01  */
			  {
			    mass = s_terms.Y_dot[w];
			    sumxdot = 0.0;
			    sumxdotm = 0.0;
			    for (j = 0; j < num_species - 1; j++) {
			      sumxdotm += s_terms.Y_dot[j] * M[j];
			      sumxdot  += s_terms.Y_dot[j];
			    }
			    sumxdotm -= sumxdot * M[num_species-1];
			    mass -= x[w]*sumxdotm/sumxm;
			    mass *= (epsilon*small_c);
			  }

			  mass *= - phi_i * h3 * det_J * wt;
			  mass *= pd->etm[pg->imtrx][eqn][LOG2_MASS];
			}
		    }
		  
		  /* only use Petrov Galerkin on advective term - if required */
		  wt_func = phi_i;
		  /* add Petrov-Galerkin terms as necessary */
		  if (supg != 0.0)
		    {
		      for(p=0; p<dim; p++)
			{
			  wt_func += supg * h_elem * fv->v[p] * bf[eqn]->grad_phi[i][p];
			}
		    }
		  
		  /*
		   *   Advection is velocity times gradient of the species unknown
		   *   variable, possibly multiplied by a density or total
		   *   concentration, depending upon the species variable
		   *   type.
		   */
		  advection = 0.0;
		  if ( pd->e[pg->imtrx][eqn] & T_ADVECTION )
		    {
		      advection_a = 0.0;
		      for ( p=0; p<VIM; p++)
			{
			  advection_a += s_terms.conv_flux[w][p];
			}

                      if (mp->SpeciesSourceModel[w]  == ELECTRODE_KINETICS ||
                          mp->SpeciesSourceModel[w]  == ION_REACTIONS) /*  RSL 3/19/01  */
		         {
		          psum = 0.;
		          for ( p=0; p<VIM; p++)
		             {
		              sumflux = 0.;
		              sumfluxm = 0.;
		              for (j=0; j<num_species-1; j++)
		                 {
		                  sumfluxm += s_terms.conv_flux[j][p] * M[j];
		                  sumflux  += s_terms.conv_flux[j][p];
		                 }
		              sumfluxm -= sumflux * M[num_species-1];
		              psum += sumfluxm;
		             }
		          advection_a -= x[w]*psum/sumxm;
		          advection_a *= small_c;
		          advection_a *= (-wt_func);
		         }
		      else
		         {
		          advection_a *= - coeff_rho * wt_func;
		         }

		      advection_b = 0.;
		      if(taylor_galerkin[w])
			{
			  for ( p=0; p<VIM; p++)
			    {
			      advection_b += s_terms.taylor_flux[w][p];
			    }
			  advection_b *= - coeff_rho * s_terms.taylor_flux_wt[i]*dt/2.;
			}
		      advection = advection_a + advection_b;
		      advection *= pd->etm[pg->imtrx][eqn][(LOG2_ADVECTION)] * det_J * h3 * wt 
		       	           * mp->AdvectiveScaling[w];
		    }
		  
		  /*
		   * the diffusion term contains all the fluxes that are in
		   * a divergence in the mass conservation equation and are 
		   * integrated by parts in finite elements
		   *   Units of s_terms.diff_flux:
		   *      SPECIES_MASS_FRACTION:    gm cm-2 sec-1
		   *      SPECIES_MOLE_FRACTION:    mol cm-2 sec-1
		   */
		  diffusion = 0.;
		  if ( pd->e[pg->imtrx][eqn] & T_DIFFUSION )
		    {
		      for ( p=0; p<VIM; p++)
			{
			  grad_phi_i[p] = bf[eqn]->grad_phi[i] [p];
			}
		      
		      for ( p=0; p<VIM; p++)
			{
			  diffusion += grad_phi_i[p] * s_terms.diff_flux[w][p];
			}

                      if ((mp->SpeciesSourceModel[w]  == ELECTRODE_KINETICS ||
                           mp->SpeciesSourceModel[w]  == ION_REACTIONS)  &&
                          cr->MassFluxModel == STEFAN_MAXWELL_VOLUME) /*  RSL 3/19/01  */
		         {
		          diffusion *= small_c;
		         }

		      diffusion *= h3 * det_J * wt;
		      diffusion *= pd->etm[pg->imtrx][eqn][(LOG2_DIFFUSION)];
		    }
		  /*
		   * HKM -> Note the addition of a species molecular weight
		   *        term is currently done in the source term
		   *        calculation section of the code
		   *   Units ofs_terms.MassSource:
		   *      SPECIES_MASS_FRACTION:    gm cm-3 sec-1
		   *      SPECIES_MOLE_FRACTION:    mol cm-3 sec-1
		   */
		  source = 0.;
		  if ( pd->e[pg->imtrx][eqn] & T_SOURCE )
		    {
		      source = s_terms.MassSource[w];

                      if (mp->SpeciesSourceModel[w]  == ELECTRODE_KINETICS ||
                          mp->SpeciesSourceModel[w]  == ION_REACTIONS) /*  RSL 3/19/01  */
		         {
		          sumrm = 0.;
		          for (j=0; j<num_species; j++)
		             {
		              sumrm += s_terms.MassSource[j] * M[j];
		             }
		          source -= x[w]*sumrm/sumxm;
		         }

		      source *= phi_i * h3 * det_J * wt; 
		      source *= pd->etm[pg->imtrx][eqn][(LOG2_SOURCE)];
		    }
		    
                  residual = mass + advection +  diffusion + source;
		  
		  /*
		   * Path dependence is residual times derivative of H wrt to F
		   */
		  var = FILL;
                  pvar = upd->vp[pg->imtrx][var];
                  for ( j=0; j<ei[pg->imtrx]->dof[var]; j++ )
                    {
                      lec->J[MAX_PROB_VAR + w][pvar][ii][j] += lsi->d_H_dF[j] * residual * sign;
                    }
		}   /* if active_dofs */
	      
	    } /* end of loop over equations */
	} /* end of loop over species */
    } /* end of assemble residuals */
  return 0;
}
/*****************************************************************************/
/*****************************************************************************/
/*****************************************************************************/

void 
mass_flux_surf_mtc(dbl mass_flux[MAX_CONC],
		   dbl d_mass_flux[MAX_CONC][MAX_VARIABLE_TYPES+MAX_CONC],
		   double Tsurf_quad, /* Value of temperature at the surface */
		   double Ysurf_quad[MAX_CONC], /* concentration at surface 
						 * quadrature point          */
		   int wspec,              /* subvariable species number     */
		   double mass_tran_coeff, /* Mass transfer coefficient 
					    * (cgs?? MKS units)              */
		   double Y_c)	           /* bath concentration             */

/******************************************************************************
*
*  Function which calculates the mass flux rate for convective
*  mass transfer using a mass transfer coefficient.
*
******************************************************************************/
{
  int w;
  /* HARDWIRE a linear increase in MTC from zero to mass_tran_coeff
   * along free surface boundary */ 
  /*      mtc = mass_tran_coeff * (fv->x[0] - 5)/20.; */
  if (af->Assemble_Jacobian) {
    /*
     * Currently there is no sensitivity to temperature 
     * or to other concentrations
     */
    for (w = 0; w < pd->Num_Species_Eqn; w++) {
      d_mass_flux[wspec][MAX_VARIABLE_TYPES + w] = 0.;
    }
    d_mass_flux[wspec][MAX_VARIABLE_TYPES + wspec] = mass_tran_coeff;
    d_mass_flux[wspec][TEMPERATURE] = 0.;
  }
  mass_flux[wspec] = mass_tran_coeff * (Ysurf_quad[wspec] - Y_c);
  return;
} /* END of routine mass_flux_surf_mtc                           */ 
/****************************************************************************/

void 
mass_flux_surf_BV(dbl mass_flux[MAX_CONC],
		  dbl d_mass_flux[MAX_CONC][MAX_VARIABLE_TYPES+MAX_CONC],
		  int wspec,                    /* species number                     */
		  double nu,                    /* stoichiometric coefficient         */  
		  double k,                     /* kinetic rate constant              */  
		  double beta,                  /* reaction order                     */
		  double alphaa,                /* anodic direction transfer coef.    */
		  double alphac,                /* cathodic direction transfer coef.  */
		  double V,                     /* electrode potential                */
		  double U0,                    /* open circuit electrolyte potential */
		  double T)	                /* electrolyte solution temperature   */

/******************************************************************************
*
*  A function that calculates the mass flux rate of a given species, which is equal to   
*  the heterogeneous or surface reaction rate given by Butler-Volmer kinetics. 
*  This routine was created by cloning after mass_flux_surf_mtc.
*
*  Ken S. Chen (11/2000)
*
*  Revised by K. S. Chen on 10/1/2001. 
*
******************************************************************************/
{
  int w;

  const double R = 8.314;         /* Universal gas constant in units of J/mole K */
  const double F = 96487.0;       /* Faraday's constant in units of C/equiv. */
  double FRT;                     /* product of F/R/T */
  double PHI;                     /* electrical potential in electrolyte phase */ 
  double conc, conc1, grpa, grpc;

  if(nAC) 
   {                              /* if augmenting condition card is active, then  */
     mp->electrode_potential = V; /* set electrode potential to be used in current_BV_surf */
   }                      
  
  FRT = F/R/T; 
  PHI = fv->V;
  conc = pow(fv->c[wspec], beta); 
  conc1 = beta*pow(fv->c[wspec], beta-1.0);
  grpa = alphaa*FRT*(V-PHI-U0); 
  grpc = alphac*FRT*(V-PHI-U0);   

  mass_flux[wspec] = nu*k*conc*(exp(grpa) - exp(-grpc));

  if (af->Assemble_Jacobian) 
   {
     for (w = 0; w < pd->Num_Species_Eqn; w++) 
       {
        d_mass_flux[wspec][MAX_VARIABLE_TYPES + w] = 0.;   /* no dependence on other species */ 
       }
     d_mass_flux[wspec][MAX_VARIABLE_TYPES + wspec] = nu*k*conc1*(exp(grpa) - exp(-grpc));
     d_mass_flux[wspec][TEMPERATURE] = nu*k*conc*(FRT/T)*(-V+PHI+U0)*(alphaa*exp(grpa)+alphac*exp(-grpc)); 
     d_mass_flux[wspec][VOLTAGE] = -nu*k*conc*FRT*(alphaa*exp(grpa)+alphac*exp(-grpc));  
   } 


  return;
} /* END of routine mass_flux_surf_BV                           */ 
/****************************************************************************/

void
mass_flux_surf_HOR(dbl mass_flux[MAX_CONC],
                   dbl d_mass_flux[MAX_CONC][MAX_VARIABLE_TYPES+MAX_CONC],
                   int wspec,      /* species number                          */
                   double ai0,     /* product of interfacial area by          */
                                   /* exchange current density (A/cm^3)       */
                   double H,       /* thickness of catalyst layer (cm)        */
                   double cref,    /* ref. concentration (moles/cm^3)         */
                   double alphaa,  /* anodic direction transfer coefficient   */
                   double alphac,  /* cathodic direction transfer coefficient */
                   double T,       /* cell temperature (K)                    */
                   double U0,      /* open-circuit potential (V)              */
                   double beta,    /* reaction order                          */
                   double n,       /* number of electrons involved in rxn     */
                   double V)       /* electrode potential                     */

/******************************************************************************
*
*  A function that calculates the mass flux rate of a given species,
*  which is equal to the heterogeneous or surface reaction rate
*  given by a linearized kinetic model for an electrochemical reaction
*  such as the hydrogen oxidation reaction in PEM fuel cells
*  (cf. Chen and Hickner 2006). This routine was created
*  by cloning after mass_flux_surf_BV.
*
*  Ken S. Chen (1/2006)
*  Modified: 5/22/2006 by KSC.
*
******************************************************************************/
{
  int w;                          /* species index                               */
  const double R = 8.314;         /* Universal gas constant in units of J/mole K */
  double nRT;                     /* product of n*R*T                            */
  double PHI;                     /* electrical potential in electrolyte phase   */
  double c;                       /* species molar concentration (moles/cm^3)    */
  double cratio;

  nRT = n*R*T;
  PHI = fv->V;
  c = fv->c[wspec];
  if(c < 0.0) c = 1.0e-10;
  if(c == 0) c = cref;
  cratio = pow(c/cref, beta);

  mass_flux[wspec] = (ai0*H/nRT)*cratio*(alphaa+alphac)*(V-PHI-U0);

  if (af->Assemble_Jacobian)
   {
     for (w = 0; w < pd->Num_Species_Eqn; w++)
       {
        d_mass_flux[wspec][MAX_VARIABLE_TYPES + w] = 0.;
       }

     d_mass_flux[wspec][MAX_VARIABLE_TYPES + wspec] =
                                           mass_flux[wspec]*(beta/c);
     d_mass_flux[wspec][TEMPERATURE] = -mass_flux[wspec]/T;
     d_mass_flux[wspec][VOLTAGE] =
                                 -(ai0*H/nRT)*cratio*(alphaa+alphac);
   }

  return;
} /* END of routine mass_flux_surf_HOR                           */ 
/****************************************************************************/

void
mass_flux_surf_ORR(dbl mass_flux[MAX_CONC],
                   dbl d_mass_flux[MAX_CONC][MAX_VARIABLE_TYPES+MAX_CONC],
                   int wspec,      /* species number                            */
                   double ai0,     /* product of interfacial area by            */
                                   /* exchange current density (A/cm^3)         */
                   double H,       /* thickness of catalyst layer (cm)          */
                   double cref,    /* species ref. concentration (moles/cm^3)   */
                   double alphac,  /* cathodic direction transfer coefficient   */
                   double T,       /* cell temperature (K)                      */
                   double V,       /* cel voltage (V)                           */
                   double U0,      /* open-circuit potential (V)                */
                   double beta,    /* reaction order                            */
                   double n)       /* number of electrons involved in rxn       */

/******************************************************************************
*
*  A function that calculates the mass flux rate of a given species,
*  which is equal to the heterogeneous or surface reaction rate
*  given by a Tafel kinetic model for an electrochemical reaction
*  such as the oxygen reduction reaction (Chen and Hickner 2006).
*  reaction (Chen and Hickner 2006). This routine was created
*  by cloning after mass_flux_surf_HOR.
*
*  Ken S. Chen (1/2006)
*  Modified: 5/22/2006 by KSC.
*
******************************************************************************/
{
  int w;                          /* species index                               */
  const double F = 96487;         /* Faraday's constant in units of C/mole       */
  const double R = 8.314;         /* Universal gas constant in units of J/mole-K */
  double FRT;                     /* F/R/T                                       */
  double PHI;                     /* electrical potential in electrolyte phase   */
  double c;                       /* molar concentration of O2 (moles/cm^3)      */
  double cratio;
  double grp;

  FRT = F/R/T;
  PHI = fv->V;
  c = fv->c[wspec];
  if(c == 0) c = cref;
  if(c < 0.0) c = 1.0e-10;
  cratio = pow(c/cref, beta);
  grp = alphac*FRT*(V-PHI-U0);

  mass_flux[wspec] = (ai0*H/(n*F))*cratio*exp(-grp);

  if (af->Assemble_Jacobian)
   {
     for (w = 0; w < pd->Num_Species_Eqn; w++)
       {
        d_mass_flux[wspec][MAX_VARIABLE_TYPES + w] = 0.;
       }

     d_mass_flux[wspec][MAX_VARIABLE_TYPES + wspec] =
                                      mass_flux[wspec]*(beta/c);
     d_mass_flux[wspec][TEMPERATURE] = mass_flux[wspec]*(grp/T);
     d_mass_flux[wspec][VOLTAGE] = mass_flux[wspec]*alphac*FRT;
   }

  return;

} /* END of routine mass_flux_surf_ORR                           */ 
/****************************************************************************/

void
mass_flux_surf_H2O_ANODE(dbl mass_flux[MAX_CONC],
                         dbl d_mass_flux[MAX_CONC][MAX_VARIABLE_TYPES+MAX_CONC],
                         int wspec,      /* species number                          */
                         double ai0,     /* product of interfacial area by          */
                                         /* exchange current density (A/cm^3)       */
                         double Ha,      /* thickness of anode catalyst layer (cm)  */
                         double cH2ref,  /* ref. concentration for H2 (moles/cm^3)  */
                         double alphaa,  /* anodic direction transfer coefficient   */
                         double alphac,  /* cathodic direction transfer coefficient */
                         double T,       /* cell temperature (K)                    */
                         double U0a,     /* Open-circuit potential for HOR (V)      */
                         double nd)      /* electro-osmatic drag coefficient        */

/******************************************************************************
*
*  A function that calculates the mass flux rate of the H2O species,
*  which is due to electro-osmatic drag. Briefly,
*  
*  rH2O = nd (i/F) = nd rH2   where rH2 is the surface rate of H2
*  consumption due to the hydrogen oxidation reaction
*
*  Ken S. Chen (1/2006)
*
******************************************************************************/
{
  int w;                          /* species index                               */
  const double R = 8.314;         /* Universal gas constant in units of J/mole K */
  double RT;                      /* product of R*T                              */
  double PHI;                     /* electrical potential in electrolyte phase   */ 
  double cH2;                     /* molar concentration of H2 (moles/cm^3)      */
  double cratio;

  RT = R*T;
  PHI = fv->V;
  cH2 = fv->c[wspec];
  if(cH2 == 0) cH2 = cH2ref;
  cratio = pow(cH2/cH2ref, 0.5);

  mass_flux[wspec] = -ai0*Ha*cratio*0.5*(alphaa+alphac)*((PHI+U0a)/RT)*nd;

  if (af->Assemble_Jacobian) 
   {
     for (w = 0; w < pd->Num_Species_Eqn; w++) 
       {
        d_mass_flux[wspec][MAX_VARIABLE_TYPES + w] = 0.;
       }

     d_mass_flux[wspec][MAX_VARIABLE_TYPES + wspec] =
                                           mass_flux[wspec]/(2.0*cH2);
     d_mass_flux[wspec][TEMPERATURE] = -mass_flux[wspec]/T;
     d_mass_flux[wspec][VOLTAGE] =
                                 -ai0*Ha*cratio*0.5*(alphaa+alphac)*nd/RT;

   }

  return;
} /* END of routine mass_flux_surf_H2O_ANODE                           */ 
/****************************************************************************/

void
mass_flux_surf_H2O_CATHODE(dbl mass_flux[MAX_CONC],
                           dbl d_mass_flux[MAX_CONC][MAX_VARIABLE_TYPES+MAX_CONC],
                           int wspec,      /* species number                           */
                           double ai0,     /* product of interfacial area by           */
                                           /* exchange current density (A/cm^3)        */
                           double Hc,      /* thickness of cathode catalyst layer (cm) */
                           double cO2ref,  /* ref. concentration for O2 (moles/cm^3)   */
                           double alphac,  /* cathodic direction transfer coefficient  */
                           double T,       /* cell temperature (K)                     */
                           double V,       /* cel voltage (V)                          */
                           double U0c,     /* Open-circuit potential for ORR (V)       */
                           double nd)      /* electro-osmatic drag coefficient         */

/******************************************************************************
*
*  A function that calculates the mass flux rate of the H2O species,
*  which is due to electro-osmatic drag and oxygen reduction reaction:
*
*  rH2O = nd (i/F) + 2 rO2 = (nd+2) rO2   where rO2 is the surface rate of O2
*  consumption due to the oxygen reduction reaction and nd is the
*  electro-osmatic drag coefficient
*
*  Ken S. Chen (1/2006)
*
******************************************************************************/
{
  int w;                          /* species index                               */
  const double F = 96487;         /* Faraday's constant in units of C/mole       */
  const double R = 8.314;         /* Universal gas constant in units of J/mole-K */
  double FRT;                     /* F/R/T                                       */
  double PHI;                     /* electrical potential in electrolyte phase   */
  double cO2;                     /* molar concentration of O2 (moles/cm^3)      */
  double cratio;
  double grp;

  FRT = F/R/T;
  PHI = fv->V;
  cO2 = fv->c[wspec];
  if(cO2 < 0.0) cO2 = 1.0e-10;
  if(cO2 == 0) cO2 = cO2ref;
  cratio = cO2/cO2ref;
  grp = alphac*FRT*(V-PHI-U0c);

  mass_flux[wspec] = -(nd+2.0)*(ai0*Hc/(4.0*F))*cratio*exp(-grp);

  if (af->Assemble_Jacobian)
   {
     for (w = 0; w < pd->Num_Species_Eqn; w++)
       {
        d_mass_flux[wspec][MAX_VARIABLE_TYPES + w] = 0.;
       }

     d_mass_flux[wspec][MAX_VARIABLE_TYPES + wspec] = mass_flux[wspec]/cO2;
     d_mass_flux[wspec][TEMPERATURE] = mass_flux[wspec]*(grp/T);
     d_mass_flux[wspec][VOLTAGE] = mass_flux[wspec]*alphac*FRT;
   }

  return;

} /* END of routine mass_flux_surf_H2O_CATHODE                           */
/****************************************************************************/

void 
mass_flux_surf_SULFIDATION (dbl mass_flux[MAX_CONC],
		            dbl d_mass_flux[MAX_CONC][MAX_VARIABLE_TYPES+MAX_CONC],
                            int mode,      /* key word for sulfidation kinetic model */
		            int wspec,     /* species number             */
		            double nu,     /* stoichiometric coefficient */  
		            double k1,     /* forward rate constant      */  
		            double E1,     /* forward activation energy  */
		            double kn1,    /* backward rate constant     */  
		            double En1,    /* backward activation energy */
		            double T,      /* Temperature                */
		            double c_H2S,  /* bulk concentration of H2S  */
		            double c_O2)   /* bulk concentration of O2   */

/******************************************************************************
*
*  A function that calculates the mass flux rate of a given species, which is    
*  equl to the heterogeneous or surface reaction rate given by the various 
*  sulfidation kinetic models as selected by the user.
*
*  SOLID_DIFFUSION_SIMPLIFIED:
*    Simplified solid-diffusion-controlled with Cu as the diffusing species:
*   
*    r = k exp(-E/R/T) c_H2S c_Cu       ( c_H2S is fixed at its bulk value ) 
*
*  SOLID_DIFFUSION_ELECTRONEUTRALITY:
*    Solid-diffusion-controlled with Cu vacancies as diffusing species and
*    the approximation of electroneutrality ( i.e., c_V = c_h ):
*
*    r = k1 exp(-E1/R/T) c_H2S c_O2**0.5 - kn1 exp(-En1/R/T) c_V**4 
*
*    ( c_H2S and c_O2 are taken to be fixed at its bulk values )
*
*  SOLID_DIFFUSION_ELECTRONEUTRALITY_LINEAR:
*    Solid-diffusion-controlled with Cu vacancies as diffusing species and
*    the approximation of electroneutrality ( i.e., c_V = c_h )
*    using a reduced reverse reaction rate dependence on the vacancies
*
*    r = k1 exp(-E1/R/T) c_H2S c_O2**0.5 - kn1 exp(-En1/R/T) c_V**2
*
*    ( c_H2S and c_O2 are taken to be fixed at its bulk values )
*
*  SOLID_DIFFUSION:
*    Solid-diffusion-controlled with Cu vacancies as diffusing species and
*    c_V being different from c_h near the Cu/Cu2S and gas/Cu2S interfaces:
*
*    r = k1 exp(-E1/R/T) c_H2S c_O2**0.5 - kn1 exp(-En1/R/T) c_V**2 c_h**2 
*
*    ( c_H2S and c_O2 are taken to be fixed at its bulk values )
*
*  GAS_DIFFUSION:
*    Gas-diffusion-controlled with H2S bnd O2 being the diffusing species:
*
*    r = k1 exp(-E1/R/T) c_H2S c_O2**0.5     (c_V is taken to be zero)
*
*  ANNIHILATION_ELECTRONEUTRALITY: 
*    Annihilation reaction at the Cu/Cu2S interface:
*
*    r = k2 exp(-E2/R/T) c_V c_V     (with electroneutrality approximation)           
*
*  ANNIHILATION:
*    Annihilation reaction at the Cu/Cu2S interface:
*    r = k2 exp(-E2/R/T) c_V c_h     (general case: c_h != c_V)           
*
*  This routine was created by cloning after mass_flux_surf_BV.
*  Ken S. Chen (3/2002)
******************************************************************************/
{
  int w;
  const double R = 1.987; /* Universal gas constant in units of cal/mole K */
  double c_Cu;            /* concentration of Cu atoms       */
  double c_V;             /* concentration of Cu vacancies   */
  double c_h;             /* concentration of electron holes */

  if(mode == SOLID_DIFFUSION_SIMPLIFIED)
    {
      c_Cu = fv->c[0];    /* Cu is the diffusing species */
      mass_flux[wspec] = nu*k1*exp(-E1/R/T)*c_H2S*c_Cu;
    } 
  else if(mode == SOLID_DIFFUSION_ELECTRONEUTRALITY)
    {
      c_V = fv->c[wspec];  /* Cu vacancies and electron holes are diffusing species */
                           /* c_h = c_V due to electroneutrality approximation */
      mass_flux[wspec] = k1*exp(-E1/R/T)*c_H2S*sqrt(c_O2) - 
                         kn1*exp(-En1/R/T)*c_V*c_V*c_V*c_V; 
      mass_flux[wspec] *= nu;
    }
  else if(mode == SOLID_DIFFUSION_ELECTRONEUTRALITY_LINEAR)
    {
      c_V = fv->c[wspec];  /* Cu vacancies and electron holes are diffusing species */
                           /* c_h = c_V due to electroneutrality approximation */
      mass_flux[wspec] = k1*exp(-E1/R/T)*c_H2S*sqrt(c_O2) - 
                         kn1*exp(-En1/R/T)*c_V*c_V; 
      mass_flux[wspec] *= nu;
    }
  else if(mode == SOLID_DIFFUSION)
    {
      c_V = fv->c[0];     /* Cu vacancy is the 1st diffusing species */
      c_h = fv->c[1];     /* Electron hole is the 2nd diffusion species */
      mass_flux[wspec] = k1*exp(-E1/R/T)*c_H2S*sqrt(c_O2) - 
                         kn1*exp(-En1/R/T)*c_V*c_V*c_h*c_h; 
      mass_flux[wspec] *= nu;
    }
  else if(mode == GAS_DIFFUSION)
    { 
      c_H2S = fv->c[0];   /* H2S is the 1st diffusing species  */
      c_O2  = fv->c[1];   /* O2 is the 2nd diffusion species   */
      mass_flux[wspec] = nu*k1*exp(-E1/R/T)*c_H2S*sqrt(c_O2);
    }
  else if(mode == FULL)
    {
      fprintf(stderr, "The full model has not yet implemented - awaits future efforts\n");
      exit(1);
    }
  else if(mode == ANNIHILATION_ELECTRONEUTRALITY)
    {
      /* c_V = fv->c[0]; */    /* Cu is the diffusing species */
      c_V = fv->c[wspec];      
      mass_flux[wspec] = nu*k1*exp(-E1/R/T)*c_V*c_V;
    } 
  else if(mode == ANNIHILATION)
    {
      fprintf(stderr, "The ANNIHILATION model without electroneutrality has not yet implemented\n");
      exit(1);
    }

  if (af->Assemble_Jacobian) 
   {
     /*
      *  no dependency on other species 
      */ 
     for (w = 0; w < pd->Num_Species_Eqn; w++)  {
       d_mass_flux[wspec][MAX_VARIABLE_TYPES + w] = 0.0;
     }
     /*
      * There is no explicit dependence on the voltage drop across the interface
      */
     d_mass_flux[wspec][VOLTAGE] = 0.0;
     if (mode == SOLID_DIFFUSION_SIMPLIFIED)
       {
        d_mass_flux[wspec][MAX_VARIABLE_TYPES + wspec] = nu*k1*exp(-E1/R/T)*c_H2S;
        c_Cu = fv->c[0];    
        d_mass_flux[wspec][TEMPERATURE] = nu*k1*(E1/R/T/T)*exp(-E1/R/T)*c_H2S*c_Cu; 
       }
     else if (mode == SOLID_DIFFUSION_ELECTRONEUTRALITY)
       {
        c_V = fv->c[wspec];  
        d_mass_flux[wspec][MAX_VARIABLE_TYPES + wspec] = -kn1*exp(-En1/R/T)*4.0*c_V*c_V*c_V;
        d_mass_flux[wspec][MAX_VARIABLE_TYPES + wspec] *= nu;
        d_mass_flux[wspec][TEMPERATURE] = k1*(E1/R/T/T)*exp(-E1/R/T)*c_H2S*sqrt(c_O2) -
                                          kn1*(En1/R/T/T)*exp(-En1/R/T)*c_V*c_V*c_V*c_V;
        d_mass_flux[wspec][TEMPERATURE] *= nu; 
       }
     else if (mode == SOLID_DIFFUSION_ELECTRONEUTRALITY_LINEAR)
       {
        c_V = fv->c[wspec];  
        d_mass_flux[wspec][MAX_VARIABLE_TYPES + wspec] = -kn1*exp(-En1/R/T)*2.0*c_V;
        d_mass_flux[wspec][MAX_VARIABLE_TYPES + wspec] *= nu;
        d_mass_flux[wspec][TEMPERATURE] = k1*(E1/R/T/T)*exp(-E1/R/T)*c_H2S*sqrt(c_O2) -
                                          kn1*(En1/R/T/T)*exp(-En1/R/T)*c_V*c_V;
        d_mass_flux[wspec][TEMPERATURE] *= nu; 
       }
     else if (mode == SOLID_DIFFUSION)
       {
         c_V = fv->c[0];
         c_h = fv->c[1];
         d_mass_flux[wspec][MAX_VARIABLE_TYPES + wspec] = -kn1*exp(-En1/R/T)*2.0*fv->c[wspec];
         if (wspec == 0)
           {
             d_mass_flux[wspec][MAX_VARIABLE_TYPES + wspec] *= c_h*c_h;
           }
         else if (wspec == 1)
           {
             d_mass_flux[wspec][MAX_VARIABLE_TYPES + wspec] *= c_V*c_V;
           }
         d_mass_flux[wspec][MAX_VARIABLE_TYPES + wspec] *= nu;
         d_mass_flux[wspec][TEMPERATURE] = k1*(E1/R/T/T)*exp(-E1/R/T)*c_H2S*sqrt(c_O2) -
                                           kn1*(En1/R/T/T)*exp(-En1/R/T)*c_V*c_V*c_h*c_h;
         d_mass_flux[wspec][TEMPERATURE] *= nu; 
       }
     else if (mode == GAS_DIFFUSION)
       {
         c_H2S = fv->c[0];
         c_O2  = fv->c[1];
         d_mass_flux[wspec][MAX_VARIABLE_TYPES + wspec]  = nu*k1*exp(-E1/R/T)*fv->c[wspec];
         if (wspec == 0)
           {
             d_mass_flux[wspec][MAX_VARIABLE_TYPES + wspec] *= c_O2;
           }
         else if (wspec == 1)
           {
             d_mass_flux[wspec][MAX_VARIABLE_TYPES + wspec] *= c_H2S;
           }
         d_mass_flux[wspec][TEMPERATURE] = nu*k1*(E1/R/T/T)*exp(-E1/R/T)*c_H2S*c_O2; 
       }
     else if (mode == FULL)
       {
         fprintf(stderr, "The full model has not yet implemented - awaits future efforts\n");
         exit(1);
       }
     else if (mode == ANNIHILATION_ELECTRONEUTRALITY)
       {
        c_V = fv->c[wspec];      
        d_mass_flux[wspec][MAX_VARIABLE_TYPES + wspec] = nu*k1*exp(-E1/R/T)*2.0*c_V;
        d_mass_flux[wspec][TEMPERATURE] = nu*k1*(E1/R/T/T)*exp(-E1/R/T)*c_V*c_V; 
       }
     else if (mode == ANNIHILATION)
       {
         fprintf(stderr, 
		 "The ANNIHILATION model without electroneutrality"
		 " has not yet implemented\n");
         exit(1);
       }
   }
  return;
} /* END of routine mass_flux_surf_SULFIDATION                           */ 
/****************************************************************************/

void
mass_flux_surf_BV2(dbl time,        /* current time value                    */
		   dbl mass_flux[MAX_CONC],
                   dbl d_mass_flux[MAX_CONC][MAX_VARIABLE_TYPES+MAX_CONC],
                   int wspec,       /* species number                        */
                   int flag,        /* output option -- mass flux or current */
                   double k,        /* rate constant                         */
                   double PHI_E,    /* electrode potential                   */
                   double alphaa,   /* anodic transfer coefficient           */
                   double alphac,   /* cathodic transfer coefficient         */
                   double U0,       /* standard state open circuit potential */
                   double T)        /* electrolyte temperature               */

/**********************************************************************************
*
*  An alternate to the routine mass_flux_surf_BV, using a less conventional but
*  more convenient form of the Butler-Volmer rate law.  The reaction order beta
*  used in mass_flux_surf_BV is not needed here.  In addition, the U0 in this
*  version is the open circuit potential in the standard state, not at the
*  prevailing concentration, so it is at most a function of temperature.  The
*  standard state concentration is taken to be 0.001 mol/cm^3, i.e., unit molarity.
*  The computed mass flux is the rate of the electrode reaction in the anodic
*  direction, so a negative rate constant must be used if the rate in the cathodic
*  direction is needed.  Since the activation energy of the rate constant (or
*  exchange current density) is not specified, temperature derivatives of the mass
*  flux are not calculated here.
*
*  In this version, the ionic species is assumed to be consumed by reduction or
*  produced by oxidation, i.e., it is a reactant in the cathodic direction.  This
*  covers the usual thermal battery and electroplating applications.
*
*  RSL 1/10/01
*
*  Revised 10/1/01 to fine-tune calculation of Jacobian terms
*
**********************************************************************************/
{
  int w, j, store;

  const double R = 8.314;         /* universal gas constant in units of J/mole K */
  const double F = 96487.;        /* Faraday's constant in units of C/equiv      */
  double FRT;                     /* F/(R*T)                                     */
  double PHI_S;                   /* electrical potential in solution phase      */
  double conc, grpa, grpc, diff_phi, kgc, derivative;
  dbl c, rho, M_mix;
  DENSITY_DEPENDENCE_STRUCT d_rho_struct;  /* density dependence */
  DENSITY_DEPENDENCE_STRUCT *d_rho = &d_rho_struct;

  FRT = F/R/T;
  PHI_S = fv->V;
  M_mix = 0.;
  for (j=0; j<pd->Num_Species; j++)
     {
      M_mix += fv->c[j] * mp->molecular_weight[j];
     }
  rho = density(d_rho, time); /*  RSL 6/22/02  */
  c = rho/M_mix;
  conc = c*fv->c[wspec];
  diff_phi = FRT*(PHI_E - PHI_S - U0);
  grpa = exp( alphaa*diff_phi);
  grpc = exp(-alphac*diff_phi);

  if (flag == 0)
     store = wspec;
  else
     store = MAX_CONC - 1;

  mass_flux[store] = k*(grpa - (conc/0.001)*grpc);

  if (af->Assemble_Jacobian)
    {
     kgc = k*grpc/0.001;
     for (w = 0; w < pd->Num_Species_Eqn; w++)
       {
        for ( j=0; j<ei[pg->imtrx]->dof[MASS_FRACTION]; j++)
           {
            if ( bf[MASS_FRACTION]->phi[j] > 0.0 ) break;
           }
        derivative = d_rho->C[w][j]/bf[MASS_FRACTION]->phi[j];
        d_mass_flux[store][MAX_VARIABLE_TYPES + w] = -kgc*fv->c[wspec]*(derivative -
            c*(mp->molecular_weight[w] - mp->molecular_weight[pd->Num_Species - 1]))/M_mix
;
       }
     d_mass_flux[store][MAX_VARIABLE_TYPES + wspec] -= kgc*c;
     d_mass_flux[store][TEMPERATURE] = 0.;
     d_mass_flux[store][VOLTAGE] = -k*FRT*(alphaa*grpa+(conc/0.001)*alphac*grpc);
    }

  return;
} /* END of routine mass_flux_surf_BV2                                      */
/****************************************************************************/
/****************************************************************************/

void
mass_flux_surf_NI (dbl mass_flux[MAX_CONC],
                   dbl d_mass_flux[MAX_CONC][MAX_VARIABLE_TYPES+MAX_CONC],
                   dbl time,        /* current time                             */
		   int wspec,       /* species number (zero for current)        */
                   int flag,        /* output option -- species flux or current */
                   double PHI_E,    /* electrode potential                      */
                   double T)        /* electrolyte temperature                  */

/**********************************************************************************
*
*  Calculation of either (a) the net consumption rate (equal to the outwardly
*  directed flux) at the electrode surface for an ionic species involved in nickel
*  electroplating, or (b) the total outwardly directed current due to all reactions
*  at the electrode.
*
*  RSL 3/13/01
*
**********************************************************************************/
{
  int w, j, store, n;
  int four;

  const double R = 8.314;         /* universal gas constant in units of J/mole K */
  const double F = 96487.;        /* Faraday's constant in units of C/equiv      */
  double FRT;                     /* F/(R*T)                                     */
  double PHI_S;                   /* electrical potential in solution phase      */
  double conc, grpa, grpc, diff_phi, i00, alphaa, alphac, U00, Q, dQdV, dQdx, dQdy;
  dbl c, rho, M_mix;
  DENSITY_DEPENDENCE_STRUCT d_rho_struct;  /* density dependence */
  DENSITY_DEPENDENCE_STRUCT *d_rho = &d_rho_struct;

  if (MAX_CONC < 5) {
    EH(-1, "mass_flux_surf_NI expects MAX_CONC >= 5");
    return;
  }

  four = 4;

  if (flag == 0)
     store = wspec;
  else
     store = MAX_CONC - 1;

  mass_flux[store] = 0.;
  if (af->Assemble_Jacobian)
    {
     for (w = 0; w < pd->Num_Species_Eqn; w++)
       {
        d_mass_flux[store][MAX_VARIABLE_TYPES + w] = 0.;
       }
     d_mass_flux[store][TEMPERATURE] = 0.;
     d_mass_flux[store][VOLTAGE] = 0.;
    }

  if (wspec == 1 || wspec == 5) return;

  FRT = F/R/T;
  PHI_S = fv->V;
  M_mix = 0.;
  for (j=0; j<pd->Num_Species; j++)
     {
      M_mix += fv->c[j] * mp->molecular_weight[j];
     }
  rho = density(d_rho, time); /*  RSL 6/22/02  */
  c = rho/M_mix;

/***  Reaction  H+ + e- = (1/2)H2  ***/

  if (wspec == 2 || flag == 1)
     {
      alphac = 0.11;
      n = 1;
      i00 = 0.289;
      U00 = 0.;
      diff_phi = n*FRT*(PHI_E - PHI_S - U00);
      grpc = exp(-alphac*diff_phi);
      conc = c*fv->c[2];
      Q = (i00/n/F)*grpc*(conc/0.001);
      mass_flux[store] += Q;
      if (af->Assemble_Jacobian)
        {
         dQdx = Q/fv->c[2];
         dQdV = Q*alphac*n*FRT;
         d_mass_flux[store][MAX_VARIABLE_TYPES + 2] += dQdx;
         d_mass_flux[store][VOLTAGE] += dQdV;
        }
     }

/***  Reaction  H2O + e- = (1/2)H2 + OH-  ***/

  if (wspec == 3 || wspec == 6 || flag == 1)
     {
      alphac = 0.4;
      n = 1;
      i00 = 8.80e-09;
      U00 = -0.8280;
      diff_phi = n*FRT*(PHI_E - PHI_S - U00);
      grpc = exp(-alphac*diff_phi);
      Q = (i00/n/F)*grpc;
      if (wspec == 3)
         {
          mass_flux[store] -= Q;
         }
      else
         {
          mass_flux[store] += Q;
         }
      if (af->Assemble_Jacobian)
        {
         dQdV = Q*alphac*n*FRT;
         if (wspec == 3)
            {
             d_mass_flux[store][VOLTAGE] -= dQdV;
            }
         else
            {
             d_mass_flux[store][VOLTAGE] += dQdV;
            }
        }
     }

/***  Reaction  NiOH+ + 2e- = Ni + OH-  ***/

  if (wspec == 3 || wspec == 4 || flag == 1)
     {
      alphac = 0.33;
      n = 2;
      i00 = 1.34;
      U00 = -0.3648;
      diff_phi = n*FRT*(PHI_E - PHI_S - U00);
      grpc = exp(-alphac*diff_phi);
      alphaa = 1 - alphac;
      grpa = exp(alphaa*diff_phi);
      Q = (i00/n/F)*(c/0.001)*(grpc*fv->c[four] - grpa*fv->c[3]);
      if (wspec == 3)
         {
          mass_flux[store] -= Q;
         }
      else if (wspec == 4)
         {
          mass_flux[store] += Q;
         }
      else
         {
          mass_flux[store] += 2.*Q;
         }
      if (af->Assemble_Jacobian)
        {
         dQdx = (i00/n/F)*(c/0.001)*grpc;
         dQdy = -(i00/n/F)*(c/0.001)*grpa;
         dQdV = (i00/F)*(c/0.001)*FRT*(grpc*alphac*fv->c[four] + grpa*alphaa*fv->c[3]);
         if (wspec == 3)
            {
             d_mass_flux[store][MAX_VARIABLE_TYPES + four] -= dQdx;
             d_mass_flux[store][MAX_VARIABLE_TYPES + 3] -= dQdy;
             d_mass_flux[store][VOLTAGE] -= dQdV;
            }
         else if (wspec == 4)
            {
             d_mass_flux[store][MAX_VARIABLE_TYPES + four] += dQdx;
             d_mass_flux[store][MAX_VARIABLE_TYPES + 3] += dQdy;
             d_mass_flux[store][VOLTAGE] += dQdV;
            }
         else
            {
             d_mass_flux[store][MAX_VARIABLE_TYPES + four] += 2.*dQdx;
             d_mass_flux[store][MAX_VARIABLE_TYPES + 3] += 2.*dQdy;
             d_mass_flux[store][VOLTAGE] += 2.*dQdV;
            }
        }
     }

/***  Reaction  Ni+2 + 2e- = Ni  ***/

  if (wspec == 0 || flag == 1)
     {
      alphac = 0.21;
      n = 2;
      i00 = 1.07e-05;
      U00 = -0.2363;
      diff_phi = n*FRT*(PHI_E - PHI_S - U00);
      grpc = exp(-alphac*diff_phi);
      alphaa = 1 - alphac;
      grpa = exp(alphaa*diff_phi);
      conc = c*fv->c[0];
      Q = (i00/n/F)*(grpc*conc/0.001 - grpa);
      if (flag == 1)
         {
          mass_flux[store] += 2.*Q;
         }
      else
         {
          mass_flux[store] += Q;
         }
      if (af->Assemble_Jacobian)
        {
         dQdx = (i00/n/F)*(c/0.001)*grpc;
         dQdV = (i00/F)*FRT*(grpc*alphac*conc/0.001 + grpa*alphaa);
         if (flag == 1)
            {
             d_mass_flux[store][MAX_VARIABLE_TYPES + 0] += 2.*dQdx;
             d_mass_flux[store][VOLTAGE] += 2.*dQdV;
            }
         else
            {
             d_mass_flux[store][MAX_VARIABLE_TYPES + 0] += dQdx;
             d_mass_flux[store][VOLTAGE] += dQdV;
            }
        }
     }

  return;
} /* END of routine mass_flux_surf_NI                                       */
/****************************************************************************/
/****************************************************************************/

void 
mass_flux_surf_const(dbl mass_flux[MAX_CONC],
		     dbl d_mass_flux[MAX_CONC][MAX_VARIABLE_TYPES+MAX_CONC],
		     double Tsurf_quad, /* Surface Temperature              */
		     double Ysurf_quad[MAX_CONC], /* concentration at surface 
						 * quadrature point         */
		     int wspec,              /* subvar species number       */
		     double const_mass_flux) /* specified mass flux         */

/****************************************************************************
*
*  Function which returns the specified constant total mass flux and its
*  sensitivities (all zero).  This routine cloned from mass_flux_surf_mtc
*  by RSL on 6/8/00.
*
*****************************************************************************/
{
  int w;
  if (af->Assemble_Jacobian) {
    for (w = 0; w < pd->Num_Species_Eqn; w++) {
      d_mass_flux[wspec][MAX_VARIABLE_TYPES + w] = 0.;
    }
    d_mass_flux[wspec][TEMPERATURE] = 0.;
  }
  mass_flux[wspec] = const_mass_flux;
  return;
} /* END of routine mass_flux_surf_const                           */ 
/****************************************************************************/
/****************************************************************************/
/****************************************************************************/

void 
raoults_law(double func[],
	    double d_func[DIM][MAX_VARIABLE_TYPES + MAX_CONC][MDE],
	    int wspec,
	    int eb_mat_liq,
	    int eb_mat_gas,      /* elem block id's of liq and gas */
	    double amb_pres,	/* ambient pressure */
	    double M1,
	    double M2,
	    double M3,
	    double M4)		/* molecular weights of four species. M1 must
				 * be the first volatile species, M2 is the
                                 * second volatile species, M3 is the condensed
                                 * phase in the liquid, and M4 is the insoluble
                                 * gas phase, e.g. air                       */


/*******************************************************************************
*  Added Riedel Vapor Pressure Model to handle saturation pressure
*  of volatile liquid components. Author: acsun (6/23/98)
*
*  Added Antoine Vapor Pressure Model to handle saturation pressure
*  of volatile liquid components. Author: acsun (5/20/98)
*
*  Function which evaluates vapor-liquid equilibrium 
* for adjacent phases using a discontinuous variable approach
*			 Author: p. r. schunk (9/14/97)
*
*  Implements the following equation:
*
*           func =   p_v[w] / p_total * X_liq_w  - X_gas_w = 0
*
*  where  X_liq_w is the liquid mole fraction of species w
*         X_gas_w is the gas mole fraction of species w
*         p_v[w] is the vapor pressure of species w in the gas above a
*                liquid of pure w
*         p_total is the total ambient pressure.
*
*  Note: It is assumed that the species dependent variable types are
*        mass fractions.
*******************************************************************************/
{
  int j_id;
  int var;
  int w;
  double phi_j;
  double C[MAX_CONC];
  double A, B_L, B_G, a, b, c, d, e;
  double psat[MAX_CONC], dpsatdt[MAX_CONC];

  if(af->Assemble_LSA_Mass_Matrix)
    return;

  /* Nonideal VP Calculations based on either ANTOINE or RIEDEL models */

   if(mp->VaporPressureModel[wspec] == ANTOINE )
     {
       antoine_psat(wspec, mp->u_vapor_pressure[wspec],
                    &psat[wspec], &dpsatdt[wspec]);
       mp->vapor_pressure[wspec] = psat[wspec];
     }

   else if(mp->VaporPressureModel[wspec] == RIEDEL )
     {
       riedel_psat(wspec, mp->u_vapor_pressure[wspec],
                   &psat[wspec], &dpsatdt[wspec]);
       mp->vapor_pressure[wspec] = psat[wspec];
     }

  /* Define some convenient/repetitive chunks to make eqns more compact */

   C[0]=0.; C[1] = 0.;
   for (w = 0; w < pd->Num_Species_Eqn; w++) C[w] = fv->c[w];
   a = M2*M3;
   b = M1*M2;
   c = M3*M1;
   d = M2*M4;
   e = M4*M1;
   A = (mp->vapor_pressure[wspec]/amb_pres);
   B_L = SQUARE(b*(1. - C[0] - C[1]) + c*C[1] + a*C[0]);
   B_G = SQUARE(b*(1. - C[0] - C[1]) + e*C[1] + d*C[0]);

  /* local contributions of boundary condition to residual and jacobian */
  
/***************************** EXECUTION BEGINS *******************************/

     if (af->Assemble_Jacobian) {
	
	/* sum the contributions to the global stiffness matrix */
	    var = MASS_FRACTION;
	    for ( j_id=0; j_id<ei[pg->imtrx]->dof[var]; j_id++)
	      {
		if (pd->v[pg->imtrx][var])
		  {
		    phi_j = bf[var]->phi[j_id];

		    if(pd->Num_Species_Eqn == 1)
		      {
			if (Current_EB_ptr->Elem_Blk_Id == eb_mat_liq)
			  {
			    d_func[0][MAX_VARIABLE_TYPES+0][j_id] +=  phi_j*A*M3*
			                  ((M1*(1.- C[0]) + M3*C[0]) - C[0]*(-M1+M3))/
                                          SQUARE(M1*(1.- C[0]) + M3*C[0]);
			  }
			else
			  {
			    d_func[0][MAX_VARIABLE_TYPES+0][j_id] +=  -phi_j*M4*
                                          ((M1*(1.- C[0]) + M4*C[0])- C[0]*(-M1+M4))/
                                          SQUARE(M1*(1.- C[0]) + M4*C[0]);
			  }
		      }
		    else if (pd->Num_Species_Eqn == 2)
		      {
			if (Current_EB_ptr->Elem_Blk_Id == eb_mat_liq)
			  {
			    if(wspec==0)
			      {
				d_func[0][MAX_VARIABLE_TYPES+0][j_id] +=  phi_j*A*
				   (a*b*(1.-C[1]) + a*c*C[1])/B_L;
				d_func[0][MAX_VARIABLE_TYPES+1][j_id] +=  phi_j*A*
				   (a*b*C[0] - a*c*C[0])/B_L;
			      }
			    if(wspec==1)
			      {
                                d_func[0][MAX_VARIABLE_TYPES+0][j_id] +=  phi_j*A*
				  (b*c*C[1] - a*c*C[1])/B_L;
                                d_func[0][MAX_VARIABLE_TYPES+1][j_id] +=  phi_j*A*
				  (b*c*(1-C[0]) + a*c*C[0])/B_L;
			      }
			  }
			else
			  {
			    if(wspec==0)
			      {
				d_func[0][MAX_VARIABLE_TYPES+0][j_id] +=  -phi_j*
				   (d*b*(1.-C[1]) + d*e*C[1])/B_G;
				d_func[0][MAX_VARIABLE_TYPES+1][j_id] +=  -phi_j*
				   (d*b*C[0] - d*e*C[0])/B_G;
				
			      }
			    if(wspec==1)
			      {
				d_func[0][MAX_VARIABLE_TYPES+0][j_id] +=  -phi_j*
				   (b*e*C[1] - d*e*C[1])/B_G;
				d_func[0][MAX_VARIABLE_TYPES+1][j_id] +=  -phi_j*
				   (b*e*(1.-C[0]) + d*e*C[0])/B_G;
			      }
			  }
		      }
		    else
		      {
			EH(-1,"For the Raoult's law model we only allow 1 or 2 species");
		      }
		  }
	      }
     }

 /* Since nonideal VP equation is temperature dependent, d_func is temperature
      dependent */

if(mp->VaporPressureModel[wspec] == ANTOINE 
   || mp->VaporPressureModel[wspec] == RIEDEL )
  {
    var = TEMPERATURE ;
    for ( j_id=0; j_id<ei[pg->imtrx]->dof[var]; j_id++)
      {
	if (pd->v[pg->imtrx][var])
	  {
	    phi_j = bf[var]->phi[j_id];

	    if (Current_EB_ptr->Elem_Blk_Id == eb_mat_liq)
	      {
	      if(pd->Num_Species_Eqn == 1)
		{
		  d_func[0][var][j_id] +=  phi_j*dpsatdt[wspec]
		         *M3*C[0]/(M1*(1.- C[0]) + M3*C[0])/amb_pres;
		}
              else if(pd->Num_Species_Eqn == 2)
		{
		  if(wspec==0)
		    {
		      d_func[0][var][j_id] +=  phi_j*dpsatdt[wspec]
			*a*C[0]/(b*(1.- C[0] - C[1]) + c*C[1] + a*C[0])/amb_pres;
		    }
		  if(wspec==1)
		    {
		      d_func[0][var][j_id] +=  phi_j*dpsatdt[wspec]
			*c*C[1]/(b*(1. -C[0] - C[1]) + c*C[1] + a*C[0])/amb_pres;
		    }
		}
	      }
	  }
      }
  }
 
if(pd->Num_Species_Eqn == 1)
  {
    if (Current_EB_ptr->Elem_Blk_Id == eb_mat_liq)
      {
	/*	*func += (mp->vapor_pressure[wspec]/amb_pres)*fv->c[wspec]; */
	*func +=     A*M3*C[0]/(M1*(1.- C[0]) + M3*C[0]);
      }
    else if (Current_EB_ptr->Elem_Blk_Id == eb_mat_gas)
      {
	/* *func += -fv->c[wspec]; */
	*func +=       -M4*C[0]/(M1*(1.- C[0]) + M4*C[0]);
      }
    else
      {
	EH(-1,"Something screwy in your material block specs on the VL_EQUIL card");
      }
  }
else if (pd->Num_Species_Eqn == 2)
  {
    if (Current_EB_ptr->Elem_Blk_Id == eb_mat_liq)
      {
	if(wspec==0)
	  {
	    *func=A*a*C[0]/(b*(1.- C[0] - C[1]) + c*C[1] + a*C[0]);
	  }
	if(wspec==1)
	  {
	    *func=A*c*C[1]/(b*(1. -C[0] - C[1]) + c*C[1] + a*C[0]);
	  }
      }
    else
      {
	if(wspec==0)
	  {
	    *func= -d*C[0]/(b*(1. - C[0] - C[1]) + e*C[1] + d*C[0]);
	  }
	if(wspec==1)
	  {
	    *func= -e*C[1]/(b*(1. - C[0] - C[1]) + e*C[1] + d*C[0]);
	  }
      }
  }
else
  {
    EH(-1,"For the Raoult's law model we only allow 1 or 2 species");
  }
  return;
} /* END of routine raoults_law   */
/****************************************************************************/
/****************************************************************************/
/****************************************************************************/

void 
raoults_law_new(double func[],
	        double d_func[DIM][MAX_VARIABLE_TYPES + MAX_CONC][MDE],
		BOUNDARY_CONDITION_STRUCT *bc)

    /************************************************************************
     *
     * raoults_law_new():
     *
     *  Function which evaluates vapor-liquid equilibrium 
     * for adjacent phases using a discontinuous variable approach.
     * It gets called from both sides of the interface. 
     *
     *
     *  Implements the following equation:
     *
     *           func =   p_v[w] / p_total * X_liq_w  - X_gas_w = 0
     *
     *  where  X_liq_w is the liquid mole fraction of species w
     *         X_gas_w is the gas mole fraction of species w
     *         p_v[w] is the vapor pressure of species w in the gas above a
     *                liquid of pure w
     *         p_total is the total ambient pressure.
     *
     *  Note: It is assumed that the species dependent variable types are
     *        mass fractions.
     *		
     * Input
     * ----------
     *  wspec -> Species number on both sides of the interface whose
     *           concentrations are linked via a raoult's law-type 
     *           expression.
     *  eb_mat_liq = Element block id for the first phase -> this is 
     *               identified with the liquid phase
     *  eb_mat_gas = Element block id for the second phase -> this is 
     *               identified with the gas phase
     ***********************************************************************/
{
  int j_id, var, k;
  int wspec = bc->BC_Data_Int[0];
  int eb_mat_liq = bc->BC_Data_Int[1];
  int liquidSide = (Current_EB_ptr->Elem_Blk_Id == eb_mat_liq);
  double phi_j, psat_w, dpsatdT_w = 0.0, Mbar, A, amb_pres, Xk_wspec;
  double tmp1, tmp2, tmp3;
  double *mw = mp->molecular_weight;
  double *Yk =  fv->c;
  

  if (af->Assemble_LSA_Mass_Matrix) return;

  /*
   * Obtain the ambient thermodynamic pressure
   * -> Currently, we do not consider any compressibility effects, nor
   *    do we link the thermodynamic pressure with the hydrodynamic
   *    pressure. However, this could be done in the future.
   */
  amb_pres = upd->Pressure_Datum;

  /*
   * Calculate the average molecular weight of the mixture 
   */
  Mbar = wt_from_Yk(mp->Num_Species, Yk, mw);

  /*
   * Calculate the mole fraction of the pertinent species
   */
  Xk_wspec = Yk[wspec] * Mbar / mw[wspec];

  /*
   * Residual Contributions
   */
  if (liquidSide) {
    if (mp->VaporPressureModel[wspec] == ANTOINE) {
      antoine_psat(wspec, mp->u_vapor_pressure[wspec],
		   &psat_w, &dpsatdT_w);
      mp->vapor_pressure[wspec] = psat_w;
    } else if (mp->VaporPressureModel[wspec] == RIEDEL) {
      riedel_psat(wspec, mp->u_vapor_pressure[wspec],
		  &psat_w, &dpsatdT_w);
      mp->vapor_pressure[wspec] = psat_w;
    } else {
      psat_w = mp->vapor_pressure[wspec];
    }
    A = psat_w/amb_pres;
  } else {
    A = -1;
  }
  func[0] = A * Xk_wspec;

  if (af->Assemble_Jacobian) {
    var = MASS_FRACTION;
    if (pd->v[pg->imtrx][var]) {
      tmp2 = A * Mbar * Xk_wspec;
      if (mp->Num_Species == mp->Num_Species_Eqn) {
	for (j_id = 0; j_id < ei[pg->imtrx]->dof[var]; j_id++) {
	  phi_j = bf[var]->phi[j_id];
	  tmp3 = phi_j * tmp2;
	  for (k = 0; k < mp->Num_Species; k++) {
	    d_func[0][MAX_VARIABLE_TYPES + k][j_id] = - tmp3 / mw[k];
	  }
	  d_func[0][MAX_VARIABLE_TYPES + wspec][j_id] +=
	      phi_j * A * Mbar / mw[wspec];
	}
      } else {
        tmp1 = 1.0/ mw[mp->Num_Species_Eqn];
	for (j_id = 0; j_id < ei[pg->imtrx]->dof[var]; j_id++) {
	  phi_j = bf[var]->phi[j_id];
          tmp3 = phi_j * tmp2;
	  for (k = 0; k < mp->Num_Species_Eqn; k++) {
	    d_func[0][MAX_VARIABLE_TYPES + k][j_id] = 
                tmp3 * (tmp1 - 1.0 / mw[k]);
	  }
	  d_func[0][MAX_VARIABLE_TYPES + wspec][j_id] +=
	      phi_j * A * Mbar / mw[wspec];
	}

      }
    }
  
    if (dpsatdT_w != 0.0) {
      var = TEMPERATURE;
      if (pd->v[pg->imtrx][var]) {
	tmp1 =  dpsatdT_w * Xk_wspec / amb_pres;
	for (j_id = 0; j_id < ei[pg->imtrx]->dof[var]; j_id++) {
	  phi_j = bf[var]->phi[j_id];
	  d_func[0][var][j_id] = phi_j * tmp1;
	}
      }
    }
  }
  return;
}
/****************************************************************************/
/****************************************************************************/
/****************************************************************************/

void 
flory_huggins(double func[],
	      double d_func[DIM][MAX_VARIABLE_TYPES + MAX_CONC][MDE],
	      int wspec,
	      int eb_mat_gas,
	      int eb_mat_liq,    /* element block id's for gas and liquid */
	      int mode,		/* VOLUME or MASS based formulation */
	      double amb_pres)         /* ambient pressure */

/*******************************************************************************
*
*  Function which evaluates vapor_polymer equilibrium based on 
*  Flory_Huggins solution theory.  mode=VOLUME is a volume fraction based formulation,
*  which is common for polymer-solvent solutions. i.e. C[] = volume fraction
*  mode=MASS is a mass fraction based formulation.
*  The definition for VLE in these solutions were based on Prausnitz (1986):
*
*  y(i) = Ptot*activity(i)/psat
*  acti_coef(i) = activity(i)/mass_frac(i) for polymer-solvent systems.
*  where y(i) mole_fraction of solvent i in the vapor.
*        Ptot = total pressure in the vapor.
*        activity(i) = departure from ideality for the solvent i in the liquid.
*        psat(i) = saturation pressure for pure liquid i. Note this is the
*                  REFERENCE STATE.
*
*			 Author: a.c.sun (8/98)
*******************************************************************************/
{
  
/* Local variables */
  
  int i, j, jac, j_id, k, l, mn, var;
  int Num_S1, Num_S2;
  double flory1[MAX_CONC],flory2[MAX_CONC],flory3[MAX_CONC],flory[MAX_CONC];
  double df1_dc[MAX_CONC][MAX_CONC],df2_dc[MAX_CONC][MAX_CONC];
  double df3_dc[MAX_CONC][MAX_CONC],df_dc[MAX_CONC][MAX_CONC];
  double truedf_dc[MAX_CONC][MAX_CONC];
  double phi_j, A;
  double C[MAX_CONC], vol[MAX_CONC], sv[MAX_CONC];
  double y_mol[MAX_CONC], y_mass[MAX_CONC];
  double mw[MAX_CONC], prod[MAX_CONC]; 
  double activity[MAX_CONC];
  double dact_dC[MAX_CONC][MAX_CONC],dv_dw[MAX_CONC][MAX_CONC];
  double dmol_dC[MAX_CONC][MAX_CONC];
  double psat[MAX_CONC], dpsatdt[MAX_CONC];
  double bottom, prod2, sum_C;
  double chi[MAX_CONC][MAX_CONC]; /* chi is the binary interaction parameter*/
  double mw_last=0, dmdv=0; /* Molecular weight of non-condensable and conversion factor */

  memset(y_mass, 0, sizeof(double)*MAX_CONC);
  memset(prod, 0, sizeof(double)*MAX_CONC);

  if(af->Assemble_LSA_Mass_Matrix)
    return;

  /* Nonideal VP Calculations based on either ANTOINE or RIEDEL models */

   if(mp->VaporPressureModel[wspec] == ANTOINE )
     {
       antoine_psat(wspec, mp->u_vapor_pressure[wspec],
                    &psat[wspec], &dpsatdt[wspec]);
       mp-> vapor_pressure[wspec] = psat[wspec];
     }

   else if(mp->VaporPressureModel[wspec] == RIEDEL )
     {
       riedel_psat(wspec, mp->u_vapor_pressure[wspec],
                   &psat[wspec], &dpsatdt[wspec]);
       mp-> vapor_pressure[wspec] = psat[wspec];
     }

  /* Define some convenient/repetitive chunks to make eqns more compact */

   Num_S1 = pd->Num_Species_Eqn + 1;
   Num_S2 = pd->Num_Species_Eqn - 1;

   memset(flory1, 0,sizeof(double)*MAX_CONC);
   memset(flory2, 0,sizeof(double)*MAX_CONC);
   memset(flory3, 0,sizeof(double)*MAX_CONC);
   memset(flory, 0,sizeof(double)*MAX_CONC);
   memset(truedf_dc, 0,sizeof(double)*MAX_CONC*MAX_CONC);
   memset(df_dc, 0,sizeof(double)*MAX_CONC*MAX_CONC);
   memset(df1_dc, 0,sizeof(double)*MAX_CONC*MAX_CONC);
   memset(df2_dc, 0,sizeof(double)*MAX_CONC*MAX_CONC);
   memset(df3_dc, 0,sizeof(double)*MAX_CONC*MAX_CONC);
 
   A = mp->vapor_pressure[wspec]/amb_pres;

   if (Current_EB_ptr->Elem_Blk_Id == eb_mat_liq)
     {
      /* calculate liquid activities of solvent components in a polymeric
         solution and their derivatives  
         use generalized activity expression for multicomponents  */

       /* mass based formulation must require specific volume for conversion
         to volume fractions */

      if(mode==MASS)
	 {
	   bottom = 0.;

	   for(i=0;i<Num_S1;i++)
	     {
	       if(mp->specific_volume[i] < 0.)
		 {
		   EH(-1, "Specific volume not specified in the material file.");
		 }
	       else
		 {
		   sv[i] = mp->specific_volume[i];
		 }
	     }
	   for(i=0;i<pd->Num_Species_Eqn;i++)
	     {
	       y_mass[i] = fv->c[i];
	       bottom += y_mass[i]*(sv[i]-sv[pd->Num_Species_Eqn]);
	     }
           bottom += sv[pd->Num_Species_Eqn];
	   
	   for(i=0;i<pd->Num_Species_Eqn; i++)
	     {
	       C[i] = y_mass[i]*sv[i]/bottom;

	       for(j=0;j<pd->Num_Species_Eqn; j++)
		 {
		   if (j==i)
		     {
		       dv_dw[i][j] = sv[j]/bottom 
			 -y_mass[i]*sv[i]*(sv[j]-sv[pd->Num_Species_Eqn])/(bottom*bottom);
		     }
		   else
		     {
		       dv_dw[i][j] = -y_mass[i]*sv[i]
			 *(sv[j]-sv[pd->Num_Species_Eqn])/(bottom*bottom);
		     }
		 }
	     }
	 }
      else
	{
	  for (i = 0; i<pd->Num_Species_Eqn; i++) 
	    {
	      C[i] = fv->c[i] ;
	      for(j=0;j<pd->Num_Species_Eqn; j++)
		{
		  dv_dw[i][j]= delta(i,j);
		}
	    }
	}

       sum_C = 0.;
       for (i = 0; i<pd->Num_Species_Eqn; i++) 
	 {
	   sum_C += C[i];
	 }
       for (i = 0; i<Num_S1; i++) 
	 {
	   if(mp->molar_volume[i] < 0.)
	     {
	       EH(-1, "Molar volume not specified in the material file.");
	     }
	   else
	     {
	       vol[i] = mp->molar_volume[i];
	     }
	   for(k=0;k<Num_S1;k++)
	     {
	     if(mp->flory_param[i][k] < 0.)
	       {
		 EH(-1, "Flory-Huggins binary parameters not specified in the material file.");
	       }
	     else
	       {
		 chi[i][k] = mp->flory_param[i][k];
	       }
	     }
	 }
       
       for(k=0;k<pd->Num_Species_Eqn;k++)
	 {
	   flory1[wspec] += vol[wspec]*(delta(k,wspec)-C[k])/vol[k]
	             +vol[wspec]*C[k]/vol[pd->Num_Species_Eqn];

	   df1_dc[wspec][k]= (vol[wspec]/vol[pd->Num_Species_Eqn])
	              - (vol[wspec]/vol[k]) ;
	 }
       flory1[wspec] += -vol[wspec]/vol[pd->Num_Species_Eqn];

       if (pd->Num_Species_Eqn > 1)
	 {
	   for(k=1;k<pd->Num_Species_Eqn; k++)
	     {
	       for(jac=0;jac<k;jac++)
		 {   
		   flory2[wspec] += (delta(wspec,jac)*C[k]+(vol[wspec]/vol[jac])
			       *C[jac]*(delta(k,wspec)-C[k]))*chi[jac][k];
		 }
	       /* derivative for the 1st component */
	       df2_dc[wspec][0] += (vol[wspec]*(delta(k,wspec)-C[k])/vol[0])
		 *chi[0][k];
	     }

	   /* derivative for the last component */
	   for(jac=0;jac<Num_S2;jac++)
	     {
	       df2_dc[wspec][Num_S2] += (delta(wspec,jac)-vol[wspec]*C[jac]
				  /vol[jac])*chi[jac][Num_S2];
	     }
	   /* derivative for the components in between */
	   for(l=1;l<Num_S2 ;l++)
	     {
	       for(jac=0;jac<l;jac++)
		 {
		  df2_dc[wspec][l] += (delta(wspec,jac)-(vol[wspec]*C[jac]
				  /vol[jac]))*chi[jac][l];
		 }
	       for(k=l+1;k<pd->Num_Species_Eqn; k++)
		 {
		  df2_dc[wspec][l] +=(vol[wspec]*(delta(k,wspec)-C[k])/vol[l])
		                 *chi[l][k];
		 }
	     }
	 }
       else
	 {
	   flory2[wspec] = 0.;
           for(k=0;k<pd->Num_Species_Eqn; k++)  df2_dc[wspec][k] = 0.;
	 }

       for(jac=0;jac<pd->Num_Species_Eqn; jac++)
	 {
	   flory3[wspec] +=(delta(wspec,jac)-(vol[wspec]/vol[jac])*C[jac])
	           *(1.-sum_C)*chi[jac][pd->Num_Species_Eqn];
           df3_dc[wspec][jac] -= (vol[wspec]/vol[jac])*(1.-sum_C)
                            *chi[jac][pd->Num_Species_Eqn];

	   for(mn=0;mn<pd->Num_Species_Eqn;mn++)
	     {
	       df3_dc[wspec][jac]
		 -= (delta(wspec,mn)-(vol[wspec]/vol[mn])*C[mn])
		       *chi[mn][pd->Num_Species_Eqn];
	     }
	 }
       flory[wspec]= flory3[wspec];

       /* check the simplest case: 1solvent, 1polymer
       check=(1-sum_C)+chi[0][1]*(1.-sum_C)*(1.-sum_C);
       printf("flory = %e, check =%e\n", flory[i],check); */

       for(k=0;k<pd->Num_Species_Eqn;k++)
         {
	   df_dc[wspec][k]= df3_dc[wspec][k]; 
	 }
      

       for(i=0;i<pd->Num_Species_Eqn;i++)
	 {
	   for(j=0;j<pd->Num_Species_Eqn;j++)
	     {
	       truedf_dc[wspec][i] += df_dc[wspec][j]*dv_dw[j][i];
	     }
	 }

      activity[wspec] = C[wspec]*exp(flory[wspec]);

      *func +=  activity[wspec]*A;

      for (i=0; i<pd->Num_Species_Eqn; i++)
       {
       	 if (mode==MASS)
	   {
	     dact_dC[wspec][i] = (dv_dw[wspec][i]*exp(flory[wspec])
			      +activity[wspec]*truedf_dc[wspec][i]);
	   }
	 else
	   {
	     dact_dC[wspec][i] = (dv_dw[wspec][i]*exp(flory[wspec])
			      +activity[wspec]*df_dc[wspec][i]);
	   }
       }
     
      if (af->Assemble_Jacobian) {
	
	/* sum the contributions to the global stiffness matrix */
	var = MASS_FRACTION;
	for ( j_id=0; j_id<ei[pg->imtrx]->dof[var]; j_id++)
	  {
	    if (pd->v[pg->imtrx][var])
	      {
		phi_j = bf[var]->phi[j_id];
		for (i=0; i<pd->Num_Species_Eqn; i++)
		  {
		    d_func[0][MAX_VARIABLE_TYPES+i][j_id] +=  
		      phi_j*A*dact_dC[wspec][i]; 
		  }
	      }
	  }
      }
     }

   else if (Current_EB_ptr->Elem_Blk_Id == eb_mat_gas)
     {
       /* from the activity, vapor phase composition is determined,
      we write the vapor mole fraction in terms of mass fraction */


       if(mode==VOLUME)
	 {
	   dmdv = mp->density;
	 }
       else if(mode==MASS)
	 {
	   dmdv = 1.;
	 }

       for (i = 0; i<pd->Num_Species_Eqn; i++) C[i] = fv->c[i]*dmdv;

       bottom=0.;
       prod2=1.;

       for (i = 0; i<pd->Num_Species_Eqn; i++) 
	 {
	   if(mp->molecular_weight[i] < 0.)
	   {
	     EH(-1, "Molecular weight of the species not specified in the material file");
	   }
	 else
	   {
	     mw[i]  = mp->molecular_weight[i];
	   }
	 }

       if(mp->molecular_weight[pd->Num_Species_Eqn] < 0.)
	 {
	 EH(-1, "M.W. of a non-condensable species not specified in the material file");
	 }
       else
	 {
	   mw_last = mp -> molecular_weight[pd->Num_Species_Eqn];
	 }

       for(i=0;i<pd->Num_Species_Eqn;i++)
	 {
	   y_mass[i] = C[i];
	   prod[i]=1.;
	   for(j=0;j<pd->Num_Species_Eqn;j++)
	     {
	       prod[i] *= (i==j? 1. : mw[j]);
	     } 
	   prod2 *= mw[i];
	 }

       for(i=0;i<pd->Num_Species_Eqn;i++)
	 {
	   bottom += (mw_last*prod[i]-prod2)*y_mass[i];
	 }
       bottom += prod2;
   
       y_mol[wspec] = mw_last*prod[wspec]*y_mass[wspec]/bottom;
   
       *func -= y_mol[wspec];

       /* write out the derivatives of mol_frac w.r.t. mass_frac 
	  then from mass_frac to vol_frac in the VAPOR */
       
       for(j=0;j<pd->Num_Species_Eqn;j++)
	 {
	   if (j==wspec)
	     {
	       dmol_dC[wspec][j] = dmdv*(mw_last*prod[wspec]/bottom
                -mw_last*prod[wspec]*y_mass[wspec]*(mw_last*prod[j]-prod2)
                /(bottom*bottom));

	     }
	   else
	     {
	       dmol_dC[wspec][j] = dmdv*(-mw_last*prod[wspec]
		 *y_mass[wspec]*(mw_last*prod[j]-prod2)/(bottom*bottom)) ;
	     }
	 }

       if (af->Assemble_Jacobian) {
	 
	 /* sum the contributions to the global stiffness matrix */
	 var = MASS_FRACTION;
	 for ( j_id=0; j_id<ei[pg->imtrx]->dof[var]; j_id++)
	   {
	     if (pd->v[pg->imtrx][var])
	       {
		 phi_j = bf[var]->phi[j_id];
		 
		 for (i=0; i<pd->Num_Species_Eqn; i++)
		   {
		     d_func[0][MAX_VARIABLE_TYPES+i][j_id] -=  
		       phi_j*dmol_dC[wspec][i]; 
		   }
	       }
	   }
       }
     }

  else
    {
     EH(-1,"Material file id for gas and liquid in VL_POLY card must be specified.");
     return;
    }



/* Since nonideal VP equation is temperature dependent, d_func is temperature
      dependent */

     if(mp->VaporPressureModel[wspec] == ANTOINE 
	|| mp->VaporPressureModel[wspec] == RIEDEL )
       {
	 var = TEMPERATURE ;
	 for ( j_id=0; j_id<ei[pg->imtrx]->dof[var]; j_id++)
	   {
	     if (pd->v[pg->imtrx][var])
	       {
		 phi_j = bf[var]->phi[j_id];
		 
		 d_func[0][var][j_id] +=  phi_j*dpsatdt[wspec]
		   *activity[wspec]/amb_pres;
	       }
	   }
       }
} /* END of routine flory_huggins   */
/****************************************************************************/
/****************************************************************************/
/****************************************************************************/

void 
kinematic_species_bc(double func[DIM],
		     double d_func[DIM][MAX_VARIABLE_TYPES + MAX_CONC][MDE],
		     int wspec,	/* current species no. */
		     double vnormal, /* normal velocity */
		     double x_dot[MAX_PDIM], /* mesh velocity vector         */
		     dbl tt,	/* parameter to vary time integration from 
				   explicit (tt = 1) to implicit (tt = 0)    */
		     dbl dt)	/* current value of the time step            */

    /*************************************************************************
     *
     * kinematic_species_bc():
     *
     *  Function which evaluates the species kinematic boundary condition.
     *  This function is applied to replace the negative of the diffusive
     *  flux out of the liquid side of the interface:
     *     (actually, in this case, it replaces the difference between
     *      this flux and the diffusive flux in the "gas" for species, i)
     *
     *   - n_l dot j_k_l + n_l dot j_k_g) 
     *
     *     = n_g dot (rho_g * Y_k_g * (v_g  - vs)) - vnormal +
     *       n_l dot (rho_l * Y_k_l * (v_l  - vs)) - vnormal
     *
     * where
     *       n_g = outward facing normal from the gas side
     *       n_l = outward facing normal from the liquid side (n_g = - n_l)
     *       vs = xdot = velocity of the moving mesh
     *       rho_g = density in the gas
     *       rho_l = density in the liquid
     *       Y_k_g = mass fraction of species k in the gas
     *       Y_k_l = mass fraction of species k in the liquid
     *       vnormal = velocity in a moving reference frame
     *                 (first single float on the bc data card,
     *                  almost always equal to zero)
     *       v_g = mass average velocity in the gas
     *       v_l = mass average velocity in the liquid.
     *
     *
     *            Author: P. R. Schunk    (9/24/97)
     *
     *  It replaces the negative of the outward diffusive flux because
     *  the time derivative in the species residual equation has a
     *  negative sign.
     *
     *  This function is called from both the gas and liquid sides of the
     *  interface, forming each of the terms in the expression
     *  above one at a time.
     *************************************************************************/
{
  int j, kdir, var, p;
  double phi_j;
  double mass_c=fv->c[wspec], mass_dc=1.0;

  if(mp->Species_Var_Type == SPECIES_DENSITY)
	{
         mass_c = fv->c[wspec];
         mass_dc = 1.0;
	}
  else if(mp->Species_Var_Type == SPECIES_CONCENTRATION)
	{
         mass_c = fv->c[wspec];
         mass_dc = 1.0;
	}
  else if(mp->Species_Var_Type == SPECIES_MASS_FRACTION
           || mp->Species_Var_Type == SPECIES_UNDEFINED_FORM)
	{
         mass_c = mp->density*fv->c[wspec];
         mass_dc = mp->density;
	}
/*  else if(mp->Species_Var_Type == SPECIES_MOLE_FRACTION)
	{
         mass_c = mp->molecular_weight[wspec]*fv->c[wspec];
         mass_dc = mp->density;
	}*/
  else
	{ EH(-1,"That species formulation not done in kinematic_species\n"); }

  if (af->Assemble_LSA_Mass_Matrix) {
    for (kdir = 0; kdir < pd->Num_Dim; kdir++) {
	for (p = 0; p < pd->Num_Dim; p++) {
	  var = MESH_DISPLACEMENT1 + p;
	  if (pd->v[pg->imtrx][var]) {
	    for (j = 0; j < ei[pg->imtrx]->dof[var]; j++) {
	      phi_j = bf[var]->phi[j];
	      d_func[0][var][j] -= (mass_c *
				    phi_j * fv->snormal[kdir]);
	    }
	  }
	}
    }
    return;
  }

  if (af->Assemble_Jacobian) {
    for (kdir = 0; kdir < pd->Num_Dim; kdir++) {
      for (p = 0; p < pd->Num_Dim; p++) {
	var = MESH_DISPLACEMENT1 + p;
	if (pd->v[pg->imtrx][var]) {
	  for (j = 0; j < ei[pg->imtrx]->dof[var]; j++) {
	    phi_j = bf[var]->phi[j];
	    d_func[0][var][j] += (mass_c *
				  (fv->v[kdir] - x_dot[kdir]) *
				  fv->dsnormal_dx[kdir][p][j]);
	    if (TimeIntegration != 0 && p == kdir) {
              d_func[0][var][j] += (mass_c *
				    ( -(1.+2.*tt)* phi_j/dt) *
				    fv->snormal[kdir] * delta(p, kdir));
	    }
	  }
	}
      }
	      
      var = VELOCITY1 + kdir;
      if (pd->v[pg->imtrx][var]) {
	for (j = 0; j < ei[pg->imtrx]->dof[var]; j++) {
	  phi_j = bf[var]->phi[j];
          d_func[0][var][j] += (mass_c *
	                        phi_j * fv->snormal[kdir]);
	}
      }

      var = MASS_FRACTION;
      if (pd->v[pg->imtrx][var]) {
	for (j = 0; j < ei[pg->imtrx]->dof[var]; j++)	{
	  phi_j = bf[var]->phi[j];
	  d_func[0][MAX_VARIABLE_TYPES+wspec][j] += (mass_dc * phi_j *
		     (fv->v[kdir] - x_dot[kdir]) * fv->snormal[kdir]);
	}
      }
    }
  } /* end of if Assemble_Jacobian */
  
  /* Calculate the residual contribution	*/
  *func = -vnormal;
  for (kdir = 0; kdir < pd->Num_Dim; kdir++) {
    *func += mass_c * (fv->v[kdir] - x_dot[kdir]) * fv->snormal[kdir];
  }
} /* END of routine kinematic_species_bc  */
/*****************************************************************************/
/*****************************************************************************/
/*****************************************************************************/

void 
mass_flux_surf_bc(double func[],
		  double d_func[DIM][MAX_VARIABLE_TYPES + MAX_CONC][MDE],
		  int wspec,	/* species number of this boundary condition */
		  double mass_tran_coeff, /* Mass transfer coefficient       */
		  double Y_c,	/* bath concentration 	                     */
		  dbl dt,	/* current value of the time step            */
		  dbl tt)	/* parameter to vary time integration        */

     /*******************************************************************************
      *
      *  Function which calculates the surface integral for convective
      *  mass transfer.
      *
      *  ----------------------------------------------------------------------------
      *
      *  Functions called:
      *  mass_flux_surf_mtc  -- calculates mass flux for one component
      *
      *  ----------------------------------------------------------------------------
      *
      *******************************************************************************/
{  
  int j, j_id, w1, dim, kdir, var, jvar;
  double phi_j;
  double Y_w; /* local concentration of current species */

  double vconv[MAX_PDIM]; /*Calculated convection velocity */
  double vconv_old[MAX_PDIM]; /*Calculated convection velocity at previous time*/
  CONVECTION_VELOCITY_DEPENDENCE_STRUCT d_vconv_struct;
  CONVECTION_VELOCITY_DEPENDENCE_STRUCT *d_vconv = &d_vconv_struct;

  int err=0;


  /***************************** EXECUTION BEGINS ****************************/

  /* call routine to calculate surface flux of this component and it's
   * sensitivity to all variable types
   */

  mass_flux_surf_mtc(mp->mass_flux, mp->d_mass_flux, fv->T,
		     fv->c, wspec, mass_tran_coeff, Y_c);

  dim   = pd->Num_Dim;
  Y_w = fv->c[wspec];

  /* get the convection velocity (it's different for arbitrary and
     lagrangian meshes) */

  /* get deformation gradient, etc. if lagrangian mesh with inertia */
  if ((pd->MeshMotion == LAGRANGIAN ||
       pd->MeshMotion == DYNAMIC_LAGRANGIAN) && pd->MeshInertia == 1) {
      err = belly_flop(elc->lame_mu);
      EH(err, "error in belly flop");
      if( neg_elem_volume ) return;
    }

/*  if (mp->PorousMediaType == CONTINUOUS) */

    err = get_convection_velocity(vconv, vconv_old, d_vconv, dt, tt);
  EH(err, "Error in calculating effective convection velocity");

  /*
   *  Calculate the Residual contribution for this boundary condition
   */
  if (af->Assemble_Residual) {
    *func -= mp->mass_flux[wspec];
    for (kdir = 0; kdir < dim; kdir++) {
      *func += Y_w * vconv[kdir] * fv->snormal[kdir];
    }
  }
  
  if (af->Assemble_Jacobian ) 
    {
      /* sum the contributions to the global stiffness matrix  for Species*/
      
      /*
       * J_s_c
       */
      var=MASS_FRACTION;
      for (j_id = 0; j_id < ei[pg->imtrx]->dof[var]; j_id++) {
	phi_j = bf[var]->phi[j_id];
	
	for (w1 = 0; w1 < pd->Num_Species_Eqn; w1++ )
	  {
	    d_func[0][MAX_VARIABLE_TYPES + w1][j_id] -= 
	      mp->d_mass_flux[wspec][MAX_VARIABLE_TYPES + w1] 
		* phi_j;
	  }
	
	for (kdir=0; kdir<dim; kdir++) 
	  {
	    d_func[0][MAX_VARIABLE_TYPES + wspec][j_id] += 
	      phi_j*vconv[kdir] * fv->snormal[kdir];

	      for (w1 = 0; w1 < pd->Num_Species_Eqn; w1++ )
		{
		  d_func[0][MAX_VARIABLE_TYPES + w1][j_id] += 
		    Y_w*d_vconv->C[kdir][w1][j_id] * fv->snormal[kdir];
		}
	  }
      }
      
      /*
       * J_s_T
       */
      var=TEMPERATURE;
      if (pd->v[pg->imtrx][var]){
	for (j = 0; j < ei[pg->imtrx]->dof[var]; j++) {
	  j_id = j;
	  phi_j = bf[var]->phi[j_id];
	  
	  d_func[0][var][j_id] -= mp->d_mass_flux[wspec][TEMPERATURE] 
	    * phi_j;
	  
	  for(kdir=0; kdir<dim; kdir++) 
	    {
	      d_func[0][var][j_id]  += 
		Y_w*d_vconv->T[kdir][j_id] * fv->snormal[kdir];
	    }
	}
      }

      /*
       * J_s_V
       */
      var=VOLTAGE;
      if (pd->v[pg->imtrx][var]){
	for (j = 0; j < ei[pg->imtrx]->dof[var]; j++) {
	  j_id = j;
	  phi_j = bf[var]->phi[j_id];
	  
	  d_func[0][var][j_id] -= mp->d_mass_flux[wspec][VOLTAGE] 
	    * phi_j; 
	  
	  for(kdir=0; kdir<dim; kdir++) 
	    {
	      d_func[0][var][j_id]  += 
		Y_w*d_vconv->T[kdir][j_id] * fv->snormal[kdir];
	    }
	}
      }
      
      /*
       * J_s_d
       */
      for (jvar = 0; jvar < dim; jvar++) 
	{
	  var=MESH_DISPLACEMENT1+jvar;
	  if (pd->v[pg->imtrx][var])
	    {
	      for (j_id = 0; j_id < ei[pg->imtrx]->dof[var]; j_id++) 
		{
		  /*     d( )/dx        */
		  /* additional terms due to convective flux */
		  
		  phi_j = bf[var]->phi[j_id];
		  for(kdir=0; kdir<dim; kdir++) 
		    {
		      d_func[0][var][j_id] += 
			Y_w*vconv[kdir]*fv->dsnormal_dx[kdir][jvar][j_id] +
			Y_w*d_vconv->X[kdir][jvar][j_id]*fv->snormal[kdir];
		    }
		}
	    }
	}
      
      for(jvar=0; jvar<dim; jvar++) 
	{
	  var = VELOCITY1 + jvar;
	  if (pd->v[pg->imtrx][var])
	    {
	      for (j_id = 0; j_id < ei[pg->imtrx]->dof[var]; j_id++) 
		{
		  phi_j = bf[var]->phi[j_id];
		  d_func[0][var][j_id] += 
		    Y_w*d_vconv->v[jvar][jvar][j_id]*fv->snormal[jvar];
		}
	    }
	}
      
    } /* End of if Assemble_Jacobian */
  
} /* END of routine mass_flux_surf_bc         */

/****************************************************************************/

void 
yflux_disc_rxn_bc(double func[],
		  double d_func[DIM][MAX_VARIABLE_TYPES + MAX_CONC][MDE],
		  int wspec_a,	/* species number of this boundary condition */
		  int mat_a,	/* material block for side 1, reactant */
		  int mat_b,	/* material block for side 2, product  */
		  double kf,    /* forward rate constant      */
		  double kr,    /* reverse rate constant      */
		  dbl dt,	/* current value of the time step            */
		  dbl tt)	/* parameter to vary time integration        */

     /*******************************************************************************
      *
      *  Function which calculates the surface integral for convective
      *  mass transfer and adds in the interfacial reaction: kf*cf-kr*cr.
      *  This routine must be used with discontinuous concentration.
      *
      *  ----------------------------------------------------------------------------
      *
      *  Functions called:
      *  mass_flux_surf_mtc  -- calculates mass flux for one component
      *
      *  ----------------------------------------------------------------------------
      *
      *******************************************************************************/
{  
  int j, j_id, w1, dim, kdir, var, jvar, wspec_b, wspec;
  double phi_j;
  double Y_w; /* local concentration of current species */

  double vconv[MAX_PDIM]; /*Calculated convection velocity */
  double vconv_old[MAX_PDIM]; /*Calculated convection velocity at previous time*/
  CONVECTION_VELOCITY_DEPENDENCE_STRUCT d_vconv_struct;
  CONVECTION_VELOCITY_DEPENDENCE_STRUCT *d_vconv = &d_vconv_struct;

  /* MATRL_PROP_STRUCT *mp_a = 0, *mp_b = 0; */

  int err=0;

  wspec= wspec_b = wspec_a; /* will this work? */

  /***************************** EXECUTION BEGINS ****************************/

  /* call routine to calculate surface flux of this component and it's
   * sensitivity to all variable types
   */

  /* need to pass down this struct ... ? */

  /* ebIndex_a = ebID_to_ebIndex(mat_a); */
  /* ebIndex_b = ebID_to_ebIndex(mat_b); */
  /* mp_a = mp_glob[Matilda[ebIndex_a]]; */
  /* mp_b = mp_glob[Matilda[ebIndex_b]]; */
  
  /* how do we get these concentrations */

  /* if (Current_EB_ptr->Elem_Blk_Id == mat_a) */
  /*     { */
  /* 	src_rxn = kf*Y_w-kr*Y_otherside; */
  /*     } */
  /* else */
  /*     { */
  /* 	src_rxn = kf*Y_otherside -kr*Y_w; */
  /*     } */



  /* interface_rxn(mp->mass_flux, mp->d_mass_flux, fv->T,fv->c, wspec, kf, kr); */

  dim   = pd->Num_Dim;
  Y_w = fv->c[wspec_a];

  /* get the convection velocity (it's different for arbitrary and
     lagrangian meshes) */

  /* get deformation gradient, etc. if lagrangian mesh with inertia */
  if ((pd->MeshMotion == LAGRANGIAN ||
       pd->MeshMotion == DYNAMIC_LAGRANGIAN) && pd->MeshInertia == 1) {
      err = belly_flop(elc->lame_mu);
      EH(err, "error in belly flop");
      if( neg_elem_volume ) return;
    }

/*  if (mp->PorousMediaType == CONTINUOUS) */

    err = get_convection_velocity(vconv, vconv_old, d_vconv, dt, tt);
  EH(err, "Error in calculating effective convection velocity");

  /*
   *  Calculate the Residual contribution for this boundary condition
   */
  if (af->Assemble_Residual) {
    *func -= mp->mass_flux[wspec];
    for (kdir = 0; kdir < dim; kdir++) {
      *func += Y_w * vconv[kdir] * fv->snormal[kdir];
    }
  }
  
  if (af->Assemble_Jacobian ) 
    {
      /* sum the contributions to the global stiffness matrix  for Species*/
      
      /*
       * J_s_c
       */
      var=MASS_FRACTION;
      for (j_id = 0; j_id < ei[pg->imtrx]->dof[var]; j_id++) {
	phi_j = bf[var]->phi[j_id];
	
	for (w1 = 0; w1 < pd->Num_Species_Eqn; w1++ )
	  {
	    d_func[0][MAX_VARIABLE_TYPES + w1][j_id] -= 
	      mp->d_mass_flux[wspec][MAX_VARIABLE_TYPES + w1] 
		* phi_j;
	  }
	
	for (kdir=0; kdir<dim; kdir++) 
	  {
	    d_func[0][MAX_VARIABLE_TYPES + wspec][j_id] += 
	      phi_j*vconv[kdir] * fv->snormal[kdir];

	      for (w1 = 0; w1 < pd->Num_Species_Eqn; w1++ )
		{
		  d_func[0][MAX_VARIABLE_TYPES + w1][j_id] += 
		    Y_w*d_vconv->C[kdir][w1][j_id] * fv->snormal[kdir];
		}
	  }
      }
      
      /*
       * J_s_T
       */
      var=TEMPERATURE;
      if (pd->v[pg->imtrx][var]){
	for (j = 0; j < ei[pg->imtrx]->dof[var]; j++) {
	  j_id = j;
	  phi_j = bf[var]->phi[j_id];
	  
	  d_func[0][var][j_id] -= mp->d_mass_flux[wspec][TEMPERATURE] 
	    * phi_j;
	  
	  for(kdir=0; kdir<dim; kdir++) 
	    {
	      d_func[0][var][j_id]  += 
		Y_w*d_vconv->T[kdir][j_id] * fv->snormal[kdir];
	    }
	}
      }

      /*
       * J_s_V
       */
      var=VOLTAGE;
      if (pd->v[pg->imtrx][var]){
	for (j = 0; j < ei[pg->imtrx]->dof[var]; j++) {
	  j_id = j;
	  phi_j = bf[var]->phi[j_id];
	  
	  d_func[0][var][j_id] -= mp->d_mass_flux[wspec][VOLTAGE] 
	    * phi_j; 
	  
	  for(kdir=0; kdir<dim; kdir++) 
	    {
	      d_func[0][var][j_id]  += 
		Y_w*d_vconv->T[kdir][j_id] * fv->snormal[kdir];
	    }
	}
      }
      
      /*
       * J_s_d
       */
      for (jvar = 0; jvar < dim; jvar++) 
	{
	  var=MESH_DISPLACEMENT1+jvar;
	  if (pd->v[pg->imtrx][var])
	    {
	      for (j_id = 0; j_id < ei[pg->imtrx]->dof[var]; j_id++) 
		{
		  /*     d( )/dx        */
		  /* additional terms due to convective flux */
		  
		  phi_j = bf[var]->phi[j_id];
		  for(kdir=0; kdir<dim; kdir++) 
		    {
		      d_func[0][var][j_id] += 
			Y_w*vconv[kdir]*fv->dsnormal_dx[kdir][jvar][j_id] +
			Y_w*d_vconv->X[kdir][jvar][j_id]*fv->snormal[kdir];
		    }
		}
	    }
	}
      
      for(jvar=0; jvar<dim; jvar++) 
	{
	  var = VELOCITY1 + jvar;
	  if (pd->v[pg->imtrx][var])
	    {
	      for (j_id = 0; j_id < ei[pg->imtrx]->dof[var]; j_id++) 
		{
		  phi_j = bf[var]->phi[j_id];
		  d_func[0][var][j_id] += 
		    Y_w*d_vconv->v[jvar][jvar][j_id]*fv->snormal[jvar];
		}
	    }
	}
      
    } /* End of if Assemble_Jacobian */
  
} /* END of routine yflux_disc         */

/****************************************************************************/

void
mass_flux_surf_user_bc(double func[DIM],
                       double d_func[DIM][MAX_VARIABLE_TYPES + MAX_CONC][MDE],
                       const int wspec,
                       const double p[],  /* parameters to parameterize heat transfer model*/
                       const dbl time)

/******************************************************************************
*
*  Function which calculates the surface integral for user-defined
*  mass flux.
*
*  Functions called:
*  mass_flux_user_surf (user_bc.c)  -- calculates mass flux for one component
*
*  ----------------------------------------------------------------------------
*
******************************************************************************/
{
  
  int j, j_id, w1;
  int var;
  double phi_j;
  
  /* Execution begins */

  /* Grab your user-defined mass flux from routine in user_bc.c */
  mass_flux_user_surf (mp->mass_flux, mp->d_mass_flux, wspec, p, time);

  /* Load up func and d_func and return to apply_integrated BC */  
  
  if (af->Assemble_Residual ) 
    {
      *func -= mp->mass_flux[wspec];
    }
  
  if (af->Assemble_Jacobian ) 
    {
      /* sum the contributions to the global stiffness matrix  for Species*/
      
      /*
       * J_s_c
       */
      var=MASS_FRACTION;
      for (j_id = 0; j_id < ei[pg->imtrx]->dof[var]; j_id++) {
	phi_j = bf[var]->phi[j_id];
	
	for (w1 = 0; w1 < pd->Num_Species_Eqn; w1++ )
	  {
	    d_func[0][MAX_VARIABLE_TYPES + w1][j_id] -= 
	      mp->d_mass_flux[wspec][MAX_VARIABLE_TYPES + w1] 
		* phi_j;
	  }
      }
      
      /*
       * J_s_T
       */
      var=TEMPERATURE;
      if (pd->v[pg->imtrx][var]){
	for (j = 0; j < ei[pg->imtrx]->dof[var]; j++) {
	  j_id = j;
	  phi_j = bf[var]->phi[j_id];
	  
	  d_func[0][var][j_id] -= mp->d_mass_flux[wspec][TEMPERATURE] 
	    * phi_j;
	}
      }

      /*
       * J_s_V
       */
      var=VOLTAGE;
      if (pd->v[pg->imtrx][var]){
	for (j = 0; j < ei[pg->imtrx]->dof[var]; j++) {
	  j_id = j;
	  phi_j = bf[var]->phi[j_id];
	  
	  d_func[0][var][j_id] -= mp->d_mass_flux[wspec][VOLTAGE] 
	    * phi_j; 
	}
      }
 
    } /* End of if Assemble_Jacobian */
  return;
} /* END of routine mass_flux_surf_user_bc                                   */

/*****************************************************************************/
/****************************************************************************/

void
mass_flux_surf_etch(double func[DIM],
                    double d_func[DIM][MAX_VARIABLE_TYPES + MAX_CONC][MDE],
                    const int wspec,
                    const int etch_plane,
                    const double time,
                    const double dt,
                    const double tt )

/******************************************************************************
*
*  Function which calculates the surface integral for mass flux resulting from
*  etching reaction
*
*  Right now, it only handles KOH wet etching on crystalline silicon surface plane 100
*  It also assumes a species ordering as follows:
*                   0: H2O - water
*                   1: KOH - potassium hydroxide
*                   2: H2 - hydrogen
*                   3: Silicon hydroxyl byproducts
*
*  Flux units are given in CGS
*
*  Functions called:
*  calc_KOH_Si_etch_rate_100  -- calculates etch rate based on local concentration
*
*  Kristianto Tjiptowidjojo (5/2017)
*  ----------------------------------------------------------------------------
*
******************************************************************************/
{

  int j_id, w1;
  int kdir, var;
  int err = 0;
  int dim = pd->Num_Dim;
  double phi_j;

  double mass_flux[MAX_CONC] = {0.0};
  double d_mass_flux[MAX_CONC][MAX_VARIABLE_TYPES + MAX_CONC] = {{0.0}};

  struct Species_Conservation_Terms s_terms;
  /* Use fake values for this since we do not need the SUPG term */
  double h[DIM] = {1.0, 1.0, 1.0};

  double etch_rate = 0.0;
  double d_etch_rate_d_C[MAX_CONC] = {0.0};

  /* Bulk density of crystalline silicon (g/cm^3) */
  double rho_bulk_Si = 2.3290;

  /* Molecular weight in mole/g */
  double MW_H2O = 18.01528;
  double MW_OH = 17.008;
  double MW_Si = 28.0855;
  double MW_H2 = (2.0 * 1.00794);
  double MW_SiO2OH2 = (28.0855 + 2.0*15.9994 + 2.0*17.008);

  /*
   *  Initialize the Species_Conservation_Terms temporary structure
   *  before filling it up
   */
  zero_structure(&s_terms, sizeof(struct Species_Conservation_Terms), 1);
  err = get_continuous_species_terms(&s_terms, time, tt, dt, h);
  EH(err, "get_continuous_species_terms");

 /* Right now it only handles KOH wet etching on plane 100 of crystalline silicon*/
  if (etch_plane == 100)
    {
     /* Get etch rate */
     etch_rate = calc_KOH_Si_etch_rate_100(d_etch_rate_d_C);

     /* Export it to mass_flux array, depending on their stochiometric coefficient */
     switch (wspec)
       {
        case 0: /* Water */
           mass_flux[wspec] = 2.0 * rho_bulk_Si/MW_Si * MW_H2O * etch_rate;
           break;

        case 1: /* OH */
           mass_flux[wspec] = 2.0 * rho_bulk_Si/MW_Si * MW_OH * etch_rate;
           break;

        case 2: /* H2 */
           mass_flux[wspec] = -2.0 * rho_bulk_Si/MW_Si * MW_H2 * etch_rate;
           break;

        case 3: /* SiO2OH2 */
           mass_flux[wspec] = -1.0 * rho_bulk_Si/MW_Si * MW_SiO2OH2 * etch_rate;
           break;
       }

     /* Export sensitivity of mass flux array */
     switch (wspec)
       {
        case 0: /* Water */
           d_mass_flux[wspec][MAX_VARIABLE_TYPES+0] = 2.0 * rho_bulk_Si/MW_Si * MW_H2O * d_etch_rate_d_C[0];
           d_mass_flux[wspec][MAX_VARIABLE_TYPES+1] = 2.0 * rho_bulk_Si/MW_Si * MW_H2O * d_etch_rate_d_C[1];
           break;

        case 1: /* KOH */
           d_mass_flux[wspec][MAX_VARIABLE_TYPES+0] = 2.0 * rho_bulk_Si/MW_Si * MW_OH * d_etch_rate_d_C[0];
           d_mass_flux[wspec][MAX_VARIABLE_TYPES+1] = 2.0 * rho_bulk_Si/MW_Si * MW_OH * d_etch_rate_d_C[1];
           break;

        case 2: /* H2 */
           d_mass_flux[wspec][MAX_VARIABLE_TYPES+0] = -2.0 * rho_bulk_Si/MW_Si * MW_H2 * d_etch_rate_d_C[0];
           d_mass_flux[wspec][MAX_VARIABLE_TYPES+1] = -2.0 * rho_bulk_Si/MW_Si * MW_H2 * d_etch_rate_d_C[1];
           break;

        case 3: /* SiO2OH2 */
           d_mass_flux[wspec][MAX_VARIABLE_TYPES+0] = -1.0 * rho_bulk_Si/MW_Si * MW_SiO2OH2 * d_etch_rate_d_C[0];
           d_mass_flux[wspec][MAX_VARIABLE_TYPES+1] = -1.0 * rho_bulk_Si/MW_Si * MW_SiO2OH2 * d_etch_rate_d_C[1];
           break;
       }

     d_mass_flux[wspec][MAX_VARIABLE_TYPES+2] = 0.0;
     d_mass_flux[wspec][MAX_VARIABLE_TYPES+3] = 0.0;
    }


  /* Load up func and d_func and return to apply_integrated BC */

  if (af->Assemble_Residual )
    {
     for (kdir = 0; kdir < dim; kdir++)
        {
          *func += s_terms.diff_flux[wspec][kdir] * fv->snormal[kdir];
        }

     *func -= mass_flux[wspec];
    }

  if (af->Assemble_Jacobian )
    {
      /* sum the contributions to the global stiffness matrix  for Species*/

      /*
       * J_s_c
       */
      var=MASS_FRACTION;
      for (j_id = 0; j_id < ei[pg->imtrx]->dof[var]; j_id++) {
	phi_j = bf[var]->phi[j_id];
	for (w1 = 0; w1 < pd->Num_Species_Eqn; w1++ )
	  {
           for (kdir = 0; kdir < dim; kdir++)
              {
               d_func[0][MAX_VARIABLE_TYPES + w1][j_id] +=
               s_terms.d_diff_flux_dc[wspec][kdir] [w1][j_id] * fv->snormal[kdir];
              }
	   d_func[0][MAX_VARIABLE_TYPES + w1][j_id] -=
	   d_mass_flux[wspec][MAX_VARIABLE_TYPES + w1] * phi_j;
	  }
      }
 
    } /* End of if Assemble_Jacobian */
  return;
} /* END of routine mass_flux_surf_etch_bc                                   */

/*****************************************************************************/
/****************************************************************************/

void
mass_flux_alloy_surf(double func[DIM],
		     double d_func[DIM][MAX_VARIABLE_TYPES + MAX_CONC][MDE],
		     const int wspec,
		     const double p[],  /* parameters to parameterize heat transfer model*/
		     const dbl time)

/******************************************************************************
*
*  Function which calculates the surface integral for a cubic mass-flux transfer
*  model which fits metal evaporation rate curves well.  Basically the difference
*  between this model and the simple convective mass transfer coefficient is that the
*   coefficient is a cubic dependence on temperature.
*  Added by P. R. Schunk (2/9/01)
*
*  Functions called: none
*
*  Form of flux:  n.j_i = exp[c_0 + c_1*(T-Tm) - c_2*(T-Tm)^2 + c3*(T-Tm)^3]*(y_i-y_inf)
*
*  ----------------------------------------------------------------------------
*
******************************************************************************/
{
  
  int j, j_id;
  int var, w1;
  double phi_j;

  /* Execution begins */

  /* Now transfer into func, d_func */
  if (af->Assemble_Residual ) 
    {
      *func -= mp->mass_flux[wspec];
    }
  
  if (af->Assemble_Jacobian ) 
    {
      /* sum the contributions to the global stiffness matrix  for Species*/
      
      /*
       * J_s_c
       */
      var=MASS_FRACTION;
      for (j_id = 0; j_id < ei[pg->imtrx]->dof[var]; j_id++) {
	phi_j = bf[var]->phi[j_id];
	
	for (w1 = 0; w1 < pd->Num_Species_Eqn; w1++ )
	  {
	    d_func[0][MAX_VARIABLE_TYPES + w1][j_id] -= 
	      mp->d_mass_flux[wspec][MAX_VARIABLE_TYPES + w1] 
		* phi_j;
	  }
      }
      
      /*
       * J_s_T
       */
      var=TEMPERATURE;
      if (pd->v[pg->imtrx][var]){
	for (j = 0; j < ei[pg->imtrx]->dof[var]; j++) {
	  j_id = j;
	  phi_j = bf[var]->phi[j_id];
	  
	  d_func[0][var][j_id] -= mp->d_mass_flux[wspec][TEMPERATURE] 
	    * phi_j;
	}
      }

    } /* End of if Assemble_Jacobian */
  return;
} /* END of routine mass_flux_alloy_surf                                   */

/*****************************************************************************/
void 
mass_flux_BV_surf_bc(
                double func[],
	        double d_func[DIM][MAX_VARIABLE_TYPES + MAX_CONC][MDE],
		int wspec,     /* species number of this boundary condition */
		double nu,     /* stoichiometric coefficient                */
		double k,      /* kinetic rate constant                     */
		double beta,   /* reaction order                            */
		double alphaa, /* anodic direction transfer coefficient     */
		double alphac, /* cathodic direction transfer coefficient   */
		double V,      /* electrode potential                       */
		double U0,     /* theoretical open-circuit potential        */
		double dt,     /* current value of the time step            */
		double tt)     /* parameter to vary time integration        */

/*****************************************************************************
*
*  A function that calculates the mass flux rate (and associated Jacobian
*  entries) given by Butler-Volmer kinetics. This routine was cloned after
*  mass_flux_surf_bc. 
*
*  Ken S. Chen (11/2000)
*
*  Revised by KSC on 10/1/2001. 
*
*  Revised by KSC on 12/17/2001.
*  ---------------------------------------------------------------------------
*  Functions called:
*  mass_flux_surf_BV  -- calculates the total mass flux and associated
*                        sensititives for one component. 
*
*  ---------------------------------------------------------------------------
*
******************************************************************************/
{
  
  /* Local variables */
  
  int j, j_id,w1,dim,kdir;
  int var,jvar;
  double phi_j;
  double Y_w; /* local concentration of current species */
  double T = -1.0;   /* electrolyte solution temperature */
  double mass_flux[MAX_CONC];
  double d_mass_flux[MAX_CONC][MAX_VARIABLE_TYPES+MAX_CONC];

  double vconv[MAX_PDIM]; /*Calculated convection velocity */
  double vconv_old[MAX_PDIM]; /*Calculated convection velocity at previous time*/
  CONVECTION_VELOCITY_DEPENDENCE_STRUCT d_vconv_struct;
  CONVECTION_VELOCITY_DEPENDENCE_STRUCT *d_vconv = &d_vconv_struct;

  int err=0;


  /***************************** EXECUTION BEGINS ****************************/

  /* first set the electrolyte temperature */
  if (mp->SolutionTemperatureModel == CONSTANT)
    {
      T = mp->solution_temperature;
    }
  else 
    {
      EH(-1, "Solution-temperature model not yet implemented");
    }
  if(pd->e[pg->imtrx][R_ENERGY]) /* if energy equation is active, re-set electrolyte temperature */
    {
      T = fv->T;   
    }
  /* set solution temperature to 298 K if it is zero - safety feature */
  if (T == 0.0) 
    {
      T = 298.0;  
      fprintf(stderr, "Warning!: a default electrolyte temperature of 298 K is being used!");
    }
  
  /* call routine to calculate surface flux of this component and its 
   * sensitivity to all variable types 
   */
  mass_flux_surf_BV (mass_flux, d_mass_flux, wspec, nu, k, beta, alphaa, alphac, V, U0, T); 

  dim   = pd->Num_Dim;
  Y_w = fv->c[wspec];

  /* get the convection velocity (it's different for arbitrary and
     lagrangian meshes) */

  /* get deformation gradient, etc. if lagrangian mesh with inertia */
  if ((pd->MeshMotion == LAGRANGIAN ||
       pd->MeshMotion == DYNAMIC_LAGRANGIAN) && pd->MeshInertia == 1)
    {
      err = belly_flop(elc->lame_mu);
      EH(err, "error in belly flop");
      if( neg_elem_volume ) return;
    }
  if (mp->PorousMediaType == CONTINUOUS) {
    err = get_convection_velocity(vconv, vconv_old, d_vconv, dt, tt);
  }
  EH(err, "Error in calculating effective convection velocity");

  if (af->Assemble_Residual )
    {
      *func -= mass_flux[wspec];
      
      /* Calculate the residual contribution from convective flux	*/
      for(kdir=0; kdir<dim; kdir++) 
	{
	  *func += Y_w*vconv[kdir] * fv->snormal[kdir];
	}
    }
  
  if (af->Assemble_Jacobian ) 
    {
      /* sum the contributions to the global stiffness matrix  for Species*/
      
      /*
       * J_s_c
       */
      var=MASS_FRACTION;
      for (j_id = 0; j_id < ei[pg->imtrx]->dof[var]; j_id++) {
	phi_j = bf[var]->phi[j_id];
	
	for (w1 = 0; w1 < pd->Num_Species_Eqn; w1++ )
	  {
	    d_func[0][MAX_VARIABLE_TYPES + w1][j_id] -= 
	                    d_mass_flux[wspec][MAX_VARIABLE_TYPES + w1]*phi_j; 
	  }
	
	for(kdir=0; kdir<dim; kdir++) 
	  {
	    d_func[0][MAX_VARIABLE_TYPES + wspec][j_id] += 
	                                phi_j*vconv[kdir] * fv->snormal[kdir];

	      for (w1 = 0; w1 < pd->Num_Species_Eqn; w1++ )
		{
		  d_func[0][MAX_VARIABLE_TYPES + w1][j_id] += 
		            Y_w*d_vconv->C[kdir][w1][j_id] * fv->snormal[kdir];
		}
	  }
      }
      
      /*
       * J_s_T
       */
      var=TEMPERATURE;
      if (pd->v[pg->imtrx][var]){
	for (j = 0; j < ei[pg->imtrx]->dof[var]; j++) {
	  j_id = j;
	  phi_j = bf[var]->phi[j_id];
	  
	  d_func[0][var][j_id] -= d_mass_flux[wspec][TEMPERATURE]*phi_j; 
	  
	  for(kdir=0; kdir<dim; kdir++) 
	    {
	      d_func[0][var][j_id]  += 
		          Y_w*d_vconv->T[kdir][j_id] * fv->snormal[kdir];
	    }
	}
      }

      /*
       * J_s_V
       */
      var=VOLTAGE;
      if (pd->v[pg->imtrx][var]){
	for (j = 0; j < ei[pg->imtrx]->dof[var]; j++) {
	  j_id = j;
	  phi_j = bf[var]->phi[j_id];
	  
	  d_func[0][var][j_id] -= d_mass_flux[wspec][VOLTAGE]*phi_j; 
	  
	  for(kdir=0; kdir<dim; kdir++) 
	    {
	      d_func[0][var][j_id]  += 
		        Y_w*d_vconv->T[kdir][j_id] * fv->snormal[kdir];
	    }
	}
      }
      
      /*
       * J_s_d
       */
      for (jvar = 0; jvar < dim; jvar++) 
	{
	  var=MESH_DISPLACEMENT1+jvar;
	  if (pd->v[pg->imtrx][var])
	    {
	      for (j_id = 0; j_id < ei[pg->imtrx]->dof[var]; j_id++) 
		{
		  /*     d( )/dx        */
		  /* additional terms due to convective flux */
		  
		  phi_j = bf[var]->phi[j_id];
		  for(kdir=0; kdir<dim; kdir++) 
		    {
		      d_func[0][var][j_id] += 
			Y_w*vconv[kdir]*fv->dsnormal_dx[kdir][jvar][j_id] +
			Y_w*d_vconv->X[kdir][jvar][j_id]*fv->snormal[kdir];
		    }
		}
	    }
	}
      
      for(jvar=0; jvar<dim; jvar++) 
	{
	  var = VELOCITY1 + jvar;
	  if (pd->v[pg->imtrx][var])
	    {
	      for (j_id = 0; j_id < ei[pg->imtrx]->dof[var]; j_id++) 
		{
		  phi_j = bf[var]->phi[j_id];
		  d_func[0][var][j_id] += 
		    Y_w*d_vconv->v[jvar][jvar][j_id]*fv->snormal[jvar];
		}
	    }
	}
      
    } /* End of if Assemble_Jacobian */

return;
  
} /* END of routine mass_flux_BV_surf_bc                                    */
/****************************************************************************/

void
mass_flux_HOR_surf_bc(
                double func[],
                double d_func[DIM][MAX_VARIABLE_TYPES + MAX_CONC][MDE],
                int wspec,     /* species number of this boundary condition */
                double ai0,    /* product of interfacial area by            */
                               /* exchange current density (A/cm^3)         */
                double H,      /* thickness of catalyst layer (cm)          */
                double cref,   /* species ref. concentration (moles/cm^3)   */
                double alphaa, /* anodic direction transfer coefficient     */
                double alphac, /* cathodic direction transfer coefficient   */
                double T,      /* cell temperature (K)                      */
                double U0,     /* open-circuit potential (V)                */
                double beta,   /* reaction order                            */
                double n,      /* number of electrons involved in rxn       */
                double V,      /* electrode potential (V)                   */
                double dt,     /* current value of the time step            */
                double tt)     /* parameter to vary time integration        */

/*****************************************************************************
*
*  A function that calculates the surface mass flux rate (and associated Jacobian
*  entries) given by the linearized kinetic model for an electrochemical
* reaction such as the hydrogen oxidation reaction in PEM fuel cells.
*  (see Chen and Hickner 2006)
*
*  Ken S. Chen (1/2006)
*
*  ---------------------------------------------------------------------------
*  Functions called:
*  mass_flux_surf_HOR  -- calculates the total mass flux and associated
*                         sensititives for one component. 
*
*  ---------------------------------------------------------------------------
*
******************************************************************************/
{

  /* Local variables */

  int j, j_id, w1;
  int var;
  double phi_j;
  double mass_flux[MAX_CONC];
  double d_mass_flux[MAX_CONC][MAX_VARIABLE_TYPES+MAX_CONC];

  /***************************** EXECUTION BEGINS ****************************/

  /* call routine to calculate surface flux of this component and its
   * sensitivity to all variable types
   */

  mass_flux_surf_HOR (mass_flux, d_mass_flux, wspec, ai0, H, cref,
                      alphaa, alphac, T, U0, beta, n, V);

  /* residual */
  if (af->Assemble_Residual )
    {
      *func -= mass_flux[wspec];
    }

  /* sensitivity entries */
  if (af->Assemble_Jacobian )
    {

      /* J_s_c --- sensitivity wrt species concentrations */
      var=MASS_FRACTION;
      for (j_id = 0; j_id < ei[pg->imtrx]->dof[var]; j_id++) {
        phi_j = bf[var]->phi[j_id];

       for (w1 = 0; w1 < pd->Num_Species_Eqn; w1++ )
          {
           d_func[0][MAX_VARIABLE_TYPES + w1][j_id] = 0.0;
          }

          d_func[0][MAX_VARIABLE_TYPES][j_id] =
                    -d_mass_flux[wspec][MAX_VARIABLE_TYPES + wspec]*phi_j;
      }

      /* J_s_T --- sensitivity wrt temperature */
      var=TEMPERATURE;
      if (pd->v[pg->imtrx][var]){
       for (j = 0; j < ei[pg->imtrx]->dof[var]; j++) {
          j_id = j;
          phi_j = bf[var]->phi[j_id];

          d_func[0][var][j_id] = -d_mass_flux[wspec][TEMPERATURE]*phi_j;
       }
      }

      /* J_s_V --- sensitivity wrt voltage or potential */
      var=VOLTAGE;
      if (pd->v[pg->imtrx][var]){
       for (j = 0; j < ei[pg->imtrx]->dof[var]; j++) {
          j_id = j;
          phi_j = bf[var]->phi[j_id];

          d_func[0][var][j_id] = -d_mass_flux[wspec][VOLTAGE]*phi_j;
       }
      }

    } /* End of if Assemble_Jacobian */

  return;

} /* END of routine mass_flux_HOR_surf_bc                                    */
/****************************************************************************/

void
mass_flux_ORR_surf_bc(
                double func[],
                double d_func[DIM][MAX_VARIABLE_TYPES + MAX_CONC][MDE],
                int wspec,     /* species number of this boundary condition */
                double ai0,    /* product of interfacial area by            */
                               /* exchange current density (A/cm^3)         */
                double H,      /* thickness of catalyst layer (cm)          */
                double cref,   /* species ref. concentration (moles/cm^3)   */
                double alphac, /* cathodic direction transfer coefficient   */
                double T,      /* cell temperature (K)                      */
                double V,      /* cell voltage (K)                          */
                double U0,     /* open-circuit potential (V)                */
                double beta,   /* reaction order                            */
                double n,      /* number of electrons involved in rxn       */
                double dt,     /* current value of the time step            */
                double tt)     /* parameter to vary time integration        */

/*****************************************************************************
*
*  A function that calculates the surface mass flux rate (and associated Jacobian
*  entries) given by the Tafel kinetic model for an electrochemical
*  reaction such as the oxygen reduction reaction in PEM fuel cells
*  (see Chen and Hickner 2006).
*
*  Ken S. Chen (1/2006)
*  Modified: 5/22/2006 by KSC.
*
*  ---------------------------------------------------------------------------
*  Functions called:
*  mass_flux_surf_ORR  -- calculates the total mass flux and associated
*                         sensititives for one component.
*
*  ---------------------------------------------------------------------------
*
******************************************************************************/
{
  int j, j_id, w1;
  int var;
  double phi_j;
  double mass_flux[MAX_CONC];
  double d_mass_flux[MAX_CONC][MAX_VARIABLE_TYPES+MAX_CONC];

  /* call routine to calculate surface flux of this component and its 
   * sensitivity to all variable types 
   */

  mass_flux_surf_ORR (mass_flux, d_mass_flux, wspec, ai0, H,
                      cref, alphac, T, V, U0, beta, n);

  /* residual */
  if (af->Assemble_Residual )
    {
      *func -= mass_flux[wspec];
    }

  /* sensitivity entries */
  if (af->Assemble_Jacobian )
    {

      /* J_s_c --- sensitivity wrt species concentrations */
      var=MASS_FRACTION;
      for (j_id = 0; j_id < ei[pg->imtrx]->dof[var]; j_id++) {
        phi_j = bf[var]->phi[j_id];

       for (w1 = 0; w1 < pd->Num_Species_Eqn; w1++ )
          {
           d_func[0][MAX_VARIABLE_TYPES + w1][j_id] = 0.0;
          }

          d_func[0][MAX_VARIABLE_TYPES][j_id] =
                    -d_mass_flux[wspec][MAX_VARIABLE_TYPES + wspec]*phi_j;
      }

      /* J_s_T --- sensitivity wrt temperature */
      var=TEMPERATURE;
      if (pd->v[pg->imtrx][var]){
       for (j = 0; j < ei[pg->imtrx]->dof[var]; j++) {
          j_id = j;
          phi_j = bf[var]->phi[j_id];

          d_func[0][var][j_id] = -d_mass_flux[wspec][TEMPERATURE]*phi_j;
       }
      }

      /* J_s_V --- sensitivity wrt voltage or potential */
      var=VOLTAGE;
      if (pd->v[pg->imtrx][var]){
       for (j = 0; j < ei[pg->imtrx]->dof[var]; j++) {
          j_id = j;
          phi_j = bf[var]->phi[j_id];

          d_func[0][var][j_id] = -d_mass_flux[wspec][VOLTAGE]*phi_j;
       }
      }

    } /* End of if Assemble_Jacobian */

  return;

} /* END of routine mass_flux_ORR_surf_bc                                    */
/****************************************************************************/

void
mass_flux_H2O_ANODE_surf_bc(
                double func[],
                double d_func[DIM][MAX_VARIABLE_TYPES + MAX_CONC][MDE],
                int wspec,     /* species number of this boundary condition */
                double ai0,    /* product of interfacial area by            */
                               /* exchange current density (A/cm^3)         */
                double Ha,     /* thickness of anode catalyst layer (cm)    */
                double cH2ref, /* ref. concentration for H2 (moles/cm^3)    */
                double alphaa, /* anodic direction transfer coefficient     */
                double alphac, /* cathodic direction transfer coefficient   */
                double T,      /* cell temperature (K)                      */
                double U0,     /* Open-circuit potential for HOR (V)        */
                double nd,     /* electro-osmatic drag coefficient          */
                double dt,     /* current value of the time step            */
                double tt)     /* parameter to vary time integration        */

/*****************************************************************************
*
*  A function that calculates the surface mass flux rate (and associated Jacobian
*  entries) of H2O due to electro-osmatic drag.
*
*  Ken S. Chen (1/2006)
*
*  ---------------------------------------------------------------------------
*  Functions called:
*  mass_flux_surf_H2O_ANODE  -- calculates the total mass flux and associated
*                               sensititives for one component. 
*
*  ---------------------------------------------------------------------------
*
******************************************************************************/
{
  int j, j_id, w1;
  int var;
  double phi_j;
  double mass_flux[MAX_CONC];
  double d_mass_flux[MAX_CONC][MAX_VARIABLE_TYPES+MAX_CONC];

  /***************************** EXECUTION BEGINS ****************************/

  /* call routine to calculate surface flux of this component and its 
   * sensitivity to all variable types 
   */

  mass_flux_surf_H2O_ANODE (mass_flux, d_mass_flux, wspec, ai0, Ha, cH2ref, alphaa, alphac, T, U0, nd);

  if (af->Assemble_Residual )
    {
      *func -= mass_flux[wspec];
    }

  /* sensitivity entries */
  if (af->Assemble_Jacobian )
    {

      /* J_s_c --- sensitivity wrt species concentrations */
      var=MASS_FRACTION;
      for (j_id = 0; j_id < ei[pg->imtrx]->dof[var]; j_id++) {
        phi_j = bf[var]->phi[j_id];

       for (w1 = 0; w1 < pd->Num_Species_Eqn; w1++ )
          {
           d_func[0][MAX_VARIABLE_TYPES + w1][j_id] = 0.0;
          }

          d_func[0][MAX_VARIABLE_TYPES][j_id] =
                    -d_mass_flux[wspec][MAX_VARIABLE_TYPES + wspec]*phi_j;
      }

      /* J_s_T --- sensitivity wrt temperature */
      var=TEMPERATURE;
      if (pd->v[pg->imtrx][var]){
       for (j = 0; j < ei[pg->imtrx]->dof[var]; j++) {
          j_id = j;
          phi_j = bf[var]->phi[j_id];

          d_func[0][var][j_id] = -d_mass_flux[wspec][TEMPERATURE]*phi_j;
       }
      }

      /* J_s_V --- sensitivity wrt voltage or potential */
      var=VOLTAGE;
      if (pd->v[pg->imtrx][var]){
       for (j = 0; j < ei[pg->imtrx]->dof[var]; j++) {
          j_id = j;
          phi_j = bf[var]->phi[j_id];

          d_func[0][var][j_id] = -d_mass_flux[wspec][VOLTAGE]*phi_j;
       }
      }

    } /* End of if Assemble_Jacobian */


  return;

} /* END of routine mass_flux_H2O_ANODE_surf_bc                                    */
/****************************************************************************/

void
mass_flux_H2O_CATHODE_surf_bc(
                double func[],
                double d_func[DIM][MAX_VARIABLE_TYPES + MAX_CONC][MDE],
                int wspec,     /* species number of this boundary condition */
                double ai0,    /* product of interfacial area by            */
                               /* exchange current density (A/cm^3)         */
                double Hc,     /* thickness of cathode catalyst layer (cm)  */
                double cO2ref, /* ref. concentration for O2 (moles/cm^3)    */
                double alphac, /* cathodic direction transfer coefficient   */
                double T,      /* cell temperature (K)                      */
                double V,      /* cell voltage (K)                          */
                double U0,     /* Open-circuit potential for HOR (V)        */
                double nd,     /* electro-osmatic drag coefficient          */
                double dt,     /* current value of the time step            */
                double tt)     /* parameter to vary time integration        */

/*****************************************************************************
*
*  A function that calculates the surface mass flux rate (and associated Jacobian
*  entries) of H2O due to electro-osmatic drag and oxygen reduction
*  reaction.
*
*  Ken S. Chen (1/2006)
*
*  ---------------------------------------------------------------------------
*  Functions called:
*  mass_flux_surf_ORR  -- calculates the total mass flux and associated
*                         sensititives for one component.
*
*  ---------------------------------------------------------------------------
*
******************************************************************************/
{

  /* Local variables */

  int j, j_id, w1;
  int var;
  double phi_j;
  double mass_flux[MAX_CONC];
  double d_mass_flux[MAX_CONC][MAX_VARIABLE_TYPES+MAX_CONC];


  /***************************** EXECUTION BEGINS ****************************/

  /* call routine to calculate surface flux of this component and its 
   * sensitivity to all variable types 
   */

  mass_flux_surf_H2O_CATHODE (mass_flux, d_mass_flux, wspec, ai0, Hc, cO2ref, alphac, T, V, U0, nd);

  if (af->Assemble_Residual )
    {
      *func -= mass_flux[wspec];
    }

  /* sensitivity entries */
  if (af->Assemble_Jacobian )
    {

      /* J_s_c --- sensitivity wrt species concentrations */
      var=MASS_FRACTION;
      for (j_id = 0; j_id < ei[pg->imtrx]->dof[var]; j_id++) {
        phi_j = bf[var]->phi[j_id];

       for (w1 = 0; w1 < pd->Num_Species_Eqn; w1++ )
          {
           d_func[0][MAX_VARIABLE_TYPES + w1][j_id] = 0.0;
          }

          d_func[0][MAX_VARIABLE_TYPES][j_id] =
                    -d_mass_flux[wspec][MAX_VARIABLE_TYPES + wspec]*phi_j;
      }

      /* J_s_T --- sensitivity wrt temperature */
      var=TEMPERATURE;
      if (pd->v[pg->imtrx][var]){
       for (j = 0; j < ei[pg->imtrx]->dof[var]; j++) {
          j_id = j;
          phi_j = bf[var]->phi[j_id];

          d_func[0][var][j_id] = -d_mass_flux[wspec][TEMPERATURE]*phi_j;
       }
      }

      /* J_s_V --- sensitivity wrt voltage or potential */
      var=VOLTAGE;
      if (pd->v[pg->imtrx][var]){
       for (j = 0; j < ei[pg->imtrx]->dof[var]; j++) {
          j_id = j;
          phi_j = bf[var]->phi[j_id];

          d_func[0][var][j_id] = -d_mass_flux[wspec][VOLTAGE]*phi_j;
       }
      }

    } /* End of if Assemble_Jacobian */


  return;

} /* END of routine mass_flux_H2O_CATHODE_surf_bc                                    */
/****************************************************************************/

void 
mass_flux_SULFIDATION_surf_bc(
                double func[],
	        double d_func[DIM][MAX_VARIABLE_TYPES + MAX_CONC][MDE],
                int mode,         /* key word for sulfidation kinetic model    */
		int wspec,        /* species number of this boundary condition */
		double nu,        /* stoichiometric coefficient                */
		double k1,        /* forward kinetic rate constant             */
		double E1,        /* forward activation energy                 */
		double kn1,       /* backward kinetic rate constant            */
		double En1,       /* backward activation energy                */
		double T,         /* Temperature                               */
		double c_H2S,     /* bulk concentration of H2S                 */
		double c_O2,      /* bulk concentration of O2                  */
		double M_solid,   /* molecular weight of Cu2S                  */
		double rho_solid, /* theoretical open-circuit potential        */
		double dt,        /* current value of the time step            */
		double tt)        /* parameter to vary time integration        */

/*****************************************************************************
*
*  A function that calculates the mass flux rate (and associated Jacobian
*  entries) given by the various sulfidation kinetic models as selected by 
*  the user:
*
*
*  Simplified solid-diffusion-controlled with Cu as the diffusing species:
*
*  r = k exp(-E/R/T) c_H2S c_Cu         ( c_H2S is fixed at its bulk value ) 
*
*
*  Solid-diffusion-controlled with Cu vacancies as diffusing species and
*  the approximation of electroneutrality ( i.e., c_V = c_h ):
*
*  r = k1 exp(-E1/R/T) c_H2S c_O2**0.5 - kn1 exp(-En1/R/T) c_V**4 
*
*  ( c_H2S and c_O2 are taken to be fixed at its bulk values )
*
*
*  Solid-diffusion-controlled with Cu vacancies as diffusing species and
*  c_V being different from c_h near the Cu/Cu2S and gas/Cu2S interfaces:
*
*  r = k1 exp(-E1/R/T) c_H2S c_O2**0.5 - kn1 exp(-En1/R/T) c_V**2 c_h**2 
*
*  ( c_H2S and c_O2 are taken to be fixed at its bulk values )
*
*
*  Gas-diffusion-controlled with H2S bnd O2 being the diffusing species:
*
*  r = k1 exp(-E1/R/T) c_H2S c_O2**0.5     (c_V is taken to be zero)
*   
* 
*  This routine was cloned after mass_flux_BV_surf_bc.
*
*  Ken S. Chen (3/2002)
*
*  ---------------------------------------------------------------------------
*  Functions called:
*  mass_flux_surf_SULFIDATION  -- calculates the total mass flux and associated
*                                 sensititives for one component. 
*
*  ---------------------------------------------------------------------------
*
******************************************************************************/
{
  int j, j_id, w1, dim, kdir, var, jvar;
  double phi_j;
  double Y_w; /* local concentration of current species */
  double mass_flux[MAX_CONC];
  double d_mass_flux[MAX_CONC][MAX_VARIABLE_TYPES+MAX_CONC];

  double vconv[MAX_PDIM]; /*Calculated convection velocity */
  double vconv_old[MAX_PDIM]; /*Calculated convection velocity at previous time*/
  CONVECTION_VELOCITY_DEPENDENCE_STRUCT d_vconv_struct;
  CONVECTION_VELOCITY_DEPENDENCE_STRUCT *d_vconv = &d_vconv_struct;

  int err=0;


  /***************************** EXECUTION BEGINS ****************************/

  /* call routine to calculate surface flux of this component and its
   * sensitivity to all variable types
   */
  mass_flux_surf_SULFIDATION (mass_flux, d_mass_flux, mode, wspec,
                              nu, k1, E1, kn1, En1, T, c_H2S, c_O2); 

  dim   = pd->Num_Dim;
  Y_w = fv->c[wspec];

  /* get the convection velocity (it's different for arbitrary and
     lagrangian meshes) */

  /* get deformation gradient, etc. if lagrangian mesh with inertia */
  if ((pd->MeshMotion == LAGRANGIAN ||
       pd->MeshMotion == DYNAMIC_LAGRANGIAN) && pd->MeshInertia == 1)
    {
      err = belly_flop(elc->lame_mu);
      EH(err, "error in belly flop");
      if( neg_elem_volume ) return;
    }
  if (mp->PorousMediaType == CONTINUOUS) {
    err = get_convection_velocity(vconv, vconv_old, d_vconv, dt, tt);
    EH(err, "Error in calculating effective convection velocity");
  }

  if (af->Assemble_Residual ) 
    {
      *func -= mass_flux[wspec];
      
      /* Calculate the residual contribution from convective flux	*/
      for(kdir=0; kdir<dim; kdir++) 
	{
	  *func += Y_w*vconv[kdir] * fv->snormal[kdir];
	}
    }
  
  if (af->Assemble_Jacobian ) 
    {
      /* sum the contributions to the global stiffness matrix  for Species*/
      
      /*
       * J_s_c
       */
      var=MASS_FRACTION;
      for (j_id = 0; j_id < ei[pg->imtrx]->dof[var]; j_id++) {
	phi_j = bf[var]->phi[j_id];
	
	for (w1 = 0; w1 < pd->Num_Species_Eqn; w1++ )
	  {
	    d_func[0][MAX_VARIABLE_TYPES + w1][j_id] -= 
	                    d_mass_flux[wspec][MAX_VARIABLE_TYPES + w1]*phi_j; 
	  }
	
	for(kdir=0; kdir<dim; kdir++) 
	  {
	    d_func[0][MAX_VARIABLE_TYPES + wspec][j_id] += 
	                                phi_j*vconv[kdir] * fv->snormal[kdir];

	      for (w1 = 0; w1 < pd->Num_Species_Eqn; w1++ )
		{
		  d_func[0][MAX_VARIABLE_TYPES + w1][j_id] += 
		            Y_w*d_vconv->C[kdir][w1][j_id] * fv->snormal[kdir];
		}
	  }
      }
      
      /*
       * J_s_T
       */
      var=TEMPERATURE;
      if (pd->v[pg->imtrx][var]){
	for (j = 0; j < ei[pg->imtrx]->dof[var]; j++) {
	  j_id = j;
	  phi_j = bf[var]->phi[j_id];
	  
	  d_func[0][var][j_id] -= d_mass_flux[wspec][TEMPERATURE]*phi_j; 
	  
	  for(kdir=0; kdir<dim; kdir++) 
	    {
	      d_func[0][var][j_id]  += 
		          Y_w*d_vconv->T[kdir][j_id] * fv->snormal[kdir];
	    }
	}
      }

      /*
       * J_s_V
       */
      var=VOLTAGE;
      if (pd->v[pg->imtrx][var]) {
	for (j = 0; j < ei[pg->imtrx]->dof[var]; j++) {
	  phi_j = bf[var]->phi[j];
	  d_func[0][var][j] -= d_mass_flux[wspec][VOLTAGE] * phi_j;
	}
      }
      
      /*
       * J_s_d
       */
      for (jvar = 0; jvar < dim; jvar++) 
	{
	  var=MESH_DISPLACEMENT1+jvar;
	  if (pd->v[pg->imtrx][var])
	    {
	      for (j_id = 0; j_id < ei[pg->imtrx]->dof[var]; j_id++) 
		{
		  /*     d( )/dx        */
		  /* additional terms due to convective flux */
		  
		  phi_j = bf[var]->phi[j_id];
		  for(kdir=0; kdir<dim; kdir++) 
		    {
		      d_func[0][var][j_id] += 
			Y_w*vconv[kdir]*fv->dsnormal_dx[kdir][jvar][j_id] +
			Y_w*d_vconv->X[kdir][jvar][j_id]*fv->snormal[kdir];
		    }
		}
	    }
	}
      
      for(jvar=0; jvar<dim; jvar++) 
	{
	  var = VELOCITY1 + jvar;
	  if (pd->v[pg->imtrx][var])
	    {
	      for (j_id = 0; j_id < ei[pg->imtrx]->dof[var]; j_id++) 
		{
		  phi_j = bf[var]->phi[j_id];
		  d_func[0][var][j_id] += 
		    Y_w*d_vconv->v[jvar][jvar][j_id]*fv->snormal[jvar];
		}
	    }
	}
      
    } /* End of if Assemble_Jacobian */

return;
  
} /* END of routine mass_flux_SULFIDATION_surf_bc                           */
/******************************************************************************/

void
mass_flux_BV2_surf_bc(double func[],
                      double d_func[DIM][MAX_VARIABLE_TYPES + MAX_CONC][MDE],
                      int wspec,       /* species number of this boundary condition */
                      double k,        /* rate constant                             */
                      double PHI_E,    /* electrode potential                       */
                      double alphaa,   /* anodic transfer coefficient               */
                      double alphac,   /* cathodic transfer coefficient             */
                      double U0,       /* standard state open circuit potential     */
                      double T,        /* electrolyte temperature                   */
		      dbl time,        /* current value of the time                 */
                      dbl dt,          /* current value of the time step            */
                      dbl tt)          /* parameter to vary time integration        */

     /*******************************************************************************
      *
      *  Function which calculates the surface integral for a total mass flux
      *  given by Butler-Volmer kinetics.  This routine cloned from
      *  const_mass_flux_surf_bc by RSL on 1/10/01.
      *
      *  ----------------------------------------------------------------------------
      *
      *  Functions called:
      *  mass_flux_surf_BV2  -- returns mass flux for one component
      *
      *  ----------------------------------------------------------------------------
      *
      *******************************************************************************/
{ 
  int j, j_id, w1, dim, kdir, var, jvar, flag;
  double phi_j;
  double Y_w; /* local concentration of current species */
  double vconv[MAX_PDIM]; /*Calculated convection velocity */
  double vconv_old[MAX_PDIM]; /*Calculated convection velocity at previous time*/
  CONVECTION_VELOCITY_DEPENDENCE_STRUCT d_vconv_struct;
  CONVECTION_VELOCITY_DEPENDENCE_STRUCT *d_vconv = &d_vconv_struct;
  dbl c, rho, M_mix;
  DENSITY_DEPENDENCE_STRUCT d_rho_struct;  /* density dependence */
  DENSITY_DEPENDENCE_STRUCT *d_rho = &d_rho_struct;
  int err = 0;

  /***************************** EXECUTION BEGINS ****************************/

  /* calculate concentration to be used in the convective flux; this is the
   * actual total molar concentration if molar fluxes are being used, but
   * simply unity if volume fluxes are being used.
   */

  if ((mp->SpeciesSourceModel[wspec]  == ELECTRODE_KINETICS ||
       mp->SpeciesSourceModel[wspec]  == ION_REACTIONS) &&
      cr->MassFluxModel != STEFAN_MAXWELL_VOLUME) /*  RSL 3/19/01  */
     {
      M_mix = 0.;
      for (j=0; j<pd->Num_Species; j++)
         {
          M_mix += fv->c[j] * mp->molecular_weight[j];
         }
      rho = density(d_rho, time); /*  RSL 6/22/02  */
      c = rho/M_mix;
     }
  else
     {
      c = 1.;
     }

  /* call routine to return surface flux of this component and its
   * sensitivity to all variable types
   */
 
  flag = 0;
  mass_flux_surf_BV2(time, mp->mass_flux, mp->d_mass_flux, wspec, flag, k, PHI_E, alphaa, alphac
, U0, T);

  dim   = pd->Num_Dim;
  Y_w = fv->c[wspec];

  /* get deformation gradient, etc. if lagrangian mesh with inertia */

  if (pd->MeshMotion == LAGRANGIAN && pd->MeshInertia == 1) {
    err = belly_flop(elc->lame_mu);
    EH(err, "error in belly flop");
    if( neg_elem_volume ) return;
  }

  /* get the convection velocity (it's different for arbitrary and
     lagrangian meshes) */

  err = get_convection_velocity(vconv, vconv_old, d_vconv, dt, tt);
  EH(err, "Error in calculating effective convection velocity");

  if (af->Assemble_Residual) {
    *func -= mp->mass_flux[wspec];

    /* Calculate the residual contribution from convective flux */
    for (kdir = 0; kdir < dim; kdir++) {
      *func += c * Y_w * vconv[kdir] * fv->snormal[kdir];
    }
  }

  if (af->Assemble_Jacobian) {
    /* sum the contributions to the global stiffness matrix  for Species*/

    /*
     * J_s_c
     */
    var = MASS_FRACTION;
    for (j_id = 0; j_id < ei[pg->imtrx]->dof[var]; j_id++) {
      phi_j = bf[var]->phi[j_id];
      for (w1 = 0; w1 < pd->Num_Species_Eqn; w1++ ) {
        d_func[0][MAX_VARIABLE_TYPES + w1][j_id] -=
            mp->d_mass_flux[wspec][MAX_VARIABLE_TYPES + w1]
            * phi_j;
      }
      for (kdir = 0; kdir < dim; kdir++) {
        d_func[0][MAX_VARIABLE_TYPES + wspec][j_id] +=
            c*phi_j*vconv[kdir] * fv->snormal[kdir];

        for (w1 = 0; w1 < pd->Num_Species_Eqn; w1++ ) {
          d_func[0][MAX_VARIABLE_TYPES + w1][j_id] +=
              c*Y_w*d_vconv->C[kdir][w1][j_id] * fv->snormal[kdir];
        }
      }
    }
     
      /*
       * J_s_T
       */
    var = TEMPERATURE;
    if (pd->v[pg->imtrx][var]) {
      for (j = 0; j < ei[pg->imtrx]->dof[var]; j++) {
        j_id = j;
        phi_j = bf[var]->phi[j_id];
        d_func[0][var][j_id] -= (mp->d_mass_flux[wspec][TEMPERATURE]
                                 * phi_j);
        for(kdir=0; kdir<dim; kdir++)  {
          d_func[0][var][j_id]  +=
              c*Y_w*d_vconv->T[kdir][j_id] * fv->snormal[kdir];
        }
      }
    }
     
      /*
       * J_s_V
       */
    var = VOLTAGE;
    if (pd->v[pg->imtrx][var])
       {
        for (j = 0; j < ei[pg->imtrx]->dof[var]; j++)
           {
            j_id = j;
            phi_j = bf[var]->phi[j_id];
            d_func[0][var][j_id] -= (mp->d_mass_flux[wspec][VOLTAGE] * phi_j);
           }
       }

      /*
       * J_s_d
       */
    for (jvar = 0; jvar < dim; jvar++)  {
      var = MESH_DISPLACEMENT1 + jvar;
      if (pd->v[pg->imtrx][var]) {
        for (j_id = 0; j_id < ei[pg->imtrx]->dof[var]; j_id++) {
          /*     d( )/dx        */
          /* additional terms due to convective flux */

          phi_j = bf[var]->phi[j_id];
          for (kdir = 0; kdir < dim; kdir++) {
            d_func[0][var][j_id] += c*(
                Y_w*vconv[kdir]*fv->dsnormal_dx[kdir][jvar][j_id] +
                Y_w*d_vconv->X[kdir][jvar][j_id]*fv->snormal[kdir]);
          }
        }
      }
    }
     
    for (jvar = 0; jvar < dim; jvar++) {
      var = VELOCITY1 + jvar;
      if (pd->v[pg->imtrx][var]) {
        for (j_id = 0; j_id < ei[pg->imtrx]->dof[var]; j_id++)  {
          phi_j = bf[var]->phi[j_id];
          d_func[0][var][j_id] +=
              c*Y_w*d_vconv->v[jvar][jvar][j_id]*fv->snormal[jvar];
        }
      }
    }
  } /* End of if Assemble_Jacobian */
} /* END of routine mass_flux_BV2_surf_bc         */

/******************************************************************************/
/******************************************************************************/

void
mass_flux_NI_surf_bc(double func[],
                     double d_func[DIM][MAX_VARIABLE_TYPES + MAX_CONC][MDE],
                     int wspec,       /* species number of this boundary condition */
                     double PHI_E,    /* electrode potential                       */
                     double T,        /* electrolyte temperature                   */
		     double time,     /* current time                              */
                     dbl dt,          /* current value of the time step            */
                     dbl tt)          /* parameter to vary time integration        */

     /*******************************************************************************
      *
      *  Function which calculates the surface integral for a total mass flux
      *  in Ni electroplating.  This routine cloned from
      *  mass_flux_BV2_surf_bc by RSL on 3/9/01.
      *
      *  ----------------------------------------------------------------------------
      *
      *  Functions called:
      *  mass_flux_surf_NI  -- returns mass flux for one component
      *
      *  ----------------------------------------------------------------------------
      *
      *******************************************************************************/
{ 
  int j, j_id, w1, dim, kdir, var, jvar, flag;
  double phi_j;
  double Y_w; /* local concentration of current species */
  double vconv[MAX_PDIM]; /*Calculated convection velocity */
  double vconv_old[MAX_PDIM]; /*Calculated convection velocity at previous time*/
  CONVECTION_VELOCITY_DEPENDENCE_STRUCT d_vconv_struct;
  CONVECTION_VELOCITY_DEPENDENCE_STRUCT *d_vconv = &d_vconv_struct;
  dbl c, rho, M_mix;
  DENSITY_DEPENDENCE_STRUCT d_rho_struct;  /* density dependence */
  DENSITY_DEPENDENCE_STRUCT *d_rho = &d_rho_struct;
  int err = 0;

  /***************************** EXECUTION BEGINS ****************************/

  /* calculate total molar concentration to be used in the convective flux */

  M_mix = 0.;
  for (j=0; j<pd->Num_Species; j++)
     {
      M_mix += fv->c[j] * mp->molecular_weight[j];
     }
  rho = density(d_rho, time); /*  RSL 6/22/02  */
  c = rho/M_mix;

  /* call routine to return surface flux of this component and its
   * sensitivity to all variable types
   */
 
  flag = 0;
  mass_flux_surf_NI(mp->mass_flux, mp->d_mass_flux, time, wspec, flag, PHI_E, T);

  dim   = pd->Num_Dim;
  Y_w = fv->c[wspec];

  /* get deformation gradient, etc. if lagrangian mesh with inertia */

  if (pd->MeshMotion == LAGRANGIAN && pd->MeshInertia == 1) {
    err = belly_flop(elc->lame_mu);
    EH(err, "error in belly flop");
    if( neg_elem_volume ) return;
  }

  /* get the convection velocity (it's different for arbitrary and
     lagrangian meshes) */

  err = get_convection_velocity(vconv, vconv_old, d_vconv, dt, tt);
  EH(err, "Error in calculating effective convection velocity");

  if (af->Assemble_Residual) {
    *func -= mp->mass_flux[wspec];

    /* Calculate the residual contribution from convective flux */
    for (kdir = 0; kdir < dim; kdir++) {
      *func += c * Y_w * vconv[kdir] * fv->snormal[kdir];
    }
  }

  if (af->Assemble_Jacobian) {
    /* sum the contributions to the global stiffness matrix  for Species*/

    /*
     * J_s_c
     */
    var = MASS_FRACTION;
    for (j_id = 0; j_id < ei[pg->imtrx]->dof[var]; j_id++) {
      phi_j = bf[var]->phi[j_id];
      for (w1 = 0; w1 < pd->Num_Species_Eqn; w1++ ) {
        d_func[0][MAX_VARIABLE_TYPES + w1][j_id] -=
            mp->d_mass_flux[wspec][MAX_VARIABLE_TYPES + w1]
            * phi_j;
      }
      for (kdir = 0; kdir < dim; kdir++) {
        d_func[0][MAX_VARIABLE_TYPES + wspec][j_id] +=
            c*phi_j*vconv[kdir] * fv->snormal[kdir];

        for (w1 = 0; w1 < pd->Num_Species_Eqn; w1++ ) {
          d_func[0][MAX_VARIABLE_TYPES + w1][j_id] +=
              c*Y_w*d_vconv->C[kdir][w1][j_id] * fv->snormal[kdir];
        }
      }
    }
     
      /*
       * J_s_T
       */
    var = TEMPERATURE;
    if (pd->v[pg->imtrx][var]) {
      for (j = 0; j < ei[pg->imtrx]->dof[var]; j++) {
        j_id = j;
        phi_j = bf[var]->phi[j_id];
        d_func[0][var][j_id] -= (mp->d_mass_flux[wspec][TEMPERATURE]
                                 * phi_j);
        for(kdir=0; kdir<dim; kdir++)  {
          d_func[0][var][j_id]  +=
              c*Y_w*d_vconv->T[kdir][j_id] * fv->snormal[kdir];
        }
      }
    }
     
      /*
       * J_s_V
       */
    var = VOLTAGE;
    if (pd->v[pg->imtrx][var])
       {
        for (j = 0; j < ei[pg->imtrx]->dof[var]; j++)
           {
            j_id = j;
            phi_j = bf[var]->phi[j_id];
            d_func[0][var][j_id] -= (mp->d_mass_flux[wspec][VOLTAGE] * phi_j);
           }
       }

      /*
       * J_s_d
       */
    for (jvar = 0; jvar < dim; jvar++)  {
      var = MESH_DISPLACEMENT1 + jvar;
      if (pd->v[pg->imtrx][var]) {
        for (j_id = 0; j_id < ei[pg->imtrx]->dof[var]; j_id++) {
          /*     d( )/dx        */
          /* additional terms due to convective flux */

          phi_j = bf[var]->phi[j_id];
          for (kdir = 0; kdir < dim; kdir++) {
            d_func[0][var][j_id] += c*(
                Y_w*vconv[kdir]*fv->dsnormal_dx[kdir][jvar][j_id] +
                Y_w*d_vconv->X[kdir][jvar][j_id]*fv->snormal[kdir]);
          }
        }
      }
    }

    for (jvar = 0; jvar < dim; jvar++) {
      var = VELOCITY1 + jvar;
      if (pd->v[pg->imtrx][var]) {
        for (j_id = 0; j_id < ei[pg->imtrx]->dof[var]; j_id++)  {
          phi_j = bf[var]->phi[j_id];
          d_func[0][var][j_id] +=
              c*Y_w*d_vconv->v[jvar][jvar][j_id]*fv->snormal[jvar];
        }
      }
    }
  } /* End of if Assemble_Jacobian */
} /* END of routine mass_flux_NI_surf_bc         */

/******************************************************************************/
/******************************************************************************/

void
current_BV2_surf_bc(double func[],
                    double d_func[DIM][MAX_VARIABLE_TYPES + MAX_CONC][MDE],
                    int wspec,       /* species number of this boundary condition */
                    double k,        /* rate constant                             */
                    double PHI_E,    /* electrode potential                       */
                    double alphaa,   /* anodic transfer coefficient               */
                    double alphac,   /* cathodic transfer coefficient             */
                    double U0,       /* standard state open circuit potential     */
                    double T,        /* electrolyte temperature                   */
                    dbl time,        /* current time                              */
                    dbl dt,          /* current value of the time step            */
                    dbl tt)          /* parameter to vary time integration        */

     /*******************************************************************************
      *
      *  Function which calculates the surface integral for an electric current
      *  given by Butler-Volmer kinetics.  This routine cloned from
      *  mass_flux_BV2_surf_bc by RSL on 1/22/01.  However, note that convective
      *  terms are not included here, because convection cannot contribute to the
      *  current in an electrically neutral phase.
      *
      *  ----------------------------------------------------------------------------
      *
      *  Functions called:
      *  mass_flux_surf_BV2  -- returns current for the component in question
      *
      *  ----------------------------------------------------------------------------
      *
      *******************************************************************************/
{
  int j, j_id, w1, var, flag, store;
  double phi_j;

  /***************************** EXECUTION BEGINS ****************************/

  /* call routine to return current for this component and its
   * sensitivity to all variable types
   */

  flag = 1;
  mass_flux_surf_BV2(time, mp->mass_flux, mp->d_mass_flux, wspec, flag, k, PHI_E, alphaa, alphac, U0, T);
  store = MAX_CONC - 1;

  if (af->Assemble_Residual) {
    *func -= mp->mass_flux[store];
  }

  if (af->Assemble_Jacobian) {
    /* sum the contributions to the global stiffness matrix for species */

    /*
     * J_s_c
     */
    var = MASS_FRACTION;
    for (j_id = 0; j_id < ei[pg->imtrx]->dof[var]; j_id++)
       {
        phi_j = bf[var]->phi[j_id];
        for (w1 = 0; w1 < pd->Num_Species_Eqn; w1++ )
           {
            d_func[0][MAX_VARIABLE_TYPES + w1][j_id] -=
            mp->d_mass_flux[store][MAX_VARIABLE_TYPES + w1] * phi_j;
           }
       }

    /*
     * J_s_T
     */
    var = TEMPERATURE;
    if (pd->v[pg->imtrx][var])
       {
        for (j = 0; j < ei[pg->imtrx]->dof[var]; j++)
           {
            j_id = j;
            phi_j = bf[var]->phi[j_id];
            d_func[0][var][j_id] -= (mp->d_mass_flux[store][TEMPERATURE] * phi_j);
           }
       }

    /*
     * J_s_V
     */
    var = VOLTAGE;
    if (pd->v[pg->imtrx][var])
       {
        for (j = 0; j < ei[pg->imtrx]->dof[var]; j++)
           {
            j_id = j;
            phi_j = bf[var]->phi[j_id];
            d_func[0][var][j_id] -= (mp->d_mass_flux[store][VOLTAGE] * phi_j);
           }
       }

  } /* End of if Assemble_Jacobian */
} /* END of routine current_BV2_surf_bc         */

/******************************************************************************/
/******************************************************************************/

void
current_NI_surf_bc(double func[],
                   double d_func[DIM][MAX_VARIABLE_TYPES + MAX_CONC][MDE],
                   int wspec,       /* dummy variable -- not used here           */
                   double PHI_E,    /* electrode potential                       */
                   double T,        /* electrolyte temperature                   */
                   dbl time,        /* current value of the time                 */
                   dbl dt,          /* current value of the time step            */
                   dbl tt)          /* parameter to vary time integration        */

     /*******************************************************************************
      *
      *  Function which calculates the surface integral for an electric current
      *  in Ni electroplating.  This routine cloned from
      *  current_BV2_surf_bc by RSL on 3/9/01.
      *
      *  ----------------------------------------------------------------------------
      *
      *  Functions called:
      *  mass_flux_surf_NI  -- returns total current from all contributing reactions
      *
      *  ----------------------------------------------------------------------------
      *
      *******************************************************************************/
{
  int j, j_id, w1, var, flag, store;
  double phi_j;

  /***************************** EXECUTION BEGINS ****************************/

  /* call routine to return the total current and its sensitivity to all variable types */

  flag = 1;
  mass_flux_surf_NI(mp->mass_flux, mp->d_mass_flux, time, wspec, flag, PHI_E, T);
  store = MAX_CONC - 1;

  if (af->Assemble_Residual) {
    *func -= mp->mass_flux[store];
  }

  if (af->Assemble_Jacobian) {
    /* sum the contributions to the global stiffness matrix for species */

    /*
     * J_s_c
     */
    var = MASS_FRACTION;
    for (j_id = 0; j_id < ei[pg->imtrx]->dof[var]; j_id++)
       {
        phi_j = bf[var]->phi[j_id];
        for (w1 = 0; w1 < pd->Num_Species_Eqn; w1++ )
           {
            d_func[0][MAX_VARIABLE_TYPES + w1][j_id] -=
            mp->d_mass_flux[store][MAX_VARIABLE_TYPES + w1] * phi_j;
           }
       }

    /*
     * J_s_T
     */
    var = TEMPERATURE;
    if (pd->v[pg->imtrx][var])
       {
        for (j = 0; j < ei[pg->imtrx]->dof[var]; j++)
           {
            j_id = j;
            phi_j = bf[var]->phi[j_id];
            d_func[0][var][j_id] -= (mp->d_mass_flux[store][TEMPERATURE] * phi_j);
           }
       }

    /*
     * J_s_V
     */
    var = VOLTAGE;
    if (pd->v[pg->imtrx][var])
       {
        for (j = 0; j < ei[pg->imtrx]->dof[var]; j++)
           {
            j_id = j;
            phi_j = bf[var]->phi[j_id];
            d_func[0][var][j_id] -= (mp->d_mass_flux[store][VOLTAGE] * phi_j);
           }
       }

  } /* End of if Assemble_Jacobian */
} /* END of routine current_NI_surf_bc         */

/******************************************************************************/
/****************************************************************************/

void
const_mass_flux_surf_bc(
                  double func[],
		  double d_func[DIM][MAX_VARIABLE_TYPES + MAX_CONC][MDE],
		  int wspec,	/* species number of this boundary condition */
		  double const_mass_flux, /* specified flux       */
		  double time,  /* current value of the time                 */
		  dbl dt,	/* current value of the time step            */
		  dbl tt)	/* parameter to vary time integration        */

/*****************************************************************************
*
*  Function which calculates the surface integral for a constant
*  total mass flux.  This routine cloned from mass_flux_surf_bc
*  by RSL on 6/8/00.  Admittedly this involves some inefficiency.
*
*  Revised:  RSL 9/20/00 to allow for molar (rather than volume) flux.
*
*  ---------------------------------------------------------------------------
*
*  Functions called:
*  mass_flux_surf_const  -- returns mass flux for one component
*
*  ---------------------------------------------------------------------------
*
******************************************************************************/
{
  int j, j_id, w1, dim, kdir, var, jvar;
  double phi_j;
  double Y_w; /* local concentration of current species */
  double vconv[MAX_PDIM]; /*Calculated convection velocity */
  double vconv_old[MAX_PDIM]; /*Calculated convection velocity at previous time*/
  CONVECTION_VELOCITY_DEPENDENCE_STRUCT d_vconv_struct;
  CONVECTION_VELOCITY_DEPENDENCE_STRUCT *d_vconv = &d_vconv_struct;
  dbl c, rho, M_mix;
  DENSITY_DEPENDENCE_STRUCT d_rho_struct;  /* density dependence */
  DENSITY_DEPENDENCE_STRUCT *d_rho = &d_rho_struct;
  int err = 0;
 
  /***************************** EXECUTION BEGINS ****************************/
 
  /* calculate concentration to be used in the convective flux; this is the
   * actual total molar concentration if molar fluxes are being used, but
   * simply unity if volume fluxes are being used.
   */

  if ((mp->SpeciesSourceModel[wspec]  == ELECTRODE_KINETICS ||
       mp->SpeciesSourceModel[wspec]  == ION_REACTIONS) &&
      cr->MassFluxModel != STEFAN_MAXWELL_VOLUME) /*  RSL 3/19/01  */
     {
      M_mix = 0.;
      for (j=0; j<pd->Num_Species; j++)
         {
          M_mix += fv->c[j] * mp->molecular_weight[j];
         }
      rho = density(d_rho, time); /*  RSL 6/22/02  */
      c = rho/M_mix;
     }
  else
     {
      c = 1.;
     }

  /* call routine to return surface flux of this component and its
   * sensitivity to all variable types
   */
 
  mass_flux_surf_const(mp->mass_flux, mp->d_mass_flux, fv->T,
                       fv->c, wspec, const_mass_flux);

  dim   = pd->Num_Dim;
  Y_w = fv->c[wspec];

  /* get deformation gradient, etc. if lagrangian mesh with inertia */

  if (pd->MeshMotion == LAGRANGIAN && pd->MeshInertia == 1) {
    err = belly_flop(elc->lame_mu);
    EH(err, "error in belly flop");
    if( neg_elem_volume ) return;
  }

  /* get the convection velocity (it's different for arbitrary and
     lagrangian meshes) */

  err = get_convection_velocity(vconv, vconv_old, d_vconv, dt, tt);
  EH(err, "Error in calculating effective convection velocity");

  if (af->Assemble_Residual) {
    *func -= mp->mass_flux[wspec];

    /* Calculate the residual contribution from convective flux */
    for (kdir = 0; kdir < dim; kdir++) {
      *func += c * Y_w * vconv[kdir] * fv->snormal[kdir];
    }
  }

  if (af->Assemble_Jacobian) {
    /* sum the contributions to the global stiffness matrix  for Species*/

    /*
     * J_s_c
     */
    var = MASS_FRACTION;
    for (j_id = 0; j_id < ei[pg->imtrx]->dof[var]; j_id++) {
      phi_j = bf[var]->phi[j_id];
      for (w1 = 0; w1 < pd->Num_Species_Eqn; w1++ ) {
        d_func[0][MAX_VARIABLE_TYPES + w1][j_id] -=
            mp->d_mass_flux[wspec][MAX_VARIABLE_TYPES + w1]
            * phi_j;
      }
      for (kdir = 0; kdir < dim; kdir++) {
        d_func[0][MAX_VARIABLE_TYPES + wspec][j_id] +=
            c*phi_j*vconv[kdir] * fv->snormal[kdir];

        for (w1 = 0; w1 < pd->Num_Species_Eqn; w1++ ) {
          d_func[0][MAX_VARIABLE_TYPES + w1][j_id] +=
              c*Y_w*d_vconv->C[kdir][w1][j_id] * fv->snormal[kdir];
        }
      }
    }
     
    /*
       * J_s_T
       */
    var = TEMPERATURE;
    if (pd->v[pg->imtrx][var]) {
      for (j = 0; j < ei[pg->imtrx]->dof[var]; j++) {
        j_id = j;
        phi_j = bf[var]->phi[j_id];
        d_func[0][var][j_id] -= (mp->d_mass_flux[wspec][TEMPERATURE]
                                 * phi_j);
        for(kdir=0; kdir<dim; kdir++)  {
          d_func[0][var][j_id]  +=
              c*Y_w*d_vconv->T[kdir][j_id] * fv->snormal[kdir];
        }
      }
    }
     
    /*
       * J_s_d
       */
    for (jvar = 0; jvar < dim; jvar++)  {
      var = MESH_DISPLACEMENT1 + jvar;
      if (pd->v[pg->imtrx][var]) {
        for (j_id = 0; j_id < ei[pg->imtrx]->dof[var]; j_id++) {
          /*     d( )/dx        */
          /* additional terms due to convective flux */
               
          phi_j = bf[var]->phi[j_id];
          for (kdir = 0; kdir < dim; kdir++) {
            d_func[0][var][j_id] += c*(
                Y_w*vconv[kdir]*fv->dsnormal_dx[kdir][jvar][j_id] +
                Y_w*d_vconv->X[kdir][jvar][j_id]*fv->snormal[kdir]);
          }
        }
      }
    }
     
    for (jvar = 0; jvar < dim; jvar++) {
      var = VELOCITY1 + jvar;
      if (pd->v[pg->imtrx][var]) {
        for (j_id = 0; j_id < ei[pg->imtrx]->dof[var]; j_id++)  {
          phi_j = bf[var]->phi[j_id];
          d_func[0][var][j_id] +=
              c*Y_w*d_vconv->v[jvar][jvar][j_id]*fv->snormal[jvar];
        }
      }
    }
  } /* End of if Assemble_Jacobian */
} /* END of routine const_mass_flux_surf_bc         */

/******************************************************************************/
/******************************************************************************
*  Function which calculates the mass flux rate for convective
*  mass transfer using a mass transfer coefficient. Equilibrium relations
*  are utilized to obtained the concentration at the surface.  Thus far,
*  two options are allowed for calculating activities of liquid components.
*  Raoult's law and Flory Huggins for solvent-polymermixture.
*
*           Author: A.C. Sun (9/98)
*
******************************************************************************/

void 
mass_flux_equil_mtc(dbl mass_flux[MAX_CONC],
		    dbl d_mass_flux[MAX_CONC][MAX_VARIABLE_TYPES+MAX_CONC],
		    double activity[MAX_CONC],
		    double dact_dC[MAX_CONC][MAX_CONC],
		    double y_mass[MAX_CONC], /* conc at boundary             */
		    int mode,	/* model to which the VLE is based on        */
		    double amb_pres, /* ambient pressure                     */
		    int wspec,	/* species no.                               */
		    double mass_tran_coeff, /* MASS transfer coeff           */
 		    double d_mtc[MAX_VARIABLE_TYPES+MAX_CONC],
		    double Y_c)	/* bulk concentration 	                     */
/*****************************************************************************/
{
   /* Local variables */
     int w;
     double mtc;
     double psat[MAX_CONC], dpsatdt[MAX_CONC];
     double A ;

     double P_diff_1, P_diff_2, P_diff_log;
     double P_diff_1_dT, P_diff_log_dT, P_diff_log_dw[MAX_CONC], P_diff_1_dw;
     double P_bulk=0.;

     int i, j, jac, k, mn;
     int Num_S1;
     double flory1,flory2,flory3,flory;
     double df1_dc[MAX_CONC],df2_dc[MAX_CONC];
     double df3_dc[MAX_CONC],df_dc[MAX_CONC];
     double truedf_dc[MAX_CONC],dv_dw[MAX_CONC][MAX_CONC];
     double C[MAX_CONC], vol[MAX_CONC], sv[MAX_CONC];
     double mw[MAX_CONC], prod[MAX_CONC]; 
     double bottom, prod2, sum_C;
     double chi[MAX_CONC][MAX_CONC]; /* chi is the binary interaction parameter*/
     double mw_last=0; /* Molecular weight of non-condensable and conversion factor */
     
     if (MAX_CONC < 3) {
       EH(-1, "mass_flux_equil_mtc expects MAX_CONC >= 3");
       return;
     }
     memset(prod, 0, sizeof(double)*MAX_CONC);

/***************************** EXECUTION BEGINS *******************************/

  /* Insure concentration are positive */
     for( j=0; j<pd->Num_Species_Eqn; j++  ) y_mass[j] = MAX(DBL_SMALL,y_mass[j]);
     for( j=0; j<pd->Num_Species_Eqn; j++  ) C[j] = y_mass[j];

  /* Nonideal VP Calculations based on either ANTOINE or RIEDEL models */

  if(mp->VaporPressureModel[wspec] == ANTOINE )
     {
       antoine_psat(wspec, mp->u_vapor_pressure[wspec],
                    &psat[wspec], &dpsatdt[wspec]);
       mp-> vapor_pressure[wspec] = psat[wspec];
     }

  else if(mp->VaporPressureModel[wspec] == RIEDEL )
     {
       riedel_psat(wspec, mp->u_vapor_pressure[wspec],
                   &psat[wspec], &dpsatdt[wspec]);
       mp-> vapor_pressure[wspec] = psat[wspec];
     }

  A = mp->vapor_pressure[wspec]/amb_pres;

  if(mode==RAOULT)
    {
      bottom=0.;
      prod2=1.;

      for (i = 0; i<pd->Num_Species_Eqn; i++) 
	{
	  if(mp->molecular_weight[i] < 0.)
	    {
	      EH(-1, "Molecular weight of the species not specified in the material file");
	    }
	  else
	    {
	      mw[i]  = mp->molecular_weight[i];
	    }
	}

      if(mp->molecular_weight[pd->Num_Species_Eqn] < 0.)
	{
	  EH(-1, "M.W. of a non-condensable species not specified in the material file");
	}
      else
	{
	  mw_last = mp -> molecular_weight[pd->Num_Species_Eqn];
	}
      
      for(i=0;i<pd->Num_Species_Eqn;i++)
	 {
	   prod[i]=1.;
	   for(j=0;j<pd->Num_Species_Eqn;j++)
	     {
	       prod[i] *= (i==j? 1. :mw[j]);
	     } 
	   prod2 *= mw[i];
	 }

      for(i=0;i<pd->Num_Species_Eqn ;i++)
	 {
	   bottom += (mw_last*prod[i]-prod2)*C[i];
	 }
      bottom += prod2;
   
      activity[wspec] = mw_last*prod[wspec]*C[wspec]/bottom;

      /* write out the derivatives of mol_frac w.r.t. mass_frac*/
      
      for(j=0;j<pd->Num_Species_Eqn;j++)
	 {
	   if (j==wspec)
	     {
	       dact_dC[wspec][j] = mw_last*prod[wspec]/bottom
                -mw_last*prod[wspec]*C[wspec]*(mw_last*prod[j]-prod2)
                /(bottom*bottom);

	     }
	   else
	     {
	       dact_dC[wspec][j] = -mw_last*prod[wspec]
		 *C[wspec]*(mw_last*prod[j]-prod2)/(bottom*bottom) ;
	     }
	 }
    }

  else if(mode==FLORY || mode==FLORY_CC)

    {
  /* Define some convenient/repetitive chunks to make eqns more compact */

      Num_S1 = pd->Num_Species_Eqn + 1;
      
      memset(df_dc, 0,sizeof(double)*MAX_CONC);
      memset(truedf_dc, 0,sizeof(double)*MAX_CONC);
      memset(df1_dc, 0,sizeof(double)*MAX_CONC);
      memset(df2_dc, 0,sizeof(double)*MAX_CONC);
      memset(df3_dc, 0,sizeof(double)*MAX_CONC);
      memset(dv_dw, 0,sizeof(double)*MAX_CONC*MAX_CONC);
      flory = flory1 = flory2 = flory3 = 0;
  

       for (i = 0; i<Num_S1; i++) 
	 {
	   if(mp->specific_volume[i] < 0.)
	     {
	       EH(-1, "Specific volume not specified in the material file.");
	     }
	   else
	     {
	       sv[i] = mp->specific_volume[i];
	     }
	   if(mp->molar_volume[i] < 0.)
	     {
	       EH(-1, "Molar volume not specified in the material file");
	     }
	   else
	     {
	       vol[i] = mp->molar_volume[i];
	     }
	   for(k=0;k<Num_S1;k++)
	     {
	     if(mp->flory_param[i][k] < 0.)
	       {
		 EH(-1, "Flory-Huggins binary parameters not specified in the material file");
	       }
	     else
	       {
		 chi[i][k] = mp->flory_param[i][k];
	       }
	     }
	 }

       bottom = 0.;
       sum_C = 0.;
/*  denominators for fraction-based formulations */
	if(mp->Species_Var_Type == SPECIES_MASS_FRACTION
             || mp->Species_Var_Type == SPECIES_UNDEFINED_FORM)
	{
         for (i = 0; i<pd->Num_Species_Eqn; i++) 
	    {	   
	     bottom += y_mass[i]*(sv[i]-sv[pd->Num_Species_Eqn]);
	    }
         bottom += sv[pd->Num_Species_Eqn];
	}
	if(mp->Species_Var_Type == SPECIES_MOLE_FRACTION)
	{
         for (i = 0; i<pd->Num_Species_Eqn; i++) 
	    {	   
	     bottom += y_mass[i]*(vol[i]-vol[pd->Num_Species_Eqn]);
	    }
         bottom += vol[pd->Num_Species_Eqn];
	}
	   
	if(mp->Species_Var_Type == SPECIES_DENSITY)
		{
                 for(i=0;i<pd->Num_Species_Eqn;i++)
	           {
	            C[i] = y_mass[i]*sv[i];
	            sum_C += C[i];
		    dv_dw[i][i]= sv[i];
	           }
		}
	 else if(mp->Species_Var_Type == SPECIES_CONCENTRATION)
		{
                 for(i=0;i<pd->Num_Species_Eqn;i++)
	           {
	            C[i] = y_mass[i]*vol[i];
	            sum_C += C[i];
	            dv_dw[i][i]= vol[i];
	           }
		}
	else if(mp->Species_Var_Type == SPECIES_MASS_FRACTION
             || mp->Species_Var_Type == SPECIES_UNDEFINED_FORM)
		{
                 for(i=0;i<pd->Num_Species_Eqn;i++)
	           {
	            C[i] = y_mass[i]*sv[i]/bottom;
	            sum_C += C[i];
	            for(j=0;j<pd->Num_Species_Eqn;j++)
	               {
                        dv_dw[i][j] = -y_mass[i]*sv[i]
		              *(sv[j]-sv[pd->Num_Species_Eqn])/SQUARE(bottom); 
                       }
		    dv_dw[i][i] += sv[i]/bottom; 
                   }
		}
	else if(mp->Species_Var_Type == SPECIES_MOLE_FRACTION)
		{
                 for(i=0;i<pd->Num_Species_Eqn;i++)
	           {
	            C[i] = y_mass[i]*vol[i]/bottom;
	            sum_C += C[i];
	            for(j=0;j<pd->Num_Species_Eqn;j++)
	               {
                        dv_dw[i][j] = -y_mass[i]*vol[i]
		              *(vol[j]-vol[pd->Num_Species_Eqn])/SQUARE(bottom); 
                       }
		    dv_dw[i][i] += vol[i]/bottom; 
		   }
		}
	else
		{ EH(-1,"That species formulation not done in mtc_flory\n"); }
	   
       
       for(k=0;k<pd->Num_Species_Eqn; k++)
	 {
	   flory1 += vol[wspec]*(delta(k,wspec)-C[k])/vol[k]
	             +vol[wspec]*C[k]/vol[pd->Num_Species_Eqn];

	   df1_dc[k]= (vol[wspec]/vol[pd->Num_Species_Eqn])
	              - (vol[wspec]/vol[k]) ;
	 }
       flory1 += -vol[wspec]/vol[pd->Num_Species_Eqn];

       if (pd->Num_Species_Eqn > 1)
	 {
	   for(k=1;k<pd->Num_Species_Eqn; k++)
	     {
	       for(jac=0;jac<k;jac++)
		 {   
		   flory2 += (delta(wspec,jac)*C[k]+(vol[wspec]/vol[jac])
			       *C[jac]*(delta(k,wspec)-C[k]))*chi[jac][k];
	       df2_dc[k] += (delta(wspec,jac) 
                                 - vol[wspec]/vol[jac]*C[jac])*chi[jac][k];
	       df2_dc[jac] += (vol[wspec]/vol[jac])*(delta(k,wspec)-C[k])
                                      *chi[jac][k];
		 }
	     }

	 }

       for(jac=0;jac<pd->Num_Species_Eqn;jac++)
	 {
	   flory3 +=(delta(wspec,jac)-(vol[wspec]/vol[jac])*C[jac])
	           *(1.-sum_C)*chi[jac][pd->Num_Species_Eqn];
           df3_dc[jac] -= (vol[wspec]/vol[jac])*(1.-sum_C)
                            *chi[jac][pd->Num_Species_Eqn];

	   for(mn=0;mn<pd->Num_Species_Eqn; mn++)
	     {
	       df3_dc[mn]
		 -= (delta(wspec,jac)-(vol[wspec]/vol[jac])*C[jac])
		       *chi[mn][pd->Num_Species_Eqn];
	     }
	 }
       flory= flory1+flory2+flory3;

       /* check the simplest case: 1solvent, 1polymer 
       check=(1-sum_C)+chi[0][1]*(1.-sum_C)*(1.-sum_C);
       printf("flory = %e, check =%e\n", flory[i],check); */

       for(k=0;k<pd->Num_Species_Eqn;k++)
         {
           df_dc[k]= df1_dc[k]+df2_dc[k]+df3_dc[k];
	 }
      
       for(i=0;i<pd->Num_Species_Eqn;i++)
	 {
	   for(j=0;j<pd->Num_Species_Eqn;j++)
	     {
	       truedf_dc[i] += df_dc[j]*dv_dw[j][i];
	     }
	 }

      activity[wspec] = C[wspec]*exp(flory);

      for (i = 0; i<pd->Num_Species_Eqn; i++)
       {
	dact_dC[wspec][i] = activity[wspec]*truedf_dc[i]; 
       }
	dact_dC[wspec][wspec] += dv_dw[wspec][wspec]*exp(flory);

/**   log_mean pressure difference for Chilton_Coburn  **/

  if(mode == FLORY_CC)
        {
        P_diff_1 = amb_pres - amb_pres*A*activity[wspec];
        P_diff_2 = amb_pres - P_bulk;
	P_diff_1_dT = -dpsatdt[wspec]*activity[wspec];
                if( P_diff_1 >= P_diff_2 || P_diff_1 <= 0.0)
                        {
			 P_diff_log = 1.0;
			 P_diff_log_dT = 0.0;
    			 for (w=0; w<pd->Num_Species_Eqn; w++) 
				{
				 P_diff_log_dw[w]=0.;
				}
			}
                        else
                        {
			 P_diff_log = (P_diff_2 - P_diff_1)/log(P_diff_2/P_diff_1);
			 P_diff_log_dT = 
				(P_diff_log/P_diff_1-1.)*P_diff_1_dT/
				log(P_diff_2/P_diff_1);
    			 for (w=0; w<pd->Num_Species_Eqn; w++) 
				{
			 	P_diff_1_dw = -amb_pres*A*dact_dC[wspec][w];
			 	P_diff_log_dw[w] = 
					(P_diff_log/P_diff_1-1.)*P_diff_1_dw/
					log(P_diff_2/P_diff_1);
				}
			}
        d_mtc[TEMPERATURE] = amb_pres*
		(P_diff_log*d_mtc[TEMPERATURE] - mass_tran_coeff*P_diff_log_dT)
			/SQUARE(P_diff_log);
    	for (w=0; w<pd->Num_Species_Eqn; w++) 
		{
        	d_mtc[MAX_VARIABLE_TYPES+w] = amb_pres*
			(P_diff_log*d_mtc[MAX_VARIABLE_TYPES+w] 
			- mass_tran_coeff*P_diff_log_dw[w])/SQUARE(P_diff_log);
		}
        mass_tran_coeff *= amb_pres/P_diff_log;
        }
    }

 /* HARDWIRE a linear increase in MTC from zero to mass_tran_coeff
   along free surface boundary */

      mtc = mass_tran_coeff ;
  
 /* there is sensitivity of flux with respect to concentration
     and temperature */

  if (af->Assemble_Jacobian) {

    for (w=0; w<pd->Num_Species_Eqn; w++) {
      d_mass_flux[wspec][MAX_VARIABLE_TYPES + w] =  mtc*A*dact_dC[wspec][w]
		+ d_mtc[MAX_VARIABLE_TYPES+w]*(A*activity[wspec] - Y_c);
    		}

    d_mass_flux[wspec][TEMPERATURE] = 
		mtc*activity[wspec]*dpsatdt[wspec]/amb_pres
 		+d_mtc[TEMPERATURE]*(A*activity[wspec] - Y_c);
  }

  mass_flux[wspec] = mtc*(A*activity[wspec] - Y_c);

return;

} /* END of routine mass_flux_equil_mtc      */ 

/*****************************************************************************/
/******************************************************************************
*  Function which calculates the mass transfer coefficent according to the 
*  Chilton-Coburn correlation
*
*           Author: R. B. Secor (4/03)
*
******************************************************************************/
 
void 
mtc_chilton_coburn(dbl *mtc,
 		    dbl d_mtc[MAX_VARIABLE_TYPES+MAX_CONC],
 		    int wspec,		/* species number */
 		    double htc,		/* heat transfer coefficient */
 		    double T_gas,	/* gas Temperature */
 		    double P_total,	/* total pressure */
 		    double diff_gas_25)	/* solvent diff. at 25 C.    */
 
/*****************************************************************************/
{
   /* Local variables */
     double mw_gas=28.951;		/* Molecular wt. of gas (g/mole) */
     double pr_gas=0.71;		/* Prandtl Number		 */
     double rho_gas;			/* gas density	(g/cc)		 */
     double cp_gas;			/* heat capacity (cal/g/deg K)   */
     double diff_gas;			/* solvent diffusivity in gas    */
     double visc_gas;			/* gas viscosity (p.)    */
     double T_film,T_liquid;
     double temp1, temp2;
     int w;
     double convF, convF_dc[MAX_CONC],convF_dT;

/*  Assuming temperature is in degrees K  */
 
	T_liquid = MAX(DBL_SMALL,fv->T);
	T_film = 0.5*(T_liquid + T_gas);	
#if 0
if(T_gas < 0 || T_gas > 1000)
	{
	fprintf(stderr,"chilton-coburn %g\n",T_gas);
	T_film = fv->T;	
	}
#endif

 
/* gas density - ideal gas law */
 
	rho_gas = mw_gas*P_total/(82.05*T_film);
 
/* gas heat capacity	*/
 	if(T_film < 200.)	
 		{  cp_gas = 0.23901; }
 	else
 		{
 		cp_gas = 0.00023901*(28958. 
 			+9390.*SQUARE((3012./T_film)/sinh(3012./T_film))
 			+7580.*SQUARE((1484./T_film)/cosh(1484./T_film))
 			)/mw_gas;
 		}
 
/*  solvent diffusivity	*/
 
 	diff_gas = diff_gas_25* pow(T_film/298.15,1.5);
 
/*  gas viscosity*/
 
 	visc_gas = (1.425E-05*pow(T_film, 0.5039))/(1.0 + 108.3/T_film);
 
/*	Factor for converting back to volume fraction basis  */
        memset(convF_dc,0,sizeof(dbl)*MAX_CONC);
        convF = 1.0;   convF_dT = 0.0;
        switch(mp->Species_Var_Type)   {
          case SPECIES_MASS_FRACTION:
          case SPECIES_UNDEFINED_FORM:
              break;
          case SPECIES_CONCENTRATION:
              convF = 0.0;
              for( w=0 ; w<pd->Num_Species_Eqn ; w++)
		{  
                    convF += fv->c[w]*(1.0-mp->molecular_weight[w]/mp->molecular_weight[pd->Num_Species_Eqn]);
                    convF_dc[w] += (1.0-mp->molecular_weight[w]/mp->molecular_weight[pd->Num_Species_Eqn]);
                }
               convF += 1.0/mp->molecular_weight[pd->Num_Species_Eqn];
              break;
          case SPECIES_DENSITY:
          default:
              convF = mp->density;
              for( w=0 ; w<pd->Num_Species_Eqn ; w++)
		{  convF_dc[w] = mp->d_density[MAX_VARIABLE_TYPES+w];}
              convF_dT = mp->d_density[TEMPERATURE];
              break;
           }

/*  mass transfer coefficient	*/
 
/*	mass transfer coefficient based on Pr no. = constant
		- favored method by Pete Price		*/
	temp1 = pow(pr_gas*rho_gas*diff_gas/visc_gas,0.67);
	temp2 = rho_gas*cp_gas*82.05*T_film;
 	*mtc = htc*mp->molecular_weight[wspec]*temp1/temp2;
 	*mtc = *mtc/convF;
 
/*  Due to sensitivity problems only compute explicit temperature derivs  */
 	d_mtc[TEMPERATURE] = -0.5*htc*mp->molecular_weight[wspec]*
		(temp1/temp2/T_film);
 	d_mtc[TEMPERATURE] = d_mtc[TEMPERATURE]/convF;
	d_mtc[TEMPERATURE] += - (*mtc)*convF_dT/convF;
	for( w=0 ; w<pd->Num_Species_Eqn ; w++)
		{
		d_mtc[MAX_VARIABLE_TYPES+w] = -(*mtc)*convF_dc[w]/convF;
		}
 	return;
}  /*  end of mtc_chilton_coburn  */
/******************************************************************************
*  Function which calculates the first and second derivatives of
*  the natural log of activity coefficient.
*  Only implemented for FLORY-HUGGINS activity for polymer-solvent mixtures.
*
*           Author: A.C. Sun (5/00)
*
******************************************************************************/

void 
act_coeff(dbl lngamma[MAX_CONC], dbl dlngamma_dC[MAX_CONC][MAX_CONC],
		    dbl d2lngamma_dC2[MAX_CONC][MAX_CONC][MAX_CONC],
		    double y_mass[MAX_CONC], /* conc at boundary             */
		    int mode,	/* model to which the VLE is based on        */
		    int wspec)	/* species no.                               */
/*****************************************************************************/
{
     int i, j, jac, k, l, mn;
     int Num_S1, Num_S2;
     double flory1[MAX_CONC],flory2[MAX_CONC],flory3[MAX_CONC];
     double df1_dc[MAX_CONC][MAX_CONC],df2_dc[MAX_CONC][MAX_CONC];
     double df3_dc[MAX_CONC][MAX_CONC],df_dc[MAX_CONC][MAX_CONC];
     double d2f1_dc2[MAX_CONC][MAX_CONC][MAX_CONC], 
       d2f2_dc2[MAX_CONC][MAX_CONC][MAX_CONC], 
       d2f3_dc2[MAX_CONC][MAX_CONC][MAX_CONC],
       d2f_dc2[MAX_CONC][MAX_CONC][MAX_CONC];
     double dv_dw[MAX_CONC][MAX_CONC];
     double C[MAX_CONC], vol[MAX_CONC], sv[MAX_CONC];
     double mw[MAX_CONC], prod[MAX_CONC]; 
     double bottom, prod2, sum_C;
     double chi[MAX_CONC][MAX_CONC]; /* chi is the binary interaction parameter*/
     double mw_last=0; /* Molecular weight of non-condensable and conversion factor */

/***************************** EXECUTION BEGINS *******************************/

      memset(lngamma, 0,sizeof(double)*MAX_CONC);
      memset(dlngamma_dC, 0,sizeof(double)*MAX_CONC*MAX_CONC);
      memset(C, 0, sizeof(double)*MAX_CONC);
      memset(prod, 0, sizeof(double)*MAX_CONC);

  if(mode==RAOULT)
    {
      bottom=0.;
      prod2=1.;

      for (i = 0; i<pd->Num_Species_Eqn; i++) 
	{
	  if(mp->molecular_weight[i] < 0.)
	    {
	      EH(-1, "Molecular weight of the species not specified in the material file");
	    }
	  else
	    {
	      mw[i]  = mp->molecular_weight[i];
	    }
	}

      if(mp->molecular_weight[pd->Num_Species_Eqn] < 0.)
	{
	  EH(-1, "M.W. of a non-condensable species not specified in the material file");
	}
      else
	{
	  mw_last = mp -> molecular_weight[pd->Num_Species_Eqn];
	}
      
      for(i=0;i<pd->Num_Species_Eqn;i++)
	 {
	   prod[i]=1.;
	   for(j=0;j<pd->Num_Species_Eqn;j++)
	     {
	       prod[i] *= (i==j? 1.0 :mw[j]);
	     } 
	   prod2 *= mw[i];
	 }

      for(i=0;i<pd->Num_Species_Eqn ;i++)
	 {
	   bottom += (mw_last*prod[i]-prod2)*C[i];
	 }
      bottom += prod2;
   
      lngamma[wspec] = mw_last*prod[wspec]/bottom;

      /* write out the derivatives of mol_frac w.r.t. mass_frac*/
      
      for(j=0;j<pd->Num_Species_Eqn;j++)
	{
	  dlngamma_dC[wspec][j] = -mw_last*prod[wspec]
		 *(mw_last*prod[j]-prod2)/(bottom*bottom) ;
	}
    }

  else if(mode==FLORY || mode==FLORY_CC)

    {
  /* Define some convenient/repetitive chunks to make eqns more compact */

      Num_S1 = pd->Num_Species_Eqn + 1;
      Num_S2 = pd->Num_Species_Eqn - 1;
      
      memset(flory1, 0,sizeof(double)*MAX_CONC);
      memset(flory2, 0,sizeof(double)*MAX_CONC);
      memset(flory3, 0,sizeof(double)*MAX_CONC);
      memset(df_dc, 0,sizeof(double)*MAX_CONC*MAX_CONC);
      memset(df1_dc, 0,sizeof(double)*MAX_CONC*MAX_CONC);
      memset(df2_dc, 0,sizeof(double)*MAX_CONC*MAX_CONC);
      memset(df3_dc, 0,sizeof(double)*MAX_CONC*MAX_CONC);
      memset(dv_dw, 0,sizeof(double)*MAX_CONC*MAX_CONC);
      memset(d2f1_dc2, 0,sizeof(double)*MAX_CONC*MAX_CONC*MAX_CONC);
      memset(d2f2_dc2, 0,sizeof(double)*MAX_CONC*MAX_CONC*MAX_CONC);
      memset(d2f3_dc2, 0,sizeof(double)*MAX_CONC*MAX_CONC*MAX_CONC);
      memset(d2f_dc2, 0,sizeof(double)*MAX_CONC*MAX_CONC*MAX_CONC);
  
/* Seems this error checking should be done at input file reading time...*/
       for (i = 0; i<Num_S1; i++) 
	 {
	   if(mp->specific_volume[i] < 0.)
	     { EH(-1, "Specific volume not specified in the material file."); }
	   else
	     { sv[i] = mp->specific_volume[i]; }

	   if(mp->molar_volume[i] < 0.)
	     { EH(-1, "Molar volume not specified in the material file"); }
	   else
	     { vol[i] = mp->molar_volume[i]; }

	   for(k=0;k<Num_S1;k++)
	     {
	     if(mp->flory_param[i][k] < 0.)
	       { EH(-1, "Flory-Huggins binary parameters not specified in the material file"); }
	     else
	       { chi[i][k] = mp->flory_param[i][k]; }
	     }
	 }

       bottom = 0.;
       sum_C = 0.;
/*  denominators for fraction-based formulations */
	if(mp->Species_Var_Type == SPECIES_MASS_FRACTION
           || mp->Species_Var_Type == SPECIES_UNDEFINED_FORM)
	{
         for (i = 0; i<pd->Num_Species_Eqn; i++) 
	    {	   
	     bottom += y_mass[i]*(sv[i]-sv[pd->Num_Species_Eqn]);
	    }
         bottom += sv[pd->Num_Species_Eqn];
	}
	if(mp->Species_Var_Type == SPECIES_MOLE_FRACTION)
	{
         for (i = 0; i<pd->Num_Species_Eqn; i++) 
	    {	   
	     bottom += y_mass[i]*(vol[i]-vol[pd->Num_Species_Eqn]);
	    }
         bottom += vol[pd->Num_Species_Eqn];
	}
	   
	if(mp->Species_Var_Type == SPECIES_DENSITY)
		{
                 for(i=0;i<pd->Num_Species_Eqn;i++)
	           {
	            C[i] = y_mass[i]*sv[i];
	            sum_C += C[i];
		    dv_dw[i][i]= sv[i];
	           }
		}
	 else if(mp->Species_Var_Type == SPECIES_CONCENTRATION)
		{
                 for(i=0;i<pd->Num_Species_Eqn;i++)
	           {
	            C[i] = y_mass[i]*vol[i];
	            sum_C += C[i];
	            dv_dw[i][i]= vol[i];
	           }
		}
	else if(mp->Species_Var_Type == SPECIES_MASS_FRACTION
           || mp->Species_Var_Type == SPECIES_UNDEFINED_FORM)
		{
                 for(i=0;i<pd->Num_Species_Eqn;i++)
	           {
/*	            C[i] = y_mass[i]*sv[i]/bottom;  */
	            C[i] = y_mass[i]*sv[i];
	            sum_C += C[i];
	            for(j=0;j<pd->Num_Species_Eqn;j++)
	               {
                   /*     dv_dw[i][j] = -y_mass[i]*sv[i]
		              *(sv[j]-sv[pd->Num_Species_Eqn])/SQUARE(bottom); 
*/
                       }
/*		    dv_dw[i][i] += sv[i]/bottom;    */
		    dv_dw[i][i] += sv[i]; 
                   }
		}
	else if(mp->Species_Var_Type == SPECIES_MOLE_FRACTION)
		{
                 for(i=0;i<pd->Num_Species_Eqn;i++)
	           {
	            C[i] = y_mass[i]*vol[i]/bottom;
	            sum_C += C[i];
	            for(j=0;j<pd->Num_Species_Eqn;j++)
	               {
                        dv_dw[i][j] = -y_mass[i]*vol[i]
		              *(vol[j]-vol[pd->Num_Species_Eqn])/SQUARE(bottom); 
                       }
		    dv_dw[i][i] += vol[i]/bottom; 
		   }
		}
	else
		{ EH(-1,"That species formulation not done in mtc_flory\n"); }
       for(k=0;k<pd->Num_Species_Eqn; k++)
	 {
	   flory1[wspec] += vol[wspec]*(delta(k,wspec)-C[k])/vol[k]
	             +vol[wspec]*C[k]/vol[pd->Num_Species_Eqn];

	   df1_dc[wspec][k]= (vol[wspec]/vol[pd->Num_Species_Eqn])
	              - (vol[wspec]/vol[k]) ;
	 }
       flory1[wspec] += -vol[wspec]/vol[pd->Num_Species_Eqn];

       if (pd->Num_Species_Eqn > 1)
	 {
	   for(k=1;k<pd->Num_Species_Eqn; k++)
	     {
	       for(jac=0;jac<k;jac++)
		 {   
		   flory2[wspec] += (delta(wspec,jac)*C[k]+(vol[wspec]/vol[jac])
			       *C[jac]*(delta(k,wspec)-C[k]))*chi[jac][k];
		 }
	       /* derivative for the 1st component */
	       df2_dc[wspec][0] += (vol[wspec]*(delta(k,wspec)-C[k])/vol[0])
		 *chi[0][k];
	       d2f2_dc2[wspec][0][k] += (-vol[wspec]/vol[0])*chi[0][k];
	     }

	   /* derivative for the last component */
	   for(jac=0;jac<Num_S2;jac++)
	     {
	       df2_dc[wspec][Num_S2] += (delta(wspec,jac)-vol[wspec]*C[jac]
				  /vol[jac])*chi[jac][Num_S2];
	       d2f2_dc2[wspec][Num_S2][jac] += (-vol[wspec]/vol[jac])*chi[jac][Num_S2];
	     }
	   /* derivative for the components in between */
	   for(l=1;l<Num_S2 ;l++)
	     {
	       for(jac=0;jac<l;jac++)
		 {
		  df2_dc[wspec][l] += (delta(wspec,jac)-(vol[wspec]*C[jac]
				  /vol[jac]))*chi[jac][l];
		  d2f2_dc2[wspec][l][jac] += (-vol[wspec]/vol[jac])*chi[jac][l];
		 }
	       for(k=l+1;k<pd->Num_Species_Eqn;k++)
		 {
		  df2_dc[wspec][l] +=(vol[wspec]*(delta(k,wspec)-C[k])/vol[l])
		                 *chi[l][k];
		  d2f2_dc2[wspec][l][k] += (-vol[wspec]/vol[l])*chi[l][k];

		 }
	     }
	 }
       else
	 {
	   flory2[wspec] = 0.;
           for(k=0;k<pd->Num_Species_Eqn;k++)  df2_dc[wspec][k] = 0.;
	 }

       for(jac=0;jac<pd->Num_Species_Eqn;jac++)
	 {
	   flory3[wspec] +=(delta(wspec,jac)-(vol[wspec]/vol[jac])*C[jac])
	           *(1.-sum_C)*chi[jac][pd->Num_Species_Eqn];
           df3_dc[wspec][jac] -= (vol[wspec]/vol[jac])*(1.-sum_C)
                            *chi[jac][pd->Num_Species_Eqn];

	   for(mn=0;mn<pd->Num_Species_Eqn; mn++)
	     {
	       df3_dc[wspec][jac]
		 -= (delta(wspec,mn)-(vol[wspec]/vol[mn])*C[mn])
		       *chi[mn][pd->Num_Species_Eqn];

	       d2f3_dc2[wspec][jac][mn] += 
		 (vol[wspec]/vol[jac])*chi[jac][pd->Num_Species_Eqn]
		 + (vol[wspec]/vol[mn])*chi[mn][pd->Num_Species_Eqn];
	     }
	 }
       lngamma[wspec]= flory1[wspec]+flory2[wspec]+flory3[wspec];

       /* check the simplest case: 1solvent, 1polymer 
       check=(1-sum_C)+chi[0][1]*(1.-sum_C)*(1.-sum_C);
       printf("flory = %e, check =%e\n", flory[i],check); */

       for(k=0;k<pd->Num_Species_Eqn;k++)
         {
           df_dc[wspec][k]= df1_dc[wspec][k]+df2_dc[wspec][k]+df3_dc[wspec][k];

	   for(l=0;l<pd->Num_Species_Eqn;l++)
	     {
	      d2f_dc2[wspec][k][l] = 
	      d2f1_dc2[wspec][k][l]+d2f2_dc2[wspec][k][l]+d2f3_dc2[wspec][k][l];
	     }
	 }
      
       for(i=0;i<pd->Num_Species_Eqn;i++)
	 {
	   for(j=0;j<pd->Num_Species_Eqn;j++)
	     {
	       dlngamma_dC[wspec][i] += df_dc[wspec][j]*dv_dw[j][i];

	       for(k=0;k<pd->Num_Species_Eqn;k++)
		 {
		   for(l=0;l<pd->Num_Species_Eqn;l++)
		     {
		       d2lngamma_dC2[wspec][i][j] += d2f_dc2[wspec][k][l]
			 *dv_dw[l][i]*dv_dw[k][j];
		     }
		 }
	     }
	 }
    }

return;

} /* END of routine act_coeff */ 

/*****************************************************************************/
/*****************************************************************************
 *  Function which calculates the surface integral for convective
 *  mass transfer.
 *
 *  ----------------------------------------------------------------------------
 *
 * To account for VLE at the external boundary using a YFLUX_EQUIL, 
 * the concentration at the surface is obtained from applying Raoult or
 * Flory-Huggins VLE model.
 *          Author: A.C. Sun 9/98                                            */
/*****************************************************************************/

void 
get_equil_surf_bc(double func[],
		  double d_func[DIM][MAX_VARIABLE_TYPES + MAX_CONC][MDE],
		  int mode,	/* model on which the VLE is based           */
		  int wspec,	/* species number of this boundary condition */
		  double amb_pres,
		  double mass_tran_coeff,
		  double Y_c,	/* bath concentration 	                     */
 		  double T_gas,
 		  double diff_gas_25,	/* Chilton-Coburn parameters	     */
		  dbl dt,	/* current value of the time step            */
		  dbl tt)	/* parameter to vary time integration        */

/********************************************************************************
 *  Functions called:
 *  mass_flux_equil_mtc  -- calculates mass flux for one component
 *
 *******************************************************************************/
{
  int j, j_id, w1, dim, kdir, var, jvar;
  double phi_j;
  double Y_w; /* local concentration of current species */
  
  double activity[MAX_CONC]; /* nonideal activity of species */
  double dact_dC[MAX_CONC][MAX_CONC];
  double vconv[MAX_PDIM]; /*Calculated convection velocity */
  double vconv_old[MAX_PDIM]; /*Calculated convection velocity at previous time*/
  CONVECTION_VELOCITY_DEPENDENCE_STRUCT d_vconv_struct;
  CONVECTION_VELOCITY_DEPENDENCE_STRUCT *d_vconv = &d_vconv_struct;
  double mtc, d_mtc[MAX_VARIABLE_TYPES+MAX_CONC];
  int err=0;  

  /***************************** EXECUTION BEGINS ****************************/
  
  if (af->Assemble_LSA_Mass_Matrix) return;

  /* 
   *  call routine to calculate surface flux of this component and it's 
   *  sensitivity to all variable types 
   */
 		/*  Chilton-Coburn correlation if FLORY_CC */
  memset(d_mtc, 0, sizeof(dbl)*(MAX_VARIABLE_TYPES+MAX_CONC))    ;
		  if( mode == FLORY_CC)
 			{
 			mtc_chilton_coburn(&mtc, d_mtc, wspec, 
 				mass_tran_coeff,
 				T_gas,
 				amb_pres,
 				diff_gas_25);
 			}
 		  	else
 			{
 			mtc=mass_tran_coeff;
 			}
  mass_flux_equil_mtc (mp->mass_flux,mp->d_mass_flux, activity, dact_dC,
                      fv->c, mode, amb_pres, wspec, mtc, d_mtc, Y_c);

  dim   = pd->Num_Dim;
  Y_w = fv->c[wspec];

  /* get the convection velocity (it's different for arbitrary and
     lagrangian meshes) */

  /* get deformation gradient, etc. if lagrangian mesh with inertia */
  if ((pd->MeshMotion == LAGRANGIAN ||
       pd->MeshMotion == DYNAMIC_LAGRANGIAN) && pd->MeshInertia == 1)
    {
      err = belly_flop(elc->lame_mu);
      EH(err, "error in belly flop");
      if( neg_elem_volume ) return;
    }

/*  if (mp->PorousMediaType == CONTINUOUS) */
  err = get_convection_velocity(vconv, vconv_old, d_vconv, dt, tt);
  EH(err, "Error in calculating effective convection velocity");


  /*
   *   Calculate the residual contribution for this boundary condition
   * 
   *     flux = int ( Y_k * (v dot snormal) - mass_flux)
   *
   *  HKM Note:
   *   The density should multiply the first term for the units to work out.
   *   The interfacial velocity is subtracted out from the mass-averaged
   *   velocity in the routine get_convection_velocity() first, so it has
   *   not been neglected. 
   */
  if (af->Assemble_Residual) {
    *func -= mp->mass_flux[wspec];
    for (kdir = 0; kdir < dim; kdir++) {
      *func += Y_w * vconv[kdir] * fv->snormal[kdir];
    }
  }
  
  if (af->Assemble_Jacobian ) 
    {
      /* sum the contributions to the global stiffness matrix  for Species*/
      
      /*
       * J_s_c
       */
      var = MASS_FRACTION;
      for (j_id = 0; j_id < ei[pg->imtrx]->dof[var]; j_id++) {
	phi_j = bf[var]->phi[j_id];
	
	for (w1 = 0; w1 < pd->Num_Species_Eqn; w1++ )
	  {
	    d_func[0][MAX_VARIABLE_TYPES + w1][j_id] -= 
	      mp->d_mass_flux[wspec][MAX_VARIABLE_TYPES + w1] 
		* phi_j;
	  }
	
	for (kdir = 0; kdir < dim; kdir++) 
	  {
	    d_func[0][MAX_VARIABLE_TYPES + wspec][j_id] += 
	      phi_j*vconv[kdir] * fv->snormal[kdir];

	      for (w1 = 0; w1 < pd->Num_Species_Eqn; w1++ )
		{
		  d_func[0][MAX_VARIABLE_TYPES + w1][j_id] += 
		    Y_w*d_vconv->C[kdir][w1][j_id] * fv->snormal[kdir];
		}
	  }
      }
      
      /*
       * J_s_T
       */
      var=TEMPERATURE;
      if (pd->v[pg->imtrx][var]){
	for (j = 0; j < ei[pg->imtrx]->dof[var]; j++) {
	  j_id = j;
	  phi_j = bf[var]->phi[j_id];
	  
	  d_func[0][var][j_id] -= mp->d_mass_flux[wspec][TEMPERATURE] 
	    * phi_j;
	  
	  for(kdir=0; kdir<dim; kdir++) 
	    {
	      d_func[0][var][j_id]  += 
		Y_w*d_vconv->T[kdir][j_id] * fv->snormal[kdir];
	    }
	}
      }
      
      /*
       * J_s_d
       */
      for (jvar = 0; jvar < dim; jvar++) 
	{
	  var=MESH_DISPLACEMENT1+jvar;
	  if (pd->v[pg->imtrx][var])
	    {
	      for (j_id = 0; j_id < ei[pg->imtrx]->dof[var]; j_id++) 
		{
		  /*     d( )/dx        */
		  /* additional terms due to convective flux */
		  
		  phi_j = bf[var]->phi[j_id];
		  for (kdir = 0; kdir < dim; kdir++) 
		    {
		      d_func[0][var][j_id] += 
			Y_w*vconv[kdir]*fv->dsnormal_dx[kdir][jvar][j_id] +
			Y_w*d_vconv->X[kdir][jvar][j_id]*fv->snormal[kdir];
		    }
		}
	    }
	}
      
      for (jvar=0; jvar<dim; jvar++) 
	{
	  var = VELOCITY1 + jvar;
	  if (pd->v[pg->imtrx][var])
	    {
	      for (j_id = 0; j_id < ei[pg->imtrx]->dof[var]; j_id++) 
		{
		  phi_j = bf[var]->phi[j_id];
		  d_func[0][var][j_id] += 
		    Y_w*d_vconv->v[jvar][jvar][j_id]*fv->snormal[jvar];
		}
	    }
	}
      
    } /* End of if Assemble_Jacobian */
  
} /* END of routine get_equil_surf_bc       */
/****************************************************************************/
/****************************************************************************/
/****************************************************************************/
/****************************************************************************
 *
 *  Function which calculates the surface integral for convective
 *  mass transfer.
 *
 *  -------------------------------------------------------------------------
 *
 *  Functions called:
 *  mass_flux_surf_mtc  -- calculates mass flux for one component
 *
 *  -------------------------------------------------------------------------
 *
 ****************************************************************************/

void 
sus_mass_flux_surf_bc (double func[],
		       double d_func[DIM][MAX_VARIABLE_TYPES + MAX_CONC][MDE],
		       const int sus_species, /* species number of this 
					       * boundary condition */
		       const dbl time, /* current time */
		       const dbl dt, /* current value of the time step */
		       const dbl tt, /* parameter to vary time integration 
				      * from BE(0) to CN(1/2) to FE(1) */
		       const dbl hsquared[DIM])
{
  
  /* Local variables */
  
  int j, j_id,w1,dim, a;
  int var, jvar;
  
  dbl rho;
  DENSITY_DEPENDENCE_STRUCT d_rho_struct;  /* density dependence */
  DENSITY_DEPENDENCE_STRUCT *d_rho = &d_rho_struct;

  struct Species_Conservation_Terms s_terms; 
  
  /***************************** EXECUTION BEGINS *******************************/
  
  if(af->Assemble_LSA_Mass_Matrix)
    return;

  dim   = pd->Num_Dim;

  if( mp->DensityModel == SUSPENSION  )
    { 
      if(sus_species != (int) mp->u_density[0])
	{
	  EH( -1, "YFLUX_SUS_BC and density model species # must be consistent");
	}

      /*** Density ***/
      rho = density(d_rho, time);
      /* MMH
       * "Fix" the density call if we are in the SUSPENSION_PM model, and
       * we are actually in the particle phase... 
       */
      if(mp->DensityModel == SUSPENSION_PM &&
	 sus_species == mp->u_density[0])
	rho = mp->u_density[2];

      hydro_flux( &s_terms, sus_species, tt, dt, hsquared); 
    }
  else
    {
      return;
    }

  if (af->Assemble_Residual ) 
    {
      /* Calculate the residual contribution from convective flux	*/
      for(a=0; a<dim; a++) 
	{
	  *func += fv->snormal[a] * rho
	    * s_terms.diff_flux[sus_species][a]; 	
	}
    }
  
  if (af->Assemble_Jacobian ) 
    {
      /* sum the contributions to the global stiffness matrix  for Species*/
      
      /*
       * J_s_c
       */
      var=MASS_FRACTION;
      for (j_id = 0; j_id < ei[pg->imtrx]->dof[var]; j_id++) 
	{
	  for (w1 = 0; w1 < pd->Num_Species_Eqn; w1++ )
	    {
	      for(a=0; a<dim; a++) 
		{
		  d_func[0][MAX_VARIABLE_TYPES + w1][j_id] += fv->snormal[a] *
		    s_terms.d_diff_flux_dc[sus_species][a][w1][j_id];
		}
	    }
	}
      
      /*
       * J_s_T
       */
      var=TEMPERATURE;
      if (pd->v[pg->imtrx][var])
	{
	  for (j = 0; j < ei[pg->imtrx]->dof[var]; j++) 
	    {
	      j_id = j;
	      for(a=0; a<dim; a++) 
		{
		  d_func[0][var][j_id]  += fv->snormal[a] 
		    * ( rho * s_terms.d_diff_flux_dT[sus_species][a][j_id] +
			d_rho->T[j] * s_terms.diff_flux[sus_species][a] );
		}
	    }
	}

     /*
       * J_s_SH
       */
      var= SHEAR_RATE;
      if (pd->v[pg->imtrx][var])
	{
	  for (j = 0; j < ei[pg->imtrx]->dof[var]; j++) 
	    {
	      j_id = j;
	      for(a=0; a<dim; a++) 
		{
		  d_func[0][var][j_id]  += fv->snormal[a]
		    * (s_terms.d_diff_flux_dSH[sus_species][a][j_id]);
		}
	    }
	}
      
      /*
       * J_s_d
       */
      for (jvar = 0; jvar < dim; jvar++) 
	{
	  var=MESH_DISPLACEMENT1+jvar;
	  if (pd->v[pg->imtrx][var])
	    {
	      for (j_id = 0; j_id < ei[pg->imtrx]->dof[var]; j_id++) 
		{
		  /*     d( )/dx        */
		  for(a=0; a<dim; a++) 
		    {
		      d_func[0][var][j_id] += fv->dsnormal_dx[a][jvar][j_id] * rho
			* s_terms.diff_flux[sus_species][a]
			+ fv->snormal[a] * rho 
			* s_terms.d_diff_flux_dmesh[sus_species][a][jvar][j_id]; 
		    }
		}
	    }
	}
      
    } /* End of if Assemble_Jacobian */
  
} /* END of routine sus_mass_flux_surf_bc  */
/*****************************************************************************/
/*****************************************************************************/
/*****************************************************************************/

void 
compute_leak_velocity(double *vnorm,
	              NORMAL_VELOCITY_DEPENDENCE_STRUCT *d_vnorm,
	              dbl tt,		/* parameter to vary time integration from 
		        		 * explicit (tt = 1) to implicit (tt = 0)    */
	              dbl dt,		/* current value of the time step            */
	              struct Boundary_Condition *bc,
		      struct Boundary_Condition *fluxbc)

/******************************************************************************
*
*  Function which evaluates the normal leak velocity used in the
*  kinematic boundary condition n.(v -vs)=0
*/
{
  int i, j, p, q;
  int var;
  int w, wspec, w1, w2;
  int num_comp;
  int add_fluxes = FALSE;
  double StoiCoef[MAX_CONC];
  double mass_tran_coeff,Y_c, density_tot;
  double nu, k, beta, alphaa, alphac, V = 0.0, U0, T = 0.0, nd;
  double M_solid, rho_solid, molar_volume;
  double ai0, H, cref, n;
  double k1, E1, kn1, En1, c_H2S, c_O2;
  double xbulk, d_xbulk_dC[MAX_CONC];
  double vnormal, phi_j;

  int mode;
  double amb_pres, A, mtc, Y_inf, driving_force;
  double d_mtc[MAX_VARIABLE_TYPES+MAX_CONC];
  double activity[MAX_CONC];
  double dact_dC[MAX_CONC][MAX_CONC];
  double psat[MAX_CONC], dpsatdt[MAX_CONC];
  PROPERTYJAC_STRUCT *densityJac = NULL;
  propertyJac_realloc(&densityJac, mp->Num_Species+1);


  /* local contributions of boundary condition to residual and jacobian */

/***************************** EXECUTION BEGINS *******************************/

  /* Need to calculate vnorm and it's derivatives here.
     this depends on whether YFLUX_BC or YFLUX_BV_BC or YFLUX_EQUIL_BC is chosen */

  vnormal = 0.;
  
  memset(d_vnorm->v, 0, sizeof(dbl)*DIM*MDE);
  memset(d_vnorm->T, 0, sizeof(dbl)*MDE);
  memset(d_vnorm->C, 0, sizeof(dbl)*MAX_CONC*MDE);
  memset(d_vnorm->V, 0, sizeof(dbl)*MDE);
  memset(d_vnorm->F, 0, sizeof(dbl)*MDE);
  memset(d_vnorm->X, 0, sizeof(dbl)*DIM*MDE);

  

  for (i=0; i < pd->Num_Species_Eqn; i++) 
      { StoiCoef[i] = 1.0; }
  /* Expand function use to include KIN_CHEM BC */
  if ( bc != NULL && bc->BC_Name == KIN_CHEM_BC ) 
    {
    num_comp = bc->len_u_BC;
    for (i=0; i < num_comp; i++) 
      { StoiCoef[i] = bc->u_BC[i]; }
    }

/* convert mass flux to volume flux depending on Species Formulation */
 density_tot = calc_density(mp, TRUE, densityJac, 0.0);
 switch(mp->Species_Var_Type)   {
    case SPECIES_UNDEFINED_FORM:
    case SPECIES_MASS_FRACTION:
         for (i=0; i < MAX_CONC; i++) 
              { StoiCoef[i] *= density_tot*mp->specific_volume[i]; }
/* Probably need a d_StoiCoef_dC[][] for FRACTION formulations  */
          break;
    case SPECIES_MOLE_FRACTION:
    case SPECIES_VOL_FRACTION:
          EH(-1, "Volume conversion not done for that Species Formulation");
          break;
    case SPECIES_CONCENTRATION:
         for (i=0; i < MAX_CONC; i++) 
              { StoiCoef[i] *= mp->molar_volume[i]; }
         break;   
    case SPECIES_DENSITY:
    default:
         for (i=0; i < MAX_CONC; i++) 
              { StoiCoef[i] *= mp->specific_volume[i]; }
         break;
    }

  /* call routine to calculate surface flux of this component and it's 
   * sensitivity to all variable types 
   */
  
  /* Calculate flux contribution of bulk component */
  xbulk = 1.;
  if (pd->v[pg->imtrx][MASS_FRACTION])
    {
        switch(mp->Species_Var_Type)   {
        case SPECIES_UNDEFINED_FORM:
        case SPECIES_MASS_FRACTION:
           for (w=0; w<pd->Num_Species_Eqn; w++) 
              { xbulk -= fv->c[w]; d_xbulk_dC[w] = -1.0; }
           break;
        case SPECIES_MOLE_FRACTION:
        case SPECIES_VOL_FRACTION:
           EH(-1, "BC mass fraction conversion not done for that Species Formulation");
           break;
        case SPECIES_CONCENTRATION:
           for (w=0; w<pd->Num_Species_Eqn; w++) 
              {
               xbulk -= fv->c[w]*mp->molecular_weight[w]/density_tot;
               d_xbulk_dC[w] = -mp->molecular_weight[w]*
        (1.0/density_tot+fv->c[w]*mp->d_density[MAX_VARIABLE_TYPES+w]/SQUARE(density_tot));
              }
           break;   
        case SPECIES_DENSITY:
        default:
           for (w=0; w<pd->Num_Species_Eqn; w++) 
              {
               xbulk -= fv->c[w]/density_tot;
               d_xbulk_dC[w] = -(1.0/density_tot
                      +fv->c[w]*mp->d_density[MAX_VARIABLE_TYPES+w]/SQUARE(density_tot));
              }
           break;
         }
    }
  
  /* Calculate volume flux of bulk component through surface */
  mass_tran_coeff = bc->BC_Data_Float[0];
  Y_c             = bc->BC_Data_Float[1];
  
  if (af->Assemble_Jacobian) {
    var = MASS_FRACTION;
    if (pd->v[pg->imtrx][var])
      {
	for (w=0; w<pd->Num_Species_Eqn; w++) {
	  for (j=0; j<ei[pg->imtrx]->dof[var]; j++) {
	    phi_j = bf[var]->phi[j];
	    d_vnorm->C[w][j] = -mp->specific_volume[pd->Num_Species_Eqn]*
                  mass_tran_coeff*(density_tot * d_xbulk_dC[w]
                    +mp->d_density[MAX_VARIABLE_TYPES+w]*xbulk)*phi_j;
	  }
	}
      }
  }
  vnormal += density_tot*mp->specific_volume[pd->Num_Species_Eqn]*
                  mass_tran_coeff * ( xbulk - Y_c );

  add_fluxes = (fluxbc == NULL);
  while ( fluxbc != NULL )
    {
      
      if(!strcmp(fluxbc->desc->name1,"YFLUX_EQUIL"))  /* this is limited to multicomponent */
	{
	  
	  /* call routine to calculate surface flux of bulk component and it's 
	   * sensitivity to all variable types    
           * ACS: modified 10/99 to accommodate mass conc. formulation for YFLUX_EQUIL  */
	  
	  driving_force = 1.;	  
	  
	  if (pd->v[pg->imtrx][MASS_FRACTION])
	    {
	      wspec    = fluxbc->BC_Data_Int[0];
	      mode     = fluxbc->BC_Data_Int[2];
	      amb_pres = fluxbc->BC_Data_Float[0];
	      mtc      = fluxbc->BC_Data_Float[1];
	      Y_inf    = fluxbc->BC_Data_Float[2];

              /*  Chilton-Coburn correlation if FLORY_CC */
              memset(d_mtc, 0, sizeof(dbl)*(MAX_VARIABLE_TYPES+MAX_CONC));
	      if( mode == FLORY_CC)
 		{
		  mtc_chilton_coburn(&mtc, d_mtc, wspec, 
 				fluxbc->BC_Data_Float[1],
 				fluxbc->BC_Data_Float[3],
 				fluxbc->BC_Data_Float[0],
 				fluxbc->BC_Data_Float[4]);
 		}
		  
	      /* Nonideal VP Calculations based on either ANTOINE or RIEDEL models */
	      
	      if(mp->VaporPressureModel[wspec] == ANTOINE )
		{
		  antoine_psat(wspec, mp->u_vapor_pressure[wspec],
			       &psat[wspec], &dpsatdt[wspec]);
		  mp-> vapor_pressure[wspec] = psat[wspec];
		}
	      
	      else if(mp->VaporPressureModel[wspec] == RIEDEL )
		{
		  riedel_psat(wspec, mp->u_vapor_pressure[wspec],
			      &psat[wspec], &dpsatdt[wspec]);
		  mp-> vapor_pressure[wspec] = psat[wspec];
		}
		  
	      /* Calculate mole flux of other components through surface */
	      mtc *= StoiCoef[wspec];
	      d_mtc[TEMPERATURE] *= StoiCoef[wspec];
    	      for (w=0; w<pd->Num_Species_Eqn; w++) 
	          d_mtc[MAX_VARIABLE_TYPES+w] *= StoiCoef[wspec];
	      mass_flux_equil_mtc (mp->mass_flux,mp->d_mass_flux, activity, dact_dC, 
				   fv->c, mode, amb_pres, wspec, mtc, d_mtc, Y_inf);
		  
	      A = mp->vapor_pressure[wspec]/amb_pres;
	      driving_force -=  A*activity[wspec];
	      vnormal += mp->mass_flux[wspec] ;
/* This was causing compiler warnings: probably due to C[w] which should have been C[w][j]  */
    	      var = MASS_FRACTION;
    	      if (pd->v[pg->imtrx][var])
      		{
	      	for (w=0; w<pd->Num_Species_Eqn; w++) 
		   {
	  	    for (j=0; j<ei[pg->imtrx]->dof[var]; j++) 
			{
	    		phi_j = bf[var]->phi[j];
			d_vnorm->C[w][j] += 
				mp->d_mass_flux[wspec][MAX_VARIABLE_TYPES+w]*phi_j;
			}
	      	   }
		}

	      var = TEMPERATURE;
	      if (pd->v[pg->imtrx][var])
	        {
                  for (j=0; j<ei[pg->imtrx]->dof[var]; j++) 
		  {
                    phi_j = bf[var]->phi[j];
                    d_vnorm->T[j] += mp->d_mass_flux[wspec][TEMPERATURE] * phi_j;
                  }
                }
	    }
	  	  
	}
      else if (!strcmp(fluxbc->desc->name1,"YFLUX_CONST"))  
	{
	  
	  if (pd->v[pg->imtrx][MASS_FRACTION])
	    {
	      wspec    = fluxbc->BC_Data_Int[0];
	      vnormal -= fluxbc->BC_Data_Float[0] * StoiCoef[wspec];
	    }
	}
      else if (!strcmp(fluxbc->desc->name1,"YFLUX_BV"))  
	{                            /* mass flux given by Butler-Volmer kinectics, KSC: 11/2000 */
	  
	  if (pd->v[pg->imtrx][MASS_FRACTION])
	    {
	      wspec         = fluxbc->BC_Data_Int[0];   /* species number */   
	      nu            = fluxbc->BC_Data_Float[0]; /* stoichiometric coeff. */
	      k             = fluxbc->BC_Data_Float[1]; /* rate constant  */
	      beta          = fluxbc->BC_Data_Float[2]; /* reaction order */
	      alphaa        = fluxbc->BC_Data_Float[3]; /* anodic transfer coeff. */
	      alphac        = fluxbc->BC_Data_Float[4]; /* cathodic transfer coeff. */ 
	      V             = fluxbc->BC_Data_Float[5]; /* electrode potential */
	      U0            = fluxbc->BC_Data_Float[6]; /* electrolyte open-circuit potential */
	      M_solid       = fluxbc->BC_Data_Float[7]; /* molecular weight of solid deposit  */ 
	      rho_solid     = fluxbc->BC_Data_Float[8]; /* density of solid deposit */ 
	      molar_volume  = M_solid/rho_solid;              /* molar volume of solid deposit */ 
	      if (mp->SolutionTemperatureModel == CONSTANT)  
		{
		  T = mp->solution_temperature;
		} 
	      else 
		{
		  EH(-1, "Solution-temperature model not yet implemented");
		}
	      if(pd->e[pg->imtrx][R_ENERGY]) /* if energy equation is active, re-set electrolyte temperature */
		{
		  T = fv->T;   
		}
	      /* set solution temperature to 298 K if it is zero - safety feature */
	      if (T == 0.0) 
		{
		  T = 298.0;  
		  fprintf(stderr, "Warning!: a default electrolyte temperature of 298 K is being used!");
		}

	      mass_flux_surf_BV (mp->mass_flux, mp->d_mass_flux, wspec,  
				 nu, k, beta, alphaa, alphac, V, U0, T);
	      vnormal += molar_volume*mp->mass_flux[wspec] * StoiCoef[wspec];   

	      var = MASS_FRACTION;
              for (w = 0; w < pd->Num_Species_Eqn; w++) 
                {
		  for (j=0; j<ei[pg->imtrx]->dof[var]; j++)
                    {
                      phi_j = bf[var]->phi[j];
                      d_vnorm->C[w][j] += molar_volume*mp->d_mass_flux[wspec][MAX_VARIABLE_TYPES +w] * StoiCoef[wspec] * phi_j; 
                    }
                }
              var = TEMPERATURE;
	      if (pd->v[pg->imtrx][var]) 
	        {
                  for (j=0; j<ei[pg->imtrx]->dof[var]; j++)
                    {
                      phi_j = bf[var]->phi[j];
                      d_vnorm->T[j] += molar_volume*mp->d_mass_flux[wspec][TEMPERATURE] * StoiCoef[wspec] * phi_j; 
                    }
                }
              var = VOLTAGE;
	      if (pd->v[pg->imtrx][var]) 
	        {
                  for ( j=0; j<ei[pg->imtrx]->dof[var]; j++)
                    {
                      phi_j = bf[var]->phi[j];
                      d_vnorm->V[j] += molar_volume*mp->d_mass_flux[wspec][VOLTAGE] * StoiCoef[wspec] * phi_j; 
                    }
                }
	    }
	}  /* end of the else on the if(YFLUX_BV) */

      else if (!strcmp(fluxbc->desc->name1,"YFLUX_HOR"))
            {             /* mass flux given by linearized kinetic model */
             if (pd->v[pg->imtrx][MASS_FRACTION])
              {
                wspec     = fluxbc->BC_Data_Int[0];
                ai0       = fluxbc->BC_Data_Float[0];
                H         = fluxbc->BC_Data_Float[1];
                cref      = fluxbc->BC_Data_Float[2];
                alphaa    = fluxbc->BC_Data_Float[3];
                alphac    = fluxbc->BC_Data_Float[4];
                T         = fluxbc->BC_Data_Float[5];
                U0        = fluxbc->BC_Data_Float[6];
                beta      = fluxbc->BC_Data_Float[7];
                n         = fluxbc->BC_Data_Float[8];
                V         = fluxbc->BC_Data_Float[9];

                mass_flux_surf_HOR (mp->mass_flux, mp->d_mass_flux, wspec,
                                    ai0, H, cref, alphaa, alphac, T, U0,
                                    beta, n, V);
                vnormal += mp->mass_flux[wspec] * StoiCoef[wspec];

                var = MASS_FRACTION;
                for (w = 0; w < pd->Num_Species_Eqn; w++) 
                 {
                  for (j=0; j<ei[pg->imtrx]->dof[var]; j++)
                   {
                     phi_j = bf[var]->phi[j];
                     d_vnorm->C[w][j] += mp->d_mass_flux[wspec][MAX_VARIABLE_TYPES +w] * StoiCoef[wspec] * phi_j;
                   }
                 }
                var = TEMPERATURE;
                if (pd->v[pg->imtrx][var]) 
                 {
                  for (j=0; j<ei[pg->imtrx]->dof[var]; j++)
                   {
                     phi_j = bf[var]->phi[j];
                     d_vnorm->T[j] += mp->d_mass_flux[wspec][TEMPERATURE] * StoiCoef[wspec] * phi_j;
                   }
                 }
                var = VOLTAGE;
                if (pd->v[pg->imtrx][var])
                 {
                   for ( j=0; j<ei[pg->imtrx]->dof[var]; j++)
                    {
                      phi_j = bf[var]->phi[j];
                      d_vnorm->V[j] += mp->d_mass_flux[wspec][VOLTAGE] * StoiCoef[wspec] * phi_j;
                    }
                 }
              }
           }  /* end of the else on the if(YFLUX_HOR) */

      else if (!strcmp(fluxbc->desc->name1,"YFLUX_ORR"))
            {  /* mass flux given by the Tafel kinetic model for ORR */
             if (pd->v[pg->imtrx][MASS_FRACTION])
              {
                wspec     = fluxbc->BC_Data_Int[0];
                ai0       = fluxbc->BC_Data_Float[0];
                H         = fluxbc->BC_Data_Float[1];
                cref      = fluxbc->BC_Data_Float[2];
                alphac    = fluxbc->BC_Data_Float[3];
                T         = fluxbc->BC_Data_Float[4];
                V         = fluxbc->BC_Data_Float[5];
                U0        = fluxbc->BC_Data_Float[6];
                beta      = fluxbc->BC_Data_Float[7];
                n         = fluxbc->BC_Data_Float[8];

                mass_flux_surf_ORR (mp->mass_flux, mp->d_mass_flux, wspec,
                                    ai0, H, cref, alphac, T, V, U0, beta, n);
                vnormal += mp->mass_flux[wspec] * StoiCoef[wspec];

                var = MASS_FRACTION;
                for (w = 0; w < pd->Num_Species_Eqn; w++) 
                 {
                  for (j=0; j<ei[pg->imtrx]->dof[var]; j++)
                   {
                     phi_j = bf[var]->phi[j];
                     d_vnorm->C[w][j] += mp->d_mass_flux[wspec][MAX_VARIABLE_TYPES +w] * StoiCoef[wspec] * phi_j;
                   }
                 }
                var = TEMPERATURE;
                if (pd->v[pg->imtrx][var]) 
                 {
                  for (j=0; j<ei[pg->imtrx]->dof[var]; j++)
                   {
                     phi_j = bf[var]->phi[j];
                     d_vnorm->T[j] += mp->d_mass_flux[wspec][TEMPERATURE] * StoiCoef[wspec] * phi_j;
                   }
                 }
                var = VOLTAGE;
                if (pd->v[pg->imtrx][var])
                 {
                   for ( j=0; j<ei[pg->imtrx]->dof[var]; j++)
                    {
                      phi_j = bf[var]->phi[j];
                      d_vnorm->V[j] += mp->d_mass_flux[wspec][VOLTAGE] * StoiCoef[wspec] * phi_j;
                    }
                 }
              }
           }  /* end of the else on the if(YFLUX_ORR) */

      else if (!strcmp(fluxbc->desc->name1,"YFLUX_H2O_ANODE"))
            {  /* H2O mass flux electro-osmatic drag */
             if (pd->v[pg->imtrx][MASS_FRACTION])
              {
                wspec     = fluxbc->BC_Data_Int[0];
                ai0       = fluxbc->BC_Data_Float[0];
                H         = fluxbc->BC_Data_Float[1];
                cref      = fluxbc->BC_Data_Float[2];
                alphaa    = fluxbc->BC_Data_Float[3];
                alphac    = fluxbc->BC_Data_Float[4];
                T         = fluxbc->BC_Data_Float[5];
                U0        = fluxbc->BC_Data_Float[6];
                nd        = fluxbc->BC_Data_Float[7];

                mass_flux_surf_H2O_CATHODE (mp->mass_flux, mp->d_mass_flux, wspec,
                                            ai0, H, cref, alphac, T, V, U0, nd);
                vnormal += mp->mass_flux[wspec] * StoiCoef[wspec];

                var = MASS_FRACTION;
                for (w = 0; w < pd->Num_Species_Eqn; w++) 
                 {
                  for (j=0; j<ei[pg->imtrx]->dof[var]; j++)
                   {
                     phi_j = bf[var]->phi[j];
                     d_vnorm->C[w][j] += mp->d_mass_flux[wspec][MAX_VARIABLE_TYPES +w] * StoiCoef[wspec] * phi_j;
                   }
                 }
                var = TEMPERATURE;
                if (pd->v[pg->imtrx][var]) 
                 {
                  for (j=0; j<ei[pg->imtrx]->dof[var]; j++)
                   {
                     phi_j = bf[var]->phi[j];
                     d_vnorm->T[j] += mp->d_mass_flux[wspec][TEMPERATURE] * StoiCoef[wspec] * phi_j;
                   }
                 }
                var = VOLTAGE;
                if (pd->v[pg->imtrx][var])
                 {
                   for ( j=0; j<ei[pg->imtrx]->dof[var]; j++)
                    {
                      phi_j = bf[var]->phi[j];
                      d_vnorm->V[j] += mp->d_mass_flux[wspec][VOLTAGE] * StoiCoef[wspec] * phi_j;
                    }
                 }
              }
           }  /* end of the else on the if(YFLUX_H2O_ANODE) */

      else if (!strcmp(fluxbc->desc->name1,"YFLUX_H2O_CATHODE"))
            {  /* H2O mass flux electro-osmatic drag */
             if (pd->v[pg->imtrx][MASS_FRACTION])
              {
                wspec     = fluxbc->BC_Data_Int[0];
                ai0       = fluxbc->BC_Data_Float[0];
                H         = fluxbc->BC_Data_Float[1];
                cref      = fluxbc->BC_Data_Float[2];
                alphaa    = fluxbc->BC_Data_Float[3];
                alphac    = fluxbc->BC_Data_Float[4];
                T         = fluxbc->BC_Data_Float[5];
                U0        = fluxbc->BC_Data_Float[6];
                nd        = fluxbc->BC_Data_Float[7];

                mass_flux_surf_H2O_ANODE (mp->mass_flux, mp->d_mass_flux, wspec,
                                          ai0, H, cref, alphaa, alphac, T, U0, nd);
                vnormal += mp->mass_flux[wspec] * StoiCoef[wspec];

                var = MASS_FRACTION;
                for (w = 0; w < pd->Num_Species_Eqn; w++) 
                 {
                  for (j=0; j<ei[pg->imtrx]->dof[var]; j++)
                   {
                     phi_j = bf[var]->phi[j];
                     d_vnorm->C[w][j] += mp->d_mass_flux[wspec][MAX_VARIABLE_TYPES +w] * StoiCoef[wspec] * phi_j;
                   }
                 }
                var = TEMPERATURE;
                if (pd->v[pg->imtrx][var]) 
                 {
                  for (j=0; j<ei[pg->imtrx]->dof[var]; j++)
                   {
                     phi_j = bf[var]->phi[j];
                     d_vnorm->T[j] += mp->d_mass_flux[wspec][TEMPERATURE] * StoiCoef[wspec] * phi_j;
                   }
                 }
                var = VOLTAGE;
                if (pd->v[pg->imtrx][var])
                 {
                   for ( j=0; j<ei[pg->imtrx]->dof[var]; j++)
                    {
                      phi_j = bf[var]->phi[j];
                      d_vnorm->V[j] += mp->d_mass_flux[wspec][VOLTAGE] * StoiCoef[wspec] * phi_j;
                    }
                 }
              }
           }  /* end of the else on the if(YFLUX_H2O_CATHODE) */

      else if (!strcmp(fluxbc->desc->name1,"YFLUX_SULFIDATION")) 
	{
         if(fluxbc->BC_Data_Int[2] != ANNIHILATION_ELECTRONEUTRALITY)
          {
	   if (pd->v[pg->imtrx][MASS_FRACTION])
	    {
	      mode         = fluxbc->BC_Data_Int[2];
	      wspec        = fluxbc->BC_Data_Int[0];
	      nu           = fluxbc->BC_Data_Float[0]; /* stoichiometry coefficient  */
	      k1           = fluxbc->BC_Data_Float[1]; /* forward rate constant      */
	      E1           = fluxbc->BC_Data_Float[2]; /* forward activation energy  */
	      kn1          = fluxbc->BC_Data_Float[3]; /* backward rate constant     */
	      En1          = fluxbc->BC_Data_Float[4]; /* backward activation energy */
	      T            = fluxbc->BC_Data_Float[5]; /* Temperature                */
	      c_H2S        = fluxbc->BC_Data_Float[6]; /* bulk concentration of H2S  */
	      c_O2         = fluxbc->BC_Data_Float[7]; /* bulk concentration of O2   */
	      M_solid      = fluxbc->BC_Data_Float[8]; /* molecular weight of Cu2S   */
	      rho_solid    = fluxbc->BC_Data_Float[9]; /* density of Cu2S            */
	      molar_volume = M_solid/rho_solid;              /* molar volume of Cu2S       */

	      mass_flux_surf_SULFIDATION (mp->mass_flux, mp->d_mass_flux, mode, wspec,   
					  nu, k1, E1, kn1, En1, T, c_H2S, c_O2); 
	      if(fv->c[wspec] <= 0.0)
		{
		  fv->c[wspec] = 1.0e-10;
		}

	      if(mode == SOLID_DIFFUSION_SIMPLIFIED)
		{
		  StoiCoef[wspec] =  -0.5;   /* 0.5 mole of Cu2S produced  */
		  /* per mole of Cu consumped   */    
		}
	      else if(mode == SOLID_DIFFUSION_ELECTRONEUTRALITY || 
		      mode == SOLID_DIFFUSION || 
		      mode == SOLID_DIFFUSION_ELECTRONEUTRALITY_LINEAR)
		{
		  StoiCoef[wspec] =  0.5;    /* 0.5 mole of Cu2S produced          */
		  /* per mole of Cu vacancies generated */    
		}
	      else if(mode == GAS_DIFFUSION)
		{
		  StoiCoef[wspec] =  -1.0;   /* 1 mole of Cu2S produced    */
		  /* per mole of H2S consumped  */    
		}
	      else if(mode == FULL)
		{
		  fprintf(stderr, "The full model has not yet implemented - awaits future efforts\n");
		  exit(1);
		}

	      vnormal += molar_volume*mp->mass_flux[wspec] * StoiCoef[wspec];
              
              var = MASS_FRACTION;
              for (w = 0; w < pd->Num_Species_Eqn; w++) 
                {
		  for (j=0; j<ei[pg->imtrx]->dof[var]; j++)
                    {
                      phi_j = bf[var]->phi[j];
                      d_vnorm->C[w][j] += molar_volume*mp->d_mass_flux[wspec][MAX_VARIABLE_TYPES +w] * StoiCoef[wspec] * phi_j; 
                    }
                }
              var = TEMPERATURE;
	      if (pd->v[pg->imtrx][var]) 
	        {
                  for (j=0; j<ei[pg->imtrx]->dof[var]; j++)
                    {
                      phi_j = bf[var]->phi[j];
                      d_vnorm->T[j] += molar_volume*mp->d_mass_flux[wspec][TEMPERATURE] * StoiCoef[wspec] * phi_j; 
                    }
                }
	    }
	    
          }
	}  /* end of if else on YFLUX_SULFIDATION */ 
      else if (!strcmp(fluxbc->desc->name1,"YFLUX_USER"))  
	{
	  
	  if (pd->v[pg->imtrx][MASS_FRACTION])
	    {
	      wspec           = fluxbc->BC_Data_Int[0];
	      mass_flux_user_surf (mp->mass_flux, mp->d_mass_flux,
				   wspec,
				   fluxbc->u_BC, 
				   tt); 

	      vnormal += mp->mass_flux[wspec] * StoiCoef[wspec];
	      var = MASS_FRACTION;
              for (w = 0; w < pd->Num_Species_Eqn; w++) 
                {
		  for (j=0; j<ei[pg->imtrx]->dof[var]; j++)
                    {
                      phi_j = bf[var]->phi[j];
                      d_vnorm->C[w][j] += mp->d_mass_flux[wspec][MAX_VARIABLE_TYPES +w] * StoiCoef[wspec] * phi_j; 
                    }
                }
              var = TEMPERATURE;
	      if (pd->v[pg->imtrx][var]) 
	        {
                  for (j=0; j<ei[pg->imtrx]->dof[var]; j++)
                    {
                      phi_j = bf[var]->phi[j];
                      d_vnorm->T[j] += mp->d_mass_flux[wspec][TEMPERATURE] * StoiCoef[wspec] * phi_j; 
                    }
                }
	    }
	
	}  /*else on the if(YFLUX_USER***) */
      else if (!strcmp(fluxbc->desc->name1,"YFLUX_ALLOY"))  
	{
	  
	  if (pd->v[pg->imtrx][MASS_FRACTION])
	    {
	      wspec           = fluxbc->BC_Data_Int[0];
	      EH(-1, "KIN_LEAK: no yflux_alloy implemented. See source.");
	      
	      /*If you want yflux_alloy to participate in kin_leak 
	       *mass loss, you need to shore up mass_flux_alloy_surf
	       *with func level, ala YFLUX and YFLUX_USER */
	    }
	}  /*else on the if(YFLUX_ALLLOY***) */
      else  /* This is the YFLUX default in case you weren't paying attention */
	{
	  
	  if (pd->v[pg->imtrx][MASS_FRACTION])
	    {
	      wspec           = fluxbc->BC_Data_Int[0];
	      mass_tran_coeff = fluxbc->BC_Data_Float[0];
	      Y_c             = fluxbc->BC_Data_Float[1];
	      mass_flux_surf_mtc (mp->mass_flux,mp->d_mass_flux,fv->T, 
				  fv->c, wspec, mass_tran_coeff, Y_c);
	      vnormal += mp->mass_flux[wspec] * StoiCoef[wspec];
/*
	      fprintf(stderr,"vnormal=%g, mass_trans_coeff=%g, xbulk=%g, Y_c=%g, StoiCoef=%g\n",
	        vnormal,mass_tran_coeff,fv->c[wspec],Y_c,StoiCoef[wspec]);
*/

              var = MASS_FRACTION;
              for (w = 0; w < pd->Num_Species_Eqn; w++) 
                {
		  for (j=0; j<ei[pg->imtrx]->dof[var]; j++)
                    {
                      phi_j = bf[var]->phi[j];
                      d_vnorm->C[w][j] += mp->d_mass_flux[wspec][MAX_VARIABLE_TYPES +w] * StoiCoef[wspec] * phi_j; 
                    }
                }
              var = TEMPERATURE;
	      if (pd->v[pg->imtrx][var]) 
	        {
                  for (j=0; j<ei[pg->imtrx]->dof[var]; j++)
                    {
                      phi_j = bf[var]->phi[j];
                      d_vnorm->T[j] += mp->d_mass_flux[wspec][TEMPERATURE] * StoiCoef[wspec] * phi_j; 
                    }
                }
	    }
	}  /*else on the if(YFLUX_EQUIL) */

      if ( fluxbc->BC_Data_Int[1] == -1 ) fluxbc = NULL;
      else fluxbc = BC_Types + fluxbc->BC_Data_Int[1];

    } /*while ( fluxbc != NULL ) */

    if(add_fluxes)
      {
      for (p = 0; p < VIM; p++) {
	if ( cr->MassFluxModel == FICKIAN  ||
	     cr->MassFluxModel == STEFAN_MAXWELL  ||
	     cr->MassFluxModel == STEFAN_MAXWELL_CHARGED  ||
	     cr->MassFluxModel == STEFAN_MAXWELL_VOLUME ) 
	{
	  if ( Diffusivity() )  EH( -1, "Error in Diffusivity.");
	  for (w=0; w<pd->Num_Species_Eqn; w++)
	  {
	    vnormal -= fv->snormal[p]*mp->diffusivity[w]*fv->grad_c[w][p]*StoiCoef[w];
	  }
	}
	else if ( cr->MassFluxModel == GENERALIZED_FICKIAN)
	{
	  if ( Generalized_Diffusivity() )  EH( -1, "Error in Diffusivity.");
	  for (w=0; w<pd->Num_Species_Eqn; w++)
	  {
	    for (w1=0; w1<pd->Num_Species_Eqn; w1++)
	    {
	      vnormal -= fv->snormal[p]*mp->diffusivity_gen_fick[w][w1]
		  * fv->grad_c[w1][p]*StoiCoef[w];
	    }
	  }
	}
	else  if ( cr->MassFluxModel == DARCY )
	{ /* diffusion induced convection is zero */
	}
	else
	{
	  EH( -1, "Unimplemented mass flux constitutive relation.");
	}
      }
      if ( af->Assemble_Jacobian && d_vnorm != NULL )
      {
	for (p=0; p<VIM; p++)
	{
	  var = MESH_DISPLACEMENT1;
	  if (pd->v[pg->imtrx][var])
	  {
	    for (q=0; q<VIM; q++)
	    {
	      for ( i=0; i<ei[pg->imtrx]->dof[var]; i++)
	      {
		if ( cr->MassFluxModel == FICKIAN )
		{
		  if ( Diffusivity() )  EH( -1, "Error in Diffusivity.");
				      
		  for (w=0; w<pd->Num_Species_Eqn; w++)
		  {
		    d_vnorm->X[q][i] -= fv->snormal[p]*mp->diffusivity[w] *
			fv->d_grad_c_dmesh[p][w] [q][i]*StoiCoef[w];
		    d_vnorm->X[q][i] -= fv->dsnormal_dx[p][q][i]*mp->diffusivity[w] *
			fv->grad_c[w][p]*StoiCoef[w];
		  }
		}
	        else if ( cr->MassFluxModel == GENERALIZED_FICKIAN)
	        {
	          if ( Generalized_Diffusivity() )  EH( -1, "Error in Diffusivity.");
	          for (w=0; w<pd->Num_Species_Eqn; w++)
	          {
	           for (w1=0; w1<pd->Num_Species_Eqn; w1++)
	             {
		         d_vnorm->X[q][i] -= fv->snormal[p]*
                               mp->diffusivity_gen_fick[w][w1] *
                                fv->d_grad_c_dmesh[p][w1] [q][i]*StoiCoef[w];
		         d_vnorm->X[q][i] -= fv->dsnormal_dx[p][q][i]*
                               mp->diffusivity_gen_fick[w][w1] *
                                fv->grad_c[w1][p]*StoiCoef[w];
	             }
	          }
	        }
	      }
	    }
	  }
	  
	  var = MASS_FRACTION;
	  if (pd->v[pg->imtrx][var])
	  {
	    if ( cr->MassFluxModel == FICKIAN ||
		 cr->MassFluxModel == STEFAN_MAXWELL ||
		 cr->MassFluxModel == STEFAN_MAXWELL_CHARGED ||
		 cr->MassFluxModel == STEFAN_MAXWELL_VOLUME )
	    {
	      if ( Diffusivity() )  EH( -1, "Error in Diffusivity.");

	      for (w=0; w<pd->Num_Species_Eqn; w++)
	      {
		for ( i=0; i<ei[pg->imtrx]->dof[var]; i++)
		{
		  d_vnorm->C[w][i] -=  fv->snormal[p]*StoiCoef[w]*
		      mp->diffusivity[w] * bf[var]->grad_phi[i][p];
		  for (w1=0; w1<pd->Num_Species_Eqn; w1++)
		  {
		    d_vnorm->C[w][i] -= fv->snormal[p]*
			mp->d_diffusivity[w][MAX_VARIABLE_TYPES + w1] 
			* fv->grad_c[w][p]*StoiCoef[w] ;
		  }
		}
	      }
	    }
	    else if ( 0 && cr->MassFluxModel == GENERALIZED_FICKIAN)
	    {
	     if ( Generalized_Diffusivity() )  EH( -1, "Error in Diffusivity.");
	     for (w=0; w<pd->Num_Species_Eqn; w++)
	     {
	      for (w1=0; w1<pd->Num_Species_Eqn; w1++)
	       {
		for ( i=0; i<ei[pg->imtrx]->dof[var]; i++)
		{
		  d_vnorm->C[w][i] -=  fv->snormal[p]*StoiCoef[w]*
		      mp->diffusivity_gen_fick[w][w1] * bf[var]->grad_phi[i][p];
	        for (w2=0; w2<pd->Num_Species_Eqn; w2++)
	         {
		 d_vnorm->C[w][i] -= fv->snormal[p]*StoiCoef[w]*
			mp->d_diffusivity_gf[w][w2][MAX_VARIABLE_TYPES + w1] 
			* fv->grad_c[w2][p] ;  
	         }
	        }
	       }
	     }
	    }
	  }
	} /* end of loop over vconv directions */
      } /* end of if Assemble Jacobian */
    }
  *vnorm = vnormal;

}
/*****************************************************************************/
/*****************************************************************************/

void 
compute_leak_velocity_heat(double *vnorm,
			   NORMAL_VELOCITY_DEPENDENCE_STRUCT *d_vnorm,
			   dbl tt,		/* parameter to vary time integration from 
						 * explicit (tt = 1) to implicit (tt = 0)    */
			   dbl dt,		/* current value of the time step            */
			   struct Boundary_Condition *bc,
			   struct Boundary_Condition *fluxbc)

/******************************************************************************
*
*  Function which evaluates the normal leak velocity used in the
*  kinematic boundary condition n.(v -vs)=0
*/
{
  int a, b, j;
  int var;
  int dim;
  double latent_heat_vap, local_q;
  double vnormal;
  dbl k;                                /* Thermal conductivity. */
  CONDUCTIVITY_DEPENDENCE_STRUCT d_k_struct; /* Thermal conductivity dependence. */
  CONDUCTIVITY_DEPENDENCE_STRUCT *d_k = &d_k_struct;

  dim   = pd->Num_Dim;
  
  /* Need to calculate vnorm and it's derivatives here.
     this depends on whether YFLUX_BC or YFLUX_BV_BC or YFLUX_EQUIL_BC is chosen */

  vnormal = 0.;
  
  memset(d_vnorm->v, 0, sizeof(dbl)*DIM*MDE);
  memset(d_vnorm->T, 0, sizeof(dbl)*MDE);
  memset(d_vnorm->C, 0, sizeof(dbl)*MAX_CONC*MDE);
  memset(d_vnorm->V, 0, sizeof(dbl)*MDE);
  memset(d_vnorm->F, 0, sizeof(dbl)*MDE);
  memset(d_vnorm->X, 0, sizeof(dbl)*MDE*DIM);

  /* Calculate volume flux of bulk component through surface */
  latent_heat_vap= fluxbc->BC_Data_Float[0];
 
  /*Add heat_residual here divided by latent_heat_vap */

  k   = conductivity( d_k, tran->time_value);
  local_q = 0.;

  for (a=0; a<VIM; a++)
    {
      local_q +=  -k * fv->snormal[a] * fv->grad_T[a] ;
    }  
  vnormal += -local_q/latent_heat_vap;

  if (af->Assemble_Jacobian) {
    var = TEMPERATURE;
    if (pd->v[pg->imtrx][var])
      {
	for (j=0; j<ei[pg->imtrx]->dof[var]; j++) {
	  for (a=0; a<VIM; a++)
	    {
	      d_vnorm->T[j] +=  k * fv->snormal[a] * bf[var]->grad_phi[j][a]/latent_heat_vap ;
	    }  
	}
      }
    for (b = 0; b < dim; b++) {
      var = MESH_DISPLACEMENT1 + b;
      if (pd->v[pg->imtrx][var] && fluxbc->BC_Name != LS_LATENT_HEAT_BC ) {
	for (j = 0; j < ei[pg->imtrx]->dof[var]; j++) {
		      
	  for (a = 0; a < dim; a++) {
	    d_vnorm->X[b][j] +=
	      k * fv->dsnormal_dx[a][b][j] * fv->grad_T[a]/latent_heat_vap;
	  }
	}
      }
    }
  }

  
 
    
  *vnorm = vnormal;

}
/*****************************************************************************/

void 
compute_leak_energy(double *enorm,
	              NORMAL_ENERGY_DEPENDENCE_STRUCT *d_enorm,
	              dbl tt,		/* parameter to vary time integration from 
		        		 * explicit (tt = 1) to implicit (tt = 0)    */
	              dbl dt,		/* current value of the time step            */
	              struct Boundary_Condition *bc,
		      struct Boundary_Condition *fluxbc)

/******************************************************************************
*
*  Function which evaluates the normal leak energy used in the
*  kinematic boundary condition n_dot_q.  This is a direct clone of
*  compute_leak_velocity where the energy contribution is calculated.
*/
{
  int i, j;
  int var;
  int w, wspec;
  int num_comp;
  double StoiCoef[MAX_CONC];
  double mass_tran_coeff,Y_c;
  double xbulk, lat_heat_bulk;
  double enormal, phi_j;


  int mode;
  double amb_pres, A, mtc, Y_inf, driving_force;
  double d_mtc[MAX_VARIABLE_TYPES+MAX_CONC];
  double activity[MAX_CONC];
  double dact_dC[MAX_CONC][MAX_CONC];
  double psat[MAX_CONC], dpsatdt[MAX_CONC];

  /* local contributions of boundary condition to residual and jacobian */

/***************************** EXECUTION BEGINS *******************************/

  /* Need to calculate vnorm and it's derivatives here.
     this depends on whether YFLUX_BC or YFLUX_BV_BC or YFLUX_EQUIL_BC is chosen */

  enormal = 0.;
  
  memset(d_enorm->v, 0, sizeof(dbl)*DIM*MDE);
  memset(d_enorm->T, 0, sizeof(dbl)*MDE);
  memset(d_enorm->C, 0, sizeof(dbl)*MAX_CONC*MDE);
  memset(d_enorm->V, 0, sizeof(dbl)*MDE);
  memset(d_enorm->F, 0, sizeof(dbl)*MDE);

  /* Expand function use to include KIN_CHEM BC */

  if ( bc != NULL && bc->BC_Name == KIN_CHEM_BC ) {
    num_comp = bc->len_u_BC;
    for (i=0; i < num_comp; i++) {
      StoiCoef[i] = bc->u_BC[i]; }
  }
  else {
    for (i=0; i < MAX_CONC; i++) {
      StoiCoef[i] = 1.0; }
  }

  /* Calculate energy flux of bulk component */
  xbulk = 1.;
  if (pd->v[pg->imtrx][MASS_FRACTION])
    for (w=0; w<pd->Num_Species_Eqn; w++) xbulk -= fv->c[w];
  
  /* Calculate volume flux of bulk component through surface */
  lat_heat_bulk   = bc->BC_Data_Float[0];
  mass_tran_coeff = bc->BC_Data_Float[1];
  Y_c             = bc->BC_Data_Float[2];
  
  if (af->Assemble_Jacobian) {
    var = MASS_FRACTION;
    if (pd->v[pg->imtrx][var])
      {
	for (w=0; w<pd->Num_Species_Eqn; w++) {
	  for (j=0; j<ei[pg->imtrx]->dof[var]; j++) {
	    phi_j = bf[var]->phi[j];
	    d_enorm->C[w][j] = - mp->density * lat_heat_bulk * mass_tran_coeff * phi_j;
	  }
	}
      }
  }
  enormal +=  mp->density * lat_heat_bulk * mass_tran_coeff * ( xbulk - Y_c );
  
  while ( fluxbc != NULL )
    {
      
      if(!strcmp(fluxbc->desc->name1,"YFLUX_EQUIL"))  /* this is limited to multicomponent */
	{
	  
	  /* call routine to calculate surface flux of bulk component and it's 
	   * sensitivity to all variable types    
           * ACS: modified 10/99 to accommodate mass conc. formulation for YFLUX_EQUIL  */
	  
	  driving_force = 1.;	  
	  
	  if (pd->v[pg->imtrx][MASS_FRACTION])
	    {
	      wspec    = fluxbc->BC_Data_Int[0];
	      mode     = fluxbc->BC_Data_Int[2];
	      amb_pres = fluxbc->BC_Data_Float[0];
	      mtc      = fluxbc->BC_Data_Float[1];
	      Y_inf    = fluxbc->BC_Data_Float[2];

              /*  Chilton-Coburn correlation if FLORY_CC */
              memset(d_mtc, 0, sizeof(dbl)*(MAX_VARIABLE_TYPES+MAX_CONC));
	      if( mode == FLORY_CC)
 		{
		  mtc_chilton_coburn(&mtc, d_mtc, wspec, 
 				fluxbc->BC_Data_Float[1],
 				fluxbc->BC_Data_Float[3],
 				fluxbc->BC_Data_Float[0],
 				fluxbc->BC_Data_Float[4]);
 		}
	      /* Shouldn't this be here, PRS 3/19/01. cf. KIN_LEAK
	       *
	       * mtc = mtc*mp->specific_volume[wspec];   
	       * 
	       * Adding it changes
	       * Amy's benchmark, which did agree with experiment. 
	       *   It's required in KIN_LEAK because a volume flux is required.
	       *   Elsewhere, a mass flux is required. - RBS (5/6/03)
	       */
		  
	      /* Nonideal VP Calculations based on either ANTOINE or RIEDEL models */
	      
	      if(mp->VaporPressureModel[wspec] == ANTOINE )
		{
		  antoine_psat(wspec, mp->u_vapor_pressure[wspec],
			       &psat[wspec], &dpsatdt[wspec]);
		  mp-> vapor_pressure[wspec] = psat[wspec];
		}
	      
	      else if(mp->VaporPressureModel[wspec] == RIEDEL )
		{
		  riedel_psat(wspec, mp->u_vapor_pressure[wspec],
			      &psat[wspec], &dpsatdt[wspec]);
		  mp-> vapor_pressure[wspec] = psat[wspec];
		}
		  
	      /* Calculate mole flux of other components through surface */
	      mass_flux_equil_mtc (mp->mass_flux,mp->d_mass_flux, activity, dact_dC, 
				   fv->c, mode, amb_pres, wspec, mtc, d_mtc, Y_inf);
		  
	      A = mp->vapor_pressure[wspec]/amb_pres;
	      driving_force -=  A*activity[wspec];
	      enormal += mp->density*mp->latent_heat_vap[wspec]*mp->mass_flux[wspec]
                        *StoiCoef[wspec];


	      var = MASS_FRACTION;
	      if (pd->v[pg->imtrx][var])
		{
		  for (w=0; w<pd->Num_Species_Eqn; w++) {
		    for (j=0; j<ei[pg->imtrx]->dof[var]; j++) {
		      phi_j = bf[var]->phi[j];
		      d_enorm->C[w][j] = - mp->density*mp->latent_heat_vap[wspec]*StoiCoef[wspec]
			                   *mp->d_mass_flux[wspec][MAX_VARIABLE_TYPES+w]*phi_j ;
		    }
		  }
		}

	      var = TEMPERATURE;
	      if (pd->v[pg->imtrx][var])
	        {
                  for (j=0; j<ei[pg->imtrx]->dof[var]; j++) {
                    phi_j = bf[var]->phi[j];
                    d_enorm->T[j] += mp->density*mp->latent_heat_vap[wspec]*StoiCoef[wspec]
		                     *mp->d_mass_flux[wspec][TEMPERATURE] * phi_j;
                  }
                }
	    }
	  	  
	} /*  if (!strcmp(fluxbc->desc->name1,"YFLUX_EQUIL") */
      else if (!strcmp(fluxbc->desc->name1,"YFLUX_CONST"))  
	{	  
	  if (pd->v[pg->imtrx][MASS_FRACTION])
	    {
	      wspec    = fluxbc->BC_Data_Int[0];
	      enormal -= mp->density*mp->latent_heat_vap[wspec]*fluxbc->BC_Data_Float[0] * StoiCoef[wspec];
	    }
	} /*  if (!strcmp(fluxbc->desc->name1,"YFLUX_CONST") */
      else if (!strcmp(fluxbc->desc->name1,"YFLUX_USER"))  
	{
	  if (pd->v[pg->imtrx][MASS_FRACTION])
	    {
	      wspec           = fluxbc->BC_Data_Int[0];
	      mass_flux_user_surf (mp->mass_flux, mp->d_mass_flux,
				   wspec,
				   fluxbc->u_BC, 
				   tt); 

	      enormal +=  mp->density*mp->latent_heat_vap[wspec]*mp->mass_flux[wspec] * StoiCoef[wspec];

	      var = MASS_FRACTION;
              for (w = 0; w < pd->Num_Species_Eqn; w++) 
                {
		  for (j=0; j<ei[pg->imtrx]->dof[var]; j++)
                    {
                      phi_j = bf[var]->phi[j];
                      d_enorm->C[w][j] +=  mp->density*mp->latent_heat_vap[wspec]
			*mp->d_mass_flux[wspec][MAX_VARIABLE_TYPES +w] * StoiCoef[wspec] * phi_j; 
                    }
                }
              var = TEMPERATURE;
	      if (pd->v[pg->imtrx][var]) 
	        {
                  for (j=0; j<ei[pg->imtrx]->dof[var]; j++)
                    {
                      phi_j = bf[var]->phi[j];
                      d_enorm->T[j] += mp->density*mp->latent_heat_vap[wspec]
			               *mp->d_mass_flux[wspec][TEMPERATURE] * StoiCoef[wspec] * phi_j; 
                    }
                }
	    }
	
	}  /*else on the if(YFLUX_USER***) */
      else  /* This is the YFLUX default in case you weren't paying attention */
	{
	  
	  if (pd->v[pg->imtrx][MASS_FRACTION])
	    {
	      wspec           = fluxbc->BC_Data_Int[0];
	      mass_tran_coeff = fluxbc->BC_Data_Float[0];
	      Y_c             = fluxbc->BC_Data_Float[1];
	      mass_flux_surf_mtc (mp->mass_flux,mp->d_mass_flux,fv->T, 
				  fv->c, wspec, mass_tran_coeff, Y_c);

	      enormal += mp->density*mp->latent_heat_vap[wspec]*mp->mass_flux[wspec] * StoiCoef[wspec];
/*
	      fprintf(stderr,"vnormal=%g, mass_trans_coeff=%g, xbulk=%g, Y_c=%g, StoiCoef=%g\n",
	        vnormal,mass_tran_coeff,fv->c[wspec],Y_c,StoiCoef[wspec]);
*/
              var = MASS_FRACTION;
              for (w = 0; w < pd->Num_Species_Eqn; w++) 
                {
		  for (j=0; j<ei[pg->imtrx]->dof[var]; j++)
                    {
                      phi_j = bf[var]->phi[j];
                      d_enorm->C[w][j] += mp->density*mp->latent_heat_vap[wspec]
			                  *mp->d_mass_flux[wspec][MAX_VARIABLE_TYPES +w] * StoiCoef[wspec] * phi_j; 
                    }
                }
              var = TEMPERATURE;
	      if (pd->v[pg->imtrx][var]) 
	        {
                  for (j=0; j<ei[pg->imtrx]->dof[var]; j++)
                    {
                      phi_j = bf[var]->phi[j];
                      d_enorm->T[j] += mp->density*mp->latent_heat_vap[wspec]
			               *mp->d_mass_flux[wspec][TEMPERATURE] * StoiCoef[wspec] * phi_j; 
                    }
                }
	    }
	}  /*else default YFLUX */

      if (fluxbc->BC_Data_Int[1] == -1 )fluxbc = NULL;
      else fluxbc = BC_Types + fluxbc->BC_Data_Int[1];

    } /*while ( fluxbc != NULL ) */
    
  *enorm = enormal;

}
/*****************************************************************************/
/*****************************************************************************/
/*****************************************************************************/
/*****************************************************************************/
/*****************************************************************************/
/*****************************************************************************/
void 
kin_bc_leak(double func[],
	    double d_func[DIM][MAX_VARIABLE_TYPES + MAX_CONC][MDE],
	    double x_dot[DIM],  /* mesh velocity                             */
	    dbl tt,		/* parameter to vary time integration from 
				 * explicit (tt = 1) to implicit (tt = 0)    */
	    dbl dt,		/* current value of the time step            */
	    int bc_input_id,
	    struct Boundary_Condition *BC_Types)

/******************************************************************************
*
*  Function which evaluates the kinematic boundary condition n.(v -vs)=0
*  ALSO Function which evaluates the velo-normal boundary condition n.(v -vs)=0
*
*            Author: P. R. Schunk    (3/24/94)
*
*  With leak caused by flux of species through surface n.(v-vs)=sum(evap vol flux)
*			 Reviser: R. A. Cairncross (11/1/94)
*
*  With ties to equilibrium mole fraction of species by calling Raoult's law
*  or Flory-Huggins VLE relations.
*			 Reviser: A. C. Sun (9/20/98)
*
*  With leak caused by species mass flux that is given by Butler-Volmer kinetics.
*  Also introduced M_solid (molecular weight of solid deposit) and
*  rho_solid (density of solid deposit) to modify vnormal for processes
*  involving a moving boundary due to formation of a solid material 
*  (as in LIGA electrodeposition).  
*
*			 Reviser: K. S. Chen (11/16/2000, 11/21/2000, 10/1/2001)
*
*  With leak caused by copper sulfidation reaction with surface rate or 
*  species mass flux given by 
*
*
*  Simplified kinetic model:
*
*  Surface Rate or species mass flux = n.(v - vs) = k exp(-E/R/T) c_H2S c_Cu 
*
*
*  General model:
*
*  Species mass flux = k1 exp(-E1/R/T) c_H2S c_O2**0.5 - kn1 exp(-En1/R/T) c_V c_h  
*
*                        Reviser: K. S. Chen (3/20/2002)
*
*  ----------------------------------------------------------------------------
*  Take out all of the flux calculations and move them to compute_leak_velocity
*  to facilitate LS implementation of kin_leak.
*                        Reviser: D. Noble (5/2005) 
*
*  Functions Called
*
*  compute_leak_velocity - compute summation of species fluxes.
*            sum_over_i(k_i*(y_i - y_inf_i))+k_n*((1-sum_over_i(y_i))-y_inf_n)
*
*  get_convection_velocity - compute the relative convective velocity.
*  ----------------------------------------------------------------------------
*******************************************************************************/
{
  int j, j_id;
  int var,jvar,kdir;
  int w, dim;
  double phi_j;

  double vnorm; /*Calculated normal velocity */
  NORMAL_VELOCITY_DEPENDENCE_STRUCT d_vnorm_struct;
  NORMAL_VELOCITY_DEPENDENCE_STRUCT *d_vnorm = &d_vnorm_struct;
  
  double vconv[MAX_PDIM]; /*Calculated convection velocity */
  double vconv_old[MAX_PDIM]; /*Calculated convection velocity at previous time*/
  CONVECTION_VELOCITY_DEPENDENCE_STRUCT d_vconv_struct;
  CONVECTION_VELOCITY_DEPENDENCE_STRUCT *d_vconv = &d_vconv_struct;
  int err;
  struct Boundary_Condition *bc = NULL;
  struct Boundary_Condition *fluxbc = NULL;

  /* local contributions of boundary condition to residual and jacobian */

/***************************** EXECUTION BEGINS *******************************/

  if(af->Assemble_LSA_Mass_Matrix)
    {
      for(kdir = 0; kdir < pd->Num_Dim; kdir++)
	{
	  var = MESH_DISPLACEMENT1 + kdir;
	  if(pd->v[pg->imtrx][var])
	    for(j = 0; j < ei[pg->imtrx]->dof[var]; j++)
	      {
		phi_j = bf[var]->phi[j];
		d_func[0][var][j] -= phi_j * fv->snormal[kdir];
	      }
	}
      return;
    }

  dim   = pd->Num_Dim;
  
  bc = BC_Types + bc_input_id;
  if ( bc->BC_Data_Int[1] == -1 ) fluxbc = NULL;
  else fluxbc = BC_Types + bc->BC_Data_Int[1];

  /* Get leak velocity */
  if (bc->BC_Name == KIN_LEAK_HEAT_BC)
    {
      compute_leak_velocity_heat(&vnorm, d_vnorm, tt, dt, bc, fluxbc);
    }
  else
    {
      compute_leak_velocity(&vnorm, d_vnorm, tt, dt, bc, fluxbc);
    }
  
  /* get the convection velocity (it's different for arbitrary and
     lagrangian meshes) */
  /* get deformation gradient, etc. if lagrangian mesh with inertia */
  if ((pd->MeshMotion == LAGRANGIAN ||
       pd->MeshMotion == DYNAMIC_LAGRANGIAN) && pd->MeshInertia == 1)
    {
      err = belly_flop(elc->lame_mu);
      EH(err, "error in belly flop");
      if( neg_elem_volume ) return;
    }
  err =   get_convection_velocity(vconv, vconv_old, d_vconv, dt, tt);
  EH(err, "Error in calculating effective convection velocity");

  if (af->Assemble_Jacobian) {
    
    /* sum the contributions to the global stiffness matrix */
    
    for(jvar=0; jvar<dim; jvar++) 
      {
	var = MESH_DISPLACEMENT1 + jvar;
	for ( j_id=0; j_id<ei[pg->imtrx]->dof[var]; j_id++)
	  {
	    if (pd->v[pg->imtrx][var])
	      {
		phi_j = bf[var]->phi[j_id];
		for(kdir=0; kdir<dim; kdir++) 
		  {
		    /*     d( )/dx        */
		    d_func[0][var][j_id] += vconv[kdir]*fv->dsnormal_dx[kdir][jvar][j_id]
		      + d_vconv->X[kdir][jvar][j_id]*fv->snormal[kdir];
		    
		  } 
	       	d_func[0][var][j_id] += -d_vnorm->X[jvar][j_id]; 
	      }
	  }
      }
    
    for(jvar=0; jvar<dim; jvar++) 
      {
	var = VELOCITY1 + jvar;
        if (pd->v[pg->imtrx][var])
          {
	    for (j_id=0; j_id<ei[pg->imtrx]->dof[var]; j_id++)
	      {
                for(kdir=0; kdir<dim; kdir++) 
	          {
                    d_func[0][var][j_id] += d_vconv->v[kdir][jvar][j_id] * fv->snormal[kdir];
                  }
	      }
	  }
      }
    
    var = TEMPERATURE;
    if (pd->v[pg->imtrx][var]) 
      {
	for (j_id=0; j_id<ei[pg->imtrx]->dof[var]; j_id++)
	  {
	    d_func[0][var][j_id] -= d_vnorm->T[j_id];
	    for(kdir=0; kdir<dim; kdir++) 
	      {
		d_func[0][var][j_id] += d_vconv->T[kdir][j_id] * fv->snormal[kdir];
	      }
	  }
      }

    var = VOLTAGE;
    if (pd->v[pg->imtrx][var]) {
      for (j_id = 0; j_id < ei[pg->imtrx]->dof[var]; j_id++) {
	d_func[0][var][j_id] -= d_vnorm->V[j_id];
      }
    }
    
    var = MASS_FRACTION;
    if (pd->v[pg->imtrx][var]) 
      {
	for (w = 0; w < pd->Num_Species_Eqn; w++) 
	  {
	    for ( j_id=0; j_id<ei[pg->imtrx]->dof[var]; j_id++)
	      {
		d_func[0][MAX_VARIABLE_TYPES + w][j_id] -= d_vnorm->C[w][j_id];
		for(kdir=0; kdir<dim; kdir++) 
		  {
		    d_func[0][MAX_VARIABLE_TYPES + w][j_id] += 
		      d_vconv->C[kdir][w][j_id] * fv->snormal[kdir];
		  }
	      }
	  }
      }
  }
  /* Calculate the residual contribution	*/
  
  *func = -vnorm;
  for (kdir = 0; kdir < dim; kdir++) {
    *func += vconv[kdir] * fv->snormal[kdir];
  }

} /* END of routine kin_bc_leak  */
/******************************************************************************/

/*****************************************************************************/

void
kin_bc_electrodeposition (double func[],
			  double d_func[DIM][MAX_VARIABLE_TYPES + MAX_CONC][MDE],
			  double time, /* current time */
			  dbl tt,  /* parameter to vary time integration from explicit (tt = 1)
				      to implicit (tt = 0) */
			  dbl dt,  /* current value of the time step */
			  int bc_input_id,
			  struct Boundary_Condition *BC_Types)
     
/******************************************************************************
*
*  Function which evaluates the boundary condition for mesh motion arising
*  from electrodeposition.  This routine adapted from kin_bc_leak and
*  get_convection_velocity.
*
*            Author: R. S. Larson    (5/27/02)
*
*  ----------------------------------------------------------------------------
*
*  Functions Called
*
*  mass_flux_surf_BV2 - calculates the flux of a given species to the surface
*                       using general Butler-Volmer kinetics.
*
*  mass_flux_surf_NI  - calculates the flux of a given species to the surface
*                       for the special case of nickel electrodeposition.
*
*******************************************************************************/

{

/* Local variables */

  int j, j_id, p, i;
  int var, jvar, kdir;
  int w, wspec, ibc, dim;
  double d_vsurface[MAX_VARIABLE_TYPES][MAX_CONC];
  double vsurface;
  double phi_j;

  double nxdot[DIM]; /* negative of mesh velocity */
  double dnxdot_dx[DIM][DIM][MDE]; /* sensitivity of nxdot to nodal x */

  int flag;
  double PHI_E, T, Vmolar;
  double k, alphaa, alphac, U0;

  /* local contributions of boundary condition to residual and jacobian */
 
/***************************** EXECUTION BEGINS *******************************/

  if (af->Assemble_LSA_Mass_Matrix)
     {
      for (kdir = 0; kdir < pd->Num_Dim; kdir++)
         {
          var = MESH_DISPLACEMENT1 + kdir;
          if (pd->v[pg->imtrx][var])
              for (j = 0; j < ei[pg->imtrx]->dof[var]; j++)
                 {
                  phi_j = bf[var]->phi[j];
                  d_func[0][var][j] -= phi_j * fv->snormal[kdir];
                 }
         }
      return;
     }

  dim   = pd->Num_Dim;
 
  /* calculate vsurface and its derivatives. */

  vsurface = 0.;
  memset(d_vsurface, 0, sizeof(dbl)*MAX_VARIABLE_TYPES*MAX_CONC)    ;

  /* using pointer to boundary condition types in BC_Data_Int  */
  ibc = BC_Types[bc_input_id].BC_Data_Int[1];
 
  if (!strcmp(BC_Types[ibc].desc->name1,"YFLUX_NI"))
     {
      if (pd->v[pg->imtrx][MASS_FRACTION])
         {
          Vmolar = 6.596;  /*  molar volume of solid nickel  */
          while (ibc != -1)
             {
              wspec = BC_Types[ibc].BC_Data_Int[0];    /*  species number           */
              flag  = 0;                               /*  need species flux        */
              PHI_E = BC_Types[ibc].BC_Data_Float[0];  /*  electrode potential      */
              T     = BC_Types[ibc].BC_Data_Float[1];  /*  electrolyte temperature  */
              if (wspec == 0 || wspec == 4)
                 {
		   mass_flux_surf_NI (mp->mass_flux, mp->d_mass_flux, time,
				      wspec, flag, PHI_E, T);
                  vsurface += mp->mass_flux[wspec]*Vmolar;
                  for (w=0; w<pd->Num_Species_Eqn; w++)
                     {
                      d_vsurface[MASS_FRACTION][w] +=
                         mp->d_mass_flux[wspec][MAX_VARIABLE_TYPES +w]*Vmolar;
                     }
                  d_vsurface[TEMPERATURE][0] +=
                     mp->d_mass_flux[wspec][TEMPERATURE]*Vmolar;
                  d_vsurface[VOLTAGE][0] += mp->d_mass_flux[wspec][VOLTAGE]*Vmolar;
                 }
              ibc = BC_Types[ibc].BC_Data_Int[1];
             }
         }
     }  /*  end of YFLUX_NI  */

  else if (!strcmp(BC_Types[ibc].desc->name1,"YFLUX_BV2"))
     {
      if (pd->v[pg->imtrx][MASS_FRACTION])
         {
          while (ibc != -1)
             {
              wspec  = BC_Types[ibc].BC_Data_Int[0];    /*  species number
   */
              flag   = 0;                               /*  need species flux
   */
              k      = BC_Types[ibc].BC_Data_Float[0];  /*  rate constant
   */
              PHI_E  = BC_Types[ibc].BC_Data_Float[1];  /*  electrode potential
   */
              alphaa = BC_Types[ibc].BC_Data_Float[2];  /*  anodic transfer coefficient
   */
              alphac = BC_Types[ibc].BC_Data_Float[3];  /*  cathodic transfer coefficient
   */
              U0     = BC_Types[ibc].BC_Data_Float[4];  /*  standard open circuit potential  */
              T      = BC_Types[ibc].BC_Data_Float[5];  /*  electrolyte temperature
   */
              Vmolar = BC_Types[ibc].BC_Data_Float[6];  /*  molar volume of solid deposit
   */
              mass_flux_surf_BV2 (time, mp->mass_flux, mp->d_mass_flux, 
                                  wspec, flag, k, PHI_E, alphaa, alphac, U0, T);
              vsurface += mp->mass_flux[wspec]*Vmolar;
              for (w=0; w<pd->Num_Species_Eqn; w++)
                 {
                  d_vsurface[MASS_FRACTION][w] +=
                     mp->d_mass_flux[wspec][MAX_VARIABLE_TYPES +w]*Vmolar;
                 }
              d_vsurface[TEMPERATURE][0] +=
                 mp->d_mass_flux[wspec][TEMPERATURE]*Vmolar;
              d_vsurface[VOLTAGE][0] += mp->d_mass_flux[wspec][VOLTAGE]*Vmolar;
              ibc = BC_Types[ibc].BC_Data_Int[1];
             }
         }
     }  /*  end of YFLUX_BV2  */

  /* initialize sensitivity arrays if necessary */

  if ( af->Assemble_Jacobian )
     {
      if (pd->v[pg->imtrx][MESH_DISPLACEMENT1]) memset(dnxdot_dx, 0, DIM*DIM*MDE*sizeof(dbl));
     }
 
  /* calculate -xdot and its derivatives */
 
  for (p=0; p<VIM; p++)
     {
      nxdot[p] = 0.;
      if ( pd->TimeIntegration != STEADY )
         {
          if (pd->v[pg->imtrx][R_MESH1])
             {
              nxdot[p] -= (1. + 2.*tt) * (fv->x[p] - fv_old->x[p])/dt
                          - 2. * tt * fv_dot->x[p];
             }
         }
     }
 
  if ( af->Assemble_Jacobian )
     {
      for (p=0; p<VIM; p++)
         {
          if ( pd->TimeIntegration != STEADY )
             {
              var = MESH_DISPLACEMENT1+p;
              if (pd->v[pg->imtrx][var])
                 {
                  for ( i=0; i<ei[pg->imtrx]->dof[var]; i++)
                     {
                      dnxdot_dx[p][p][i] -= bf[var]->phi[i] * (1. + 2.* tt)/dt;
                     }
                 }
             }
         }
     }

  /* sum the contributions to the global stiffness matrix */
 
  if (af->Assemble_Jacobian)
     {
      for (jvar=0; jvar<dim; jvar++)
         {
          var = MESH_DISPLACEMENT1 + jvar;
          if (pd->v[pg->imtrx][var])
             {
              for (j_id=0; j_id<ei[pg->imtrx]->dof[var]; j_id++)
                 {
                  phi_j = bf[var]->phi[j_id];
                  for (kdir=0; kdir<dim; kdir++)
                     {
                      d_func[0][var][j_id] += nxdot[kdir]*fv->dsnormal_dx[kdir][jvar][j_id]
                                              + dnxdot_dx[kdir][jvar][j_id]*fv->snormal[kdir];
                     }
                 }
             }
         }

      var = TEMPERATURE;
      if (pd->v[pg->imtrx][var])
         {
          for (j_id=0; j_id<ei[pg->imtrx]->dof[var]; j_id++)
             {
              phi_j = bf[var]->phi[j_id];
              d_func[0][var][j_id] -= d_vsurface[TEMPERATURE][0] * phi_j;
             }
         }

      var = VOLTAGE;
      if (pd->v[pg->imtrx][var])
         {
          for (j_id=0; j_id<ei[pg->imtrx]->dof[var]; j_id++)
             {
              phi_j = bf[var]->phi[j_id];
              d_func[0][var][j_id] -= d_vsurface[VOLTAGE][0] * phi_j;
             }
         }

      var = MASS_FRACTION;
      if (pd->v[pg->imtrx][var])
         {
          for (w = 0; w < pd->Num_Species_Eqn; w++)
             {
              for (j_id=0; j_id<ei[pg->imtrx]->dof[var]; j_id++)
                 {
                  phi_j = bf[var]->phi[j_id];
                  d_func[0][MAX_VARIABLE_TYPES + w][j_id] -= d_vsurface[MASS_FRACTION][w]*phi_j;
                 }
             }
         }
     }

  /* calculate the residual contribution        */
 
  *func = -vsurface;
 
  for (kdir=0; kdir<dim; kdir++)
     {
      *func += nxdot[kdir] * fv->snormal[kdir];
     }

} /* END of routine kin_bc_electrodeposition  */

/*****************************************************************************/

void
vnorm_bc_electrodeposition (double func[],
			    double d_func[DIM][MAX_VARIABLE_TYPES + MAX_CONC][MDE],
			    double time,
			    dbl tt,  /* parameter to vary time integration from explicit (tt = 1)
					to implicit (tt = 0) */
			    dbl dt,  /* current value of the time step */
			    int bc_input_id,
			    struct Boundary_Condition *BC_Types)

/******************************************************************************
*
*  Function which evaluates the boundary condition for normal velocity arising
*  from electrodeposition.  This routine adapted from kin_bc_leak.
*
*            Author: R. S. Larson    (5/30/02)
*
*  ----------------------------------------------------------------------------
*
*  Functions Called
*
*  mass_flux_surf_BV2 - calculates the flux of a given species to the surface
*                       using general Butler-Volmer kinetics.
*
*  mass_flux_surf_NI  - calculates the flux of a given species to the surface
*                       for the special case of nickel electrodeposition.
*
*******************************************************************************/

{
 
/* Local variables */
 
  int j, j_id;
  int var, jvar, kdir;
  int w, wspec, ibc, dim;
  double d_surface_flux[MAX_VARIABLE_TYPES][MAX_CONC];
  double surface_flux;
  double phi_j;

  double vconv[MAX_PDIM]; /*Calculated convection velocity */
  double vconv_old[MAX_PDIM]; /*Calculated convection velocity at previous time*/
  CONVECTION_VELOCITY_DEPENDENCE_STRUCT d_vconv_struct;
  CONVECTION_VELOCITY_DEPENDENCE_STRUCT *d_vconv = &d_vconv_struct;
  int err;

  int flag;
  double PHI_E, T, PHI_E_save = 0.0, T_save = -1.0, mw;
  double k, alphaa, alphac, U0;

  dbl rho;
  DENSITY_DEPENDENCE_STRUCT d_rho_struct;  /* density dependence */
  DENSITY_DEPENDENCE_STRUCT *d_rho = &d_rho_struct;

  if (MAX_CONC < 7) {
    EH(-1, "vnorm_bc_electrodeposition expects MAX_CONC >= 7");
    return;
  }

  /* local contributions of boundary condition to residual and jacobian */
 
/***************************** EXECUTION BEGINS *******************************/

  if (af->Assemble_LSA_Mass_Matrix)
     {
      for (kdir = 0; kdir < pd->Num_Dim; kdir++)
         {
          var = MESH_DISPLACEMENT1 + kdir;
          if (pd->v[pg->imtrx][var])
              for (j = 0; j < ei[pg->imtrx]->dof[var]; j++)
                 {
                  phi_j = bf[var]->phi[j];
                  d_func[0][var][j] -= phi_j * fv->snormal[kdir];
                 }
         }
      return;
     }

  dim   = pd->Num_Dim;
 
  /* calculate surface_flux and its derivatives. */

  surface_flux = 0.;
  memset(d_surface_flux, 0, sizeof(dbl)*MAX_VARIABLE_TYPES*MAX_CONC)    ;

  /* using pointer to boundary condition types in BC_Data_Int  */
  ibc = BC_Types[bc_input_id].BC_Data_Int[1];
 
  if (!strcmp(BC_Types[ibc].desc->name1,"YFLUX_NI"))
     {
      if (pd->v[pg->imtrx][MASS_FRACTION])
         {
          while (ibc != -1)
             {
              wspec = BC_Types[ibc].BC_Data_Int[0];    /*  species number           */
              flag  = 0;                               /*  need species flux        */
              PHI_E = BC_Types[ibc].BC_Data_Float[0];  /*  electrode potential      */
              T     = BC_Types[ibc].BC_Data_Float[1];  /*  electrolyte temperature  */
              if (wspec == 3)
                 {
                  PHI_E_save = PHI_E;
                  T_save = T;
                 }
              mass_flux_surf_NI (mp->mass_flux, mp->d_mass_flux, time, wspec, flag, PHI_E, T);
              mw = mp->molecular_weight[wspec];
              surface_flux += mp->mass_flux[wspec]*mw;
              for (w=0; w<pd->Num_Species_Eqn; w++)
                 {
                  d_surface_flux[MASS_FRACTION][w] +=
                     mp->d_mass_flux[wspec][MAX_VARIABLE_TYPES +w]*mw;
                 }
              d_surface_flux[TEMPERATURE][0] += mp->d_mass_flux[wspec][TEMPERATURE]*mw;
              d_surface_flux[VOLTAGE][0] += mp->d_mass_flux[wspec][VOLTAGE]*mw;
              ibc = BC_Types[ibc].BC_Data_Int[1];
             }
          /* add in contribution from solvent species (water) */
          wspec = 6;
          flag  = 0;
          mass_flux_surf_NI (mp->mass_flux, mp->d_mass_flux, time, wspec, flag, PHI_E_save, T_save);
          mw = 18.01534;
          surface_flux += mp->mass_flux[wspec]*mw;
          for (w=0; w<pd->Num_Species_Eqn; w++)
             {
              d_surface_flux[MASS_FRACTION][w] +=
                 mp->d_mass_flux[wspec][MAX_VARIABLE_TYPES +w]*mw;
             }
          d_surface_flux[TEMPERATURE][0] += mp->d_mass_flux[wspec][TEMPERATURE]*mw;
          d_surface_flux[VOLTAGE][0] += mp->d_mass_flux[wspec][VOLTAGE]*mw;
         }
     }  /*  end of YFLUX_NI  */

  else if (!strcmp(BC_Types[ibc].desc->name1,"YFLUX_BV2"))
     {
      if (pd->v[pg->imtrx][MASS_FRACTION])
         {
          while (ibc != -1)
             {
              wspec  = BC_Types[ibc].BC_Data_Int[0];    /*  species number
   */
              flag   = 0;                               /*  need species flux
   */
              k      = BC_Types[ibc].BC_Data_Float[0];  /*  rate constant
   */
              PHI_E  = BC_Types[ibc].BC_Data_Float[1];  /*  electrode potential
   */
              alphaa = BC_Types[ibc].BC_Data_Float[2];  /*  anodic transfer coefficient
   */
              alphac = BC_Types[ibc].BC_Data_Float[3];  /*  cathodic transfer coefficient
   */
              U0     = BC_Types[ibc].BC_Data_Float[4];  /*  standard open circuit potential  */
              T      = BC_Types[ibc].BC_Data_Float[5];  /*  electrolyte temperature
   */
              mass_flux_surf_BV2 (time, mp->mass_flux, mp->d_mass_flux,
                                  wspec, flag, k, PHI_E, alphaa, alphac, U0, T);
              mw = mp->molecular_weight[wspec];
              surface_flux += mp->mass_flux[wspec]*mw;
              for (w=0; w<pd->Num_Species_Eqn; w++)
                 {
                  d_surface_flux[MASS_FRACTION][w] +=
                     mp->d_mass_flux[wspec][MAX_VARIABLE_TYPES +w]*mw;
                 }
              d_surface_flux[TEMPERATURE][0] += mp->d_mass_flux[wspec][TEMPERATURE]*mw;
              d_surface_flux[VOLTAGE][0] += mp->d_mass_flux[wspec][VOLTAGE]*mw;
              ibc = BC_Types[ibc].BC_Data_Int[1];
             }
         }
     }  /*  end of YFLUX_BV2  */

  /* get the convection velocity and its derivatives */

  err = get_convection_velocity(vconv, vconv_old, d_vconv, dt, tt);
  EH(err, "Error in calculating effective convection velocity");

  /* get the fluid density and its derivatives */

  rho = density(d_rho, time); /*  RSL 6/22/02  */

  /* sum the contributions to the global stiffness matrix */
 
  if (af->Assemble_Jacobian)
     {
      for (jvar=0; jvar<dim; jvar++)
         {
          var = MESH_DISPLACEMENT1 + jvar;
          for (j_id=0; j_id<ei[pg->imtrx]->dof[var]; j_id++)
             {
              if (pd->v[pg->imtrx][var])
                 {
                  phi_j = bf[var]->phi[j_id];
                  for (kdir=0; kdir<dim; kdir++)
                     {
                      d_func[0][var][j_id] += vconv[kdir]*fv->dsnormal_dx[kdir][jvar][j_id]
                                              + d_vconv->X[kdir][jvar][j_id]*fv->snormal[kdir];
                     }
                 }
             }
         }

      for (jvar=0; jvar<dim; jvar++)
         {
          var = VELOCITY1 + jvar;
          for (j_id=0; j_id<ei[pg->imtrx]->dof[var]; j_id++)
             {
              if (pd->v[pg->imtrx][var])
                 {
                  phi_j = bf[var]->phi[j_id];
                  d_func[0][var][j_id] += d_vconv->v[jvar][jvar][j_id] * fv->snormal[jvar];
                 }
             }
         }

      var = TEMPERATURE;
      if (pd->v[pg->imtrx][var])
         {
          for (j_id=0; j_id<ei[pg->imtrx]->dof[var]; j_id++)
             {
              phi_j = bf[var]->phi[j_id];
              d_func[0][var][j_id] -= d_surface_flux[TEMPERATURE][0] * phi_j / rho;
              d_func[0][var][j_id] += surface_flux * d_rho->T[j_id] / (rho*rho);
              for (kdir=0; kdir<dim; kdir++)
                 {
                  d_func[0][var][j_id] += d_vconv->T[kdir][j_id] * fv->snormal[kdir];
                 }
             }
         }

      var = VOLTAGE;
      if (pd->v[pg->imtrx][var])
         {
          for (j_id=0; j_id<ei[pg->imtrx]->dof[var]; j_id++)
             {
              phi_j = bf[var]->phi[j_id];
              d_func[0][var][j_id] -= d_surface_flux[VOLTAGE][0] * phi_j / rho;
             }
         }

      var = MASS_FRACTION;
      if (pd->v[pg->imtrx][var])
         {
          for (w = 0; w < pd->Num_Species_Eqn; w++)
             {
              for (j_id=0; j_id<ei[pg->imtrx]->dof[var]; j_id++)
                 {
                  phi_j = bf[var]->phi[j_id];
                  d_func[0][MAX_VARIABLE_TYPES + w][j_id] -=
                     d_surface_flux[MASS_FRACTION][w] * phi_j / rho;
                  d_func[0][MAX_VARIABLE_TYPES + w][j_id] +=
                     surface_flux * d_rho->C[w][j_id] / (rho*rho);
                  for (kdir=0; kdir<dim; kdir++)
                     {
                      d_func[0][MAX_VARIABLE_TYPES + w][j_id] +=
                         d_vconv->C[kdir][w][j_id] * fv->snormal[kdir];
                     }
                 }
             }
         }
     }

  /* calculate the residual contribution        */
 
  *func = -surface_flux/rho;
 
  for (kdir=0; kdir<dim; kdir++)
     {
      *func += vconv[kdir] * fv->snormal[kdir];
     }
 
} /* END of routine vnorm_bc_electrodeposition  */

/******************************************************************************/
/******************************************************************************/

void 
lat_heat_bc(double func[],
	    double d_func[DIM][MAX_VARIABLE_TYPES + MAX_CONC][MDE],
	    double x_dot[DIM],  /* mesh velocity                             */
	    dbl tt,		/* parameter to vary time integration from 
				 * explicit (tt = 1) to implicit (tt = 0)    */
	    dbl dt,		/* current value of the time step            */
	    int bc_input_id,
	    struct Boundary_Condition *BC_Types)

/******************************************************************************
*
*  Function which evaluates the latent heat boundary condition with leak 
*  caused by flux of species through surface n.(v-vs)=sum(evap vol flux)
*  It calculates the local contributions of the boundary condition to the
*  residual and jacobian
*
*      Adapted by D.A. Labreche (12/97) from kin_bc_leak by prs & rac
*
*  With ties to equilibrium mole fraction of species by calling Raoult's law
*  or Flory-Huggins VLE relations.
*			 Reviser: A. C. Sun (9/20/98)
*
*  Hopefully finished off with all generality by PRS (2/15/01)
* 
*  ----------------------------------------------------------------------------
*
*  Move all of the energy flux calculations to compute_leak_energy
*   by A.C.Sun (01/06)
*
*  Functions Called
*
*  compute_leak_energy - compute all of enthalpy contribution due to 
*                        mass flux changes across the interface
*
*  ----------------------------------------------------------------------------
*
*******************************************************************************/
     
{
  int j_id;
  int var;
  int w;
  double enorm; /*Calculated normal energy flux */
  NORMAL_ENERGY_DEPENDENCE_STRUCT d_enorm_struct;
  NORMAL_ENERGY_DEPENDENCE_STRUCT *d_enorm = &d_enorm_struct;
  struct Boundary_Condition *bc = NULL;
  struct Boundary_Condition *fluxbc = NULL;
  
  if(af->Assemble_LSA_Mass_Matrix)
    return;
  
  /* Calculate volume flux of bulk component through surface. viz. 
  *  this is the component that has no corresponding convective diffusion
  *  equation because it respresents the balance of the species accounted
  *  for by the overall mass balance.  Its evaporation is controlled through
  *  the input values on the latent_heat card directly, and is assumed to
  *  be that of a convective mass transfer model */
 
  
  bc = BC_Types + bc_input_id;
  if ( bc->BC_Data_Int[1] == -1 ) fluxbc = NULL;
 
  else fluxbc = BC_Types + bc->BC_Data_Int[1];
  
  compute_leak_energy(&enorm, d_enorm, tt, dt, bc, fluxbc);
  
  if (af->Assemble_Jacobian) {

 /* sum the contributions to the global stiffness matrix */
  
    var = TEMPERATURE;
        if (pd->v[pg->imtrx][var]) 
          {
            for ( j_id=0; j_id<ei[pg->imtrx]->dof[var]; j_id++)
              {
	        d_func[0][var][j_id] -= d_enorm->T[j_id];

              }
          }

    var = MASS_FRACTION;
    if (pd->v[pg->imtrx][var]) 
      {
	for (w = 0; w < pd->Num_Species_Eqn; w++) 
	  {
	    for ( j_id=0; j_id<ei[pg->imtrx]->dof[var]; j_id++)
	      {
		d_func[0][MAX_VARIABLE_TYPES + w][j_id] -= d_enorm->C[w][j_id];
	      }
	  }
      }
  }
  /* Calculate the residual contribution	*/
  
  *func = -enorm; 

} /* END of routine lat_heat_bc */
/******************************************************************************/
/*****************************************************************************/

void
lat_heat_internal_bc(double func[],
		     double d_func[DIM][MAX_VARIABLE_TYPES + MAX_CONC][MDE],
		     const double tt,		/* parameter to vary time integration from 
						   explicit (tt = 1) to implicit (tt = 0)*/
		     const double dt,		/* current value of the time step */
		     const int bc_input_id,
		     const struct Boundary_Condition *BC_Types) 
     /******************************************************************************
      *
      *  Function which evaluates the latent heat boundary condition with leak 
      *  caused by convection in the absence of species transfer (lazy man's way).
      *  For example, phase transition via liquidus temperature.
      *  n.(v-vs) drives the enthalpy transfer weighted by latent_heat.
      *  The old routine was incorrect that it had called vconv then the quantity
      *  was then multiplied  by c[w].
      *  
      *  This is rewritten such that the species variable does not enter in the
      *  enthalpy calculations at all.  One can think of this as a lumped enthalpy
      *  contribution at the interface, whether or not it is an internal or external
      *  boundary.  If species are involved, one should be using latent_heat_bc
      *  to properly account for the component contribution and not this routine.
      *  
      *  The meaning of SOLID_LIQUID or LIQUID_VAPOR is lost as well due to
      *  this revision.  The input order is however preserved for backward compatibility.
      *
      *  It calculates the local contributions of the boundary condition to the
      *  residual and jacobian
      *
      *     Rewritten by A.C.Sun (01/06)
      *
      *  Functions Called
      *
      *  get_convection_velocity
      *
      *******************************************************************************/
{
  int j, j_id;
  int var,jvar,kdir;
  int dim;
  double phi_j;

  double vconv[MAX_PDIM]; /*Calculated convection velocity */
  double vconv_old[MAX_PDIM]; /*Calculated convection velocity at previous time*/
  CONVECTION_VELOCITY_DEPENDENCE_STRUCT d_vconv_struct;
  CONVECTION_VELOCITY_DEPENDENCE_STRUCT *d_vconv = &d_vconv_struct;
  int err;

  /* local contributions of boundary condition to residual and jacobian */

  double  lhvflux, lat_heat_lump;

  if (af->Assemble_LSA_Mass_Matrix)
    {
      for (kdir = 0; kdir < pd->Num_Dim; kdir++)
	{
	  var = MESH_DISPLACEMENT1 + kdir;
	  if (pd->v[pg->imtrx][var])
	    for (j = 0; j < ei[pg->imtrx]->dof[var]; j++)
	      {
		phi_j = bf[var]->phi[j];
		d_func[0][var][j] -= phi_j * fv->snormal[kdir];
	      }
	}
      return;
    }

  dim   = pd->Num_Dim;

/* Need to calculate lhvflux  and it's derivatives here */

/* call routine to calculate surface flux of this component and it's 
 * sensitivity to all variable types 
 */
  lhvflux = 0.;

/* get the convection velocity (it's different for arbitrary and
   lagrangian meshes) */

/* get deformation gradient, etc. if lagrangian mesh with inertia */

    if ((pd->MeshMotion == LAGRANGIAN ||
	 pd->MeshMotion == DYNAMIC_LAGRANGIAN) && pd->MeshInertia == 1)
    {
      err = belly_flop(elc->lame_mu);
      EH(err, "error in belly flop");
      if( neg_elem_volume ) return;
    }
    err = get_convection_velocity(vconv, vconv_old, d_vconv, dt, tt);
   EH(err, "Error in calculating effective convection velocity");


/* Residual calculation, note no contribution from species at ALL. */
  lat_heat_lump = BC_Types[bc_input_id].BC_Data_Float[0];

  for(kdir=0; kdir<dim; kdir++) 
    {    
      lhvflux +=  mp->density * lat_heat_lump * vconv[kdir]* fv->snormal[kdir];
    }

  if (af->Assemble_Jacobian) {

    for(jvar=0; jvar<dim; jvar++) 
      {
	var = MESH_DISPLACEMENT1 + jvar;
	for ( j_id=0; j_id<ei[pg->imtrx]->dof[var]; j_id++)
	  {
	    if (pd->v[pg->imtrx][var])
	      {
		phi_j = bf[var]->phi[j_id];
		for(kdir=0; kdir<dim; kdir++) 
		  {
		  
                    d_func[0][var][j_id] -=  mp->density * lat_heat_lump*
			  (vconv[kdir]*fv->dsnormal_dx[kdir][jvar][j_id]
			  + d_vconv->X[kdir][jvar][j_id]*fv->snormal[kdir]);
		  }
		    
	      }
	  }
      }

    for(jvar=0; jvar<dim; jvar++) 
      {
	var = VELOCITY1 + jvar;
	for ( j_id=0; j_id<ei[pg->imtrx]->dof[var]; j_id++)
	  {
	    if (pd->v[pg->imtrx][var])
	      {
		d_func[0][var][j_id] -=  mp->density * lat_heat_lump*
		  d_vconv->v[jvar][jvar][j_id] * fv->snormal[jvar];

	      }
	  }
      }

  }
  /* Calculate the residual contribution	*/
  
  *func = -lhvflux; 
  
} /* END of routine lat_heat_internal */
/*******************************************************************************/
/*******************************************************************************/
/*******************************************************************************/
/* get_convection_velocity
 * This routine calculates the effective convection velocity to be used
 * in the species transport and energy transport equations.
 * If the mesh motion is arbitrary, then the convection velocity is
 * v - xdot.  If the mesh motion is Lagrangian (moving with solid), then
 * the convection velo is the sum of diffusion volume fluxes of 
 * non-solid species divided by the volume fraction of solids, plus an
 * advected Lagrangian solid velocity of the stress-free-state. 
 * 
 * Major change as of 5/17/01: This routine no longer adds an x_dot to the
 * porous media convective velocity, as we found errors in the equation.  Where
 * those equations need x_dot individually (as called from mm_fill_porous) we 
 * get it from another source. 
 */

int 
get_convection_velocity(double vconv[DIM], /*Calculated convection velocity */
			double vconv_old[DIM], /*Calculated convection velocity at previous time*/
                        CONVECTION_VELOCITY_DEPENDENCE_STRUCT *d_vconv,
			double dt,
			double tt)
{
  int dim, p, q, b, var, i, w, w1;
  double volsolid, volsolid_old;
  
  dim = pd->Num_Dim;
  memset(vconv, 0, sizeof(double)*MAX_PDIM);
  if (af->Assemble_Jacobian && d_vconv != NULL ) {
    if (pd->v[pg->imtrx][MESH_DISPLACEMENT1])
      memset(d_vconv->X, 0, DIM*DIM*MDE*sizeof(dbl));

    if (pd->v[pg->imtrx][VELOCITY1] || pd->v[pg->imtrx][POR_LIQ_PRES])
      memset(d_vconv->v, 0, DIM*DIM*MDE*sizeof(dbl));

    if (pd->v[pg->imtrx][MASS_FRACTION] || pd->v[pg->imtrx][POR_LIQ_PRES])
      memset(d_vconv->C, 0, DIM*MAX_CONC*MDE*sizeof(dbl));

    if (pd->v[pg->imtrx][TEMPERATURE])
      memset(d_vconv->T, 0, DIM*MDE*sizeof(dbl));
  }


  if (cr->MeshMotion == ARBITRARY) {
    /* calculate v - xdot and it's derivatives */

    for (p = 0; p < VIM; p++) {
      vconv[p] = fv->v[p];
      if (pd->TimeIntegration != STEADY) {
	vconv_old[p] = fv_old->v[p];
	if (pd->v[pg->imtrx][R_MESH1]) { 
	  vconv[p]     -= fv_dot->x[p];
	  vconv_old[p] -= fv_dot_old->x[p];
	}
      } else {
        vconv_old[p] = 0.;
      }
    }
       
    if (af->Assemble_Jacobian && d_vconv != NULL) {
      for (p = 0; p < VIM; p++) {
	var = VELOCITY1 + p;
	if (pd->v[pg->imtrx][var]) {
	  for (i = 0; i < ei[pg->imtrx]->dof[var]; i++) {
	    d_vconv->v[p][p][i] = bf[var]->phi[i];
	  }
	}
	  
	if (pd->TimeIntegration != STEADY ) {
	  var = MESH_DISPLACEMENT1 + p;
	  if (pd->v[pg->imtrx][var]) {
	    for (i = 0; i < ei[pg->imtrx]->dof[var]; i++) {
	      d_vconv->X[p][p][i] -= bf[var]->phi[i] * (1 +2.* tt) /dt;
	    }
	  }
	}
      }
    }
  } /* end of if ARBITRARY */
   
   if ( cr->MeshMotion == LAGRANGIAN ||
	cr->MeshMotion == DYNAMIC_LAGRANGIAN || 
	cr->MeshMotion == TOTAL_ALE )
     {
       /*
	* In a lagrangian, dynamic_lagrangian, or total_ale mesh,
	* the convective velocity has two contributions
        * which are different in continuous and porous systems.  If the material
        * is continuous than the convective velocity is:
        *    v_conv  =  v_solvent_flux  +  v_solid_lagrangian_convection
	* PRS: I think this needs to be carefully checked, as the analogy is
	*      NOT what you want for porous materials. 
	*
        * If the material is porous, than the convective velocity is:
        *    v_conv  =   v_solid_lagrangian_convection
	* in some cases, and just
	*    v_conv  =  0. 
	*
	* In both of these cases, v_solid_lagrangian_convection is the velocity of
        * a moving solid in a fixed frame of reference where the velocity of the
        * material is know if it is unstressed - then v_solid_lagrangian_convection
	* is a mapping of the know velocity of the stress free state to the current
	* state
	*
	* The following sections add these contributions into the convective velocity
	*/


       /* calculate (sum diffusion flux)/solid volume frac. and it's derivatives 
	*  v_solvent_flux  */

       if (pd->v[pg->imtrx][MASS_FRACTION])   
	 /* if no solvents - then no convective velocity */
	 {
	   /* calculate volume fraction of solids and total diffusion flux */
        switch (mp->Species_Var_Type)
                {
                case SPECIES_DENSITY:
	                volsolid = 1.;
	                volsolid_old = 1.;
                        for(w=0 ; w<pd->Num_Species_Eqn ; w++)
	                   {
	                    volsolid -= MAX(fv->c[w],0)*mp->specific_volume[w];
	                    if ( pd->TimeIntegration != STEADY )
		             volsolid_old -= fv_old->c[w]*mp->specific_volume[w];
	                   }
                        break;
                case SPECIES_CONCENTRATION:
	                volsolid = 1.;
	                volsolid_old = 1.;
                        for(w=0 ; w<pd->Num_Species_Eqn ; w++)
	                   {
	                    volsolid -= fv->c[w]*mp->molar_volume[w];
	                    if ( pd->TimeIntegration != STEADY )
		             volsolid_old -= fv_old->c[w]*mp->molar_volume[w];
	                   }
                        break;
                default:
	                volsolid = 1.;
	                volsolid_old = 1.;
                        for(w=0 ; w<pd->Num_Species_Eqn ; w++)
	                   {
	                    volsolid -= fv->c[w];
	                    if ( pd->TimeIntegration != STEADY )
		                     volsolid_old -= fv_old->c[w];
	                   }
                        break;
                }
   if( volsolid <= 0)
        {
	double volso=1.0;
        fprintf(stderr,"nonvolatile fraction %g %g %g %g\n",
                        volsolid,fv->x[0],fv->x[1],fv->x[2]);
        for(w=0 ; w<pd->Num_Species_Eqn ; w++)
	     {
	      volso -= fv->c[w]*mp->specific_volume[w];
              fprintf(stderr,"spec %d %g %g %g\n",w,fv->c[w],
                                mp->specific_volume[w],volso);
             }
        WH(-1,"negative nonvolatile volume fraction");
        }

      for (p = 0; p < VIM; p++) {
	vconv[p] = 0.;
	vconv_old[p] = 0.;
	if ( cr->MassFluxModel == FICKIAN  ||
	     cr->MassFluxModel == STEFAN_MAXWELL  ||
	     cr->MassFluxModel == STEFAN_MAXWELL_CHARGED  ||
	     cr->MassFluxModel == STEFAN_MAXWELL_VOLUME ) /* Last modified; KSC: 9/98  and  RSL 6/29/00  */
	{
	  if ( Diffusivity() )  EH( -1, "Error in Diffusivity.");
	  /* Get diffusivity and derivatives */

	  for (w=0; w<pd->Num_Species_Eqn; w++)
	  {
	    vconv[p] -= mp->diffusivity[w] * fv->grad_c[w][p];
	    if ( pd->TimeIntegration != STEADY )
		vconv_old[p] -= mp->diffusivity[w] * fv_old->grad_c[w][p];
	  }
	}
	else if ( cr->MassFluxModel == GENERALIZED_FICKIAN)
	{
	  /* diffusion induced convection */
	  if ( Generalized_Diffusivity() )  EH( -1, "Error in Diffusivity.");
	  for (w=0; w<pd->Num_Species_Eqn; w++)
	  {
	    for (w1=0; w1<pd->Num_Species_Eqn; w1++)
	    {
	      vconv[p] -= mp->diffusivity_gen_fick[w][w1]
		  * fv->grad_c[w1][p];
	    }
	    if ( pd->TimeIntegration != STEADY ) {
	      for (w1=0; w1<pd->Num_Species_Eqn; w1++)
	      {
		vconv_old[p] -= mp->diffusivity_gen_fick[w][w1]
		    * fv_old->grad_c[w1][p];
	      }
	    }
	  }
	}
	else  if ( cr->MassFluxModel == DARCY )
	{ /* diffusion induced convection is zero */
	}
	else
	{
	  EH( -1, "Unimplemented mass flux constitutive relation.");
	}
      }
	   
      for (p=0; p<VIM; p++)
      {
	vconv[p] /= volsolid;
	if ( pd->TimeIntegration != STEADY )
	    vconv_old[p] /= volsolid_old;
      }
      if ( af->Assemble_Jacobian && d_vconv != NULL )
      {
	for (p=0; p<dim; p++)
	{
	  var = MESH_DISPLACEMENT1;
	  if (pd->v[pg->imtrx][var])
	  {
	    for (q=0; q<dim; q++)
	    {
	      for ( i=0; i<ei[pg->imtrx]->dof[var]; i++)
	      {
		if ( cr->MassFluxModel == FICKIAN )
		{
		  if ( Diffusivity() )  EH( -1, "Error in Diffusivity.");
				      
		  for (w=0; w<pd->Num_Species_Eqn; w++)
		  {
		    d_vconv->X[p][q][i] -= mp->diffusivity[w] *
			fv->d_grad_c_dmesh[p][w] [q][i] / volsolid;
		  }
		}
	      }
	    }
	  }
	  
	  var = MASS_FRACTION;
	  if (pd->v[pg->imtrx][var])
	  {
	    if ( cr->MassFluxModel == FICKIAN ||
		 cr->MassFluxModel == STEFAN_MAXWELL ||
		 cr->MassFluxModel == STEFAN_MAXWELL_CHARGED ||
		 cr->MassFluxModel == STEFAN_MAXWELL_VOLUME )
	    {
	      if ( Diffusivity() )  EH( -1, "Error in Diffusivity.");

	      for (w=0; w<pd->Num_Species_Eqn; w++)
	      {
		for ( i=0; i<ei[pg->imtrx]->dof[var]; i++)
		{
		  d_vconv->C[p][w][i] -=
		      mp->diffusivity[w] * bf[var]->grad_phi[i][p]
		      / volsolid;
		  for (w1=0; w1<pd->Num_Species_Eqn; w1++)
		  {
		    d_vconv->C[p][w][i] -= (
			mp->d_diffusivity[w][MAX_VARIABLE_TYPES + w1] 
			* fv->grad_c[w][p] 
			+ mp->diffusivity[w] *fv->grad_c[w][p] / volsolid )
			* bf[var]->phi[i] / volsolid;
		  }
		}
	      }
	    }
	  }
	} /* end of loop over vconv directions */
      } /* end of if Assemble Jacobian */
    } /* end of if MASS_FRACTION */
       
       /*
	* Add in convection due to motion of Stress Free State - Pseudo Lagrangian Convection 
	*  NOTE: this formulation still assumes mesh is quasi -   static, i.e. that mesh motion
	*        in transient calculations contributes negligibly to the momentum equation
        *    v_solid_lagrangian_convection
	*/

       /* First test to see what type of prescribed kinematics model */

    if (elc->v_mesh_sfs_model == CONSTANT)
    {
      /*do nothing??*/
    }
    else if (elc->v_mesh_sfs_model == ROTATIONAL ||
		elc->v_mesh_sfs_model == ROTATIONAL_3D )
    {
      (void) V_mesh_sfs_model(elc->u_v_mesh_sfs, elc->v_mesh_sfs, 
				elc->v_mesh_sfs_model, -1);
    }

       if ( pd->MeshInertia == 1)
	 {
	   if ( pd->TimeIntegration != STEADY )
	     WH(-1, "Can't have Unsteady Mesh Inertia. Maybe you don't want Convective Lagrangian Velocity? ");
	   /*
	    * Velocity of solid in lab coordinates is the velocity of the stress free state
	    * dotted into the deformation gradient tensor
	    */
	   if (! pd->v[pg->imtrx][MESH_DISPLACEMENT1])
	     {
	       for (p=0; p < dim; p++)
		 {
		   vconv[p] += elc->v_mesh_sfs[p];
		 }
	     }
	   else 
	     {
	       for (p=0; p < dim; p++)
		 {
		   for (q=0; q < dim; q++)
		     {
		       vconv[p] += elc->v_mesh_sfs[q] * fv->deform_grad[q][p];
		     }
		 }
	       if ( af->Assemble_Jacobian )
		 {
		   for (b=0; b < dim; b++)
		     {
		       var = MESH_DISPLACEMENT1 + b;
		       if (pd->v[pg->imtrx][var])
			 {
			   for ( i=0; i<ei[pg->imtrx]->dof[var]; i++)
			     {
			       for (p=0; p < dim; p++)
				 {
				   for (q=0; q < dim; q++)
				     {
				       d_vconv->X[p][b][i] += elc->v_mesh_sfs[q]
					 * fv->d_deform_grad_dx[q][p] [b][i];
				     }
				 }
			     }
			 }
		     }
		 }
	     }
	 }
       
     } /* end of if LAGRANGIAN, DYNAMIC_LAGRANGIAN or TOTAL_ALE */
   
  return 0;
} /* END of routine get_convection_velocity */
/*****************************************************************************/
/*****************************************************************************/
/*****************************************************************************/

int
get_continuous_species_terms(struct Species_Conservation_Terms *st,
			     double time,             /* present time value; KSC: 10/98 */
			     double tt,               /* parameter to vary time integration
							 explicit (tt = 1), implicit (tt = 0) */
			     double dt,               /* current time step size */
			     const double hsquared[DIM])    /* element size measure */
     /**************************************************************************
      *   get_continuous_species_terms
      *
      *  This routine calculates source terms that are needed in species equations
      *  for continuous material types. It is called by assemble_mass_transport()
      *  at the quadrature point level once for all species degrees of freedom in
      *  the element.
      *
      * --------------------------------------------------------------------------
      *       Calculate the capacity, flux, convection, and source terms for a
      *       continuous medium
      * --------------------------------------------------------------------------
      *  Written by: Richard Cairncross  5/6/95 
      *  Modified by Ken S. Chen to enable diffusive-flux calculations using
      *                          Stefan-Maxwell model: 7/98   
      *
      **************************************************************************/
{
  double vconv[MAX_PDIM]; /*Calculated convection velocity */
  double vconv_old[MAX_PDIM]; /*Calculated convection velocity at previous time*/
  CONVECTION_VELOCITY_DEPENDENCE_STRUCT d_vconv_struct;
  CONVECTION_VELOCITY_DEPENDENCE_STRUCT *d_vconv = &d_vconv_struct;

  /* MMH
   * For particle phase species.  Notice the pv's instead of the
   * v's everywhere.
   */
  double pvconv[MAX_PDIM]; /*Calculated convection velocity */
  double pvconv_old[MAX_PDIM]; /*Calculated convection velocity at previous time*/
  CONVECTION_VELOCITY_DEPENDENCE_STRUCT d_pvconv_struct;
  CONVECTION_VELOCITY_DEPENDENCE_STRUCT *d_pvconv = &d_pvconv_struct;

  /* MMH
   * So we only have to set one ptr to take care of the separate species.
   * These replace the vconv[] stuff from before in the code below.
   */
  double *conv; /*Calculated convection velocity */
  double *conv_old; /*Calculated convection velocity at previous time*/
  CONVECTION_VELOCITY_DEPENDENCE_STRUCT *d_conv;

  dbl c_new = 0.0, c_old = 0.0;                 /* velocity averages */
  int w, w1, i, j, a, b, err, var, eqn, var_offset;
  int taylor_galerkin[MAX_CONC];
  int explicit[MAX_CONC]; /* move to input deck asap */

  int species;			/* Species number for the particle phase. */
  int wim   = pd->Num_Dim;    /* wim is the number of velocity unknowns */
  if(pd->CoordinateSystem == SWIRLING ||
     pd->CoordinateSystem == PROJECTED_CARTESIAN ||
     pd->CoordinateSystem == CARTESIAN_2pt5D)
    wim = wim+1;

  if (mp->DensityModel == SUSPENSION_PM)
    species = (int) mp->u_density[0];
  else
    species = -1;

  for ( w=0; w<pd->Num_Species_Eqn; w++)
    {
      taylor_galerkin[w] =mp->SpeciesTimeIntegration[w];
      if(mp->SpeciesTimeIntegration[w] == TAYLOR_GALERKIN_EXP)
	{
	  explicit[w]=1;
	}
      else
	{
	  explicit[w]=0;
	}
    }

  /*
   * CAPACITY TERM - concentration, volume fraction, mass fraction, etc.
   *                 (Calculate the derivative of the mass fraction
   *                  or volume fraction wrt time at the current gauss point)
   */      
  for ( w=0; w<pd->Num_Species_Eqn; w++) {
    st->Y[w]         = fv->c[w];
    st->Y_old[w]     = fv_old->c[w];
    st->Y_dot_old[w] = fv_dot_old->c[w];
    if (pd->TimeIntegration != STEADY) {
      st->Y_dot[w]    = fv_dot->c[w];
    } else {
      st->Y_dot[w]    = 0.0;
    }
  }
  for ( w=0; w<pd->Num_Species_Eqn; w++)
    {
      for ( a=0; a<VIM; a++)
	{
	  st->grad_Y[w][a] = fv->grad_c[w][a];
	  /* note, this is zero for steady calculations */
	  /* keep this only for VOF/Taylor-Galerkin stuff */
	  st->grad_Y_old[w][a] = fv_old->grad_c[w][a];
	}
    }
      
  /*
   * DIFFUSIVE FLUX TERM
   */      
  if ( cr->MassFluxModel == FICKIAN )
    {
      if ( Diffusivity() )  EH( -1, "Error in Diffusivity.");
	  
      for ( w=0; w<pd->Num_Species_Eqn; w++)
	{
	  err = fickian_flux(st,w);
	}
    }
  else if ( cr->MassFluxModel == GENERALIZED_FICKIAN )
    {
	  
      for ( w=0; w<pd->Num_Species_Eqn; w++)
	{
	  err = generalized_fickian_flux(st,w);
	}
    }
  else if ( cr->MassFluxModel == FICKIAN_CHARGED)     /* Fickian diffusion of charged species, KSC: 9/2000 */ 
    {
      if ( Diffusivity() )  EH( -1, "Error in Diffusivity.");
	  
      for ( w=0; w<pd->Num_Species_Eqn; w++)
	{
	  err = fickian_charged_flux(st,w);
	}
    }
  else if ( cr->MassFluxModel == FICKIAN_CHARGED_X )  /* RSL 9/18/00 */
     {
      err = fickian_charged_flux_x(st, time, dt);
     }
  else if ( cr->MassFluxModel == STEFAN_MAXWELL || 
            cr->MassFluxModel == STEFAN_MAXWELL_CHARGED ||
            cr->MassFluxModel == STEFAN_MAXWELL_VOLUME)  
    { 
      err = Stefan_Maxwell_diff_flux(st, time, dt);
    } 
  else if ( cr->MassFluxModel == HYDRODYNAMIC 
	    || cr->MassFluxModel == HYDRODYNAMIC_QTENSOR 
	    || cr->MassFluxModel == HYDRODYNAMIC_QTENSOR_OLD)
    {
      if ( Diffusivity() )  EH( -1, "Error in Diffusivity.");
      
      for ( w=0; w<pd->Num_Species_Eqn; w++)
	{
	  switch(mp->DiffusivityModel[w])
	    {
	    case CONSTANT:
	    case USER:
	    case POROUS:
	      fickian_flux(st, w);
	      break;
	      
	    case HYDRO:
	      hydro_flux(st, w, tt, dt, hsquared);
	      break;
	 
	    default:
	      EH( -1, "Unknown Diffusivity Model.");
	      break;

	    } /* end of switch(DiffusivityModel) */

	}
    }
  else if ( cr->MassFluxModel ==  DM_SUSPENSION_BALANCE )
    {
      if ( Diffusivity() )  EH( -1, "Error in Diffusivity.");
      
      for ( w=0; w<pd->Num_Species_Eqn; w++)
	{
	  switch(mp->DiffusivityModel[w])
	    {
	    case SUSP_BAL:
	      suspension_balance(st,w);
	      break;

	    default:
	      EH( -1, "Unknown Diffusivity Model for Suspension Balance.");
	      break;

	    } /* end of switch(DiffusivityModel) */

	}
    }
  else
    {
      EH( -1, "Unimplemented mass flux constitutive relation in continuous media.");
    }

  /* 
   * CONVECTIVE FLUX TERM
   */
  /* get the convection velocity (it's different for arbitrary and
     lagrangian meshes) */
  if ((pd->MeshMotion == LAGRANGIAN ||
       pd->MeshMotion == DYNAMIC_LAGRANGIAN) && pd->MeshInertia == 1)
    {
      err = belly_flop(elc->lame_mu);
      EH(err, "error in belly flop");
      if( neg_elem_volume ) return(err);
    }
  err = get_convection_velocity(vconv, vconv_old, d_vconv, dt, tt);
  EH(err, "Error in calculating effective convection velocity");

  /* MMH
   * If we are doing a SUSPENSION_PM model, get all the same information
   * for the particle velocity phase.  Use it for the proper species.
   */
  if(mp->DensityModel == SUSPENSION_PM)
    {
      err = get_particle_convection_velocity(pvconv, pvconv_old, d_pvconv, dt, tt);
      EH(err, "Error in calculating effective convection velocity for particle phase");
    }
      
  for ( w=0; w<pd->Num_Species_Eqn; w++)
    {
      if(mp->DensityModel == SUSPENSION_PM &&
	 w == species)
	{
	  conv = pvconv;
	  conv_old = pvconv_old;
          d_conv = d_pvconv;
	}
      else
	{
	  conv = vconv;
	  conv_old = vconv_old;
	  d_conv = d_vconv;
	}
      if(taylor_galerkin[w])
	{
	  if(tt == 0.0)
	    {
	      c_new=3./2.;
	      c_old=-1./2.;
	    }
	  else if(tt == 0.5)
	    {
	      c_new=1./2.;
	      c_old=1./2.;
	    }
	  eqn = R_MASS;
	  if(explicit[w])
	    {
	      for ( j=0; j<ei[pg->imtrx]->dof[eqn]; j++)
		{
		  st->taylor_flux_wt[j] = 0.;
		  for ( a=0; a<VIM; a++)
		    {
		      st->taylor_flux_wt[j]+= conv_old[a] * bf[eqn]->grad_phi[j] [a] ;
		    }
		}
	    }
	  else
	    {
	      for ( j=0; j<ei[pg->imtrx]->dof[eqn]; j++)
		{
		  st->taylor_flux_wt[j] = 0.;
		  for ( a=0; a<VIM; a++)
		    {
		      st->taylor_flux_wt[j]+= conv[a] * bf[eqn]->grad_phi[j] [a] ;
		    }
		}
	    }
	}
    }

  /*
   *  Loop over each species equation, entering the source term
   *  into a temporary vector
   */
  for ( w=0; w<pd->Num_Species_Eqn; w++)
    {
      /* MMH
       * Pick the correct set of convection velocities.
       * Fluid phase vs. Particle phase.
       */
      if( mp->DensityModel == SUSPENSION_PM &&
	  w == species )
	{
	  conv = pvconv;
	  conv_old = pvconv_old;
	  d_conv = d_pvconv;
	}
      else
	{
	  conv = vconv;
	  conv_old = vconv_old;
	  d_conv = d_vconv;
	}
      for (a = 0; a < VIM; a++)
	{
	  if (taylor_galerkin[w] && !(explicit[w]) )
	    {
	      st->conv_flux[w][a] = (c_new*conv[a] + c_old*conv_old[a]) * st->grad_Y[w][a];
	      st->taylor_flux[w][a] = conv[a] * st->grad_Y[w][a];
	    }
	  else if (taylor_galerkin[w] && explicit[w])
	    {
	      st->conv_flux[w][a] = (conv[a] + conv_old[a])/2. * st->grad_Y_old[w][a];
	      st->taylor_flux[w][a] = conv_old[a] * st->grad_Y_old[w][a];
	    }
	  else
	    {
	      st->conv_flux[w][a] = conv[a] * st->grad_Y[w][a];
	      st->taylor_flux[w][a] =0.;
	    }

	  if (mp->ExtrinsicIndependentSpeciesVar[w])
	    {
	      /* for compressible materials, add c(del dot v) portion of advection term */
	      st->conv_flux[w][a] += st->Y[w] * fv->grad_v[a][a];
	    }
	}
    }

  /*
   * SOURCE TERM
   */

  /*** Species Source ****/
  /*
   *  Do source terms that are best done with the species index
   *  as the inner loop.
   */
  if (mp->SpeciesSourceModel[0] == SSM_CHEMKIN_GAS) {
#ifdef USE_CHEMKIN
    /*
     *  Right now, for the material ID, we will use the material number.
     *  This really should be identified with the material number specified
     *  in the exodus data file. However, currently GOMA doesn't read
     *  that in .((.
     */
    /*
     *  Calculate the thermodynamic pressure in cgs units
     *  HKM -> Right now, we take the pressure from the Pressure Datum
     *         field in th upd structure. We do not consider the pressure field
     *         from the calculation itself, yet.
     */
    pressureCGS = upd->Pressure_Datum;
    if (af->Assemble_Jacobian) {
      jac_Species_Source = mp->Jac_Species_Source;
      d_species_source_T = mp->d_species_source;
      iopt[0] = 1;
      if (mp->Species_Var_Type == SPECIES_MASS_FRACTION) {
	/*
	 * Calculate the Jacobian d_source_i / d_MF_j under the
	 * conditions of constant other MF_l, l = 1, ..., Num_species
	 */
	err = ck_VD_dsdy(ei[pg->imtrx]->mn, &pressureCGS, &(fv->T), fv->c, NULL,
			 jac_Species_Source, num_species,
			 d_species_source_T, iopt, st->MassSource);
	/*
         * We need to fix the conditions up to account for Goma's
         * usage of n-1 equations. Thus, Goma requires the following
         * Jacobian entries,
         * d_source_i / d_MF_j under the
         * conditions of constant other MF_l, l = 1, ..., Num_species -1
         * and the additional constraing of sum(MF_l) = 1, where the
         * sum is over l = 1, ..., Num_Species.
         *
         * Also, let's convert the source terms and its Jacobian to g/cm**3sec
         * from mol/cm**3*sec.
         */
	if (mp->Dropped_Last_Species_Eqn) {
	  for (w = 0; w < pd->Num_Species_Eqn; w++) {
	    dtmp =  jac_Species_Source[w + pd->Num_Species * pd->Num_Species_Eqn];
	    mw = mp->molecular_weight[w];
	    for (j = 0; j < pd->Num_Species_Eqn; j++) {
	      jac_Species_Source[w + j * pd->Num_Species] -= dtmp;
	      jac_Species_Source[w + j * pd->Num_Species] *= mw;
	    }
	    st->MassSource[w] *= mw;
	  }
	} else {
	  for (w = 0; w < pd->Num_Species_Eqn; w++) {
	    mw = mp->molecular_weight[w];
	    for (j = 0; j < pd->Num_Species_Eqn; j++) {
	      jac_Species_Source[w + j * pd->Num_Species] *= mw;
	    }
	    st->MassSource[w] *= mw;
	  }
	}
      } else {
        EH(-1,"SPECIES_MASS_FRACTION only implementation so far");
      }

    } else {
    err = ck_VD_wyp(ei[pg->imtrx]->mn, &pressureCGS, &(fv->T), fv->c, NULL,
		    st->MassSource);
    for (w = 0; w < pd->Num_Species_Eqn; w++) {
      st->MassSource[w] *= mp->molecular_weight[w];
    }
    }
    if (err != CPC_SUCCESS) {
      printf("failure\n");
      exit(-1);
    }
    if (af->Assemble_Jacobian) {
      var = TEMPERATURE;
      if (pd->v[pg->imtrx][var])   {
	for (j = 0; j < ei[pg->imtrx]->dof[var]; j++) {
	  dtmp = bf[var]->phi[j];
	  for (w = 0; w < pd->Num_Species_Eqn; w++)  {
	    st->d_MassSource_dT[w][j] = d_species_source_T[w] * dtmp;
	  }
	}
      }
      if (pd->v[pg->imtrx][MASS_FRACTION] ) {
	for (w = 0; w < pd->Num_Species_Eqn; w++) {
	  var = MASS_FRACTION;
	  for (j = 0; j < ei[pg->imtrx]->dof[var]; j++) {
	    dtmp = bf[var]->phi[j];
	    for (w1 = 0; w1 < pd->Num_Species_Eqn; w1++) {
	      st->d_MassSource_dc[w][w1][j] = jac_Species_Source[w + num_species*w1] * dtmp;
	    }
	  }
	}
      }
    }
#else
    chemkin_not_linked("SSM_CHEMKIN_GAS");
#endif
  } else if (mp->SpeciesSourceModel[0] == FOAM) {

    /* this is called in the interior nodes */

	err = foam_species_source( mp->u_species_source[0]);

    for ( w=0; w<pd->Num_Species_Eqn; w++)  {
	st->MassSource[w]= mp->species_source[w];

	  if ( af->Assemble_Jacobian ) {
	    var_offset = MAX_VARIABLE_TYPES + w;

	    var = TEMPERATURE;
	    if(pd->v[pg->imtrx][TEMPERATURE])
	      {
		for ( j=0; j<ei[pg->imtrx]->dof[var]; j++)
		  {
		    st->d_MassSource_dT[w][j]=
		      mp->d_species_source[var_offset]*bf[var]->phi[j];
		  }
	      }

	    var = MASS_FRACTION;
	    if (pd->v[pg->imtrx][MASS_FRACTION] )
	      {
		for ( w1=0; w1<pd->Num_Species; w1++)
		  {
		    for ( j=0; j<ei[pg->imtrx]->dof[var]; j++)
		      {
			st->d_MassSource_dc[w][w1][j]=
			  mp->Jac_Species_Source[w1+w*pd->Num_Species]*bf[var]->phi[j];
		      }
		  }
	      }
	  }
    }
  } else {
    /*
     *  Do source terms that are best done with the species index as the
     *  outer loop
     */
    for ( w=0; w<pd->Num_Species_Eqn; w++)  {
      if(mp->SpeciesSourceModel[w] == USER )
      {
	err = usr_species_source(w, mp->u_species_source[w]);
	st->MassSource[w]= mp->species_source[w];

	if ( af->Assemble_Jacobian )
	{
	  var = TEMPERATURE;
	  if(pd->v[pg->imtrx][var])
	  {
	    for ( j=0; j<ei[pg->imtrx]->dof[var]; j++)
	    {
	      st->d_MassSource_dT[w][j]= mp->d_species_source[var]*bf[var]->phi[j];
	    }
	  }

	  var = VOLTAGE;
	  if(pd->v[pg->imtrx][var])
	  {
	    for ( j=0; j<ei[pg->imtrx]->dof[var]; j++)
	    {
	      st->d_MassSource_dV[w][j]= mp->d_species_source[var]*bf[var]->phi[j];
	    }
	  }

	  if(pd->v[pg->imtrx][VELOCITY1])
	  {
	    for ( a=0; a<DIM; a++)
	    {
	      var = VELOCITY1 + a;
	      for ( j=0; j<ei[pg->imtrx]->dof[var]; j++)
	      {
		st->d_MassSource_dv[w][a][j]=mp->d_species_source[var]*bf[var]->phi[j];
	      }
	    }
	  }

	  if(pd->v[pg->imtrx][MESH_DISPLACEMENT1])
	  {
	    for ( a=0; a<DIM; a++)
	    {
	      var = MESH_DISPLACEMENT1 + a;
	      for ( j=0; j<ei[pg->imtrx]->dof[var]; j++)
	      {
		st->d_MassSource_dmesh[w][a][j] =mp->d_species_source[var]*bf[var]->phi[j];
	      }
	    }
	  }

	  if (pd->v[pg->imtrx][MASS_FRACTION] )
	  {
	    for ( w1=0; w1<pd->Num_Species_Eqn; w1++)
	    {
	      var = MASS_FRACTION;
	      var_offset = MAX_VARIABLE_TYPES + w1;
	      for ( j=0; j<ei[pg->imtrx]->dof[var]; j++)
	      {
		st->d_MassSource_dc[w][w1] [j]=mp->d_species_source[var_offset]*bf[var]->phi[j];
	      }
	    }
	  }

	}
      }
      else if(mp->SpeciesSourceModel[w] == PHOTO_CURING )
      {
       double intensity=0;
       double k_prop=0, k_term=0, k_inh=0, free_rad, d_free_rad_dI;
       double *param,s,dsdC[MAX_CONC],dsdT,dsdI,Conc[MAX_CONC];
       int model_bit, num_mon, O2_spec=-1, rad_spec=-1, init_spec = 0;
       double k_propX=1, k_propT=0, k_propX_num=0, k_propX_den=0;
       double intensity_cgs = 2.998e+10*8.85e-12/200.0;
       double dbl_small = 1.0e-15, Xconv_denom=0, sum_init=0;
       double Xconv=0.0, Xconv_init=0.0, sum_mon=0;
       double dXdC[MAX_CONC] = {0.0};

       param = mp->u_species_source[w];
       model_bit = ((int)param[0]);
       s = 0;       
       dsdT = 0;  dsdI = 0;  d_free_rad_dI = 0;
       for(a=0; a<MAX_CONC; a++) dsdC[a]=0.;  

       if(pd->e[pg->imtrx][R_LIGHT_INTP])
         {
         intensity = fv->poynt[0];
         if(pd->e[pg->imtrx][R_LIGHT_INTM])
          { intensity += fv->poynt[1];}
         if(pd->e[pg->imtrx][R_LIGHT_INTD])
          { intensity += fv->poynt[2];}
         intensity *= mp->u_species_source[init_spec][1];
         intensity = MAX(intensity,0.0);
         }   
       else if(pd->e[pg->imtrx][R_ACOUS_PREAL])
         {
         intensity = mp->u_species_source[init_spec][1]*
                     intensity_cgs*
                     (SQUARE(fv->apr)+SQUARE(fv->api));
         } 
       else
        { WH(-1,"No Intensity field found in PHOTO_CURING\n"); }

      /* insure concentrations are positive  */
	for ( w1=0; w1<pd->Num_Species_Eqn; w1++)
	    {
	     Conc[w1] = MAX(dbl_small,fv->c[w1]);
	    }

      /*  free radical concentration  */
	num_mon = model_bit>>2;
       if( (model_bit & 1)  && (model_bit & 2))
            {
	    O2_spec = init_spec + num_mon +2;
	    rad_spec = O2_spec + 1;
            free_rad = Conc[rad_spec];
            k_term = mp->u_species_source[rad_spec][1]*
                     exp(-mp->u_species_source[rad_spec][2]*
                     (1./fv->T - 1./mp->u_species_source[rad_spec][3]));
            k_inh = mp->u_species_source[O2_spec][1]*
                    exp(-mp->u_species_source[O2_spec][2]*
                    (1./fv->T - 1./mp->u_species_source[O2_spec][3]));
            } 
       else if( model_bit & 1)
            {
	    O2_spec = init_spec + num_mon +2;
            k_inh = mp->u_species_source[O2_spec][1]*
                    exp(-mp->u_species_source[O2_spec][2]*
                    (1./fv->T - 1./mp->u_species_source[O2_spec][3]));
            free_rad = sqrt(SQUARE(k_inh*Conc[O2_spec])/4.+
                mp->u_species_source[init_spec+1][2]*intensity*Conc[init_spec])
                - k_inh*Conc[O2_spec]/2.;
            d_free_rad_dI += 0.5*mp->u_species_source[init_spec+1][2]
                             *Conc[init_spec]
                  /sqrt(SQUARE(k_inh*Conc[O2_spec])/4.+
                mp->u_species_source[init_spec+1][2]*intensity*Conc[init_spec]);
            }
       else if( model_bit & 2)
            {
	    rad_spec = init_spec + num_mon +2;
            k_term = mp->u_species_source[rad_spec][1]*
                     exp(-mp->u_species_source[rad_spec][2]*
                     (1./fv->T - 1./mp->u_species_source[rad_spec][3]));
            free_rad = Conc[rad_spec];
            }
       else
            {
            free_rad = sqrt(mp->u_species_source[init_spec+1][2]*
                       intensity*Conc[init_spec]);
            if(free_rad > 0){
            d_free_rad_dI += mp->u_species_source[init_spec+1][2]*
                            Conc[init_spec]/free_rad;
                  }
            }

       switch(mp->Species_Var_Type)   {
           case SPECIES_DENSITY:
                for ( w1=init_spec+2; w1<init_spec+2+num_mon; w1++)
	            { 
                     Xconv += fv->external_field[w1]/mp->molecular_weight[w1]/mp->specific_volume[w1];
                     sum_mon += Conc[w1]/mp->molecular_weight[w1];
                     dXdC[w1] = -1.0/mp->molecular_weight[w1];
                     Xconv_init +=  mp->u_reference_concn[w1][1]/mp->molecular_weight[w1]/mp->specific_volume[w1];
                     sum_init += mp->u_reference_concn[w1][0]/mp->molecular_weight[w1];
                    }
                break;
           case SPECIES_CONCENTRATION:
                for ( w1=init_spec+2; w1<init_spec+2+num_mon; w1++)
	            { 
                     Xconv += fv->external_field[w1]/mp->specific_volume[w1];
                     sum_mon += Conc[w1];
                     dXdC[w1] = -1.0;
                     Xconv_init += mp->u_reference_concn[w1][1]/mp->specific_volume[w1];
                     sum_init += mp->u_reference_concn[w1][0];
                    }
                break;
           default:
                EH(-1,"invalid Species Type for PHOTO_CURING\n");
           }
       Xconv *= mp->specific_volume[pd->Num_Species_Eqn];
       Xconv_init *= mp->specific_volume[pd->Num_Species_Eqn];
       Xconv_denom = Xconv + sum_mon;
       Xconv /= Xconv_denom;
       Xconv = MAX(dbl_small,Xconv);
       Xconv = MIN(1.0-dbl_small,Xconv);
       Xconv_init /= (Xconv_init + sum_init);
       for ( w1=init_spec+2; w1<init_spec+2+num_mon; w1++)
            { dXdC[w1] *= Xconv/Xconv_denom; }
        if(Xconv <= dbl_small || Xconv >= (1.0-dbl_small) )
            { memset( dXdC, 0, sizeof(double) * MAX_CONC); }

       if(w == init_spec) 
         {
            s = -Conc[w]*intensity;
            dsdC[w] = -intensity;
            dsdI = -Conc[w];
         }
       else if(w == init_spec + 1)
         {
            s = param[2]*Conc[init_spec]*intensity;
            dsdC[init_spec] = param[2]*intensity;
            dsdI = param[2]*Conc[init_spec];
          }
       else if(w > init_spec+1 && w <= init_spec+num_mon+1)
         {
            k_prop = param[1]*exp(-param[2]*(1./fv->T - 1./param[3]));
            k_propX_num = (1.0-param[4])*(1.-Xconv)+param[4]*(1.0-Xconv_init);
            k_propX_den = k_propX_num - (1.0-param[4])*(1.-Xconv)*log((1.-Xconv)/(1.0-Xconv_init));
            k_propX = SQUARE(k_propX_num)/k_propX_den;
            k_propT = k_prop*k_propX;
            s = -k_propT*Conc[w]*free_rad;
            dsdC[w] = dXdC[w]*(param[4]-1.0)*k_propX*(2./k_propX_num
                          +log((1.-Xconv)/(1.0-Xconv_init))/k_propX_den);
            dsdC[w] *= k_prop*Conc[w]*free_rad;
            dsdC[w] += -k_propT*free_rad;
            dsdT = -Conc[w]*free_rad*k_propT*param[2]/SQUARE(fv->T);
            dsdI += -k_propT*Conc[w]*d_free_rad_dI;
	  if( (model_bit & 1)  && (model_bit & 2))
            {
            dsdC[rad_spec] = -k_propT*Conc[w];
            } 
          else if( model_bit & 1)
            {
            dsdC[O2_spec] = -k_propT*Conc[w]*(SQUARE(k_inh/2.)*Conc[O2_spec]/
                       sqrt(SQUARE(k_inh*Conc[O2_spec])/4.+
                mp->u_species_source[init_spec+1][2]*intensity*Conc[init_spec])
                       -k_inh/2.);
            dsdC[init_spec] = -k_propT*Conc[w]*0.5*
                       (mp->u_species_source[init_spec+1][2]*intensity/
                       sqrt(SQUARE(k_inh*Conc[O2_spec])/4.+
                mp->u_species_source[init_spec+1][2]*intensity*Conc[init_spec]));
            }
          else if( model_bit & 2)
            {
            dsdC[rad_spec] = -k_propT*Conc[w];
            }
          else
            {
            dsdC[init_spec] = -k_propT*Conc[w]*
                       (sqrt(mp->u_species_source[init_spec+1][2]*intensity/
                       Conc[init_spec])/2.);
            }
          }
       else if(w == O2_spec && (model_bit & 1))
         {
            s = -k_inh*Conc[w]*free_rad;
            dsdT = -Conc[w]*free_rad*k_inh*param[2]/SQUARE(fv->T);
            dsdI += -k_inh*Conc[w]*d_free_rad_dI;
	  if( model_bit & 2)
            {
            dsdC[w] = -k_inh*free_rad;
            dsdC[rad_spec] = -k_inh*Conc[w];
            } 
          else 
            {
            dsdC[w] = -k_inh*free_rad-k_inh*Conc[w]*(SQUARE(k_inh/2.)*Conc[w]/
                       sqrt(SQUARE(k_inh*Conc[w])/4.+
                mp->u_species_source[init_spec+1][2]*intensity*Conc[init_spec])
                       -k_inh/2.);
            dsdC[init_spec] = -k_inh*Conc[w]*0.5*intensity*
                       mp->u_species_source[init_spec+1][2]/
                       sqrt(SQUARE(k_inh*Conc[O2_spec])/4.+
           mp->u_species_source[init_spec+1][2]*intensity*Conc[init_spec]);
            }
          }
       else if(w == rad_spec && (model_bit & 2))
         {
	  if( model_bit & 1 )
            {
	    s = mp->u_species_source[init_spec+1][2]*Conc[init_spec]*intensity
                  -k_term*SQUARE(Conc[w])
                  -k_inh*Conc[O2_spec]*Conc[w];
            dsdC[init_spec] = mp->u_species_source[init_spec+1][2]*intensity;
            dsdC[O2_spec] = -k_inh*Conc[w];
            dsdC[w] = -k_term*2*Conc[w]-k_inh*Conc[O2_spec];
            dsdT = - SQUARE(Conc[w])*k_term*param[2]/SQUARE(fv->T)
                           -Conc[O2_spec]*Conc[w]*k_inh*
                            mp->u_species_source[O2_spec][2]/SQUARE(fv->T);
	    dsdI = mp->u_species_source[init_spec+1][2]*Conc[init_spec];
            } 
          else 
            {
	    s = mp->u_species_source[init_spec+1][2]*Conc[init_spec]*intensity
                  -k_term*SQUARE(Conc[w]);
            dsdC[init_spec] = mp->u_species_source[init_spec+1][2]*intensity;
            dsdC[rad_spec] = -k_term*free_rad*2.;
            dsdT = - SQUARE(Conc[w])*k_term*param[2]/SQUARE(fv->T);
	    dsdI = mp->u_species_source[init_spec+1][2]*Conc[init_spec];
            }
          }
        else
          {
            s = 0.;
          }

	st->MassSource[w]= s;

	if ( af->Assemble_Jacobian )
	{
	  var = TEMPERATURE;
	  if(pd->v[pg->imtrx][var])
	  {
	    for ( j=0; j<ei[pg->imtrx]->dof[var]; j++)
	    {
	      st->d_MassSource_dT[w][j]= dsdT*bf[var]->phi[j];
	    }
	  }

	  if (pd->v[pg->imtrx][MASS_FRACTION] )
	  {
	    for ( w1=0; w1<pd->Num_Species_Eqn; w1++)
	    {
	      var = MASS_FRACTION;
	      var_offset = MAX_VARIABLE_TYPES + w1;
	      for ( j=0; j<ei[pg->imtrx]->dof[var]; j++)
	      {
		st->d_MassSource_dc[w][w1] [j]=dsdC[w1]*bf[var]->phi[j];
	      }
	    }
	  }
	  var = LIGHT_INTP;
	  if(pd->v[pg->imtrx][var])
	  {
	    for ( j=0; j<ei[pg->imtrx]->dof[var]; j++)
	    {
	      st->d_MassSource_dI[w][j]= dsdI*bf[var]->phi[j]
                         *mp->u_species_source[init_spec][1];
	    }
	  }
	  var = LIGHT_INTM;
	  if(pd->v[pg->imtrx][var])
	  {
	    for ( j=0; j<ei[pg->imtrx]->dof[var]; j++)
	    {
	      st->d_MassSource_dI[w][j]= dsdI*bf[var]->phi[j]
                         *mp->u_species_source[init_spec][1];
	    }
	  }
	  var = LIGHT_INTD;
	  if(pd->v[pg->imtrx][var])
	  {
	    for ( j=0; j<ei[pg->imtrx]->dof[var]; j++)
	    {
	      st->d_MassSource_dI[w][j]= dsdI*bf[var]->phi[j]
                         *mp->u_species_source[init_spec][1];
	    }
	  }
	  var = ACOUS_PREAL;
	  if(pd->v[pg->imtrx][var])
	  {
	    for ( j=0; j<ei[pg->imtrx]->dof[var]; j++)
	    {
	      st->d_MassSource_dI[w][j]= dsdI*bf[var]->phi[j]
                    *intensity_cgs*mp->u_species_source[init_spec][1]
                    *2.*fv->apr;
	    }
	  }
	  var = ACOUS_PIMAG;
	  if(pd->v[pg->imtrx][var])
	  {
	    for ( j=0; j<ei[pg->imtrx]->dof[var]; j++)
	    {
	      st->d_MassSource_dI[w][j]= dsdI*bf[var]->phi[j]
                    *intensity_cgs*mp->u_species_source[init_spec][1]
                    *2.*fv->api;
	    }
	  }

	}
      }
      else if (mp->SpeciesSourceModel[w]  == EPOXY )
      {
	err = epoxy_species_source(w, mp->u_species_source[w]);
	st->MassSource[w]    =  mp->species_source[w];

	if ( af->Assemble_Jacobian )
	{
	  var = TEMPERATURE;
	  if(pd->v[pg->imtrx][var])
	  {
	    for ( j=0; j<ei[pg->imtrx]->dof[var]; j++)
	    {
	      st->d_MassSource_dT[w][j]= mp->d_species_source[var]*bf[var]->phi[j];
	    }
	  }

	  var = MASS_FRACTION;
	  if (pd->v[pg->imtrx][MASS_FRACTION] )
	  {
	    var_offset = MAX_VARIABLE_TYPES + w;
	    for ( j=0; j<ei[pg->imtrx]->dof[var]; j++)
	    {
	      st->d_MassSource_dc[w][w] [j]=mp->d_species_source[var_offset]
		  *bf[var]->phi[j];
	    }
	  }
	}

      }
      else if (mp->SpeciesSourceModel[w]  == FOAM_EPOXY)
      {
	err = foam_epoxy_species_source(w, mp->u_species_source[w], tt, dt);
	st->MassSource[w] =  mp->species_source[w];
	
	if ( af->Assemble_Jacobian )
	  {

	    var = MASS_FRACTION;
	    if (pd->v[pg->imtrx][MASS_FRACTION] )
	      {
                // Just include the diagonal contribution here
		var_offset = MAX_VARIABLE_TYPES + w;
		for (j = 0; j < ei[pg->imtrx]->dof[var]; j++)
		  {
		    st->d_MassSource_dc[w][w][j] = mp->d_species_source[var_offset]
		      *bf[var]->phi[j];
		  }
	      }

	    var = TEMPERATURE;
	    if (pd->v[pg->imtrx][var])
	      {
		for (j = 0; j < ei[pg->imtrx]->dof[var]; j++)
		  {
		    st->d_MassSource_dT[w][j] = mp->d_species_source[var] * bf[var]->phi[j];
		  }
	      }
	    
	  }
      }
      else if (mp->SpeciesSourceModel[w]  == EPOXY_DEA )
      {
	err = epoxy_dea_species_source(w, mp->u_species_source[w]);
	st->MassSource[w]    =  mp->species_source[w];
	if ( af->Assemble_Jacobian )
	{
	  var = TEMPERATURE;
	  if(pd->v[pg->imtrx][var])
	  {
	    for ( j=0; j<ei[pg->imtrx]->dof[var]; j++)
	    {
	      st->d_MassSource_dT[w][j]= mp->d_species_source[var]*bf[var]->phi[j];
	    }
	  }

	  var = MASS_FRACTION;
	  if (pd->v[pg->imtrx][MASS_FRACTION] )
	  {
	    var_offset = MAX_VARIABLE_TYPES + w;
	    for ( j=0; j<ei[pg->imtrx]->dof[var]; j++)
	    {
	      st->d_MassSource_dc[w][w] [j]=mp->d_species_source[var_offset]
		  *bf[var]->phi[j];
	    }
	  }
	}
      }
      else if (mp->SpeciesSourceModel[w]  == SSM_BOND )
      {
	err = bond_species_source(w, mp->u_species_source[w]);
	st->MassSource[w]    =  mp->species_source[w];
	if ( af->Assemble_Jacobian )
	{
	  var = SHEAR_RATE;
	  if(pd->v[var])
	  {
	    for ( j=0; j<ei->dof[var]; j++)
	    {
	      st->d_MassSource_dsh[w][j]= mp->d_species_source[var]*bf[var]->phi[j];
	    }
	  }

	  var = MASS_FRACTION;
	  if (pd->v[MASS_FRACTION] )
	  {
	    var_offset = MAX_VARIABLE_TYPES + w;
	    for ( j=0; j<ei->dof[var]; j++)
	    {
	      st->d_MassSource_dc[w][w] [j]=mp->d_species_source[var_offset]
		  *bf[var]->phi[j];
	    }
	  }
	}
      }
      else if (mp->SpeciesSourceModel[w]  == BUTLER_VOLMER)     /* added by KSC: 05/15/06 */
      {
        dbl dh[3], p[10];
        p[0] = w;
        for (j=1; j<10; j++)
         {
           p[j]= mp->u_species_source[w][j-1];
         }

        /* Computing current source by calling butler_volmer_source */
        st->MassSource[w] = butler_volmer_source(p, 2, dh);

        if ( af->Assemble_Jacobian )
         {
           var = TEMPERATURE;
           if(pd->v[pg->imtrx][var])
            {
              for ( j=0; j<ei[pg->imtrx]->dof[var]; j++)
               {
                 st->d_MassSource_dT[w][j]= dh[0]*bf[var]->phi[j];
               }
            }

           var = VOLTAGE;
           if(pd->v[pg->imtrx][var])
            {
              for ( j=0; j<ei[pg->imtrx]->dof[var]; j++)
               {
                 st->d_MassSource_dV[w][j]= dh[1]*bf[var]->phi[j];
               }
            }

           var = MASS_FRACTION;
           if (pd->v[pg->imtrx][MASS_FRACTION] )
            {
              for ( j=0; j<ei[pg->imtrx]->dof[var]; j++)
               {
                 st->d_MassSource_dc[w][w][j]=dh[2]*bf[var]->phi[j];
               }
            }
         }
      }
      else if (mp->SpeciesSourceModel[w]  == ELECTROOSMOTIC)     /* added by KSC: 06/09/06 */
      {
        dbl dh[3], n, nd;

        /* Computing species sink due to electro-osmotic drag  */
        n = mp->u_species_source[w][9];  // number of electrons involved
        nd = mp->u_species_source[w][10];  // electro-osmotic drag coef.
        st->MassSource[w] = n * nd * butler_volmer_source(mp->u_species_source[w], 2, dh);

        if ( af->Assemble_Jacobian )
         {
           var = TEMPERATURE;
           if(pd->v[pg->imtrx][var])
            {
              for ( j=0; j<ei[pg->imtrx]->dof[var]; j++)
               {
                 st->d_MassSource_dT[w][j] = n*nd*dh[0]*bf[var]->phi[j];
               }
            }

           var = VOLTAGE;
           if(pd->v[pg->imtrx][var])
            {
              for ( j=0; j<ei[pg->imtrx]->dof[var]; j++)
               {
                 st->d_MassSource_dV[w][j] = n*nd*dh[1]*bf[var]->phi[j];
               }
            }

           var = MASS_FRACTION;
           if (pd->v[pg->imtrx][MASS_FRACTION] )
            {
              for ( j=0; j<ei[pg->imtrx]->dof[var]; j++)
               {
                 st->d_MassSource_dc[w][w][j] = n*nd*dh[2]*bf[var]->phi[j];
               }
            }
         }
      }

      else if (mp->SpeciesSourceModel[w]  == ELECTRODE_KINETICS ) /* KSC: 10/98 */
      {
	electrode_species_source(w, time, dt);
	st->MassSource[w]    =  mp->species_source[w];
	if ( af->Assemble_Jacobian )
	{
	  var = TEMPERATURE;
	  if(pd->v[pg->imtrx][var])
	  {
	    for ( j=0; j<ei[pg->imtrx]->dof[var]; j++)
	    {
	      st->d_MassSource_dT[w][j]= mp->d_species_source[var]*bf[var]->phi[j];
	      /*  above line activated by RSL 8/4/00; line below deactivated
	          st->d_MassSource_dT[w][j]= 0.0; */
	    }
	  }

	  var = VOLTAGE;  /*  RSL 8/4/00  */
	  if(pd->v[pg->imtrx][var])
	  {
	    for ( j=0; j<ei[pg->imtrx]->dof[var]; j++)
	    {
	      st->d_MassSource_dV[w][j]= mp->d_species_source[var]*bf[var]->phi[j];
	    }
	  }

	  var = MASS_FRACTION;
	  if (pd->v[pg->imtrx][MASS_FRACTION] )
/* The following block generalized by RSL 8/8/00 */
	  {
	    for ( w1=0; w1<pd->Num_Species_Eqn; w1++)
	    {
	      var_offset = MAX_VARIABLE_TYPES + w1;
	      for ( j=0; j<ei[pg->imtrx]->dof[var]; j++)
	      {
		  st->d_MassSource_dc[w][w1][j]=mp->d_species_source[var_offset]*bf[var]->phi[j];
	      }
	    }
	  }
	}
      }

      else if (mp->SpeciesSourceModel[w] == FOAM_PBE_WATER) {
        foam_pbe_conversion_water(st, time, tt, dt);
      } else if (mp->SpeciesSourceModel[w] == FOAM_PBE_OH) {
        foam_pbe_conversion_OH(st, time, tt, dt);
      } else if (mp->SpeciesSourceModel[w] == FOAM_PBE_BA_G) {
        foam_pbe_ba_gas_source(st, time, tt, dt);
      } else if (mp->SpeciesSourceModel[w] == FOAM_PBE_BA_L) {
        foam_pbe_ba_liquid_source(st, time, tt, dt);
      } else if (mp->SpeciesSourceModel[w] == FOAM_PBE_CO2_G) {
        foam_pbe_co2_gas_source(st, time, tt, dt);
      } else if (mp->SpeciesSourceModel[w] == FOAM_PBE_CO2_L) {
        foam_pbe_co2_liquid_source(st, time, tt, dt);
      }
      else if (mp->SpeciesSourceModel[w]  == FOAM_PMDI_10_RXN)
      {
        err = foam_pmdi10_rxn_species_source(w, mp->u_species_source[w], tt, dt);
        st->MassSource[w] =  mp->species_source[w];

        if ( af->Assemble_Jacobian )
        {

          var = MASS_FRACTION;
          if (pd->v[pg->imtrx][MASS_FRACTION] )
          {
            // Just include the diagonal contribution here
            var_offset = MAX_VARIABLE_TYPES + w;
            for (j = 0; j < ei[pg->imtrx]->dof[var]; j++)
            {
              st->d_MassSource_dc[w][w][j] = mp->d_species_source[var_offset]
                                             *bf[var]->phi[j];
            }
          }

          var = TEMPERATURE;
          if (pd->v[pg->imtrx][var])
          {
            for (j = 0; j < ei[pg->imtrx]->dof[var]; j++)
            {
              st->d_MassSource_dT[w][j] = mp->d_species_source[var] * bf[var]->phi[j];
            }
          }
        }
      }
      else if (mp->SpeciesSourceModel[w]  == FOAM_PMDI_10_H2O)
      {
        for ( w1=0; w1<pd->Num_Species_Eqn; w1++)
        {
          var_offset = MAX_VARIABLE_TYPES + w1;
          mp->d_species_source[var_offset] = 0.0;
        }

        err = foam_pmdi10_h2o_species_source(w, mp->u_species_source[w], time, tt, dt);
        st->MassSource[w] =  mp->species_source[w];

        if ( af->Assemble_Jacobian )
        {

          var = MASS_FRACTION;
          if (pd->v[pg->imtrx][MASS_FRACTION] )
          {
            for ( w1=0; w1<pd->Num_Species_Eqn; w1++)
            {
              var_offset = MAX_VARIABLE_TYPES + w1;
              for (j = 0; j < ei[pg->imtrx]->dof[var]; j++)
              {
                st->d_MassSource_dc[w][w1][j] = mp->d_species_source[var_offset]
                                                *bf[var]->phi[j];
              }
            }
          }

          var = TEMPERATURE;
          if (pd->v[pg->imtrx][var])
          {
            for (j = 0; j < ei[pg->imtrx]->dof[var]; j++)
            {
              st->d_MassSource_dT[w][j] = mp->d_species_source[var] * bf[var]->phi[j];
            }
          }
        }
      }
      else if (mp->SpeciesSourceModel[w]  == FOAM_PMDI_10_CO2)
      {
        err = foam_pmdi10_co2_species_source(w, mp->u_species_source[w], time, tt, dt);
        st->MassSource[w] =  mp->species_source[w];

        if ( af->Assemble_Jacobian )
        {

          var = MASS_FRACTION;
          if (pd->v[pg->imtrx][MASS_FRACTION] )
          {
            for ( w1=0; w1<pd->Num_Species_Eqn; w1++)
            {
              var_offset = MAX_VARIABLE_TYPES + w1;
              for (j = 0; j < ei[pg->imtrx]->dof[var]; j++)
              {
                st->d_MassSource_dc[w][w1][j] = mp->d_species_source[var_offset]
                                                *bf[var]->phi[j];
              }
            }
          }

          var = TEMPERATURE;
          if (pd->v[pg->imtrx][var])
          {
            for (j = 0; j < ei[pg->imtrx]->dof[var]; j++)
            {
              st->d_MassSource_dT[w][j] = mp->d_species_source[var] * bf[var]->phi[j];
            }
          }
        }
      }
      else if (mp->SpeciesSourceModel[w]  == FOAM_PMDI_10_CO2_LIQ)
      {
        err = foam_pmdi10_co2_liq_species_source(w, st, mp->u_species_source[w], time, tt, dt);

        st->MassSource[w] =  mp->species_source[w];

        if ( af->Assemble_Jacobian )
        {

          var = MASS_FRACTION;
          if (pd->v[pg->imtrx][MASS_FRACTION] )
          {
            for ( w1=0; w1<pd->Num_Species_Eqn; w1++)
            {
              var_offset = MAX_VARIABLE_TYPES + w1;
              for (j = 0; j < ei[pg->imtrx]->dof[var]; j++)
              {
                st->d_MassSource_dc[w][w1][j] = mp->d_species_source[var_offset]
                                                *bf[var]->phi[j];
              }
            }
          }

          var = TEMPERATURE;
          if (pd->v[pg->imtrx][var])
          {
            for (j = 0; j < ei[pg->imtrx]->dof[var]; j++)
            {
              st->d_MassSource_dT[w][j] = mp->d_species_source[var] * bf[var]->phi[j];
            }
          }
        }
      }
      else if (mp->SpeciesSourceModel[w]  == FOAM_PMDI_10_CO2_GAS)
      {
        err = foam_pmdi10_co2_gas_species_source(w, st, mp->u_species_source[w], time, tt, dt);

        st->MassSource[w] =  mp->species_source[w];

        if ( af->Assemble_Jacobian )
        {

          var = MASS_FRACTION;
          if (pd->v[pg->imtrx][MASS_FRACTION] )
          {
            for ( w1=0; w1<pd->Num_Species_Eqn; w1++)
            {
              var_offset = MAX_VARIABLE_TYPES + w1;
              for (j = 0; j < ei[pg->imtrx]->dof[var]; j++)
              {
                st->d_MassSource_dc[w][w1][j] = mp->d_species_source[var_offset]
                                                *bf[var]->phi[j];
              }
            }
          }

          var = TEMPERATURE;
          if (pd->v[pg->imtrx][var])
          {
            for (j = 0; j < ei[pg->imtrx]->dof[var]; j++)
            {
              st->d_MassSource_dT[w][j] = mp->d_species_source[var] * bf[var]->phi[j];
            }
          }
        }
      }


      else if (mp->SpeciesSourceModel[w]  == CONSTANT )
      {
	st->MassSource[w]    = mp->species_source[w];
	/* Jacobians should default to zero without us doing anything b/c of
	 *  the initial memset of st - hopefully!
	 */
      }

      else if (mp->SpeciesSourceModel[w]  == ION_REACTIONS) /*  RSL 6/6/02  */
         ; /*  this just prevents an error message from being printed  */

      /*
       *  HKM -> Chemkin Homogeneneous kinetics goes here
       *               SSM_CHEMKIN_GAS  -> Gas phase package call
       *               SSM_CHEMKIN_LIQ  -> Liquid phase package call
       *               SSM_CHEMKIN_CPC  -> Condensed phase package call
       */
      else if (mp->SpeciesSourceModel[w] == SSM_CHEMKIN_GAS) {
	EH(-1,"Chemkin Gas source model is implemented for some species and not others");
      }
      else if (mp->SpeciesSourceModel[w] == SSM_CHEMKIN_LIQ) {
	EH(-1,"Chem Liq source model is implemented for some species and not others");
      }
      else if (mp->SpeciesSourceModel[w] == SSM_CHEMKIN_CPC) {
	EH(-1,"CPC source model is implemented for some species and not others");
      } else {
	printf("species source model = %d\n", mp->SpeciesSourceModel[w]);
	EH(-1,"Unrecognized species source model");
      }

      if( ls != NULL ) ls_modulate_speciessource ( w,  st );

    }

    for (w=0; w<pd->Num_Species; w++) /*  RSL 3/20/01 and 6/6/02 -- need all species  */
       {
        if (mp->SpeciesSourceModel[w]  == ION_REACTIONS)
           {
            ion_reaction_source(w);
            st->MassSource[w] = mp->species_source[w];
            if (af->Assemble_Jacobian)
               {
                var = TEMPERATURE;
                if (pd->v[pg->imtrx][var])
                   {
                    for (j=0; j<ei[pg->imtrx]->dof[var]; j++)
                       {
                        st->d_MassSource_dT[w][j] = mp->d_species_source[var]*bf[var]->phi[j];
                       }
                    }

                var = MASS_FRACTION;
                if (pd->v[pg->imtrx][var])
                   {
                    for (w1=0; w1<pd->Num_Species_Eqn; w1++)
                       {
                        var_offset = MAX_VARIABLE_TYPES + w1;
                        for (j=0; j<ei[pg->imtrx]->dof[var]; j++)
                           {
                            st->d_MassSource_dc[w][w1][j] = mp->d_species_source[var_offset]*
                                                            bf[var]->phi[j];
                           }
                       }
                   }
               }
               if( ls != NULL ) ls_modulate_speciessource ( w,  st );
           }
       }
  }
    

    /*
   * NOW, CALCULATE SENSITIVITIES for the Jacobian, if needed
   */
  if ( af->Assemble_Jacobian )
    {
      /*
       * sensitivity of CAPACITY TERM - concentration (volume fraction)
       */
      var = MASS_FRACTION;
      if (pd->TimeIntegration != STEADY) {
	for (j = 0; j < ei[pg->imtrx]->dof[var]; j++) {
	  for (w = 0; w < pd->Num_Species_Eqn; w++) {
	    st->d_Y_dot_dc[w][w] [j]= (1 + 2. * tt) * bf[var]->phi[j]/dt;
	  }
	}
      }

      /*
       * CONVECTIVE FLUX TERM
       */
      for ( w=0; w<pd->Num_Species_Eqn; w++)
	{
          var = MASS_FRACTION;
	  /* MMH
	   * Pick the correct set of convection velocities.
	   * Fluid phase vs. Particle phase.
	   */
	  if(mp->DensityModel == SUSPENSION_PM &&
	     w == species)
	    {
	      conv = pvconv;
	      conv_old = pvconv_old;
	      d_conv = d_pvconv;
	    }
	  else
	    {
	      conv = vconv;
	      conv_old = vconv_old;
	      d_conv = d_vconv;
	    }
	  for ( a=0; a<VIM; a++)
	    {
	      for ( j=0; j<ei[pg->imtrx]->dof[var]; j++)
		{
		  if(taylor_galerkin[w] && !(explicit[w]))
		    {
		      for ( w1=0; w1<pd->Num_Species_Eqn; w1++)
			{
			  st->d_conv_flux_dc[w][a] [w1][j] =  c_new*d_conv->C[a][w1][j] * st->grad_Y[w][a];
			  st->d_taylor_flux_dc[w][a] [w1][j] =  d_conv->C[a][w1][j] * st->grad_Y[w][a];
			}
		      st->d_conv_flux_dc[w][a] [w][j] += (c_new*conv[a] + c_old*conv_old[a]) * bf[var]->grad_phi[j][a];
		      st->d_taylor_flux_dc[w][a] [w][j] += conv[a] * bf[var]->grad_phi[j][a];
		    }
		  else if(taylor_galerkin[w] && explicit[w])
		    {
		      for ( w1=0; w1<pd->Num_Species_Eqn; w1++)
			{
			  st->d_conv_flux_dc[w][a] [w1][j] =  0.;
			  st->d_taylor_flux_dc[w][a] [w1][j] =  0.;
			}
		    }
		  else
		    {
		      for ( w1=0; w1<pd->Num_Species_Eqn; w1++)
			{
			  st->d_conv_flux_dc[w][a] [w1][j] =  d_conv->C[a][w1][j] * st->grad_Y[w][a];
			  st->d_taylor_flux_dc[w][a] [w1][j] =  0.;
			}
		      st->d_conv_flux_dc[w][a] [w][j] += conv[a] * bf[var]->grad_phi[j][a];
		    }
	 
		  if (mp->ExtrinsicIndependentSpeciesVar[w]) 
		    {
		      /* for compressible materials, add c(div_v) portion of advection term */
		      
		      st->d_conv_flux_dc[w][a] [w][j] += bf[var]->phi[j] * fv->grad_v[a][a];
		    }
		}
	    }
	  eqn = R_MASS;
	  for (b=0; b < pd->Num_Dim; b++)
	    {
	      var = MESH_DISPLACEMENT1 + b;
	      if ( pd->v[pg->imtrx][var] )
		{
		  for ( j=0; j<ei[pg->imtrx]->dof[var]; j++)
		    {
		      if(taylor_galerkin[w] && !(explicit[w]))
			{
			  for (a=0; a < VIM; a++)
			    {
			      st->d_conv_flux_dmesh[w][a] [b][j] =  (c_new*conv[a] + c_old*conv_old[a])
				* fv->d_grad_c_dmesh[a][w] [b][j]
				+ c_new*d_conv->X[a][b][j] * st->grad_Y[w][a];
			      st->d_taylor_flux_dmesh[w][a] [b][j] = conv[a]
				* fv->d_grad_c_dmesh[a][w] [b][j]
				+ d_conv->X[a][b][j] * st->grad_Y[w][a];
			    }
			  for ( i=0; i<ei[pg->imtrx]->dof[eqn]; i++)
			    {
			      st->d_taylor_flux_wt_dmesh[i] [b][j] = 0.;
			      for (a=0; a < VIM; a++)
				{
				  st->d_taylor_flux_wt_dmesh[i] [b][j]+= conv[a]
				    * bf[eqn]->d_grad_phi_dmesh[i][a] [b][j]
				    + d_conv->X[a][b][j] * st->grad_Y[w][a];
				}
			    }
			}
		      else if(taylor_galerkin[w] && explicit[w])
			{
			  for (a=0; a < VIM; a++)
			    {
			      st->d_conv_flux_dmesh[w][a] [b][j] =  0.;
			      st->d_taylor_flux_dmesh[w][a] [b][j] = 0.;
			    }
			  for ( i=0; i<ei[pg->imtrx]->dof[eqn]; i++)
			    {
			      st->d_taylor_flux_wt_dmesh[i] [b][j] = 0.;
			    }
			}
		      else
			{
			  for (a=0; a < VIM; a++)
			    {
			      st->d_conv_flux_dmesh[w][a] [b][j] = conv[a]
				* fv->d_grad_c_dmesh[a][w] [b][j]
				+ d_conv->X[a][b][j] * st->grad_Y[w][a];
			      st->d_taylor_flux_dmesh[w][a] [b][j] = 0.;

			    }
			  for ( i=0; i<ei[pg->imtrx]->dof[eqn]; i++)
			    {
			      st->d_taylor_flux_wt_dmesh[i] [b][j] = 0.;
			    }
			}

		      if (mp->ExtrinsicIndependentSpeciesVar[w]) 
			{
			  /* for compressible materials, add c(div_v) portion of advection term */
			  for (a = 0; a < VIM; a++)
			    { 
			      st->d_conv_flux_dmesh[w][a] [b][j] += st->Y[w] * fv->d_grad_v_dmesh[a][a][b][j];
			    }
			}
		    }
		}
	    }

	  for (a = 0; a < wim; a++)
	    {
	      var = VELOCITY1 + a;
	      if ( pd->v[pg->imtrx][var] )
		{
		  for ( j=0; j<ei[pg->imtrx]->dof[var]; j++)
		    {
		      if(taylor_galerkin[w] && !(explicit[w]))
			{
			  for (b=0; b < pd->Num_Dim; b++)
			    {
			      st->d_conv_flux_dv[w][b] [a][j] = c_new*d_conv->v[b][a][j]
				* st->grad_Y[w][b];
			      st->d_taylor_flux_dv[w][b] [a][j] = d_conv->v[b][a][j]
				* st->grad_Y[w][b];
			    }

			  for ( i=0; i<ei[pg->imtrx]->dof[var]; i++)
			    {
			      st->d_taylor_flux_wt_dv[i][a][j] = 0.;
			      for (b=0; b < pd->Num_Dim; b++)
				{
				  st->d_taylor_flux_wt_dv[i][a][j] += d_conv->v[b][a][j]  * bf[eqn]->grad_phi[i] [b] ;
				}
			    }
			}
		      else if(taylor_galerkin[w] && explicit[w])
			{
			  for (b=0; b < pd->Num_Dim; b++)
			    {
			      st->d_conv_flux_dv[w][b] [a][j] = 0.;
			      st->d_taylor_flux_dv[w][b] [a][j] = 0.;
			    }
			  for ( i=0; i<ei[pg->imtrx]->dof[var]; i++)
			    {
			      st->d_taylor_flux_wt_dv[i][a][j] = 0.;
			    }
			}
		      else
			{
			  for (b=0; b < pd->Num_Dim; b++)
			    {
			      st->d_conv_flux_dv[w][b] [a][j] = d_conv->v[b][a][j]
				* st->grad_Y[w][b];
			      st->d_taylor_flux_dv[w][b] [a][j] = 0.;

			    }
			  for ( i=0; i<ei[pg->imtrx]->dof[var]; i++)
			    {
			      st->d_taylor_flux_wt_dv[i][a][j] = 0.;
			    }
			}

		      if (mp->ExtrinsicIndependentSpeciesVar[w]) 
			{
			  /* for compressible materials, add c(div_v) portion of advection term */
			  for (b = 0; b < VIM; b++)
			    {
			      st->d_conv_flux_dv[w][b][a][j] += st->Y[w] * bf[VELOCITY1+a]->grad_phi_e[j][a][b][b];
			    }
			}
		    }
		}
	    }

	  var = TEMPERATURE;
	  for ( j=0; j<ei[pg->imtrx]->dof[var]; j++)
	    {
	      if(taylor_galerkin[w] && !(explicit[w]))
		{
		  for ( a=0; a<VIM; a++)
		    {
		      st->d_conv_flux_dT[w][a] [j] = c_new*d_conv->T[a][j] * st->grad_Y[w][a];
		      st->d_taylor_flux_dT[w][a] [j] = d_conv->T[a][j] * st->grad_Y[w][a];

		    }
		  for ( i=0; i<ei[pg->imtrx]->dof[eqn]; i++)
		    {
		      st->d_taylor_flux_wt_dT[i] [j] = 0.;
		      for (a=0; a < VIM; a++)
			{
			  st->d_taylor_flux_wt_dT[i] [j]+= d_conv->T[a][j]* bf[eqn]->grad_phi[j] [a] ;
			}
		    }
		}
	      else if(taylor_galerkin[w] && explicit[w])
		{
		  for ( a=0; a<VIM; a++)
		    {
		      st->d_conv_flux_dT[w][a] [j] = 0.;
		      st->d_taylor_flux_dT[w][a] [j] = 0.;

		    }
		  for ( i=0; i<ei[pg->imtrx]->dof[eqn]; i++)
		    {
		      st->d_taylor_flux_wt_dT[i] [j] = 0.;
		    }
		}
	      else
		{
		  for ( a=0; a<VIM; a++)
		    {
		      st->d_conv_flux_dT[w][a] [j] = d_conv->T[a][j] * st->grad_Y[w][a]; /* UMR FLAGGED on tbc */
		      st->d_taylor_flux_dT[w][a] [j] = 0.;
		    }
		  for ( i=0; i<ei[pg->imtrx]->dof[eqn]; i++)
		    {
		      st->d_taylor_flux_wt_dT[i] [j] = 0.;
		    }
		}
	    }
	}
    } /* end of if Jacobian */
  return 0;
}
/******************************************************************************
*
*  Function that computes the Residuals and Jacobian sensitivities
*  for the Stefan-Maxwell diffusion terms and loads them into st
*
*  Author: Ken S. Chen, 8/98
*  Revised: R. S. Larson, 4/00, mostly to supply missing Jacobian terms
*
******************************************************************************/
int
Stefan_Maxwell_diff_flux( struct Species_Conservation_Terms *st,
			  double time,
			  double dt )
{
  int w1, a, j, k, l, q, var;
  int w, wi, wj;
  int status = 0;
  dbl dB[MAX_CONC*DIM];           /* dB/dx vector where x is mole fraction   */
  dbl dA[MAX_CONC*DIM][MAX_CONC*DIM]; /* dA/dx matrix                        */
  dbl dAJ[MAX_CONC*DIM];          /* dA/dx vector multiplied by the J vector */
  dbl scratch[MAX_CONC*DIM][MAX_CONC*DIM];

  const double R = 8.314;         /* Universal gas constant ( J/mole K ) */
  const double F = 96487.0;       /* Faraday's constant  ( C/equiv ) */
  dbl T=298.0;                    /* Temperature; set default value to room temperature */
  dbl rho;                        /* density */
  dbl c;                          /* total molar concentration */
  dbl e=1.0;                      /* porosity; set default value to unity */ 
  dbl x[MAX_CONC];                /* Mole Fraction */ 
  dbl M[MAX_CONC], M_mix;         /* molecular weight of individual species */
                                  /* and of mixture, respectively */ 
  dbl z[MAX_CONC];                /* charge number */
  dbl J[MAX_CONC*DIM];            /* Stefan_Maxwell flux vector */ 
  dbl dJ[MAX_CONC*DIM];            
  dbl temp_var;                   
  int volume_flag;               
  dbl correction;                

  static unsigned int A_allocated=FALSE; /* Boolean - allocation flag         */
  static double **A;              /* Coef. Matrix in Stefan_Maxwell Matrix
				     Equation                                 */
  static double **A_inv;          /*  inverse of Coef. Matrix                 */
  static double  *B;              /* driving force vector in Stefan-Maxwell
				     Equation                                 */
  static double  *bbb;            /*    reused for repeated                   */
  static    int  *indx;           /*  scaling array used in lu decomposition  */
  
  dbl D[MAX_CONC][MAX_CONC];            /* Stefan_Maxwell diffusivities       */
  dbl grad_mu[MAX_CONC][DIM];           /* electrochemical potential gradient */
  dbl grad_phi2[DIM];                   /* gradient of electrical potential   */
                                        /*       in electrolyte               */
  dbl grad_x[MAX_CONC][DIM];            /* mole fraction gradient */

  /*  double cc[MAX_CONC*DIM][MAX_CONC*DIM];  cc is a dummy matrix */
  int n_species, n;

  int mn, m, i, i1, i2, i3, j1, j2, j3;
  dbl sumx, sumdelx; 
  DENSITY_DEPENDENCE_STRUCT d_rho_struct;  /* density dependence */
  DENSITY_DEPENDENCE_STRUCT *d_rho = &d_rho_struct;

  dbl T0, EE, alpha;  /* KSC on 9/24/04 */

  if (MAX_CONC < 3) {
    EH(-1, "Stefan_Maxwell_Diff_flux expects MAX_CONC >= 3");
    return -1;
  }

  var = MASS_FRACTION;
  n_species = pd->Num_Species_Eqn + 1; 
  n = n_species*VIM;
  mn = ei[pg->imtrx]->mn;

  if (!A_allocated) {
    A     = (double **) smalloc( MAX_CONC *DIM * sizeof(double *) );
    A_inv = (double **) smalloc( MAX_CONC *DIM * sizeof(double *) );
    bbb   =  (double *) smalloc( MAX_CONC *DIM * sizeof(double) );
    B     =  (double *) smalloc( MAX_CONC *DIM * sizeof(double) );
    indx  =     (int *) smalloc( MAX_CONC *DIM * sizeof(int) );
    for (i = 0; i < MAX_CONC * DIM; i++ )  {
      A[i]     = (double *) smalloc( MAX_CONC *DIM * sizeof( double ) );
      A_inv[i] = (double *) smalloc( MAX_CONC *DIM * sizeof( double ) );
    }
    A_allocated = TRUE;
  }

  for (i = 0; i < (MAX_CONC*DIM); i++) {
    memset(    A[i], 0, sizeof(double) * MAX_CONC * DIM); 
    memset(A_inv[i], 0, sizeof(double) * MAX_CONC * DIM); 
  }
  memset(indx, 0, sizeof(int)    * MAX_CONC * DIM); 
  memset(   B, 0, sizeof(double) * MAX_CONC * DIM); 
  memset( bbb, 0, sizeof(double) * MAX_CONC * DIM); 

  /*
   * Put in a warning about these species variable types until
   * the equations can be worked out
   */
  if (mp->Species_Var_Type == SPECIES_MASS_FRACTION ||
      mp->Species_Var_Type == SPECIES_MOLE_FRACTION ||
      mp->Species_Var_Type == SPECIES_VOL_FRACTION) {
    EH(-1,"Possible Conflict: Stefan Flux Expression hasn't been checked out for this species var type");
  }

  volume_flag = (pd_glob[mn]->MassFluxModel == STEFAN_MAXWELL_VOLUME); /* RSL 8/24/00 */

  if(pd_glob[mn]->e[R_ENERGY])  /* if the energy-transport equation is active, get temperature from fv */ 
    {
      T = fv->T;   
      if(pd_glob[mn]->MassFluxModel == STEFAN_MAXWELL_CHARGED)
        {
          if(mp->SolutionTemperatureModel == CONSTANT)
            {
              T = mp->solution_temperature;
            }
          else if(mp->SolutionTemperatureModel == THERMAL_BATTERY)
            {              /* need to get T from electrolyte_temperature() for the case of thermal battery */
              electrolyte_temperature(time, dt, 0);  /* calculate electrolyte temperature at present time */
              T = mp->electrolyte_temperature;
            }
          else
            {
              EH(-1, "Solution-temperature model other than THERMAL_BATTERY awaits future implementation");
            }
        }
      if(T == 0.0) T = 298.0;  /* set the solution temperature to the 298 K if it is zero - safety feature */

    }
  else                          /* when the energy-transport equation is NOT being solved */ 
    { 
      if(pd_glob[mn]->MassFluxModel == STEFAN_MAXWELL)
        { 
          if(mp->SolutionTemperatureModel == CONSTANT)
            { 
              T = mp->solution_temperature;
            }
          else
            {
              EH(-1, "User needs to define non-CONSTANT solution temperature model in GOMA");
            }
        }
      else if(pd_glob[mn]->MassFluxModel == STEFAN_MAXWELL_CHARGED || volume_flag)  /*  RSL 8/24/00  */
        {
          if(mp->SolutionTemperatureModel == CONSTANT)    
            {              
              T = mp->solution_temperature;
            }
          else if(mp->SolutionTemperatureModel == THERMAL_BATTERY)    
            {              /* need to get T from electrolyte_temperature() for the case of thermal battery */
              electrolyte_temperature(time, dt, 0);  /* calculate electrolyte temperature at present time */
              T = mp->electrolyte_temperature;
            }
          else
            {
              EH(-1, "Solution-temperature model other than THERMAL_BATTERY awaits future implementation"); 
            } 
        }
      if(T == 0.0) T = 298.0;  /* set the solution temperature to the 298 K if it is zero - safety feature */  
    }


  if (mp->PorosityModel == CONSTANT )                  /* constant porosity */ 
    {
      e = mp->porosity;                                         
    }
  else                                                /* non-CONSTANT porosity model */  
    {
      if (mp->PorosityModel == THERMAL_BATTERY)       /* thermal battery porosity model */ 
        {
          e = mp->u_porosity[0];
        }
      else
        {
	 /* need to implement non-constant porosity model */ 
         EH(-1, "other non-CONSTANT porosity model to be implemented");
        }
    }

  if (mp->DensityModel == CONSTANT )
    {
      rho   = mp->density;  /* get density from the xxx.mat file if it is constant */
      memset(d_rho->T, 0, sizeof(double)*MDE);
      memset(d_rho->F, 0, sizeof(double)*MDE);
      memset(d_rho->C, 0, sizeof(double)*MAX_CONC*MDE);
    }
  else 
    {
      /* get density from density() routine defined in mm_fill_terms.c */ 
      rho = density(d_rho, time);
    }

  for ( i=0; i<n_species; i++)
    {
      M[i] = mp->molecular_weight[i];
      for ( j=0; j<n_species; j++) 
	{
	  D[i][j] = mp->diffusivity_Stefan_Maxwell[i][j];
          EE = mp->u_diffusivity_Stefan_Maxwell[i][j][1];
          T0 = mp->u_diffusivity_Stefan_Maxwell[i][j][2];
          alpha = exp(-(EE/R)*(1.0/T-1.0/T0));  /* Arrhenius model */
	  D[i][j] *= alpha; /* Arrhenius S-M diffusivity model, KSC 9/04 */
	}
    }
  
  sumx = 0.0;
  for ( i=0; i<n_species-1; i++)
    {
      x[i] = fv->c[i];
#ifdef DEBUG_HKM
      if (x[i] <= 0.0) {
        fprintf(stderr,
		"Stefan_Maxwell_diff_flux WARNING P_%d: x[%d] = %g\n",
		ProcID, i, x[i]);
	EH(-1, "Stefan_Maxwell_Diff_flux zero or neg species");
      }
#endif
      sumx += x[i]; 
    }
  x[n_species-1] = 1.0 - sumx;

  M_mix = 0.0; 
  for ( i=0; i<n_species; i++)
    {
      M_mix += M[i]*x[i]; 
    }
  c = rho/M_mix; 

/* In order to obtain a volume flux for use in the species balance equation, we must divide the molar flux
   by c; the easiest way to do that is to set c = 1 here.  This will yield a flux that is analogous to the
   one computed by the Fick's law routine; see Equation (6.23) in the GOMA manual. */

  if (volume_flag)  /*  RSL 8/24/00  */
    {
     c = 1.0;
    }
  
  for ( i=0; i<n_species-1; i++)
    {
      for ( a=0; a<VIM; a++)
	{
	  grad_x[i][a] = fv->grad_c[i][a];         /* more-fraction or concentration gradient */ 
	}
    }
  
  for ( a=0; a<VIM; a++)
    {
      sumdelx = 0.0;
      for ( i=0; i<n_species-1; i++)
	{
	  sumdelx += grad_x[i][a]; 
	}
      grad_x[n_species-1][a] = - sumdelx;
    }

                         /* gradient of electrical potential in electrolyte */ 
  for ( a=0; a<VIM; a++)
    {
      if( pd_glob[mn]->MassFluxModel == STEFAN_MAXWELL_CHARGED || volume_flag)  /*  RSL 8/24/00  */
          {
             grad_phi2[a] = fv->grad_V[a];
          }
        else
          {
             grad_phi2[a] = 0.0;
          }
    }
  
  for ( i=0; i<n_species; i++)
    {
      z[i] = mp->charge_number[i];  
      for ( a=0; a<VIM; a++)
	{
           grad_mu[i][a] = z[i]*F*grad_phi2[a] + (R*T/x[i])*grad_x[i][a];    
                                      /* electrochemical potential gradient */
	}     
    }

  if ( af->Assemble_Residual )
    { 
      
      switch ( VIM )
	{
	case 1:  /* 1-D approximation */ 
	  B[0] = 0.0; 
	  for (j=0; j<n_species; j++)
	    {
	      A[0][j] = M[j];
	    }
	  for (i=1; i<n_species; i++)
	    {
	      B[i] = x[i]*grad_mu[i][0]/R/T; 
	      for ( j=0; j<n_species; j++)
		{
		  if(j != i) 
		    {
		      A[i][j] = x[i]/(c*e*D[i][j]); 
		    }
		  else if (j == i)
		    {
		      A[i][i] = 0.0;
		      for ( k=0; k<n_species; k++)
			{
			  if(k != i) A[i][i] -= x[k]/(c*e*D[i][k]); 
			}
		    }
		}
	    }   
	  break; 
	  
	case 2:  /* 2-D approximation */ 
	  B[0] = 0.0; 
	  B[1] = 0.0; 
	  for (k=0; k<n_species; k++)
	    {
	      j1=k*VIM;
	      j2=k*VIM+1;
	      A[0][j1] = M[k];
	      A[0][j2] = 0.0;
	      A[1][j1] = 0.0;
	      A[1][j2] = M[k];
	    }
	  
	  for (k=1; k<n_species; k++)
	    {
	      i1=k*VIM;
	      i2=k*VIM+1;
	      B[i1] = x[k]*grad_mu[k][0]/R/T;
	      B[i2] = x[k]*grad_mu[k][1]/R/T;
	      for (l=0; l<n_species; l++)
		{
		  j1=l*VIM;
		  j2=l*VIM+1;
		  if(l != k) 
		    {
		      A[i1][j1] = x[k]/(c*e*D[k][l]); 
		      A[i1][j2] = 0.0;
		      A[i2][j1] = 0.0;
		      A[i2][j2] = A[i1][j1]; 
		    }
		  else if (l == k)
		    {
		      A[i1][i1] = 0.0;
		      for ( m=0; m<n_species; m++)
			{
			  if(m != k) 
			    {
			      A[i1][i1] -= x[m]/(c*e*D[k][m]); 
			    }
			}
                A[i2][i2] = A[i1][i1];
                A[i1][i2] = 0.0;
                A[i2][i1] = 0.0;
		    }
		}
	    }   
	  break; 
	  
	case 3:  /* 3-D: full dimensions */ 
	  B[0] = 0.0; 
	  B[1] = 0.0; 
	  B[2] = 0.0; 
	  for (k=0; k<n_species; k++)
	    {
	      j1=k*VIM;
	      j2=k*VIM+1;
	      j3=k*VIM+2;
	      A[0][j1] = M[k];
	      A[0][j2] = 0.0;
	      A[0][j3] = 0.0;
	      A[1][j1] = 0.0;
	      A[1][j2] = M[k];
	      A[1][j3] = 0.0;
	      A[2][j1] = 0.0;
	      A[2][j2] = 0.0;
	      A[2][j3] = M[k];
	    }
	  
	  for (k=1; k<n_species; k++)
	    {
	      i1=k*VIM;
	      i2=k*VIM+1;
	      i3=k*VIM+2;
	      B[i1] = x[k]*grad_mu[k][0]/R/T;
	      B[i2] = x[k]*grad_mu[k][1]/R/T;
	      B[i3] = x[k]*grad_mu[k][2]/R/T;
	      for (l=0; l<n_species; l++)
		{
		  j1=l*VIM;
		  j2=l*VIM+1;
		  j3=l*VIM+2;
		  if(l != k) 
		    {
		      A[i1][j1] = x[k]/(c*e*D[k][l]); 
		      A[i1][j2] = 0.0;
		      A[i1][j3] = 0.0;
		      A[i2][j1] = 0.0;
		      A[i2][j2] = A[i1][j1]; 
		      A[i2][j3] = 0.0;
		      A[i3][j1] = 0.0;
		      A[i3][j2] = 0.0;
		      A[i3][j3] = A[i1][j1]; 
		    }
		  else if (l == k)
		    {
		      A[i1][i1] = 0.0;
		      for ( m=0; m<n_species; m++)
			{
			  if(m != k) 
			    {
			      A[i1][i1] -= x[m]/(c*e*D[k][m]); 
			    }
			}
		      A[i2][i2] = A[i1][i1];
		      A[i3][i3] = A[i1][i1];
		      A[i1][i2] = 0.0;
		      A[i1][i3] = 0.0;
		      A[i2][i1] = 0.0;
		      A[i2][i3] = 0.0;
		      A[i3][i1] = 0.0;
		      A[i3][i2] = 0.0;
		    }
		}
	    }   
	  break; 
	  
	}

                 /* LU decomposition of matrix A[1..n][1..n], then  */ 
                 /* forward and back substitution to get solution vector B */
      
      lu_decomp_backsub_driver ( A, B, indx, n, 1);
      
      for(i=0; i<n; i++)
	{
	  J[i] = B[i];  /* assign the solution vector bb to the flux vector */  
                   /* put the Stefan-Maxwell flux in the global fv structure */
          fv->SM_flux[i] = B[i];  
	} 
      
      for (j=0; j<n; j++)     /* calculate the inverse of aa; KSC: 10/98 */
        {
          for (i=0; i<n; i++) bbb[i] = 0.0;
          bbb[j] = 1.0;

          lu_decomp_backsub_driver ( A, bbb, indx, n, 0);

          for (i=0; i<n; i++) A_inv[i][j] = bbb[i];
        }

       /* printf("In mm_fill_species.c: the coeff. matrix A:\n");
          for (i=0; i<n; i++)
            {
               printf("%g %g %g %g %g %g\n", A[i][0], A[i][1], A[i][2],
                                            A[i][3], A[i][4], A[i][5]);
            }  */

       /* printf("In mm_fill_species.c: the inverse of matrix A:\n");   */

       for (i=0; i<n; i++)
         {
           for (j=0; j<n; j++)
             {
               fv->SM_matrix_inv[i][j] = A_inv[i][j];    
             }
    /* printf("%g %g %g %g %g %g\n", A_inv[i][0], A_inv[i][1], A_inv[i][2],
                                     A_inv[i][3], A_inv[i][4], A_inv[i][5]); */
         }

          /* check on the correctness of A_inv; KSC: 10/22/98 */
          /* for (i=0; i<n; i++)
            {
              for (j=0; j<n; j++)
                {
                  cc[i][j] = 0.0;
                  for (k=0; k<n; k++)
                    {
                      cc[i][j] += A[i][k]*A_inv[k][j];
                    }
                }
             }

          printf("In mm_fill_species.c: the product of coefficient matrix A and its inverse:\n");
          for (i=0; i<n; i++)
            {
              printf("%g %g %g %g %g %g\n", cc[i][0], cc[i][1], cc[i][2],
                                            cc[i][3], cc[i][4], cc[i][5]);
            }  */

      /* to check on the solution accuracy: sum of (MiJi) = 0 ? */ 
      /* printf("\n");      
	 printf("For the x-component fluxes:\n");    
	 sumMJ=0.0;
	 for(k=0; k<n_species; k++) 
	 {
	 sumMJ += M[k]*J[VIM*k];
	 printf("i=, M[i]=, J[i]= %d %e %e\n", k, M[k], J[VIM*k]);      
	 }
	 printf("sumMJ= %e\n", sumMJ);      
	 
	 if(VIM >1)
	 {
	 printf("\n");       
	 printf("For the y-component fluxes:\n");  
	 sumMJ=0.0;
	 for(k=0; k<n_species; k++) 
	 {
	 sumMJ += M[k]*J[VIM*k+1];
	 printf("i=, M[i]=, J[i]= %d %e %e\n", k, M[k], J[VIM*k+1]);    
	 }
	 printf("sumMJ= %e\n", sumMJ);     
	 }  
	 
	 if(VIM >2)
	 {
	 printf("\n");   
	 printf("For the z-component fluxes:\n");   
	 sumMJ=0.0;
	 for(k=0; k<n_species; k++) 
	 {
	 sumMJ += M[k]*J[VIM*k+2];
	 printf("i=, M[i]=, J[i]= %d %e %e\n", k, M[k], J[VIM*k+2]);     
	 }
	 printf("sumMJ= %e\n", sumMJ);     
	 } */   
      
      for ( w=0; w<n_species-1; w++)
	{
	  switch ( VIM )
	    {
	    case 1:
	      st->diff_flux[w][0] = B[w];
	      break;
	      
	    case 2:
	      st->diff_flux[w][0] = B[VIM*w  ];
	      st->diff_flux[w][1] = B[VIM*w+1];
	      break;
	      
	    case 3:
	      st->diff_flux[w][0] = B[VIM*w  ];
	      st->diff_flux[w][1] = B[VIM*w+1];
	      st->diff_flux[w][2] = B[VIM*w+2];
	      break;
	    }
	}
    } /* end if af->Assemble_Residual */
  
  if ( af->Assemble_Jacobian )
    { 
      /* first calculate dA/dx and dB/dx where A is the coefficent matrix and B is the
         driving-force vector in the AJ = B matrix equation system; x is mole fraction */
      for ( j=0; j<ei[pg->imtrx]->dof[var]; j++)
	{
	  for ( w1=0; w1<pd->Num_Species_Eqn; w1++) 
	    {
	      correction = d_rho->C[w1][j]/rho -
	                   bf[var]->phi[j]*(M[w1] - M[n_species-1])/M_mix; /* RSL 8/24/00 */
	      switch ( VIM )
		{
		case 1:  /* 1-D approximation */ 
		  for (wi=0; wi<n; wi++) /* first zero the dA matrix and dB vector */
		    {
		      dB[wi]=0.0;
		      for (wj=0; wj<n; wj++)
			{
			  dA[wi][wj]=0.0;
			}
		    }
		  for (wi=1; wi<n_species-1; wi++)
		    {
		      if(wi == w1) 
			{
			  dB[wi] = bf[var]->grad_phi[j][0];
			  dB[wi] += z[wi]*F*grad_phi2[0]*bf[var]->phi[j]/(R*T); /* RSL 3/23/00 */
			}
		      for ( wj=0; wj<n_species; wj++)
			{
			  if(wj != wi) 
			    {
			      if(w1 == wi) 
				{
				  dA[wi][wj] = bf[var]->phi[j]/(c*e*D[wi][wj]); 
				  if (!volume_flag)  /* RSL 8/24/00 */
				     {
				      dA[wi][wj] -= correction * A[wi][wj];
				     }
				}
			    }
			  else if (wj == wi && w1 != wi)
			    {
			      dA[wi][wi] = -bf[var]->phi[j]/(c*e*D[wi][w1]);
			      dA[wi][wi] += bf[var]->phi[j]/(c*e*D[wi][n_species-1]); /* RSL 8/24/00 */
			      if (!volume_flag)  /* RSL 8/24/00 */
			         {
			          dA[wi][wi] -= correction * A[wi][wi];
			         }
			    }
			  else /* RSL 8/24/00 */
			    {
			      dA[wi][wi] = bf[var]->phi[j]/(c*e*D[wi][n_species-1]);
			      if (!volume_flag)
			         {
			          dA[wi][wi] -= correction * A[wi][wi];
			         }
			    }
			}
		    }
		  dB[n-1] = -bf[var]->grad_phi[j][0];
		  dB[n-1] -= z[n-1]*F*grad_phi2[0]*bf[var]->phi[j]/(R*T); /* RSL 3/23/00 */
		  for (wj=0; wj<n_species-1; wj++)
		    {
		      dA[n-1][wj] = -bf[var]->phi[j]/(c*e*D[n_species-1][wj]);
		      if (!volume_flag)  /* RSL 8/24/00 */
		         {
		          dA[n-1][wj] -= correction * A[n-1][wj];
		         }
		    }
/*		  dA[n-1][n-1] = -bf[var]->phi[j]/(c*e*D[n_species-1][n_species-2]);       */
		  dA[n-1][n-1] = -bf[var]->phi[j]/(c*e*D[n_species-1][w1]); /* RSL 8/24/00 */
		  if (!volume_flag)  /* RSL 8/24/00 */
		     {
		      dA[n-1][n-1] -= correction * A[n-1][n-1];
		     }
		  break; 
		  
		case 2:  /* 2-D approximation */ 
		  for (wi=0; wi<n; wi++) /* first zero the dA matrix and dB vector */ 
		    {
		      dB[wi]=0.0;
		      for (wj=0; wj<n; wj++)
			{
			  dA[wi][wj]=0.0;
			}
		    }
		  
		  for (k=1; k<n_species-1; k++)  /* next fill in the non-zero entries */ 
		    {
		      i1=k*VIM;
		      i2=k*VIM+1;
		      if(k == w1) 
			{
			  dB[i1] = bf[var]->grad_phi[j][0];
			  temp_var = z[k]*F*bf[var]->phi[j]/(R*T); /* RSL 8/23/00 */
			  dB[i1] += temp_var*grad_phi2[0];         /* RSL 3/23/00 */
			  dB[i2] = bf[var]->grad_phi[j][1];
			  dB[i2] += temp_var*grad_phi2[1];         /* RSL 3/23/00 */
			}
		      for (l=0; l<n_species; l++)
			{
			  j1=l*VIM;
			  j2=l*VIM+1;
			  if(l != k) 
			    {
			      if (k == w1) 
				{ 
				  dA[i1][j1] = bf[var]->phi[j]/(c*e*D[k][l]);
				  if (!volume_flag)  /* RSL 8/24/00 */
				     {
				      dA[i1][j1] -= correction * A[i1][j1];
				     }
				  dA[i2][j2] = dA[i1][j1]; 
				}
			    }
			  else if (l == k  &&  k != w1)
			    {
			      dA[i1][i1] = -bf[var]->phi[j]/(c*e*D[k][w1]); 
			      dA[i1][i1] += bf[var]->phi[j]/(c*e*D[k][n_species-1]); /* RSL 8/24/00 */
			      if (!volume_flag)  /* RSL 8/24/00 */
			         {
			          dA[i1][i1] -= correction * A[i1][i1];
			         }
			      dA[i2][i2] = dA[i1][i1]; 
			    }
			  else /* RSL 8/24/00 */
			    {
			      dA[i1][i1] = bf[var]->phi[j]/(c*e*D[k][n_species-1]);
			      if (!volume_flag)
			         {
			          dA[i1][i1] -= correction * A[i1][i1];
			         }
			      dA[i2][i2] = dA[i1][i1];
			    }
			}
		    }   
		  dB[n-2] = -bf[var]->grad_phi[j][0];
		  temp_var = z[n_species-1]*F*bf[var]->phi[j]/(R*T); /* RSL 8/23/00 */
		  dB[n-2] -= temp_var*grad_phi2[0];                  /* RSL 3/23/00 */
		  dB[n-1] = -bf[var]->grad_phi[j][1];  
		  dB[n-1] -= temp_var*grad_phi2[1];                  /* RSL 3/23/00 */
		  for (l=0; l<n_species-1; l++)
		    {
		      j1=l*VIM;
		      j2=l*VIM+1;
		      dA[n-2][j1] = -bf[var]->phi[j]/(c*e*D[n_species-1][l]);
		      if (!volume_flag)  /* RSL 8/24/00 */
		         {
		          dA[n-2][j1] -= correction * A[n-2][j1];
		         }
		      dA[n-1][j2] = dA[n-2][j1];
		    }
/*		  dA[n-2][n-2] = -bf[var]->phi[j]/(c*e*D[n_species-1][n_species-2]);       */
		  dA[n-2][n-2] = -bf[var]->phi[j]/(c*e*D[n_species-1][w1]); /* RSL 8/24/00 */
		  if (!volume_flag)  /* RSL 8/24/00 */
		     {
		      dA[n-2][n-2] -= correction * A[n-2][n-2];
		     }
		  dA[n-1][n-1] = dA[n-2][n-2];
		  break; 
		  
		case 3:  /* 3-D: full dimensions */ 
		  for (wi=0; wi<n; wi++) /* first zero the dA matrix and dB vector */
		    {
		      dB[wi]=0.0;
		      for (wj=0; wj<n; wj++)
			{
			  dA[wi][wj]=0.0;
			}
		    }
		  for (k=1; k<n_species-1; k++)
		    {
		      i1=k*VIM;
		      i2=k*VIM+1;
		      i3=k*VIM+2;
		      if(k == w1)
			{
			  dB[i1] = bf[var]->grad_phi[j][0];
			  temp_var = z[k]*F*bf[var]->phi[j]/(R*T); /* RSL 8/23/00 */
			  dB[i1] += temp_var*grad_phi2[0];         /* RSL 3/23/00 */
			  dB[i2] = bf[var]->grad_phi[j][1];
			  dB[i2] += temp_var*grad_phi2[1];         /* RSL 3/23/00 */
			  dB[i3] = bf[var]->grad_phi[j][2];
			  dB[i3] += temp_var*grad_phi2[2];         /* RSL 3/23/00 */
			}
		      for (l=0; l<n_species; l++)
			{
			  j1=l*VIM;
			  j2=l*VIM+1;
			  j3=l*VIM+2;
			  if(l != k) 
			    {
			      if (k == w1)
				{
				  dA[i1][j1] = bf[var]->phi[j]/(c*e*D[k][l]);
				  if (!volume_flag)  /* RSL 8/24/00 */
				     {
				      dA[i1][j1] -= correction * A[i1][j1];
				     }
				  dA[i2][j2] = dA[i1][j1];
				  dA[i3][j3] = dA[i1][j1];
				}
			    }
			  else if (l == k  &&  k != w1)
			    {
			      dA[i1][i1] = -bf[var]->phi[j]/(c*e*D[k][w1]);
			      dA[i1][i1] += bf[var]->phi[j]/(c*e*D[k][n_species-1]); /* RSL 8/24/00 */
			      if (!volume_flag)  /* RSL 8/24/00 */
			         {
			          dA[i1][i1] -= correction * A[i1][i1];
			         }
			      dA[i2][i2] = dA[i1][i1];
			      dA[i3][i3] = dA[i1][i1];
			    }
			  else /* RSL 8/24/00 */
			    {
			      dA[i1][i1] = bf[var]->phi[j]/(c*e*D[k][n_species-1]);
			      if (!volume_flag)
			         {
			          dA[i1][i1] -= correction * A[i1][i1];
			         }
			      dA[i2][i2] = dA[i1][i1];
			      dA[i3][i3] = dA[i1][i1];
			    }
			}
		    }   
		  dB[n-3] = -bf[var]->grad_phi[j][0];
		  temp_var = z[n_species-1]*F*bf[var]->phi[j]/(R*T); /* RSL 8/23/00 */
		  dB[n-3] -= temp_var*grad_phi2[0];                  /* RSL 3/23/00 */
		  dB[n-2] = -bf[var]->grad_phi[j][1];
		  dB[n-2] -= temp_var*grad_phi2[1];                  /* RSL 3/23/00 */
		  dB[n-1] = -bf[var]->grad_phi[j][2];
		  dB[n-1] -= temp_var*grad_phi2[2];                  /* RSL 3/23/00 */
		  for (l=0; l<n_species-1; l++)
		    {
		      j1=l*VIM;
		      j2=l*VIM+1;
		      j3=l*VIM+2;
		      dA[n-3][j1] = -bf[var]->phi[j]/(c*e*D[n_species-1][l]);
		      if (!volume_flag)  /* RSL 8/24/00 */
		         {
		          dA[n-3][j1] -= correction * A[n-3][j1];
		         }
		      dA[n-2][j2] = dA[n-3][j1];
		      dA[n-1][j3] = dA[n-3][j1];
		    }
/*		  dA[n-3][n-3] = -bf[var]->phi[j]/(c*e*D[n_species-1][n_species-2]);       */
		  dA[n-3][n-3] = -bf[var]->phi[j]/(c*e*D[n_species-1][w1]); /* RSL 8/24/00 */
		  if (!volume_flag)  /* RSL 8/24/00 */
		     {
		      dA[n-3][n-3] -= correction * A[n-3][n-3];
		     }
		  dA[n-2][n-2] = dA[n-3][n-3];
		  dA[n-1][n-1] = dA[n-3][n-3];
		  break; 
		  
		} /* end switch; computation of dA and dB is complete for the current values of
		     w1 and j.  Now we need to compute the current contribution to the giant
		     C matrix and store it for use in mm_fill_potential.c, just as we stored
		     A_inv -- RSL 3/31/00 */

	      for (wi=0; wi<n; wi++)
	         {
	          for (wj=0; wj<n; wj++)
	             {
	              scratch[wi][wj]=0.0;
	              for (k=0; k<n; k++)
	                 {
	                  scratch[wi][wj] -= fv->SM_matrix_inv[wi][k] * dA[k][wj];
	                 }
	             }
	         }

	      for (wi=0; wi<n; wi++)
	         {
	          for (wj=0; wj<n; wj++)
	             {
	              fv->giant_C_matrix[w1][j][wi][wj]=0.0;
	              for (k=0; k<n; k++)
	                 {
	                  fv->giant_C_matrix[w1][j][wi][wj] += scratch[wi][k] *
	                                                       fv->SM_matrix_inv[k][wj];
	                 }
	             }
	         }

/* end of computation of giant C matrix -- RSL 3/31/00 */
	      
	      for(wi=0; wi<n; wi++)
		{
		  dAJ[wi] = 0.0;
		  for (k=0; k<n; k++) 
		    {
		      dAJ[wi] += dA[wi][k]*J[k];
		    }
		  B[wi] = dB[wi] - dAJ[wi];
		} 
	      
                /* forward and back substitution to get solution vector B */ 
              lu_decomp_backsub_driver ( A, B, indx, n, 0);
	      
	      switch ( VIM )
		{
		case 1:
		  for ( w=0; w<n_species-1; w++)
		    {
		      st->d_diff_flux_dc[w][0][w1][j] = B[w];
		    }
		  break;
		  
		case 2:
		  for ( w=0; w<n_species-1; w++)
		    {
		      st->d_diff_flux_dc[w][0][w1][j] = B[VIM*w  ];
		      st->d_diff_flux_dc[w][1][w1][j] = B[VIM*w+1];
		    }
		  break;
		  
		case 3:
		  for ( w=0; w<n_species-1; w++)
		    {
		      st->d_diff_flux_dc[w][0][w1][j] = B[VIM*w  ];
		      st->d_diff_flux_dc[w][1][w1][j] = B[VIM*w+1];
		      st->d_diff_flux_dc[w][2][w1][j] = B[VIM*w+2];
		    }
		  break;
		  
		}
	      
	    }
	}
      
      /* dJ/dmesh */
      for (q=0; q < pd->Num_Dim; q++)
	{
	  var = MESH_DISPLACEMENT1 + q;
	  if ( pd->v[pg->imtrx][var] )
	    {
	      for ( j=0; j<ei[pg->imtrx]->dof[var]; j++)
		{
		  switch ( VIM )
		    {
		    case 1:  /* 1-D approximation */ 
		      dB[0] = 0.0; 
		      for (wi=1; wi<n_species-1; wi++)
			{
			  dB[wi] = fv->d_grad_c_dmesh[0][wi][q][j];
			}   
		      dB[n_species-1] = 0.0 ;
		      for (wi=0; wi<n_species-1; wi++)
			{
			  dB[n_species-1] -= fv->d_grad_c_dmesh[0][wi][q][j];
			}   
		      break; 
		      
		    case 2:  /* 2-D approximation */ 
		      for (wi=0; wi<n; wi++) /* first zero the dB vector */
			{
			  dB[wi]=0.0;
			}
		      for (k=1; k<n_species-1; k++) /* next fill in the non-zero entries */ 
			{
			  i1=(k+1)*VIM-2;
			  i2=(k+1)*VIM-1;
			  dB[i1] = fv->d_grad_c_dmesh[0][k][q][j];
			  dB[i2] = fv->d_grad_c_dmesh[1][k][q][j];
			}   
		      dB[n_species*VIM-2] = 0.0;
		      dB[n_species*VIM-1] = 0.0;
		      for (k=0; k<n_species-1; k++)
			{
			  dB[n_species*VIM-2] -= fv->d_grad_c_dmesh[0][k][q][j];
			  dB[n_species*VIM-1] -= fv->d_grad_c_dmesh[1][k][q][j];
			}   
		      break; 
		      
		    case 3:  /* 3-D: full dimensions */ 
		      dB[0] = 0.0; 
		      dB[1] = 0.0; 
		      dB[2] = 0.0; 
		      for (k=1; k<n_species-1; k++)
			{
			  i1=(k+1)*VIM-3;
			  i2=(k+1)*VIM-2;
			  i3=(k+1)*VIM-1;
			  dB[i1] = fv->d_grad_c_dmesh[0][k][q][j];
			  dB[i2] = fv->d_grad_c_dmesh[1][k][q][j];
			  dB[i3] = fv->d_grad_c_dmesh[2][k][q][j];
			}   
		      dB[n_species*VIM-3] = 0.0 ;
		      dB[n_species*VIM-2] = 0.0 ;
		      dB[n_species*VIM-1] = 0.0 ;
		      for (k=0; k<n_species-1; k++)
			{
			  i1=(k+1)*VIM-3;
			  i2=(k+1)*VIM-2;
			  i3=(k+1)*VIM-1;
			  dB[n_species*VIM-3] -= fv->d_grad_c_dmesh[0][k][q][j];
			  dB[n_species*VIM-2] -= fv->d_grad_c_dmesh[1][k][q][j];
			  dB[n_species*VIM-1] -= fv->d_grad_c_dmesh[2][k][q][j];
			}   
		      break; 
		      
		    }
		  for(wi=0; wi<n; wi++)
		    {
		      B[wi] = dB[wi];
		    } 

		  /* forward and back substitution to get solution vector B */ 
                  lu_decomp_backsub_driver ( A, B, indx, n, 0);
		  
		  switch ( VIM )
		    {
		    case 1:
		      for ( w=0; w<n_species-1; w++)
			{
			  st->d_diff_flux_dmesh[w][0][q][j] = B[w];
			}
		      break;
		      
		    case 2:
		      for ( w=0; w<n_species-1; w++)
			{
			  st->d_diff_flux_dmesh[w][0][q][j] = B[VIM*w  ];
			  st->d_diff_flux_dmesh[w][1][q][j] = B[VIM*w+1];
			}
		      break;
		      
		    case 3:
		      for ( w=0; w<n_species-1; w++)
			{
			  st->d_diff_flux_dmesh[w][0][q][j] = B[VIM*w  ];
			  st->d_diff_flux_dmesh[w][1][q][j] = B[VIM*w+1];
			  st->d_diff_flux_dmesh[w][2][q][j] = B[VIM*w+2];
			}
		      break;
		    }
		  
		}
	    }
	}
      
      var = TEMPERATURE;
      for ( a=0; a<VIM; a++)
	{
	  for ( j=0; j<ei[pg->imtrx]->dof[var]; j++)
	    {
	      for ( w=0; w<pd->Num_Species_Eqn; w++)
		{
		  st->d_diff_flux_dT[w][a] [j] =  0.0;
		}
	    }
	}
      
      var = PRESSURE;
      
      for ( a=0; a<VIM; a++)
	{
	  for ( j=0; j<ei[pg->imtrx]->dof[var]; j++)
	    {
	      for ( w=0; w<pd->Num_Species_Eqn; w++)
		{
		  st->d_diff_flux_dP[w][a] [j] = 0.;
		}
	    }
	}

/* We need derivatives of the diffusive flux with respect to voltage.  Evidently the
   Jacobian terms associated with these derivatives have not been considered in GOMA
   before.  RSL 4/4/00 */
      
      var = VOLTAGE;

      for ( j=0; j<ei[pg->imtrx]->dof[var]; j++)
         {
          for ( a=0; a<VIM; a++)
             {
              dB[a] = 0.0;
              for ( l=1; l<n_species; l++)
                 {
                  dB[l*VIM+a] = F*x[l]*z[l]*bf[var]->grad_phi[j][a]/(R*T);
                 }
             }
          for (wi=0; wi<n; wi++)
             {
              dJ[wi] = 0.0;
              for (k=0; k<n; k++)
                 {
                  dJ[wi] += fv->SM_matrix_inv[wi][k] * dB[k];
                 }
             }
          for ( a=0; a<VIM; a++)
             {
              for ( w=0; w<pd->Num_Species_Eqn; w++)
                 {
                  st->d_diff_flux_dV[w][a][j] = dJ[w*VIM+a];
                 }
             }
         }

    } /* end if ( af->Assemble_Jacobian) */

  return (status);  
} /* END of Stefan_Maxwell_diff_flux; KSC: 8/98 */
/********************************************************************************/
/********************************************************************************/
/********************************************************************************/

int
fickian_charged_flux (struct Species_Conservation_Terms *st, int w)

/*******************************************************************************
*
*  A routine for computing the total species fluxes (diffusive and migration) and
*  the associated Jacobian sensitivity entries. The total fluxes are loaded 
*  into st->diff_flux[][] whereas the Jacobian entries are loaded into
*  st->d_diff_flux[][][]. 
*
*
*   If species var type is, the flux has units of:
*        SPECIES_MOLE_FRACTION    -> mol cm-2 sec-1
*            coeff_rho = C_avg
*        SPECIES_MASS_FRACTION    -> gm  cm-2 sec-1
*            coeff_rho = rho
*        SPECIES_DENSITY          -> gm  cm-2 sec-1
*            coeff_rho = 1.0
*        SPECIES_UNDEFINED_FORM   -> nominally cm sec-1 (if diffusivity
*                                        is in cm^2 sec-1)
*            coeff_rho = 1.0
*           (However, units are left up to the user, in practice)
*        SPECIES_CONCENTRATION    -> mol cm-2 sec-1
*            coeff_rho = 1.0
*
*     Author: Ken S. Chen, 9/2000 (clone after fickian_flux and 
*                                  Stefan_Maxwell_diff_flux)
*
******************************************************************************/
{
  const double F = 96487.0;       /* Faraday's constant  ( C/equiv ) */
  const double R = 8.314;   /* Universal gas constant in units of J/mole K */
  dbl T=298.0;              /* default Electrolyte solution temperature */
  dbl FRT;                  /* product of F/R/T */ 
  int w1, a, j, q, var;
  double FRTzD, avg_molec_weight, coeff_rho;

  /*
   *  Add in rho or C depending upon species variable type
   */
  coeff_rho = 1.0;
  if (mp->Species_Var_Type == SPECIES_MASS_FRACTION) {
    coeff_rho = mp->density;
  } else if (mp->Species_Var_Type == SPECIES_MOLE_FRACTION) {
    for (w1 = 0, avg_molec_weight = 0.0; w1 < pd->Num_Species; w1++) {
      avg_molec_weight += mp->molecular_weight[w1] * fv->c[w];
    }
    coeff_rho = mp->density / avg_molec_weight;
  }


  if (mp->SolutionTemperatureModel == CONSTANT)  {
    T = mp->solution_temperature;
  } else {
    EH(-1, "Solution-temperature model other than CONSTANT awaits future implementation");
  }
  /* set solution temperature to 298 K if it is zero - safety feature */
  if (T == 0.0) T = 298.0;
  FRT = F/(R * T);
  FRTzD = FRT *  mp->charge_number[w] * mp->diffusivity[w];

  for (a = 0; a < VIM; a++) {
    st->diff_flux[w][a] = - coeff_rho *
	(mp->diffusivity[w] * fv->grad_c[w][a] +
	 FRTzD * fv->c[w] * fv->grad_V[a]);
  }

  if (af->Assemble_Jacobian) { 
    var = MASS_FRACTION;
    for (a = 0; a < VIM; a++) {
      for (j = 0; j < ei[pg->imtrx]->dof[var]; j++) {
	for (w1 = 0; w1 < pd->Num_Species_Eqn; w1++) {
	  st->d_diff_flux_dc[w][a][w1][j] = 0.0;
	}
	st->d_diff_flux_dc[w][a][w][j] = - coeff_rho * 
	    (mp->diffusivity[w] * bf[var]->grad_phi[j][a] +
	     FRTzD * bf[var]->phi[j] * fv->grad_V[a]);
      }
    }
      
    for (q = 0; q < pd->Num_Dim; q++) {
      var = MESH_DISPLACEMENT1 + q;
      if (pd->v[pg->imtrx][var]) {
	for (j = 0; j < ei[pg->imtrx]->dof[var]; j++) {
	  for (a = 0; a < VIM; a++) {
	    st->d_diff_flux_dmesh[w][a] [q][j] = - coeff_rho *
		(mp->diffusivity[w] * fv->d_grad_c_dmesh[a][w] [q][j] +
		FRTzD * fv->c[w] * fv->d_grad_V_dmesh[a][q][j]);
	  }
	}
      }
    }
      
    var = TEMPERATURE;
    for (a = 0; a < VIM; a++) {
      for (j = 0; j < ei[pg->imtrx]->dof[var]; j++) {
	st->d_diff_flux_dT[w][a][j] = coeff_rho * (FRTzD/T) * 
	    fv->c[w] * bf[var]->phi[j] * fv->grad_V[a];
      }
    }

    var = VOLTAGE;
    for (a = 0; a < VIM; a++) {
      for (j = 0; j < ei[pg->imtrx]->dof[var]; j++) {
	st->d_diff_flux_dV[w][a][j] = - coeff_rho * FRTzD * 
	    fv->c[w] * bf[var]->grad_phi[j][a]; 
      }
    }
  }
  return (0);
} /* END of fickian_charged_flux */
/*******************************************************************************/

/******************************************************************************
*
*  Function that computes the fluxes and corresponding sensitivities for a
*  system of charged species obeying Fick's law -- mole fraction version
*
*  RSL 9/18/00
*
******************************************************************************/
int
fickian_charged_flux_x (struct Species_Conservation_Terms *st, double time,
                        double dt)
{
  int a, j, q, var;
  int w;
  int status = 0;

  const double R = 8.314;         /* Universal gas constant ( J/mole K ) */
  const double F = 96487.0;       /* Faraday's constant  ( C/equiv ) */
  dbl T = 298.0;                  /* temperature; set default value to room temperature */
  dbl rho;                        /* density */
  dbl c;                          /* total molar concentration */
  dbl x[MAX_CONC];                /* mole fraction */
  dbl M[MAX_CONC], M_mix;         /* molecular weight of individual species and of mixture
 */
  dbl z[MAX_CONC];                /* charge number */
  dbl D[MAX_CONC];                /* Fickian diffusivities */
  dbl grad_phi2[DIM];             /* gradient of electrical potential in electrolyte */
  dbl grad_x[MAX_CONC][DIM];      /* mole fraction gradient */

  int n_species;

  int mn, i;
  dbl sumx, frt = 0.0, derivative, save1, save2;
  DENSITY_DEPENDENCE_STRUCT d_rho_struct;  /* density dependence */
  DENSITY_DEPENDENCE_STRUCT *d_rho = &d_rho_struct;

  n_species = pd->Num_Species_Eqn + 1;
  mn = ei[pg->imtrx]->mn;

  if (pd_glob[mn]->e[R_ENERGY])  /* if the energy equation is being solved */
     {
      T = fv->T;
     }
  else                           /* if the energy equation is NOT being solved */
     {
      if (mp->SolutionTemperatureModel == CONSTANT)
         {
          T = mp->solution_temperature;
         }
      else if (mp->SolutionTemperatureModel == THERMAL_BATTERY)
         {
          electrolyte_temperature(time, dt, 0);
          T = mp->electrolyte_temperature;
         }
      else
         {
          EH(-1, "Invalid solution temperature model");
         }
     }

  rho = density(d_rho, time); /*  RSL 6/22/02  */

  for ( i=0; i<n_species; i++)
     {
      M[i] = mp->molecular_weight[i];
      z[i] = mp->charge_number[i];
     }

  sumx = 0.0;
  for ( i=0; i<n_species-1; i++)
     {
      D[i] = mp->diffusivity[i];
      x[i] = fv->c[i];
      sumx += x[i];
     }
  x[n_species-1] = 1.0 - sumx;

  M_mix = 0.0;
  for ( i=0; i<n_species; i++)
     {
      M_mix += M[i]*x[i];
     }
  c = rho/M_mix;

  for ( i=0; i<n_species-1; i++)
     {
      for ( a=0; a<VIM; a++)
            {
             grad_x[i][a] = fv->grad_c[i][a];
            }
     }

  for ( a=0; a<VIM; a++)
     {
      grad_phi2[a] = fv->grad_V[a]; /* gradient of electrical potential in electrolyte */
     }

  if ( af->Assemble_Residual )
     {
      frt = F/(R*T);
      for ( i=0; i<n_species-1; i++)
          {
           for ( a=0; a<VIM; a++)
              {
               st->diff_flux[i][a] = -D[i]*c*(grad_x[i][a] + z[i]*frt*x[i]*grad_phi2[a]);
              }
          }
     }

  if ( af->Assemble_Jacobian )
     {
      var = MASS_FRACTION;
      for ( j=0; j<ei[pg->imtrx]->dof[var]; j++)
         {
          for ( w=0; w<pd->Num_Species_Eqn; w++)
             {
              derivative = d_rho->C[w][j]/rho - bf[var]->phi[j]*(M[w] - M[n_species-1])/M_mix;
              for ( i=0; i<pd->Num_Species_Eqn; i++)
                 {
                  for ( a=0; a<VIM; a++)
                     {
                      st->d_diff_flux_dc[i][a][w][j] = st->diff_flux[i][a]*derivative;
                      if ( i == w )
                         {
                          save1 = bf[var]->grad_phi[j][a];
                          save2 = z[i]*frt*bf[var]->phi[j]*grad_phi2[a];
                          st->d_diff_flux_dc[i][a][w][j] -= D[i]*c*(save1 + save2);
                         }
                     }
                 }
             }
         }

      for ( q=0; q<pd->Num_Dim; q++ )
         {
          var = MESH_DISPLACEMENT1 + q;
          if ( pd->v[pg->imtrx][var] )
             {
              for ( j=0; j<ei[pg->imtrx]->dof[var]; j++)
                 {
                  for ( i=0; i<pd->Num_Species_Eqn; i++)
                     {
                      for ( a=0; a<VIM; a++)
                         {
                          st->d_diff_flux_dmesh[i][a][q][j] = -D[i]*c*(
                              fv->d_grad_c_dmesh[a][i] [q][j] +
                              z[i]*frt*x[i]*fv->d_grad_V_dmesh[a][q][j]);
                         }
                     }
                 }
             }
         }

      var = TEMPERATURE;
      for ( i=0; i<pd->Num_Species_Eqn; i++)
         {
          save2 = D[i]*c*z[i]*frt*x[i]/T;
          for ( a=0; a<VIM; a++)
             {
              save1 = save2*grad_phi2[a];
              for ( j=0; j<ei[pg->imtrx]->dof[var]; j++)
                 {
                  st->d_diff_flux_dT[i][a][j] =  save1*bf[var]->phi[j];
                 }
             }
         }

      var = PRESSURE;
      for ( i=0; i<pd->Num_Species_Eqn; i++)
         {
          for ( a=0; a<VIM; a++)
             {
              for ( j=0; j<ei[pg->imtrx]->dof[var]; j++)
                 {
                  st->d_diff_flux_dP[i][a][j] = 0.;
                 }
             }
         }

      var = VOLTAGE;
      for ( i=0; i<pd->Num_Species_Eqn; i++)
         {
          save2 = -D[i]*c*z[i]*frt*x[i];
          for ( j=0; j<ei[pg->imtrx]->dof[var]; j++)
             {
              for ( a=0; a<VIM; a++)
                 {
                  st->d_diff_flux_dV[i][a][j] = save2*bf[var]->grad_phi[j][a];
                 }
             }
         }

     } /* end if (af->Assemble_Jacobian) */

  return (status);

} /* END of fickian_charged_flux_x */

/*******************************************************************************/
/*******************************************************************************/

int
fickian_flux (struct Species_Conservation_Terms *st, int w)

    /***************************************************************************
     *
     *  Function that computes the diffusive flux of species w and its
     *  Jacobian terms.
     *  It loads the jacobian terms into st->d_diff_flux[][][]
     *
     *   The units of this term, as well as all of the other terms in the
     *   species conservation equation, depend upon the value of
     *   species_var_type.
     *
     *   The exact form of the flux is as follows:
     *   If species var type is:
     *        SPECIES_MOLE_FRACTION    -> mol cm-2 sec-1
     *            diff_flux_i = - C_avg * D_i del X_i
     *        SPECIES_MASS_FRACTION    -> gm  cm-2 sec-1
     *            diff_flux_i = - rho * D_i del Y_i
     *        SPECIES_DENSITY          -> gm  cm-2 sec-1
     *            diff_flux_i = -  D_i del Rho_i
     *        SPECIES_UNDEFINED_FORM   -> nominally cm sec-1 (if diffusivity
     *                                        is in cm^2 sec-1)
     *            diff_flux_i = - D_i del Y_i
     *           (However, units are left up to the user, in practice)
     *        SPECIES_CONCENTRATION    -> mol cm-2 sec-1
     *            diff_flux_i = - D_i del C_i
     *
     * Note, except for the SPECIES_MASS_FRACTION case, the form of the
     * fickian diffusive flux is not the form that produces the sum of
     * the diffusive fluxes equal zero for the case of binary diffusion and
     * the velocity being the mass-averaged velocity.
     **************************************************************************/
{
  int w1, a, j, q, var;
  double tmp, avg_molec_weight, coeff_rho, rhoD, *phi_ptr;

  /*
   *  Get diffusivity and Jacobian dependence on the diffusivity
   */
  if (Diffusivity()) EH(-1, "Error in Diffusivity.");

  /*
   *  Add in rho or C depending upon species variable type
   */
  coeff_rho = 1.0;
  if (mp->Species_Var_Type == SPECIES_MASS_FRACTION) {
    coeff_rho = mp->density;
  } else if (mp->Species_Var_Type == SPECIES_MOLE_FRACTION) {
    for (w1 = 0, avg_molec_weight = 0.0; w1 < pd->Num_Species; w1++) {
      avg_molec_weight += mp->molecular_weight[w1] * fv->c[w];
    }
    coeff_rho = mp->density / avg_molec_weight;
  }
  rhoD = coeff_rho * mp->diffusivity[w];

  for (a = 0; a < VIM; a++) {
    st->diff_flux[w][a] = - rhoD * st->grad_Y[w][a];
  }

  if (af->Assemble_Jacobian) {
    var = MASS_FRACTION;
    phi_ptr = bf[var]->phi;
    for (a = 0; a < VIM; a++) {
      for (w1 = 0; w1 < pd->Num_Species_Eqn; w1++) {
        tmp = - coeff_rho * st->grad_Y[w][a]
            * mp->d_diffusivity[w][MAX_VARIABLE_TYPES + w1];
        for (j = 0; j < ei[pg->imtrx]->dof[var]; j++) {
          st->d_diff_flux_dc[w][a][w1][j] = tmp * phi_ptr[j];
        }
      }
      for (j = 0; j < ei[pg->imtrx]->dof[var]; j++) {
        st->d_diff_flux_dc[w][a][w][j] -= rhoD * bf[var]->grad_phi[j][a];
      }
    }

    for (q = 0; q < pd->Num_Dim; q++) {
      var = MESH_DISPLACEMENT1 + q;
      if (pd->v[pg->imtrx][var]) {
        for (a = 0; a < VIM; a++) {
          for (j = 0; j < ei[pg->imtrx]->dof[var]; j++) {
            st->d_diff_flux_dmesh[w][a][q][j] =
                - rhoD * fv->d_grad_c_dmesh[a][w][q][j];
          }
        }
      }
    }

    var = TEMPERATURE;
    phi_ptr =  bf[var]->phi;
    for (a = 0; a < VIM; a++) {
      tmp = - coeff_rho * mp->d_diffusivity[w][var] * st->grad_Y[w][a];
      for (j = 0; j < ei[pg->imtrx]->dof[var]; j++) {
        st->d_diff_flux_dT[w][a][j] = tmp * phi_ptr[j];
      }
    }
  }
  return (0);
} /* END of routine fickian_flux */
/*******************************************************************************/
/*******************************************************************************/
/*******************************************************************************/

int
generalized_fickian_flux (struct Species_Conservation_Terms *st, int w)

    /***************************************************************************
     *
     *  Function that computes the Residuals & Jacobian sensitivities of 
     *  Generalized Fickian diffusion terms
     *
     *   Flux - j(i) = coeff_rho * sum(D(ij) * grad_Y(j)) or
     *    {J} = coeff_rho [D] {grad_Y}
     *
     *   D(ij) is the mutual/binary diffusivity matrix.  It is known to
     *          have temperature and composition dependency
     *
     *   Generalized Fickian is a explicit formulation of diffusive flux.
     *   Two types of diffusivity calculator is available
     *    (1) constant D(ij)
     *    (2) D(ij) as a function of activity and free_volume diffusivity, 
     *        i.e.,
     *
     *        D(ij) = rho(i)*D(ii)*(d_mu_i/d_rho_j)/RT
     *        where D(ii) is the FV self-diffusivity of component i.
     *
     *     Author: A. C. Sun 4/00 (well...I did clone it)
     *
     *   If species var type is, the flux has units of:
     *        SPECIES_MOLE_FRACTION    -> mol cm-2 sec-1
     *            coeff_rho = C_avg
     *        SPECIES_MASS_FRACTION    -> gm  cm-2 sec-1
     *            coeff_rho = rho
     *        SPECIES_DENSITY          -> gm  cm-2 sec-1
     *            coeff_rho = 1.0
     *        SPECIES_UNDEFINED_FORM   -> nominally cm sec-1 (if diffusivity
     *                                        is in cm^2 sec-1)
     *            coeff_rho = 1.0
     *           (However, units are left up to the user, in practice)
     *        SPECIES_CONCENTRATION    -> mol cm-2 sec-1
     *            coeff_rho = 1.0
     **************************************************************************/
{
  int w1, w2, a, j, q, var, status = 0;
  double tmp, avg_molec_weight, coeff_rho, *phi_ptr;
  /*
   * Get diffusivity and derivatives 
   */
  if (Generalized_Diffusivity())  EH(-1, "Error in Diffusivity.");

  /*
   *  Add in rho or C depending upon species variable type
   */
  coeff_rho = 1.0;
  if (mp->Species_Var_Type == SPECIES_MASS_FRACTION) {
    coeff_rho = mp->density;
  } else if (mp->Species_Var_Type == SPECIES_MOLE_FRACTION) {
    for (w1 = 0, avg_molec_weight = 0.0; w1 < pd->Num_Species; w1++) {
      avg_molec_weight += mp->molecular_weight[w1] * fv->c[w];
    }
    coeff_rho = mp->density / avg_molec_weight;
  }

  for (a = 0; a < VIM; a++) {
    for (w1 = 0; w1 < pd->Num_Species; w1++) {
      st->diff_flux[w][a] -= 
	  coeff_rho * mp->diffusivity_gen_fick[w][w1] * st->grad_Y[w1][a];
    }
  }

  if (af->Assemble_Jacobian) { 
    var = MASS_FRACTION;
    phi_ptr =  bf[var]->phi;
    for (a = 0; a < VIM; a++) {
      for (j = 0; j < ei[pg->imtrx]->dof[var]; j++) {
	tmp = coeff_rho * phi_ptr[j];
	for (w1 = 0; w1 < pd->Num_Species; w1++) {
	  for (w2 = 0; w2 < pd->Num_Species; w2++) {
	    st->d_diff_flux_dc[w][a] [w1][j] -= 
		mp->d_diffusivity_gf[w][w2][MAX_VARIABLE_TYPES + w1]
		* tmp * st->grad_Y[w2][a];
	  }
	  st->d_diff_flux_dc[w][a] [w1][j] -= 
	      mp->diffusivity_gen_fick[w][w1] * bf[var]->grad_phi[j][a];
	}
      }
    }
      
    for (q = 0; q < pd->Num_Dim; q++) {
      var = MESH_DISPLACEMENT1 + q;
      if (pd->v[pg->imtrx][var]) {
	for (j = 0; j < ei[pg->imtrx]->dof[var]; j++) {
	  for (a = 0; a < VIM; a++) {
	    for (w1 = 0; w1 < pd->Num_Species; w1++) {
	      st->d_diff_flux_dmesh[w][a] [q][j] -=
		  coeff_rho * mp->diffusivity_gen_fick[w][w1]
		  * fv->d_grad_c_dmesh[a][w1][q][j];
	    }
	  }
	}
      }
    }
      
    var = TEMPERATURE;
    phi_ptr = bf[var]->phi;
    for (a = 0; a < VIM; a++) {
      for (j = 0; j < ei[pg->imtrx]->dof[var]; j++) {
	tmp = coeff_rho * phi_ptr[j];
	st->d_diff_flux_dT[w][a] [j] = 0.;
	for (w1 = 0; w1 < pd->Num_Species; w1++) { 
	  st->d_diff_flux_dT[w][a][j] -=  
	      mp->d_diffusivity_gf[w][w1][var] 
	      * tmp * st->grad_Y[w1][a];
	}
      }
    }
  }
  return (status);
} /* END of routine generalized_fickian_flux */
/*******************************************************************************/
/*******************************************************************************/
/*******************************************************************************/
/* assemble_invariant--
 *   
 *  assemble terms (Residual &| Jacobian) to generalized shear rate relation
 *
 *          shear_rate = ( 1/2 gamma_dot:gamma_dot)**1/2
 *
 *    where gamma_dot is the rate-of-deformation tensor
 *
 *    
 *
 * in:
 * 	ei -- pointer to Element Indices	structure
 *	pd -- pointer to Problem Description	structure
 *	af -- pointer to Action Flag		structure
 *	bf -- pointer to Basis Function		structure
 *	fv -- pointer to Field Variable		structure
 *	cr -- pointer to Constitutive Relation	structure
 *	md -- pointer to Mesh Derivative	structure
 *	me -- pointer to Material Entity	structure
 *
 * out:
 *	lec -- gets loaded up with local contributions to resid, Jacobian
 *
 * Created:	Apr 1, 1997 tabaer@sandia.gov
 *
 * Revised:	
 *
 *
 *
 */

int
assemble_invariant ( double tt,	/* parameter to vary time integration from 
				 * explicit (tt = 1) to implicit (tt = 0)    */
                     double dt ) /*  time step size                          */
{
  int dim;
  int p, a;
  
  int eqn, var;
  int peqn , pvar;
  int i, j, k, l;
  int status;
  
  dbl I2;
  dbl gd;
  dbl d_I2_dv[DIM][MDE];
  dbl d_I2_dmesh[DIM][MDE];
  
  dbl h3;		        	/* Volume element (scale factors). */
  dbl dh3dmesh_pj;	        	/* Sensitivity to (p,j) mesh dof. */
  
  dbl det_J;                            /* determinant of element Jacobian */
  
  dbl d_det_J_dmesh_pj;			/* for specific (p,j) mesh dof */
  
  dbl advection;	
  dbl source;
  dbl advection_a, advection_b;

  dbl diffusion=0;
  dbl diffusion_a, diffusion_b, diffusion_c;
  
 
  /*
   * Galerkin weighting functions for i-th and a-th momentum residuals 
   * and some of their derivatives...
   */
  
  dbl wt_func;
   
  
  /*
   * Interpolation functions for variables and some of their derivatives.
   */
  
  dbl phi_j;
  
  dbl wt;
    
  status = 0;
  
  /*
   * Unpack variables from structures for local convenience...
   */
  
  dim   = pd->Num_Dim;
  
 
  /*
   * Bail out fast if there's nothing to do...
   */
  
  if ( ! pd->e[pg->imtrx][eqn = R_SHEAR_RATE] )
    {
      return(status);
    }
  
  peqn = upd->ep[pg->imtrx][eqn];

  wt = fv->wt;                 /* Numerical integration weight */
  
  det_J = bf[eqn]->detJ;		/* Really, ought to be mesh eqn. */
  
  h3 = fv->h3;			/* Differential volume element (scales). */

  I2 = 0.0;

  /* 
   * Compute the 2nd invariant of the rate of strain tensor, I2 
   */

  for( k=0; k<VIM; k++)
    {
      for( l=0; l<VIM; l++)
	{
	  I2 += fv->grad_v[k][l]*fv->grad_v[k][l];
	  I2 += 2.0*fv->grad_v[k][l]*fv->grad_v[l][k];
	  I2 += fv->grad_v[l][k]*fv->grad_v[l][k];
	}
    }

  /* 
   * Typically, this function is called the "shear rate" and labeled gamma dot, 
   * Hence, gd for "gamma dot"
   */ 

  if(I2)
    {
      gd = pow(0.5*I2,0.5);
    }
  else
    {
      gd = 0.;
    }
  /*
   * Compute derivatives of 2nd invariant wrt velocities and displacements
   *
   */

  memset(d_I2_dv, 0 , sizeof(dbl)*DIM*MDE);
  memset(d_I2_dmesh, 0 , sizeof(dbl)*DIM*MDE);
  
  
  for(k=0; k<VIM; k++)
    {
      for(l=0; l<VIM; l++)
	{
	  for(a=0; a<VIM; a++)
	    
	    {
	      var = VELOCITY1+a;
	      
	      for(j=0; pd->v[pg->imtrx][var] && j<ei[pg->imtrx]->dof[var]; j++)
		{
		  d_I2_dv[a][j] += 2.0*(fv->grad_v[k][l]+fv->grad_v[l][k])* 
		    (bf[var]->grad_phi_e[j][a][k][l]+bf[var]->grad_phi_e[j][a][l][k]);
		}
	    }
	  
	  var = MESH_DISPLACEMENT1+a;
	  
	  for(j=0; pd->v[pg->imtrx][var] && j<ei[pg->imtrx]->dof[var]; j++)
	    {
	      d_I2_dmesh[a][j] += 2.0*(fv->grad_v[k][l]+fv->grad_v[l][k])*
		(fv->d_grad_v_dmesh[k][l][a][j] +
		 fv->d_grad_v_dmesh[l][k][a][j]);
	    }
	}
    }


  /*
   * Residuals_________________________________________________________________
   */
  
  if ( af->Assemble_Residual )
    {
      /*
       * Assemble the second_invariant equation
       */

	      for ( i=0; i<ei[pg->imtrx]->dof[eqn]; i++)
		{
		  
		  wt_func = bf[eqn]->phi[i];  
		  
		  advection = 0.;
		  
		  if ( pd->e[pg->imtrx][eqn] & T_ADVECTION )
		    {
		      advection = -gd;
		      advection *= wt_func * det_J * wt * h3;
		      advection *= pd->etm[pg->imtrx][eqn][(LOG2_ADVECTION)];
		    }

		  /*
		   * Diffusion Term..
		   */

		  /* OK this really isn't a diffusion term.  Its really a 
		   * filtering term.  But it looks like a diffusion operator.No?
		   */

		  diffusion = 0.;

		  if( pd->e[pg->imtrx][eqn] & T_DIFFUSION )
		    {
		      for( p=0; p < dim ; p++)
			{
			  diffusion += bf[eqn]->grad_phi[i][p]*fv->grad_SH[p];
			}

		      diffusion *= det_J*wt*h3;
		      diffusion *= pd->etm[pg->imtrx][eqn][(LOG2_DIFFUSION)];
		    }
		  
		  /*
		   * Source term...
		   */
		  
		  source = 0;
		  
		  if ( pd->e[pg->imtrx][eqn] & T_SOURCE )
		    {
		      source += fv->SH;    
		      source *= wt_func * det_J * h3 * wt;
		      source *= pd->etm[pg->imtrx][eqn][(LOG2_SOURCE)];
		    }
		  
		  lec->R[peqn][i] += 
		    advection  + source +diffusion;      
  
		}
    }

  /*
   * Jacobian terms_________________________________________________________________
   */
  
  if ( af->Assemble_Jacobian )
    {

      for ( i=0; i<ei[pg->imtrx]->dof[eqn]; i++)
	{
	  wt_func = bf[eqn]->phi[i];


	  /*
	   * J_sh_v
	   */
	  
	  for( a=0; a<VIM; a++)
	    {
	      var = VELOCITY1+a;

	      if( pd->v[pg->imtrx][var])
		{
		  pvar = upd->vp[pg->imtrx][var];
		  for( j=0; j<ei[pg->imtrx]->dof[var]; j++)
		    {

		      phi_j = bf[var]->phi[j];	 
     
		      advection = 0.;
			      
		      if ( pd->e[pg->imtrx][eqn] & T_ADVECTION )
			{
			  if(gd != 0.)
			    advection = -0.25*d_I2_dv[a][j]/gd;
			  else
			    advection = 0.;

			  advection *= wt_func * det_J * wt *h3;
			  advection *= pd->etm[pg->imtrx][eqn][(LOG2_ADVECTION)];
				  
			}
			      
		      lec->J[peqn][pvar][i][j] +=  advection;
		    }
		}
	    }

	  /*
	   * J_sh_SH
	   */
	  
	  var = SHEAR_RATE;
	  pvar = upd->vp[pg->imtrx][var];
	  for( j=0; j<ei[pg->imtrx]->dof[var]; j++)
	    {

	      phi_j = bf[var]->phi[j];	 

	      advection = 0.0;
	      diffusion = 0.0;

	      if( pd->e[pg->imtrx][eqn] & T_DIFFUSION )
		{
		  for( p=0; p<dim; p++)
		    {
		      diffusion += bf[eqn]->grad_phi[i][p]*bf[var]->grad_phi[j][p];
		    }
		  
		  diffusion *= det_J*wt*h3;
		  diffusion *= pd->etm[pg->imtrx][eqn][(LOG2_DIFFUSION)];
		}
	      
	      source = 0.0;

		if ( pd->e[pg->imtrx][eqn] & T_SOURCE )
		  {
		    source += phi_j;
		    source *= wt_func*det_J*wt*h3;
		    source *= pd->etm[pg->imtrx][eqn][(LOG2_SOURCE)];
		  }

	      lec->J[peqn][pvar][i][j] += advection + source + diffusion ;
	    }

	  /*
	   * J_sh_d
	   */
	  
	  for( p=0; p<dim; p++)
	    {
	      var = MESH_DISPLACEMENT1+p;

	      if( pd->v[pg->imtrx][var])
		{
		  pvar = upd->vp[pg->imtrx][var];
		  for( j=0; j<ei[pg->imtrx]->dof[var]; j++)
		    {
		      phi_j = bf[var]->phi[j];

		      d_det_J_dmesh_pj = bf[eqn]->d_det_J_dm[p][j];
			      
		      dh3dmesh_pj = fv->dh3dq[p] *phi_j;
     
		      advection = 0.;
		      advection_a = 0.;  /* d[gd]/dmeshb,j* |J|*h3 */
		      advection_b = 0.; /* gd*(dh3/dmesh*|J| + d|j|/dmesh*h3 ) */

		      if ( pd->e[pg->imtrx][eqn] & T_ADVECTION )
			{
			  if( gd != 0.)
			    advection_a = -0.25*d_I2_dmesh[p][j]*det_J*h3/gd;
			  else
			    advection_a = 0.;
			
			  advection_b -= gd;
			  advection_b *= d_det_J_dmesh_pj*h3 + det_J*dh3dmesh_pj;
			    
			  advection = advection_a + advection_b;
			
			  advection *= wt_func  * wt * pd->etm[pg->imtrx][eqn][(LOG2_ADVECTION)];

			}

		      diffusion_a = 0. ; /* grad_phi_i*d(grad_gd)/dmesh,bj *|J|*h3 */
		      diffusion_b = 0. ; /* d(grad_phi_i)/dmesh,bj*grad_gd *|J|*h3 */
		      diffusion_c = 0. ; /* grad_phi_i*grad_gd*( d|J|/dmesh,bj*h3 +|J|*dh3/dmesh,bj) */

		      if( pd->e[pg->imtrx][eqn] & T_DIFFUSION )
			{
			  for( a=0; a<dim ; a++)
			    {
			      diffusion_a += bf[eqn]->grad_phi[i][a]*fv->d_grad_SH_dmesh[a] [p][j];
			      diffusion_b += bf[eqn]->d_grad_phi_dmesh[i][a][p][j]*fv->grad_SH[a];
			      diffusion_c += bf[eqn]->grad_phi[i][a]*fv->grad_SH[a];
			    }

			  diffusion_a *= wt*det_J*h3;
			  diffusion_b *= wt*det_J*h3;
			  diffusion_c *= d_det_J_dmesh_pj*h3 + det_J*dh3dmesh_pj;

			  diffusion = diffusion_a + diffusion_b + diffusion_c;
			  diffusion *= pd->etm[pg->imtrx][eqn][(LOG2_DIFFUSION)];
			  
			}
		      
			      
		      source    = 0.;

		      if ( pd->e[pg->imtrx][eqn] & T_SOURCE )
			{
			  source += fv->SH;
			  source *= d_det_J_dmesh_pj*h3 + det_J*dh3dmesh_pj;
			  source *=  wt_func*wt*pd->etm[pg->imtrx][eqn][(LOG2_SOURCE)];
			}
			      
		      lec->J[peqn][pvar][i][j] += source + advection + diffusion;
		    }
		}
	    }
	} /* end of for(i.. loop */
    } /* end of if(af,, */

return(status);

 }  /* END of assemble_invariant */
/*******************************************************************************/
/* END of file mm_fill_species.c  */
/*******************************************************************************/


/* MMH
 *
 * I basically cloned this from get_convection_velocity, but used
 * the particle velocities instead of the fluid velocities. (fv->pv[]
 * instead of fv->v[]).
 * 
 * get_particle_convection_velocity()
 *
 * This routine calculates the effective convection velocity to be used
 * in the species transport and energy transport equations.
 * If the mesh motion is arbitrary, then the convection velocity is
 * v - xdot.  If the mesh motion is Lagrangian (moving with solid), then
 * the convection velockin_bc_leakity is the sum of diffusion volume fluxes of 
 * non-solid species divided by the volume fraction of solids
 */
int
get_particle_convection_velocity(double pvconv[DIM],
				 double pvconv_old[DIM], /* previous time    */
				 CONVECTION_VELOCITY_DEPENDENCE_STRUCT *d_pvconv,
				 double dt,
				 double tt)
{
  /*
   * Some local variables for convenience...
   */
  
  int dim, p, q, b, var, i, w, w1;
  int species;			/* MMH species number for particle phase. */
  double volsolid, volsolid_old;
  
  dim = pd->Num_Dim;
  species = (int) mp->u_density[0];

  for (p=0; p<VIM; p++)
    {
      pvconv[p] = 0.;
    }

   /* initialize sensitivity arrays if necessary */
   if ( af->Assemble_Jacobian )
     {
       var = MESH_DISPLACEMENT1;
       if (pd->v[pg->imtrx][var])
	 {
	   memset(d_pvconv->X, 0, DIM*DIM*MDE*sizeof(dbl));
	 }

       var = PVELOCITY1;
       if (pd->v[pg->imtrx][var])
	 {
	   memset(d_pvconv->v, 0, DIM*DIM*MDE*sizeof(dbl));
	 }

       var = MASS_FRACTION;
       if (pd->v[pg->imtrx][var])
	 {
	   memset(d_pvconv->C, 0, DIM*MAX_CONC*MDE*sizeof(dbl));
	 }

       var = TEMPERATURE;
       if (pd->v[pg->imtrx][var])
	 {
	   memset(d_pvconv->T, 0, DIM*MDE*sizeof(dbl));
	 }
     }

   if ( cr->MeshMotion == ARBITRARY )
     {
       /* calculate v - xdot and it's derivatives */

       for (p=0; p<VIM; p++)
	 {
	   pvconv[p] = fv->pv[p];
	   pvconv_old[p] = 0.;
	   if ( pd->TimeIntegration != STEADY )
	     {
	       pvconv_old[p] = fv_old->pv[p];
	       if (pd->v[pg->imtrx][R_MESH1]) {
		 pvconv[p] -= fv_dot->x[p];
		 pvconv_old[p] -= fv_dot_old->x[p];
	       }
	     }
	 }
       
       /* MMH
	* Sensitivities of particle phase wrt particle phase.
	*/
       if ( af->Assemble_Jacobian )
	 {
	   for (p=0; p<VIM; p++)
	     {
	       var = PVELOCITY1+p;
	       if (pd->v[pg->imtrx][var])
		 {
		   for ( i=0; i<ei[pg->imtrx]->dof[var]; i++)
		     {
		       d_pvconv->v[p][p][i] = bf[var]->phi[i];
		     }
		 }
	       
	       if ( pd->TimeIntegration != STEADY )
		 {
		   var = MESH_DISPLACEMENT1+p;
		   if (pd->v[pg->imtrx][var])
		     { 
		       for ( i=0; i<ei[pg->imtrx]->dof[var]; i++)
			 {
			   d_pvconv->X[p][p][i] -= bf[var]->phi[i] * (1 +2.* tt) /dt;
			 }
		     }
		 }
	     }
	 }
     } /* end of if ARBITRARY */
   
   if ( cr->MeshMotion == LAGRANGIAN ||
	cr->MeshMotion == DYNAMIC_LAGRANGIAN)
     {
       /*
	* in a lagrangian mesh, the convective velocity has two contributions
        * which are different in continuous and porous systems.  If the material
        * is continuous than the convective velocity is:
        *    v_conv  =  v_solvent_flux  +  v_solid_lagrangian_convection
        * If the material is porous, than the convective velocity is:
        *    v_conv  =  d_node_position/dt  +  v_solid_lagrangian_convection
	*
	* In both of these cases, v_solid_lagrangian_convection is the velocity of
        * a moving solid in a fixed frame of reference where the velocity of the
        * material is know if it is unstressed - then v_solid_lagrangian_convection
	* is a mapping of the know velocity of the stress free state to the current
	* state
	*
	* The following sections add these contributions into the convective velocity
	*/

       /* calculate (sum diffusion flux)/solid volume frac. and it's derivatives 
	*  v_solvent_flux  */
/*       if (pd->v[pg->imtrx][MASS_FRACTION] && mp->PorousMediaType == CONTINUOUS)   */
       if (pd->v[pg->imtrx][MASS_FRACTION] )  
	 /* if no solvents - then no convective velocity */
	 {
	   /* calculate volume fraction of solids and total diffusion flux */
	   volsolid = 1.;
	   volsolid_old = 1.;
	   for (w=0; w<pd->Num_Species_Eqn; w++)
	     {
/* MMH */
	       if(w != species)
		 {
		   volsolid -= fv->c[w];
		   if ( pd->TimeIntegration != STEADY )
		     volsolid_old -= fv_old->c[w];
		 }
	     }
	   
	   for (p=0; p<VIM; p++)
	     {
	       pvconv[p] = 0.;
	       pvconv_old[p] = 0.;
	       if ( cr->MassFluxModel == FICKIAN )
		 {
		   if ( Diffusivity() )  EH( -1, "Error in Diffusivity.");
		     /* Get diffusivity and derivatives */

/* MMH I don't think this matters for particle phase, there is no diffusion.
 * diffusivity[species] should be zero
 */
		   for (w=0; w<pd->Num_Species_Eqn; w++)
		     {
		       pvconv[p] -= mp->diffusivity[w] * fv->grad_c[w][p];
		       if ( pd->TimeIntegration != STEADY )
			 pvconv_old[p] -= mp->diffusivity[w] * fv_old->grad_c[w][p];
		     }
		 }
	       else  if ( cr->MassFluxModel == DARCY )
		 { /* diffusion induced convection is zero */
		 }
	       else
		 {
		   EH( -1, "Unimplemented mass flux constitutive relation.");
		 }
	     }
	   
	   for (p=0; p<VIM; p++)
	     {
	       pvconv[p] /= volsolid;
	       if ( pd->TimeIntegration != STEADY )
		 pvconv_old[p] /= volsolid_old;
	     }
	   if ( af->Assemble_Jacobian )
	     {
	       for (p=0; p<dim; p++)
		 {
		   var = MESH_DISPLACEMENT1;
		   if (pd->v[pg->imtrx][var])
		     {
		       for (q=0; q<dim; q++)
			 {
			   for ( i=0; i<ei[pg->imtrx]->dof[var]; i++)
			     {
			       if ( cr->MassFluxModel == FICKIAN )
				 {
				   if ( Diffusivity() )  EH( -1, "Error in Diffusivity.");
				      
				   for (w=0; w<pd->Num_Species_Eqn; w++)
				     {
				       d_pvconv->X[p][q][i] -= mp->diffusivity[w] *
					 fv->d_grad_c_dmesh[p][w] [q][i] / volsolid;
				     }
				 }
			     }
			 }
		     }
		   
		   /* Temperature dependence of diffusivity not yet implemented  */
		   /*
		   var = TEMPERATURE;
		   if (pd->v[pg->imtrx][var])
		     {
		       for ( i=0; i<ei[pg->imtrx]->dof[var]; i++)
			 {
			   if ( cr->MassFluxModel == FICKIAN )
			     {
			       if ( Diffusivity() )  EH( -1, "Error in Diffusivity.");
			       for (w=0; w<pd->Num_Species_Eqn; w++)
				 {
				   d_pvconv->T[p][i] -= mp->d_diffusivity[w][var][0] * bf[var]->phi[i] *
				     fv->grad_c[w][p] / volsolid;
				 }
			     }
			 }
		     }
		   */
		   
		   var = MASS_FRACTION;
		   if (pd->v[pg->imtrx][var])
		     {
		       if ( cr->MassFluxModel == FICKIAN )
			 {
			   if ( Diffusivity() )  EH( -1, "Error in Diffusivity.");

			   for (w=0; w<pd->Num_Species_Eqn; w++)
			     {
			       for ( i=0; i<ei[pg->imtrx]->dof[var]; i++)
				 {
				   d_pvconv->C[p][w][i] -=
				     mp->diffusivity[w] * bf[var]->grad_phi[i][p]
				       / volsolid;
				   for (w1=0; w1<pd->Num_Species_Eqn; w1++)
				     {
				       d_pvconv->C[p][w][i] -= (
							      mp->d_diffusivity[w][MAX_VARIABLE_TYPES + w1] 
							      * fv->grad_c[w][p] 
							      + mp->diffusivity[w] *fv->grad_c[w][p] / volsolid )
					 * bf[var]->phi[i] / volsolid;
				     }
				 }
			     }
			 }
		     }
		 } /* end of loop over pvconv directions */
	     } /* end of if Assemble Jacobian */
	 } /* end of if MASS_FRACTION */
       
        /*    d_node_position/dt */
       if (pd->TimeIntegration != STEADY && 
	   (mp->PorousMediaType == POROUS_UNSATURATED || 
	    mp->PorousMediaType == POROUS_SATURATED || 
	    mp->PorousMediaType == POROUS_TWO_PHASE))  
	 {
	   for (p=0; p<VIM; p++)
	     {
	       pvconv[p] = fv_dot->x[p];
	       pvconv_old[p] = fv_dot_old->x[p];
	     }
	   if ( af->Assemble_Jacobian )
	     {
	       for (p=0; p<VIM; p++)
		 {
		   
		   if ( pd->TimeIntegration != STEADY )
		     {
		       var = MESH_DISPLACEMENT1+p;
		       if (pd->v[pg->imtrx][var])
			 { 
			   for ( i=0; i<ei[pg->imtrx]->dof[var]; i++)
			     {
			       d_pvconv->X[p][p][i] += bf[var]->phi[i] * (1 +2.* tt) /dt;
			     }
			 }
		     }
		 }
	     }
	 } /* end of if POROUS media */
       /*
	* Add in convection due to motion of Stress Free State - Pseudo Lagrangian Convection 
	*  NOTE: this formulation still assumes mesh is quasi -   static, i.e. that mesh motion
	*        in transient calculations contributes negligibly to the momentum equation
        *    v_solid_lagrangian_convection
	*/

       /* First test to see what type of prescribed kinematics model */

       if (elc->v_mesh_sfs_model == CONSTANT)
	 {
           /*do nothing??*/
	 }
       else if (elc->v_mesh_sfs_model == ROTATIONAL ||
		elc->v_mesh_sfs_model == ROTATIONAL_3D )
	 {
           (void) V_mesh_sfs_model(elc->u_v_mesh_sfs, elc->v_mesh_sfs, 
				elc->v_mesh_sfs_model, -1);
	 }

       if ( pd->MeshInertia == 1)
	 {
	   if ( pd->TimeIntegration != STEADY ) EH(-1, "Can't have Unsteady Mesh Inertia ");
	   /*
	    * Velocity of solid in lab coordinates is the velocity of the stress free state
	    * dotted into the deformation gradient tensor
	    */
	   if (! pd->v[pg->imtrx][MESH_DISPLACEMENT1])
	     {
	       for (p=0; p < dim; p++)
		 {
		   pvconv[p] += elc->v_mesh_sfs[p];
		 }
	     }
	   else 
	     {
	       for (p=0; p < dim; p++)
		 {
		   for (q=0; q < dim; q++)
		     {
		       pvconv[p] += elc->v_mesh_sfs[q] * fv->deform_grad[q][p];
		     }
		 }
	       if ( af->Assemble_Jacobian )
		 {
		   for (b=0; b < dim; b++)
		     {
		       var = MESH_DISPLACEMENT1 + b;
		       if (pd->v[pg->imtrx][var])
			 {
			   for ( i=0; i<ei[pg->imtrx]->dof[var]; i++)
			     {
			       for (p=0; p < dim; p++)
				 {
				   for (q=0; q < dim; q++)
				     {
				       d_pvconv->X[p][b][i] += elc->v_mesh_sfs[q]
					 * fv->d_deform_grad_dx[q][p] [b][i];
				     }
				 }
			     }
			 }
		     }
		 }
	     }
	 }
       
     } /* end of if LAGRANGIAN */
   
   return 0;
 }
 
 
int
ls_modulate_speciessource(int w,
			  struct Species_Conservation_Terms *st)
{
  int i, b = -1, var;
  int dim = pd->Num_Dim;
  double factor;
  double pm_minus, pm_plus, width, f1, f2;
  struct Level_Set_Data *ls_old = ls;
	
 if(  mp->mp2nd == NULL ||
      mp->mp2nd->SpeciesSourceModel[w] != CONSTANT ||
      (!pd->gv[R_MASS] || !(pd->e[upd->matrix_index[R_MASS]][R_MASS] & T_SOURCE)) ) return(0);
	  
/* kludge for solidification tracking with phase function 0 */
 if(pfd != NULL && pd->gv[R_EXT_VELOCITY])
	{
	ls_old = ls;
	ls = pfd->ls[0];
 	width = ls->Length_Scale;
 	pm_minus = mp->mp2nd->speciessourcemask[0][w];	  
 	pm_plus =  mp->mp2nd->speciessourcemask[1][w];	  
 
 	f1 = st->MassSource[w];
 	f2 = mp->mp2nd->speciessource_phase[0][w];
 
 	if(f2 == 0.0 ) f2 = DBL_SMALL;
 	st->MassSource[w] = ls_modulate_property(  f1,
					f2,
					width,
					pm_minus,
					pm_plus,
					st->d_MassSource_dF[w],
					&factor);
	ls = ls_old;
	}
 width = ls->Length_Scale;
 pm_minus = mp->mp2nd->speciessourcemask[0][w];	  
 pm_plus =  mp->mp2nd->speciessourcemask[1][w];	  
 
 f1 = st->MassSource[w];
 f2 = mp->mp2nd->speciessource[w];
 
 if(f2 == 0.0 ) f2 = DBL_SMALL;
 
 st->MassSource[w] = ls_modulate_property(  f1,
					f2,
					width,
					pm_minus,
					pm_plus,
					st->d_MassSource_dF[w],
					&factor);

	  if( pd->v[pg->imtrx][var=TEMPERATURE] )
	    {
	      for ( i=0; i<ei[pg->imtrx]->dof[var]; i++)
		{
		  st->d_MassSource_dT[w][i] *=factor;
		}
	    }

<<<<<<< HEAD
	  if(  pd->v[pg->imtrx][var=MESH_DISPLACEMENT1] )
=======
	  if( pd->v[var=SHEAR_RATE] )
	    {
	      for ( i=0; i<ei->dof[var]; i++)
		{
		  st->d_MassSource_dsh[w][i] *=factor;
		}
	    }

	  if(  pd->v[var=MESH_DISPLACEMENT1] )
>>>>>>> 5a085485
	    {
	      for( b=0; b<dim; b++ )
		{
		  for( i=0 ; i<ei[pg->imtrx]->dof[var+b]; i++)
		    {
		      st->d_MassSource_dmesh[w][b][i] *= factor;
		    }
		}
	    }

	  if( pd->v[pg->imtrx][var=VELOCITY1] )
	    {
	      for( b=0; b<dim; b++ )
		{
		  for( i=0 ; i<ei[pg->imtrx]->dof[var]; i++)
		    {
		      st->d_MassSource_dv[w][b][i] *= factor;
		    }
		}
	    }

	  if(  pd->v[pg->imtrx][var=MASS_FRACTION] )
	    {
	      for( b=0; b<pd->Num_Species; b++ )
		{
		  for( i=0 ; i<ei[pg->imtrx]->dof[var]; i++)
		    {
		      st->d_MassSource_dc[w][b][i] *= factor;
		    }
		}
	    }
	
	  if( pd->v[pg->imtrx][var=VOLTAGE] )
	  {
		  for( i=0 ; i<ei[pg->imtrx]->dof[var+b]; i++)
		  {
		      st->d_MassSource_dV[w][i] *= factor;
		  }
		  
	  }	  
	
return(0);
}
							
/* END of routine get_particle_convection_velocity */


void 
fickian_charged_gradient_bc(double func[],
		  	    double d_func[DIM][MAX_VARIABLE_TYPES + MAX_CONC][MDE],
			    int wspec,	/* species number of this boundary condition */
		 	    double value) /* Value for normal surface gradient component       */

     /*******************************************************************************
      *
      *  Function which will set the normal component of concentraction gradient to the specified value
      *
      *  ----------------------------------------------------------------------------
      *
      *    calls fickian_charged_flux
      *  ----------------------------------------------------------------------------
      *
      *******************************************************************************/
{  
        int w, w1, a,q,j,var;
	double coeff_rho, avg_molec_weight;
	double sign = -1.0;

	w = wspec;

	struct Species_Conservation_Terms st;

	zero_structure(&st, sizeof(struct Species_Conservation_Terms), 1);
 	
	fickian_charged_flux(&st,wspec);


 	/*
 	  *  Add in rho or C depending upon species variable type
  	 */
  	coeff_rho = 1.0;
 	if (mp->Species_Var_Type == SPECIES_MASS_FRACTION) 
	{
	  	coeff_rho = mp->density;
	} 
	else if (mp->Species_Var_Type == SPECIES_MOLE_FRACTION) 
	{
    	     for (w1 = 0, avg_molec_weight = 0.0; w1 < pd->Num_Species; w1++) {
      		avg_molec_weight += mp->molecular_weight[w1] * fv->c[w1];
             }
    	coeff_rho = mp->density / avg_molec_weight;
  	}

	func[0] = value;

	/* Add on Fickian diffusivity portion so that only electrostatic flux is left */

 	for (a = 0; a < VIM; a++) 
	{
 	  	st.diff_flux[w][a] += coeff_rho * mp->diffusivity[w] * fv->grad_c[w][a];

		func[0] += sign*fv->snormal[a]*st.diff_flux[w][a];
  	}



  if (af->Assemble_Jacobian) { 
   	 var = MASS_FRACTION;
   	 for (a = 0; a < VIM; a++) {
     	 for (j = 0; j < ei[pg->imtrx]->dof[var]; j++) {
		st.d_diff_flux_dc[w][a][w][j] += coeff_rho * (mp->diffusivity[w] * bf[var]->grad_phi[j][a]);
		d_func[0][MAX_VARIABLE_TYPES+w][j] += sign*fv->snormal[a]*st.d_diff_flux_dc[w][a][w][j];
		}
	}
      
   	 for (q = 0; q < pd->Num_Dim; q++) {
     	 var = MESH_DISPLACEMENT1 + q;
      		if (pd->v[pg->imtrx][var]) {
		for (j = 0; j < ei[pg->imtrx]->dof[var]; j++) {
	 	 for (a = 0; a < VIM; a++) {
	   	 st.d_diff_flux_dmesh[w][a] [q][j] += coeff_rho * mp->diffusivity[w]*fv->d_grad_c_dmesh[a][w] [q][j];
		 
		 d_func[0][var][j] += sign*fv->snormal[a]*st.d_diff_flux_dmesh[w][a] [q][j];
		 d_func[0][var][j] += sign*fv->dsnormal_dx[a][q][j]*st.diff_flux[w][a];
		 
		 }
	     }
           }
    	}

	if(pd->v[pg->imtrx][var=TEMPERATURE] ){
  	 for (a = 0; a < VIM; a++) {
     	 for (j = 0; j < ei[pg->imtrx]->dof[var]; j++) {
	   d_func[0][var][j] += sign*fv->snormal[a]*st.d_diff_flux_dT[w][a][j];
	  }
	 }	
	}

	if(pd->v[pg->imtrx][var=VOLTAGE] ){
  	 for (a = 0; a < VIM; a++) {
     	 for (j = 0; j < ei[pg->imtrx]->dof[var]; j++) {
	   d_func[0][var][j] += sign*fv->snormal[a]*st.d_diff_flux_dV[w][a][j];
	  }
	 }	
	}

      }


  
  return;
}

/* End of fickian_charged_surf_gradient_bc */<|MERGE_RESOLUTION|>--- conflicted
+++ resolved
@@ -352,13 +352,8 @@
    */
   rho  = density(d_rho, time);
 
-
-<<<<<<< HEAD
   SUPG_terms supg_terms;
-=======
-  struct SUPG_terms supg_terms;
-  zero_structure(&supg_terms, sizeof(struct SUPG_terms), 1);
->>>>>>> 5a085485
+  zero_structure(&supg_terms, sizeof(SUPG_terms), 1);
 
   if( mp->Spwt_funcModel == GALERKIN)
     {
@@ -14148,10 +14143,7 @@
 		}
 	    }
 
-<<<<<<< HEAD
-	  if(  pd->v[pg->imtrx][var=MESH_DISPLACEMENT1] )
-=======
-	  if( pd->v[var=SHEAR_RATE] )
+	  if( pd->v[pg->imtrx][var=SHEAR_RATE] )
 	    {
 	      for ( i=0; i<ei->dof[var]; i++)
 		{
@@ -14159,8 +14151,7 @@
 		}
 	    }
 
-	  if(  pd->v[var=MESH_DISPLACEMENT1] )
->>>>>>> 5a085485
+	  if(  pd->v[pg->imtrx][var=MESH_DISPLACEMENT1] )
 	    {
 	      for( b=0; b<dim; b++ )
 		{
