/************************************************************************ *
* Goma - Multiphysics finite element software                             *
* Sandia National Laboratories                                            *
*                                                                         *
* Copyright (c) 2014 Sandia Corporation.                                  *
*                                                                         *
* Under the terms of Contract DE-AC04-94AL85000 with Sandia Corporation,  *
* the U.S. Government retains certain rights in this software.            *
*                                                                         *
* This software is distributed under the GNU General Public License.      *
\************************************************************************/

/*
 *$Id: mm_fill_util.c,v 5.24 2010-02-26 21:40:14 prschun Exp $
 */

#ifdef USE_RCSID
static char rcsid[] =
    "$Id: mm_fill_util.c,v 5.24 2010-02-26 21:40:14 prschun Exp $";
#endif

/*
 * Added load_elem_dofptr stuff to setup elemental level indeces pointing
 * to each dof for ea variable, also pre loaded pointers
 */

#include <float.h>
#include <math.h>
#include <stdio.h>
#include <stdlib.h>
#include <string.h>

#include "el_elm.h"
#include "el_geom.h"
#include "mm_as.h"
#include "mm_as_const.h"
#include "mm_as_structs.h"
#include "mm_mp_const.h"
#include "rf_allo.h"
#include "rf_bc_const.h"
#include "rf_fem.h"
#include "rf_fem_const.h"
#include "rf_fill_const.h"
#include "rf_io.h"
#include "rf_io_const.h"
#include "rf_io_structs.h"
#include "rf_masks.h"
#include "rf_mp.h"
#include "rf_solver.h"
#include "rf_solver_const.h"
#include "rf_vars_const.h"
#include "std.h"

#include "mm_eh.h"

#include "mm_mp.h"
#include "mm_mp_structs.h"

#define GOMA_MM_FILL_UTIL_C
#include "goma.h"

/*********** R O U T I N E S   I N   T H I S   F I L E *************************
 *
 *       NAME			TYPE			CALLED_BY
 *    ------------             ---------               --------------
 *
 *  beer_belly()
 *  calc_surf_det ()             double		mm_fill.c:  matrix_fill
 *  calc_surf_normal ()          void		mm_fill.c:  matrix_fill
 *  calc_surf_tangent ()         void		mm_fill.c:  matrix_fill
 *  fill_surf_shape ()		void		mm_fill.c:  matrix_fill
 *  alloc_MSR_sparse_arrays ()   void		rf_solve.c: solve_problem
 *  alloc_VBR_sparse_arrays ()   void		rf_solve.c: solve_problem
 *  find_problem_graph_fill ()   static int	alloc_MSR_sparse_arrays
 *  find_MSR_problem_graph ()    static int	alloc_MSR_sparse_arrays
 *  find_VBR_problem graph ()    static int      alloc_VBR_sparse_arrays
 *  fill_variable_vector()       static int      find_MSR_problem_graph
 *  set_diag_to_one ()           void		mm_fill.c:  matrix_fill
 *  set_diag_to_large ()         void		mm_fill.c:  matrix_fill
 *
 *******************************************************************************/

/*
 * Prototypes declarations of static functions in defined in this file.
 */

static int
find_MSR_problem_graph(int *[], /* ija - column pointer array                */
                       int,     /* itotal_nodes - number of nodes this
                                 * processor is resposible for               */
                       Exo_DB *); /* exo - ptr to FE EXODUS II database */

static int
find_problem_graph_fill(int *[], /* ija - column pointer array                */
                        int,     /* itotal_nodes - number of nodes this
                                  * processor is resposible for               */
                        int,     /* max_neigh_elem - maximum number of elements
                                  * containing a given node                   */
                        int[],   /* node_to_fill                              */
                        Exo_DB *); /* exo - ptr to FE EXODUS II database */

static int find_VBR_problem_graph(int *[], int *[], int *[], int *[], int *[],
                                  int, int, Exo_DB *);

static int var_if_interp_type_enabled(PROBLEM_DESCRIPTION_STRUCT *pd_ptr,
                               int interp_type); 
static dbl yzbeta1(dbl scale, int dim, dbl Y, dbl Z, dbl d_Z[MDE], dbl beta,
                       dbl u, dbl d_u[MDE], dbl grad_u[DIM],
                       dbl d_grad_u[MDE][DIM], dbl h_elem, int interp_eqn,
                       dbl deriv[MDE]); 

static dbl yzbeta2(dbl scale, dbl Y, dbl Z, dbl d_Z[MDE], dbl deriv[MDE], dbl h_elem, int interp_eqn);

static const dbl DIFFUSION_EPSILON = 1e-8;

/*****************************************************************************/
/*****************************************************************************/
/*****************************************************************************/
/* beer_belly() -- find J, inverse, and mesh derivatives for all basis functions
 *
 * Created:	Tue Mar 15 12:29:51 MST 1994 pasacki@sandia.gov
 *
 *
 *
 * Revised:	Wed Mar 23 07:28:04 MST 1994 pasacki@sandia.gov
 *
 * 		-- Added provision for no moving mesh cases, with
 *		   choice for the shape function based on first active
 *		   variable encountered.
 *
 *		   Or should it be based on the maximum number of
 *		   nodes per element in the mesh?
 *		   No, because the mesh
 *		   may have 9 nodes/quad, but no variables interpolated
 *		   with anything greater than 4 nodes/quad...
 *
 *		   I'll just do it based on the first active eqn/vbl, but
 *		   the results are your responsibility if you choose
 *		   a nonLagrangian interpolation polynomial for your element.
 *
 * Revised:	9/19/94 by RRR for transient old mesh stuff
 *
 *   Notes for shells: For shells, dim is different than pdim. Also, the
 *   number of mesh unknowns is equal to the number of shell mesh equations,
 *   not the number of parent-element mesh equations.
 *   It would appear that MapBF is set wrong for shell equations. However,
 *   it doesn't make a difference.
 */
int beer_belly(void) {
  int status = 0, i, j, k, n, t, dim, pdim, mdof, index, node, si;
  int DeformingMesh, ShapeVar;
  struct Basis_Functions *MapBf;
  size_t v_length;
  dbl f, g, sum;
  int imtrx = upd->matrix_index[pd->ShapeVar];

  static int is_initialized = FALSE;
  static int elem_blk_id_save = -123;

  dim = ei[imtrx]->ielem_dim;
  pdim = pd->Num_Dim;
  int elem_type = ei[imtrx]->ielem_type;
  int elem_shape = type2shape(elem_type);

  ShapeVar = pd->ShapeVar;

  /* If this is a shell element, it may be a deforming mesh
   * even if there are no mesh equations on the shell block.
   * The ei[imtrx]->deforming_mesh flag is TRUE for shell elements when
   * there are mesh equations active on either the shell block or
   * any neighboring bulk block.
   */

  if (pd->gv[MESH_DISPLACEMENT1]) {
    DeformingMesh = ei[upd->matrix_index[MESH_DISPLACEMENT1]]->deforming_mesh;
  } else {
    DeformingMesh = ei[imtrx]->deforming_mesh;
  }

  if ((si = in_list(pd->IntegrationMap, 0, Num_Interpolations,
                    Unique_Interpolations)) == -1) {
    EH(-1, "Seems to be a problem finding the IntegrationMap interpolation.");
  }
  MapBf = bfd[si];

  mdof = ei[imtrx]->dof[ShapeVar];

  /*
   * For every type "t" of unique basis function used in this problem,
   * initialize appropriate arrays...
   */

  if (ei[imtrx]->elem_blk_id != elem_blk_id_save) {
    is_initialized = FALSE;
  }

  for (t = 0; t < Num_Basis_Functions; t++) {
    bfd[t]->detJ = 0.0;
    v_length = DIM * DIM * sizeof(double);
    memset(&(bfd[t]->J[0][0]), 0, v_length);
    memset(&(bfd[t]->B[0][0]), 0, v_length);

    if (DeformingMesh && !is_initialized) {
      v_length = DIM * MDE * sizeof(double);
      memset(&(bfd[t]->d_det_J_dm[0][0]), 0, v_length);

      v_length = DIM * DIM * DIM * MDE * sizeof(double);
      memset(&(bfd[t]->dJ[0][0][0][0]), 0, v_length);
      memset(&(bfd[t]->dB[0][0][0][0]), 0, v_length);
    }
  }

  if (!is_initialized) {
    is_initialized = TRUE;
    elem_blk_id_save = ei[imtrx]->elem_blk_id;
  }

  /*
   * For convenience, while we are here, interpolate to find physical space
   * location using the mesh basis function.
   *
   * Generally, the other basis functions will give various different estimates
   * for position, depending on whether the shapes are mapped sub/iso/super
   * parametrically...
   */
  for (i = 0; i < VIM; i++) {
    fv->x[i] = 0.;
    fv_old->x[i] = 0.;
  }

  /*
   * NOTE: pdim is the number of coordinates, which may differ from
   * the element dimension (dim), as for shell elements!
   */
  for (i = 0; i < pdim; i++) {
    if (DeformingMesh) {
      for (k = 0; k < ei[upd->matrix_index[R_MESH1]]->dof[R_MESH1]; k++) {
        node = ei[upd->matrix_index[R_MESH1]]->dof_list[R_MESH1][k];

        index = Proc_Elem_Connect[Proc_Connect_Ptr[ei[upd->matrix_index[R_MESH1]]->ielem] +
                                  node];

        fv->x[i] += (Coor[i][index] + *esp->d[i][k]) * bf[R_MESH1]->phi[k];

        fv_old->x[i] +=
            (Coor[i][index] + *esp_old->d[i][k]) * bf[R_MESH1]->phi[k];
      }
    } else {
      for (k = 0; k < mdof; k++) {
        node = ei[imtrx]->dof_list[ShapeVar][k];

        index = Proc_Elem_Connect[Proc_Connect_Ptr[ei[imtrx]->ielem] + node];

        fv->x[i] += Coor[i][index] * MapBf->phi[k];

        fv_old->x[i] = fv->x[i];
      }
    }
  }

  /*
   * Elemental Jacobian is now affected by mesh displacement of nodes
   * from their initial nodal point coordinates...
   */

  for (i = 0; i < dim; i++) {
    for (j = 0; j < pdim; j++) {
      if (DeformingMesh) {
        for (k = 0; k < ei[upd->matrix_index[R_MESH1]]->dof[R_MESH1]; k++) {
          node = ei[upd->matrix_index[R_MESH1]]->dof_list[R_MESH1][k];

          index =
              Proc_Elem_Connect[Proc_Connect_Ptr[ei[upd->matrix_index[R_MESH1]]->ielem] +
                                node];

          MapBf->J[i][j] +=
              (Coor[j][index] + *esp->d[j][k]) * bf[R_MESH1]->dphidxi[k][i];
        }
      } else {
        for (k = 0; k < mdof; k++) {
          node = ei[imtrx]->dof_list[ShapeVar][k];
          index = Proc_Elem_Connect[Proc_Connect_Ptr[ei[imtrx]->ielem] + node];
          MapBf->J[i][j] += Coor[j][index] * bf[ShapeVar]->dphidxi[k][i];
        }
      }
    }
  }

  /*
   * Now copy mapping Jacobians from the MapBf basis function to the other Basis
   * functions
   *
   */

  for (t = 0; t < Num_Basis_Functions; t++) {
    if (t != si) {
      for (i = 0; i < dim; i++) {
        for (j = 0; j < pdim; j++) {
          bfd[t]->J[i][j] = MapBf->J[i][j];
        }
      }
    }
  }

  /*
   * Here we do the Jacobian, Inverse Jacobian and Jacobian determinant
   * only once for the basis functions identified as being the mapping
   * basis function.  At the end, we copy the results over to the
   * other order interpolants.
   */

  /* But first we pull a fast one.  If this is a 3D shell element, we up dim to dim+1 so
   *  that the 3D case is executed, but only after we populate the 3rd column of J with 
   * arbitrary nonzero constants so as to keep J full rank
   
   * AMC - This might work for the gradients once they are in the plane of the element,
   * but the gradients with respect to global coordinate system do indeed depend on
   * the values assigned to the right most column of the 
   * Jacobian of the mapping (MapBf->J).
   * 
   * There are problems that depend on the rightmost column being the values
   * computed above, so use this block with caution.
   */
  if(elem_shape == SHELL
     || elem_shape == TRISHELL
     || (mp->ehl_integration_kind == SIK_S))
    {
      dim++;
      for (t = 0; t < Num_Basis_Functions; t++)
	{ 
	  for (j = 0; j < pdim; j++)
	    {
	      bfd[t]->J[pd->Num_Dim-1][j] = MapBf->J[pd->Num_Dim-1][j] = (j+1)*1.0;
	    }
	}

    /*Real Quick check on Jacobian to make sure this arbitrary assignment
     *didn't screw things up. Note that the detJ in the shell case can be
     *negative, but it is important to point out that we are not using it for
     *for integration, but only as a crutch for inversion of J */
      if (pd->Num_Dim == 3) {
      MapBf->detJ = MapBf->J[0][0] * ( MapBf->J[1][1] * MapBf->J[2][2]
				       -MapBf->J[1][2] * MapBf->J[2][1])
	- MapBf->J[0][1] * ( MapBf->J[1][0] * MapBf->J[2][2]
			     -MapBf->J[2][0] * MapBf->J[1][2])
	+ MapBf->J[0][2] * ( MapBf->J[1][0] * MapBf->J[2][1]
			     -MapBf->J[2][0] * MapBf->J[1][1]);
      }
      if (pd->Num_Dim == 2) {
        MapBf->detJ = MapBf->J[0][0] * MapBf->J[1][1]
	- MapBf->J[0][1] * MapBf->J[1][0];
      }

    if (fabs(MapBf->detJ) < 1.e-10) {
      zero_detJ = TRUE;
#ifdef PARALLEL
      fprintf(stderr, "\nP_%d: Uh-oh, detJ =  %e\n", ProcID, fabs(MapBf->detJ));
#else
      fprintf(stderr, "\n Uh-oh, detJ =  %e\n", fabs(MapBf->detJ));
#endif
      return (2);
    }
  }

  /* Compute inverse of Jacobian for only the MapBf right now */

  /*
   * Wiggly mesh derivatives..
   */
  switch (dim) {
  case 1:
    /*
     * NOTE: This is the case for 1D shell elements, which must be
     * handled differently from other element types! Oddly,for a 2D shell in
     * a 3D problem, we skip to case 3.  Long story, but it is cleaner that way.
     */

    sum = 0.0;
    for (j = 0; j < pdim; j++) {
      sum += MapBf->J[0][j] * MapBf->J[0][j];
      if (fabs(MapBf->J[0][j]) > DBL_SMALL) {
        // MapBf->B[0][j] = 1.0 / MapBf->J[0][j];
        MapBf->B[j][0] = 1.0 / MapBf->J[0][j];
      }
    }
    MapBf->detJ = sqrt(sum);

    if (DeformingMesh) {
      for (j = 0; j < pdim; j++) {
        for (k = 0; k < ei[upd->matrix_index[R_MESH1]]->dof[R_MESH1]; k++) {
          MapBf->dJ[0][j][j][k] = bf[R_MESH1]->dphidxi[k][0];
          MapBf->d_det_J_dm[j][k] =
              bf[R_MESH1]->dphidxi[k][0] * MapBf->J[0][j] / MapBf->detJ;
          if (fabs(MapBf->J[0][j]) > DBL_SMALL) {
            MapBf->dB[j][0][j][k] =
                -bf[R_MESH1]->dphidxi[k][0] / (MapBf->J[0][j] * MapBf->J[0][j]);
            // MapBf->dB[0][j] [j][k] = -bf[R_MESH1]->dphidxi[k][0]
            //	/ (MapBf->J[0][j] * MapBf->J[0][j]);
          }
        }
      }
    }
    break;

    case 2:
      dim = ei[pg->imtrx]->ielem_dim;
      MapBf->detJ    =  MapBf->J[0][0] * MapBf->J[1][1]
	- MapBf->J[0][1] * MapBf->J[1][0];

    MapBf->B[0][0] = MapBf->J[1][1] / MapBf->detJ;
    MapBf->B[0][1] = -MapBf->J[0][1] / MapBf->detJ;
    MapBf->B[1][0] = -MapBf->J[1][0] / MapBf->detJ;
    MapBf->B[1][1] = MapBf->J[0][0] / MapBf->detJ;

    /*
     * Derivatives of elemental Jacobian matrix with respect
     * to each degree of freedom for mesh displacement components.
     */

    if (DeformingMesh) {
      for (i = 0; i < dim; i++) {
        for (j = 0; j < pdim; j++) {
          for (n = 0; n < ei[upd->matrix_index[R_MESH1]]->dof[R_MESH1]; n++) {
            MapBf->dJ[i][j][j][n] = bf[R_MESH1]->dphidxi[n][i];
          }
        }
      }

      /*
       * Derivatives of the determinant of the elemental Jacobian
       * matrix with respect to each degree of freedom for
       * mesh displacement.
       */

      for (k = 0; k < pdim; k++) {
        for (n = 0; n < ei[upd->matrix_index[R_MESH1]]->dof[R_MESH1]; n++) {
          MapBf->d_det_J_dm[k][n] = MapBf->dJ[0][0][k][n] * MapBf->J[1][1] +
                                    MapBf->J[0][0] * MapBf->dJ[1][1][k][n] -
                                    MapBf->dJ[0][1][k][n] * MapBf->J[1][0] -
                                    MapBf->J[0][1] * MapBf->dJ[1][0][k][n];
        }
      }

      /*
       * Derivatives of entries of the inverse of the elemental
       * Jacobian matrix with respect to each degree of freedom for
       * each component of mesh displacement.
       */

      f = 1. / (MapBf->detJ);

      for (k = 0; k < pdim; k++) {
        for (n = 0; n < ei[upd->matrix_index[R_MESH1]]->dof[R_MESH1]; n++) {
          g = -(f * f) * MapBf->d_det_J_dm[k][n];
          MapBf->dB[0][0][k][n] =
              MapBf->dJ[1][1][k][n] * f + MapBf->J[1][1] * g;

          MapBf->dB[0][1][k][n] =
              -MapBf->dJ[0][1][k][n] * f - MapBf->J[0][1] * g;

          MapBf->dB[1][0][k][n] =
              -MapBf->dJ[1][0][k][n] * f - MapBf->J[1][0] * g;

          MapBf->dB[1][1][k][n] =
              MapBf->dJ[0][0][k][n] * f + MapBf->J[0][0] * g;
        }
      }
    }

    break;

  case 3:

    /* Now that we are here, reset dim for the shell case */
    dim = ei[imtrx]->ielem_dim;

    MapBf->detJ = MapBf->J[0][0] * (MapBf->J[1][1] * MapBf->J[2][2] -
                                    MapBf->J[1][2] * MapBf->J[2][1]) -
                  MapBf->J[0][1] * (MapBf->J[1][0] * MapBf->J[2][2] -
                                    MapBf->J[2][0] * MapBf->J[1][2]) +
                  MapBf->J[0][2] * (MapBf->J[1][0] * MapBf->J[2][1] -
                                    MapBf->J[2][0] * MapBf->J[1][1]);

    MapBf->B[0][0] =
        (MapBf->J[1][1] * MapBf->J[2][2] - MapBf->J[2][1] * MapBf->J[1][2]) /
        (MapBf->detJ);

    MapBf->B[0][1] =
        -(MapBf->J[0][1] * MapBf->J[2][2] - MapBf->J[2][1] * MapBf->J[0][2]) /
        (MapBf->detJ);

    MapBf->B[0][2] =
        (MapBf->J[0][1] * MapBf->J[1][2] - MapBf->J[1][1] * MapBf->J[0][2]) /
        (MapBf->detJ);

    MapBf->B[1][0] =
        -(MapBf->J[1][0] * MapBf->J[2][2] - MapBf->J[2][0] * MapBf->J[1][2]) /
        (MapBf->detJ);

    MapBf->B[1][1] =
        (MapBf->J[0][0] * MapBf->J[2][2] - MapBf->J[2][0] * MapBf->J[0][2]) /
        (MapBf->detJ);

    MapBf->B[1][2] =
        -(MapBf->J[0][0] * MapBf->J[1][2] - MapBf->J[1][0] * MapBf->J[0][2]) /
        (MapBf->detJ);

    MapBf->B[2][0] =
        (MapBf->J[1][0] * MapBf->J[2][1] - MapBf->J[1][1] * MapBf->J[2][0]) /
        (MapBf->detJ);

    MapBf->B[2][1] =
        -(MapBf->J[0][0] * MapBf->J[2][1] - MapBf->J[2][0] * MapBf->J[0][1]) /
        (MapBf->detJ);

    MapBf->B[2][2] =
        (MapBf->J[0][0] * MapBf->J[1][1] - MapBf->J[1][0] * MapBf->J[0][1]) /
        (MapBf->detJ);

    if (DeformingMesh) {
      /*
       * Derivatives of elemental Jacobian matrix with respect
       * to each degree of freedom for mesh displacement components.
       */

      for (i = 0; i < dim; i++) {
        for (j = 0; j < pdim; j++) {
          for (n = 0; n < ei[upd->matrix_index[R_MESH1]]->dof[R_MESH1]; n++) {
            MapBf->dJ[i][j][j][n] = bf[R_MESH1]->dphidxi[n][i];
          }
        }
      }

      /*
       * Derivatives of the determinant of the elemental Jacobian
       * matrix with respect to each degree of freedom for
       * mesh displacement.
       */
      for (k = 0; k < pdim; k++) {
        for (n = 0; n < mdof; n++) {
          MapBf->d_det_J_dm[k][n] =
              MapBf->dJ[0][0][k][n] * (MapBf->J[1][1] * MapBf->J[2][2] -
                                       MapBf->J[1][2] * MapBf->J[2][1])

              + MapBf->J[0][0] * (MapBf->dJ[1][1][k][n] * MapBf->J[2][2] +
                                  MapBf->J[1][1] * MapBf->dJ[2][2][k][n] -
                                  MapBf->dJ[1][2][k][n] * MapBf->J[2][1] -
                                  MapBf->J[1][2] * MapBf->dJ[2][1][k][n])

              - MapBf->dJ[0][1][k][n] * (MapBf->J[1][0] * MapBf->J[2][2] -
                                         MapBf->J[2][0] * MapBf->J[1][2])

              - MapBf->J[0][1] * (MapBf->dJ[1][0][k][n] * MapBf->J[2][2] +
                                  MapBf->J[1][0] * MapBf->dJ[2][2][k][n] -
                                  MapBf->dJ[2][0][k][n] * MapBf->J[1][2] -
                                  MapBf->J[2][0] * MapBf->dJ[1][2][k][n])

              + MapBf->dJ[0][2][k][n] * (MapBf->J[1][0] * MapBf->J[2][1] -
                                         MapBf->J[2][0] * MapBf->J[1][1])

              + MapBf->J[0][2] * (MapBf->dJ[1][0][k][n] * MapBf->J[2][1] +
                                  MapBf->J[1][0] * MapBf->dJ[2][1][k][n] -
                                  MapBf->dJ[2][0][k][n] * MapBf->J[1][1] -
                                  MapBf->J[2][0] * MapBf->dJ[1][1][k][n]);
        }
      }

      /*
       * Derivatives of entries of the inverse of the
       * elemental Jacobian matrix with respect to
       * mesh displacement components at different dofs
       * of the element
       */
      f = 1. / (MapBf->detJ);

      for (k = 0; k < pdim; k++) {
        for (n = 0; n < ei[upd->matrix_index[R_MESH1]]->dof[R_MESH1]; n++) {
          g = -(f * f) * MapBf->d_det_J_dm[k][n];

          MapBf->dB[0][0][k][n] = (MapBf->dJ[1][1][k][n] * MapBf->J[2][2] +
                                   MapBf->J[1][1] * MapBf->dJ[2][2][k][n] -
                                   MapBf->dJ[2][1][k][n] * MapBf->J[1][2] -
                                   MapBf->J[2][1] * MapBf->dJ[1][2][k][n]) *
                                      f +
                                  (MapBf->J[1][1] * MapBf->J[2][2] -
                                   MapBf->J[2][1] * MapBf->J[1][2]) *
                                      g;

          MapBf->dB[0][1][k][n] = -(MapBf->dJ[0][1][k][n] * MapBf->J[2][2] +
                                    MapBf->J[0][1] * MapBf->dJ[2][2][k][n] -
                                    MapBf->dJ[2][1][k][n] * MapBf->J[0][2] -
                                    MapBf->J[2][1] * MapBf->dJ[0][2][k][n]) *
                                      f -
                                  (MapBf->J[0][1] * MapBf->J[2][2] -
                                   MapBf->J[2][1] * MapBf->J[0][2]) *
                                      g;

          MapBf->dB[0][2][k][n] = (MapBf->dJ[0][1][k][n] * MapBf->J[1][2] +
                                   MapBf->J[0][1] * MapBf->dJ[1][2][k][n] -
                                   MapBf->dJ[1][1][k][n] * MapBf->J[0][2] -
                                   MapBf->J[1][1] * MapBf->dJ[0][2][k][n]) *
                                      f +
                                  (MapBf->J[0][1] * MapBf->J[1][2] -
                                   MapBf->J[1][1] * MapBf->J[0][2]) *
                                      g;

          MapBf->dB[1][0][k][n] = -(MapBf->dJ[1][0][k][n] * MapBf->J[2][2] +
                                    MapBf->J[1][0] * MapBf->dJ[2][2][k][n] -
                                    MapBf->dJ[2][0][k][n] * MapBf->J[1][2] -
                                    MapBf->J[2][0] * MapBf->dJ[1][2][k][n]) *
                                      f -
                                  (MapBf->J[1][0] * MapBf->J[2][2] -
                                   MapBf->J[2][0] * MapBf->J[1][2]) *
                                      g;

          MapBf->dB[1][1][k][n] = (MapBf->dJ[0][0][k][n] * MapBf->J[2][2] +
                                   MapBf->J[0][0] * MapBf->dJ[2][2][k][n] -
                                   MapBf->dJ[2][0][k][n] * MapBf->J[0][2] -
                                   MapBf->J[2][0] * MapBf->dJ[0][2][k][n]) *
                                      f +
                                  (MapBf->J[0][0] * MapBf->J[2][2] -
                                   MapBf->J[2][0] * MapBf->J[0][2]) *
                                      g;

          MapBf->dB[1][2][k][n] = -(MapBf->dJ[0][0][k][n] * MapBf->J[1][2] +
                                    MapBf->J[0][0] * MapBf->dJ[1][2][k][n] -
                                    MapBf->dJ[1][0][k][n] * MapBf->J[0][2] -
                                    MapBf->J[1][0] * MapBf->dJ[0][2][k][n]) *
                                      f -
                                  (MapBf->J[0][0] * MapBf->J[1][2] -
                                   MapBf->J[1][0] * MapBf->J[0][2]) *
                                      g;

          MapBf->dB[2][0][k][n] = (MapBf->dJ[1][0][k][n] * MapBf->J[2][1] +
                                   MapBf->J[1][0] * MapBf->dJ[2][1][k][n] -
                                   MapBf->dJ[1][1][k][n] * MapBf->J[2][0] -
                                   MapBf->J[1][1] * MapBf->dJ[2][0][k][n]) *
                                      f +
                                  (MapBf->J[1][0] * MapBf->J[2][1] -
                                   MapBf->J[1][1] * MapBf->J[2][0]) *
                                      g;

          MapBf->dB[2][1][k][n] = -(MapBf->dJ[0][0][k][n] * MapBf->J[2][1] +
                                    MapBf->J[0][0] * MapBf->dJ[2][1][k][n] -
                                    MapBf->dJ[2][0][k][n] * MapBf->J[0][1] -
                                    MapBf->J[2][0] * MapBf->dJ[0][1][k][n]) *
                                      f -
                                  (MapBf->J[0][0] * MapBf->J[2][1] -
                                   MapBf->J[2][0] * MapBf->J[0][1]) *
                                      g;

          MapBf->dB[2][2][k][n] = (MapBf->dJ[0][0][k][n] * MapBf->J[1][1] +
                                   MapBf->J[0][0] * MapBf->dJ[1][1][k][n] -
                                   MapBf->dJ[1][0][k][n] * MapBf->J[0][1] -
                                   MapBf->J[1][0] * MapBf->dJ[0][1][k][n]) *
                                      f +
                                  (MapBf->J[0][0] * MapBf->J[1][1] -
                                   MapBf->J[1][0] * MapBf->J[0][1]) *
                                      g;
        }
      }
    }
    break;

  default:
    EH(-1, "Bad dim.");
    break;
  }

  /* Now copy all this stuff from the MapBf to the other basis functions */

  for (t = 0; t < Num_Basis_Functions; t++) {
    if (t != si) {
      bfd[t]->detJ = MapBf->detJ;
      for (i = 0; i < pdim; i++) {
        for (j = 0; j < pdim; j++) {
          bfd[t]->B[i][j] = MapBf->B[i][j];

          if (DeformingMesh) {
            for (k = 0; k < pdim; k++) {
              for (n = 0; n < ei[upd->matrix_index[R_MESH1]]->dof[R_MESH1]; n++) {
                bfd[t]->d_det_J_dm[k][n] = MapBf->d_det_J_dm[k][n];

                bfd[t]->dJ[i][j][k][n] = MapBf->dJ[i][j][k][n];
                bfd[t]->dB[i][j][k][n] = MapBf->dB[i][j][k][n];
              }
            }
          }
        }
      }
    }
  }

  return (status);
}
/*****************************************************************************/
/*****************************************************************************/
/*****************************************************************************/

void calc_surf_tangent(
    const int ielem,                /* current element number               */
    const int iconnect_ptr,         /* Ptr to beginning of connectivity
                                       list for current element      */
    const int nodes_per_elem,       /* num nodes in the element    */
    const int ielem_surf_dim,       /* physical dimension of element
                                     * surface (0, 1, 2)           */
    const int num_nodes_on_side,    /* num nodes side of elem   */
    const int local_elem_node_id[]) /* local element node
                                     * numbers on elem side */

/*
 * Function which calculates the components of unit surface tangent
 * vector(s) in the current element. NB!
 * This routine rests on having
 * already computed snormal and dsnormal_dx from routine
 * calc_surf_normal() routine.
 *
 *       Author:          P. R. Schunk (1511)
 *
 * Nomenclature:
 *
 *  fv->snormal[icoord]
 *  fv->stangent[itan][icoord]
 *     where
 *       itan = the id of the tangent (there are two for 3D probs)
 *       icoord = coordinate dimension of the tangent or normal vector
 *
 *        In 2D normal x tangent = k, these vectors satisfy the rh rule.
 *
 *  fv->dsnormal_dx[icoord][icoord_dx][idof_dx]
 *  fv->dstangent_dx[itan][icoord][icoord_dx][idof_dx]
 *     where
 *       icoord_dx = coordinate dimension of the displacement unknown
 *       idof_dx  = degree of freedom of the displacement unknown
 *                  within the element
 */
{
  int dalpha_dx[MAX_PDIM];
  int i, id, j, k, l, inode, ldof, ShapeVar;
  double alpha;

  ShapeVar = pd->ShapeVar;

  memset(fv->stangent, 0, 2 * MAX_PDIM * sizeof(double));
  memset(fv->dstangent_dx, 0, 2 * MAX_PDIM * MAX_PDIM * MDE * sizeof(double));

  switch (ielem_surf_dim) {

  case 0:
    fv->stangent[0][0] = 1.;
    fv->stangent[1][0] = 0.;
    for (j = 0; j < nodes_per_elem; j++)
      fv->dstangent_dx[0][0][0][j] = 0.;
    break;

  case 1:
    /*
     *  In 2D n x t = k, these vectors satisfy the rh rule.
     */
    fv->stangent[0][0] = -fv->snormal[1];
    fv->stangent[0][1] =  fv->snormal[0];
    fv->stangent[1][2] =  1.0;
    for (j=0 ; j < nodes_per_elem; j++) {
      fv->dstangent_dx[0][0][0][j]=0.;
      fv->dstangent_dx[0][0][1][j]=0.;
      fv->dstangent_dx[0][1][0][j]=0.;
      fv->dstangent_dx[0][1][1][j]=0.;
    }
    for (i = 0; i < num_nodes_on_side; i++) {
      id = (int)local_elem_node_id[i];
      inode = Proc_Elem_Connect[iconnect_ptr + id];
      ldof = ei[pd->mi[ShapeVar]]->ln_to_dof[ShapeVar][id];

      if (num_varType_at_node(inode, MESH_DISPLACEMENT1)) {
        fv->dstangent_dx[0][0][1][ldof] = -fv->dsnormal_dx[1][1][ldof];
        fv->dstangent_dx[0][0][0][ldof] = -fv->dsnormal_dx[1][0][ldof];
        fv->dstangent_dx[0][1][1][ldof] = fv->dsnormal_dx[0][1][ldof];
        fv->dstangent_dx[0][1][0][ldof] = fv->dsnormal_dx[0][0][ldof];
      }
    }
    break;

  case 2:

    /* First tangent defined as
     *    t1 = [(n X i) + (n X j)] / norm[n X (i+j)]
     */
    alpha = sqrt(2. * fv->snormal[2] * fv->snormal[2] +
                 SQUARE(fv->snormal[0] - fv->snormal[1]));
    fv->stangent[0][0] = -fv->snormal[2] / alpha;
    fv->stangent[0][1] = fv->snormal[2] / alpha;
    fv->stangent[0][2] = (fv->snormal[0] - fv->snormal[1]) / alpha;
    if (SQUARE(alpha) <= 1.e-7) {
      fprintf(stderr,
              "Warning - norm of tangent on surface of element %d Jacobian is "
              "dangerously small %e\n",
              ielem, alpha);
    }

    /* First tangent defined by seed vector gives t1 = tseed - n(tseed DOT n)
     * normalized */
    /* not yet implemented */

    /* if in an element adjacent to one edge, make 1st tangent be perpendicular
     * to that edge */
    /* not yet implemented */

    /* Second tangent defined as t2 = n X t1 automatically normalized because t1
     * and n are unit vectors */

    fv->stangent[1][0] = (fv->snormal[1] * fv->stangent[0][2] -
                          fv->snormal[2] * fv->stangent[0][1]);
    fv->stangent[1][1] = (fv->snormal[2] * fv->stangent[0][0] -
                          fv->snormal[0] * fv->stangent[0][2]);
    fv->stangent[1][2] = (fv->snormal[0] * fv->stangent[0][1] -
                          fv->snormal[1] * fv->stangent[0][0]);

    for (j = 0; j < nodes_per_elem; j++) {
      for (k = 0; k < ielem_surf_dim + 1; k++) {
        for (l = 0; l < ielem_surf_dim + 1; l++) {
          fv->dstangent_dx[0][k][l][j] = 0.;
          fv->dstangent_dx[1][k][l][j] = 0.;
        }
      }
    }
    for (i = 0; i < num_nodes_on_side; i++) {
      id = (int)local_elem_node_id[i];
      inode = Proc_Elem_Connect[iconnect_ptr + id];
      ldof = ei[pd->mi[ShapeVar]]->ln_to_dof[ShapeVar][id];
      if (num_varType_at_node(inode, MESH_DISPLACEMENT1)) {
        for (j = 0; j < ielem_surf_dim + 1; j++) {
          dalpha_dx[j] = (2. * fv->snormal[2] * fv->dsnormal_dx[2][j][ldof] +
                          (fv->snormal[0] - fv->snormal[1]) *
                              (fv->dsnormal_dx[0][j][ldof] -
                               fv->dsnormal_dx[1][j][ldof])) /
                         alpha;

          fv->dstangent_dx[0][0][j][ldof] =
              (-alpha * fv->dsnormal_dx[2][j][ldof] +
               fv->snormal[2] * dalpha_dx[j]) /
              SQUARE(alpha);

          fv->dstangent_dx[0][1][j][ldof] =
              (alpha * fv->dsnormal_dx[2][j][ldof] -
               fv->snormal[2] * dalpha_dx[j]) /
              SQUARE(alpha);

          fv->dstangent_dx[0][2][j][ldof] =
              (alpha *
                   (fv->dsnormal_dx[0][j][ldof] - fv->dsnormal_dx[1][j][ldof]) -
               (fv->snormal[0] - fv->snormal[1]) * dalpha_dx[j]) /
              SQUARE(alpha);

          /* derivatives of nXt1 */
          fv->dstangent_dx[1][0][j][ldof] =
              (fv->dsnormal_dx[1][j][ldof] * fv->stangent[0][2] -
               fv->dsnormal_dx[2][j][ldof] * fv->stangent[0][1] +
               fv->snormal[1] * fv->dstangent_dx[0][2][j][ldof] -
               fv->snormal[2] * fv->dstangent_dx[0][1][j][ldof]);

          fv->dstangent_dx[1][1][j][ldof] =
              (fv->dsnormal_dx[2][j][ldof] * fv->stangent[0][0] -
               fv->dsnormal_dx[0][j][ldof] * fv->stangent[0][2] +
               fv->snormal[2] * fv->dstangent_dx[0][0][j][ldof] -
               fv->snormal[0] * fv->dstangent_dx[0][2][j][ldof]);

          fv->dstangent_dx[1][2][j][ldof] =
              (fv->dsnormal_dx[0][j][ldof] * fv->stangent[0][1] -
               fv->dsnormal_dx[1][j][ldof] * fv->stangent[0][0] +
               fv->snormal[0] * fv->dstangent_dx[0][1][j][ldof] -
               fv->snormal[1] * fv->dstangent_dx[0][0][j][ldof]);
        }
      }
    }
    break;
  }
} /* calc_surf_tangent */
/********************************************************************** */
/*********************************************************************** */
/*********************************************************************** */

void calc_tangent_from_seed(struct Rotation_Vectors *tangent,
                            struct Rotation_Vectors *normal,
                            const double seed[DIM], const int dim)
/*
 * Function which calculates the components of unit surface tangent vector
 * in the current element. NB! This routine rests on having already computed
 * snormal and dsnormal_dx from routine calc_surf_normal routine.
 *       Author:          P. R. Schunk (1511)
 *
 * Initialize some arrays for fixed grid defaults. 950306pas
 *
 * This form of the routine calculates tangents from a seed vector RAC 08/12/96
 * This form of the routine calculates tangents from a seed vector RAC 09/04/96
 *
 */

{
  int p, q, b, j;

  tangent->ok = 1;

  /* First tanget defined by seed vector gives
   *  t1 = tseed - n(tseed DOT n) normalized
   */
  for (p = 0; p < dim; p++) {
    tangent->vector[p] = seed[p];
    for (q = 0; q < dim; q++) {
      tangent->vector[p] -= normal->vector[p] * normal->vector[q] * seed[q];
    }
  }

  if (af->Assemble_Jacobian && pd->v[pg->imtrx][MESH_DISPLACEMENT1]) {
    tangent->d_vector_n = normal->d_vector_n;
    for (j = 0; j < tangent->d_vector_n; j++) {
      tangent->d_vector_J[j] = normal->d_vector_J[j];

      for (b = 0; b < dim; b++) {
        for (p = 0; p < dim; p++) {
          for (q = 0; q < dim; q++) {
            tangent->d_vector_dx[p][b][j] -=
                normal->d_vector_dx[p][b][j] * normal->vector[q] * seed[q] +
                normal->vector[p] * normal->d_vector_dx[q][b][j] * seed[q];
          }
        }
      }
    }
  }

  /* now normalize it */
  simple_normalize_vector(tangent, dim);

  return;
} /* calc_tangent_from_seed */
/*********************************************************************** */
/*********************************************************************** */
/*ARGSUSED*/
void calc_tangent_along_basis(struct Rotation_Vectors *tangent,
                              struct Rotation_Vectors *normal, const int dim,
                              const int id_side, const int num_nodes_on_side,
                              const int local_elem_node_id[MAX_NODES_PER_SIDE])
/*
 * Function which calculates the components of unit surface tangent vector
 * in the current element. NB! This routine rests on having already computed
 * snormal and dsnormal_dx from routine calc_surf_normal routine.
 *       Author:          P. R. Schunk (1511)
 *
 * Initialize some arrays for fixed grid defaults. 950306pas
 *
 * This form of the routine calculates tangents from a seed vector RAC 08/12/96
 * This form of the routine calculates tangents from a seed vector RAC 09/04/96
 *
 */

{
  /* TAB certifies that this function conforms to the exo/patran side numbering
   * convention 11/10/98. */

  int i_basis = -1;
  int p;
  int i, id, inode, ldof;

  const int ShapeVar = pd->ShapeVar;
  /***************************** execution begins
   * ******************************/

  /* default to first basis direction for calculating unseeded tangent */
  switch (id_side) {
  case 1:
    i_basis = 0;
    break;
  case 2:
    i_basis = 1;
    break;
  case 3:
    i_basis = 0;
    break;
  case 4:
    i_basis = 1;
    break;
  case 5:
    i_basis = 0;
    break;
  case 6:
    i_basis = 0;
    break;
  }

  tangent->ok = 1;
  /* find direction along the parametric basis  */
  tangent->d_vector_n = num_nodes_on_side;
  for (i = 0; i < tangent->d_vector_n; i++) {
    id = (int)local_elem_node_id[i];
    inode = Proc_Elem_Connect[ei[pg->imtrx]->iconnect_ptr + id];
    tangent->d_vector_J[i] = inode;
    ldof = ei[pd->mi[ShapeVar]]->ln_to_dof[ShapeVar][id];
    if (pd->v[pg->imtrx][MESH_DISPLACEMENT1]) {
      if (num_varType_at_node(inode, MESH_DISPLACEMENT1)) {
        for (p = 0; p < dim; p++) {
          tangent->vector[p] += bf[ShapeVar]->dphidxi[ldof][i_basis] *
                                (Coor[p][inode] + *esp->d[p][ldof]);
        }
      }
    } else {
      for (p = 0; p < dim; p++) {
        tangent->vector[p] +=
            bf[ShapeVar]->dphidxi[ldof][i_basis] * Coor[p][inode];
      }
    }
  }

  if (af->Assemble_Jacobian && pd->v[pg->imtrx][MESH_DISPLACEMENT1]) {
    for (i = 0; i < tangent->d_vector_n; i++) {
      id = (int)local_elem_node_id[i];
      inode = Proc_Elem_Connect[ei[pg->imtrx]->iconnect_ptr + id];
      ldof = ei[pg->imtrx]->ln_to_dof[ShapeVar][id];
      if (pd->v[pg->imtrx][MESH_DISPLACEMENT1]) {
        if (num_varType_at_node(inode, MESH_DISPLACEMENT1)) {
          for (p = 0; p < dim; p++) {
            tangent->d_vector_dx[p][p][i] +=
                bf[ShapeVar]->dphidxi[ldof][i_basis];
          }
        }
      }
    }
  }

  /* now normalize it */
  simple_normalize_vector(tangent, dim);

  return;
} /* calc_tangent_from_basis */
/****************************************************************************/
/****************************************************************************/
/****************************************************************************/

void cross_vectors(struct Rotation_Vectors *tangent2,
                   struct Rotation_Vectors *tangent1,
                   struct Rotation_Vectors *normal, const int dim)
/*
 * Function which calculates the cross product of two vectors
 *
 *  tangent2 = normal X tangent1
 *
 * RAC 09/04/96
 */

{
  int p, b, j;
  double sum;

  /***************************** execution begins
   * ******************************/
  tangent2->ok = 1;

  /* Second Tangent T2 = N X T1 */
  tangent2->vector[0] = -(normal->vector[1] * tangent1->vector[2] -
                          normal->vector[2] * tangent1->vector[1]);
  tangent2->vector[1] = -(normal->vector[2] * tangent1->vector[0] -
                          normal->vector[0] * tangent1->vector[2]);
  if (dim == 3) {
    tangent2->vector[2] = -(normal->vector[0] * tangent1->vector[1] -
                            normal->vector[1] * tangent1->vector[0]);
  }

  if (af->Assemble_Jacobian && pd->v[pg->imtrx][MESH_DISPLACEMENT1]) {
    tangent2->d_vector_n = normal->d_vector_n;
    for (j = 0; j < tangent2->d_vector_n; j++) {
      tangent2->d_vector_J[j] = normal->d_vector_J[j];

      for (b = 0; b < dim; b++) {

        /* Second Tangent T2 = N X T1 */
        tangent2->d_vector_dx[0][b][j] =
            -(normal->d_vector_dx[1][b][j] * tangent1->vector[2] -
              normal->d_vector_dx[2][b][j] * tangent1->vector[1]) -
            (normal->vector[1] * tangent1->d_vector_dx[2][b][j] -
             normal->vector[2] * tangent1->d_vector_dx[1][b][j]);
        tangent2->d_vector_dx[1][b][j] =
            -(normal->d_vector_dx[2][b][j] * tangent1->vector[0] -
              normal->d_vector_dx[0][b][j] * tangent1->vector[2]) -
            (normal->vector[2] * tangent1->d_vector_dx[0][b][j] -
             normal->vector[0] * tangent1->d_vector_dx[2][b][j]);
        if (dim == 3) {
          tangent2->d_vector_dx[2][b][j] =
              -(normal->d_vector_dx[0][b][j] * tangent1->vector[1] -
                normal->d_vector_dx[1][b][j] * tangent1->vector[0]) -
              (normal->vector[0] * tangent1->d_vector_dx[1][b][j] -
               normal->vector[1] * tangent1->d_vector_dx[0][b][j]);
        }
      }
    }
  }

  for (p = 0, sum = 0.; p < dim; p++) {
    sum += tangent1->vector[p] * tangent2->vector[p];
  }
  if (fabs(sum) > 1e-8) {
    printf(
        "2nd Tangent not perpendicular to 1st tangent (%g) vector %g,%g,%g\n",
        sum, tangent1->vector[0], tangent1->vector[1], tangent1->vector[2]);
  }
  for (p = 0, sum = 0.; p < dim; p++) {
    sum += normal->vector[p] * tangent2->vector[p];
  }
  if (fabs(sum) > 1e-8) {
    printf("2nd Tangent not perpendicular to normal (%g) vector %g,%g,%g\n",
           sum, tangent1->vector[0], tangent1->vector[1], tangent1->vector[2]);
  }
  return;
} /* cross_vectors */
/********************************************************************** */
/********************************************************************** */

void calc_unseeded_edge_tangents(
    struct Rotation_Vectors *tangent,
    const int iconnect_ptr,        /* Ptr to beginning of
                                    * connectivity list for
                                    * current element */
    const int dim,                 /* physical dimension of the
                                    * surface of the element
                                    * i.e., (0, 1, 2) */
    const int id_side,             /* ID of the side of the
                                    * element*/
    const int id_edge,             /* ID of the edge of the
                                    * element*/
    const int num_nodes_on_edge,   /* number of nodes
                                    * on the edge of
                                    * the element */
    const int edge_elem_node_id[], /* vector of the
                                    * local element
                                    * node numbers
                                    * on the edge of
                                    * the element */
    const int param_dir)           /* parametric direction of
                                    * the edge in local
                                    * coordinates */

/*
 * Function which calculates the components of unit surface tangent vector
 * in the current element. NB! This routine rests on having already computed
 * snormal and dsnormal_dx from routine calc_surf_normal routine.
 *       Author:          P. R. Schunk (1511)
 *
 * Initialize some arrays for fixed grid defaults. 950306pas
 *
 * This form of the routine calculates tangents along an edge of an element
 * from a seed vector RAC 08/13/96
 *
 */

{
  int j, inode, ldof;
  const int ShapeVar = pd->ShapeVar;
  const int DeformingMesh = pd->e[pg->imtrx][R_MESH1];
  int p;
  int j_id;
  double sign;

  tangent->ok = 1;

  /* determine sign on parametric curve to make Normal, line tangent, and
   * binormal (outward pointing normal to egde) a right-handed basis */
  sign = 0.;
  switch (id_edge) {
  case (1):
    switch (id_side) {
    case (4):
      sign = 1.;
      break;
    case (5):
      sign = -1.;
      break;
    default:
      EH(-1, "Side not connected to edge");
      break;
    }
    break;

  case (2):
    switch (id_side) {
    case (5):
      sign = 1.;
      break;
    case (2):
      sign = -1.;
      break;
    default:
      EH(-1, "Side not connected to edge");
      break;
    }
    break;

  case (3):
    switch (id_side) {
    case (5):
      sign = 1.;
      break;
    case (1):
      sign = -1.;
      break;
    default:
      EH(-1, "Side not connected to edge");
      break;
    }
    break;

  case (4):
    switch (id_side) {
    case (3):
      sign = 1.;
      break;
    case (5):
      sign = -1.;
      break;
    default:
      EH(-1, "Side not connected to edge");
      break;
    }
    break;

  case (5):
    switch (id_side) {
    case (6):
      sign = 1.;
      break;
    case (4):
      sign = -1.;
      break;
    default:
      EH(-1, "Side not connected to edge");
      break;
    }
    break;

  case (6):
    switch (id_side) {
    case (2):
      sign = 1.;
      break;
    case (6):
      sign = -1.;
      break;
    default:
      EH(-1, "Side not connected to edge");
      break;
    }
    break;

  case (7):
    switch (id_side) {
    case (1):
      sign = 1.;
      break;
    case (6):
      sign = -1.;
      break;
    default:
      EH(-1, "Side not connected to edge");
      break;
    }
    break;

  case (8):
    switch (id_side) {
    case (6):
      sign = 1.;
      break;
    case (3):
      sign = -1.;
      break;
    default:
      EH(-1, "Side not connected to edge");
      break;
    }
    break;

  case (9):
    switch (id_side) {
    case (1):
      sign = 1.;
      break;
    case (4):
      sign = -1.;
      break;
    default:
      EH(-1, "Side not connected to edge");
      break;
    }
    break;

  case (10):
    switch (id_side) {
    case (4):
      sign = 1.;
      break;
    case (3):
      sign = -1.;
      break;
    default:
      EH(-1, "Side not connected to edge");
      break;
    }
    break;

  case (11):
    switch (id_side) {
    case (2):
      sign = 1.;
      break;
    case (1):
      sign = -1.;
      break;
    default:
      EH(-1, "Side not connected to edge");
      break;
    }
    break;

  case (12):
    switch (id_side) {
    case (3):
      sign = 1.;
      break;
    case (2):
      sign = -1.;
      break;
    default:
      EH(-1, "Side not connected to edge");
      break;
    }
    break;

  default:
    EH(-1, "Edge not found");
    break;
  }

  /* -------------------------------------------------
   *   an EDGE
   * -------------------------------------------------*/

  /* calculate unit vector in parametric direction of local coord param_dir */
  for (j = 0; j < num_nodes_on_edge; j++) {
    j_id = (int)edge_elem_node_id[j];
    inode = Proc_Elem_Connect[iconnect_ptr + j_id];
    ldof = ei[pd->mi[ShapeVar]]->ln_to_dof[ShapeVar][j_id];
    if (DeformingMesh) {
      if (num_varType_at_node(inode, MESH_DISPLACEMENT1)) {
        for (p = 0; p < dim; p++) {
          tangent->vector[p] += sign * bf[ShapeVar]->dphidxi[ldof][param_dir] *
                                (Coor[p][inode] + *esp->d[p][ldof]);
        }
      }
    } else {
      for (p = 0; p < dim; p++) {
        tangent->vector[p] +=
            sign * bf[ShapeVar]->dphidxi[ldof][param_dir] * Coor[p][inode];
      }
    }
  }

  if (af->Assemble_Jacobian && pd->v[pg->imtrx][MESH_DISPLACEMENT1]) {
    tangent->d_vector_n = num_nodes_on_edge;
    for (j = 0; j < num_nodes_on_edge; j++) {
      j_id = (int)edge_elem_node_id[j];
      inode = Proc_Elem_Connect[iconnect_ptr + j_id];
      tangent->d_vector_J[j] = inode;
      ldof = ei[pg->imtrx]->ln_to_dof[ShapeVar][j_id];
      if (num_varType_at_node(inode, MESH_DISPLACEMENT1)) {
        for (p = 0; p < dim; p++) {
          tangent->d_vector_dx[p][p][j] +=
              sign * bf[ShapeVar]->dphidxi[ldof][param_dir];
        }
      }
    }
  }

  /* now normalize it */
  simple_normalize_vector(tangent, dim);

} /* calc_unseeded_edge_tangents */
/*****************************************************************************/
/********************************************************************** */

void calc_unseeded_edge_tangents_TET(
    struct Rotation_Vectors *tangent,
    const int iconnect_ptr,        /* Ptr to beginning of
                                    * connectivity list for
                                    * current element */
    const int dim,                 /* physical dimension of the
                                    * surface of the element
                                    * i.e., (0, 1, 2) */
    const int id_side,             /* ID of the side of the
                                    * element*/
    const int id_edge,             /* ID of the edge of the
                                    * element*/
    const int num_nodes_on_edge,   /* number of nodes
                                    * on the edge of
                                    * the element */
    const int edge_elem_node_id[], /* vector of the
                                    * local element
                                    * node numbers
                                    * on the edge of
                                    * the element */
    const int param_dir)           /* parametric direction of
                                    * the edge in local
                                    * coordinates */

/*
 * Function which calculates the edge tangent for tet elements using information
 * from calls to find_id_edge_TET and find_id_side
 *       Author:          P. R. Schunk (1516)
 *
 * This form of the routine calculates tangents along an edge of an element
 * from a seed vector RAC 08/13/96 PRS 02/12/2012
 *
 */

{
  int j, inode, ldof;
  const int ShapeVar = pd->ShapeVar;
  const int DeformingMesh = pd->e[pg->imtrx][R_MESH1];
  int p;
  int j_id;
  double sign;

  tangent->ok = 1;

  /* determine sign on parametric curve to make Normal, line tangent, and
   * binormal (outward pointing normal to egde) a right-handed basis */
  sign = 0.;
  switch (id_edge) {
  case (1):
    switch (id_side) {
    case (1):
      sign = -1.;
      break;
    case (4):
      sign = 1.;
      break;
    default:
      EH(-1, "Side not connected to edge");
      break;
    }
    break;

  case (2):
    switch (id_side) {
    case (2):
      sign = 1.;
      break;
    case (4):
      sign = -1.;
      break;
    default:
      EH(-1, "Side not connected to edge");
      break;
    }
    break;

  case (3):
    switch (id_side) {
    case (3):
      sign = 1.;
      break;
    case (4):
      sign = -1.;
      break;
    default:
      EH(-1, "Side not connected to edge");
      break;
    }
    break;

  case (4):
    switch (id_side) {
    case (1):
      sign = 1.;
      break;
    case (3):
      sign = -1.;
      break;
    default:
      EH(-1, "Side not connected to edge");
      break;
    }
    break;

  case (5):
    switch (id_side) {
    case (1):
      sign = 1.;
      break;
    case (2):
      sign = -1.;
      break;
    default:
      EH(-1, "Side not connected to edge");
      break;
    }
    break;

  case (6):
    switch (id_side) {
    case (2):
      sign = 1.;
      break;
    case (3):
      sign = -1.;
      break;
    default:
      EH(-1, "Side not connected to edge");
      break;
    }
    break;

  default:
    EH(-1, "Edge not found for TETS");
    break;
  }

  /* -------------------------------------------------
   *   an EDGE
   * -------------------------------------------------*/

  /* calculate unit vector in parametric direction of local coord param_dir */
  int param_dir_tet = 0;
  for (j = 0; j < num_nodes_on_edge; j++) {
    j_id = (int)edge_elem_node_id[j];
    inode = Proc_Elem_Connect[iconnect_ptr + j_id];
    ldof = ei[pd->mi[ShapeVar]]->ln_to_dof[ShapeVar][j_id];
    if (id_edge == 1 || id_edge == 3 || id_edge == 4) {
      if (DeformingMesh) {
        if (num_varType_at_node(inode, MESH_DISPLACEMENT1)) {
          for (p = 0; p < dim; p++) {
            tangent->vector[p] += sign *
                                  bf[ShapeVar]->dphidxi[ldof][param_dir] *
                                  (Coor[p][inode] + *esp->d[p][ldof]);
          }
        }
      } else {
        for (p = 0; p < dim; p++) {
          tangent->vector[p] +=
              sign * bf[ShapeVar]->dphidxi[ldof][param_dir] * Coor[p][inode];
        }
      }
    } else if (id_edge == 2) {
      if (j_id == 1) {
        param_dir_tet = 0;
      }
      if (j_id == 2) {
        param_dir_tet = 1;
        sign *= -1;
      }
      if (DeformingMesh) {
        if (num_varType_at_node(inode, MESH_DISPLACEMENT1)) {

          for (p = 0; p < dim; p++) {
            tangent->vector[p] += sign *
                                  bf[ShapeVar]->dphidxi[ldof][param_dir_tet] *
                                  (Coor[p][inode] + *esp->d[p][ldof]);
          }
        }
      } else {
        for (p = 0; p < dim; p++) {
          tangent->vector[p] += sign *
                                bf[ShapeVar]->dphidxi[ldof][param_dir_tet] *
                                Coor[p][inode];
        }
      }
    } else if (id_edge == 6) {
      if (j_id == 2) {
        param_dir_tet = 1;
      }
      if (j_id == 3) {
        param_dir_tet = 2;
        sign *= -1;
      }
      if (DeformingMesh) {
        if (num_varType_at_node(inode, MESH_DISPLACEMENT1)) {

          for (p = 0; p < dim; p++) {
            tangent->vector[p] += sign *
                                  bf[ShapeVar]->dphidxi[ldof][param_dir_tet] *
                                  (Coor[p][inode] + *esp->d[p][ldof]);
          }
        }
      } else {
        for (p = 0; p < dim; p++) {
          tangent->vector[p] += sign *
                                bf[ShapeVar]->dphidxi[ldof][param_dir_tet] *
                                Coor[p][inode];
        }
      }
    } else if (id_edge == 5) {
      if (j_id == 1) {
        param_dir_tet = 0;
      }
      if (j_id == 3) {
        param_dir_tet = 2;
        sign *= -1;
      }
      if (DeformingMesh) {
        if (num_varType_at_node(inode, MESH_DISPLACEMENT1)) {

          for (p = 0; p < dim; p++) {
            tangent->vector[p] += sign *
                                  bf[ShapeVar]->dphidxi[ldof][param_dir_tet] *
                                  (Coor[p][inode] + *esp->d[p][ldof]);
          }
        }
      } else {
        for (p = 0; p < dim; p++) {
          tangent->vector[p] += sign *
                                bf[ShapeVar]->dphidxi[ldof][param_dir_tet] *
                                Coor[p][inode];
        }
      }
    } else {
      EH(-1, "Cannot find id_edge in unseeded_TET");
    }
  }

  if (af->Assemble_Jacobian && pd->v[pg->imtrx][MESH_DISPLACEMENT1]) {
    tangent->d_vector_n = num_nodes_on_edge;
    for (j = 0; j < num_nodes_on_edge; j++) {
      j_id = (int)edge_elem_node_id[j];
      inode = Proc_Elem_Connect[iconnect_ptr + j_id];
      tangent->d_vector_J[j] = inode;
      ldof = ei[pd->mi[ShapeVar]]->ln_to_dof[ShapeVar][j_id];
      if (num_varType_at_node(inode, MESH_DISPLACEMENT1)) {
        if (id_edge == 1 || id_edge == 3 || id_edge == 4) {
          for (p = 0; p < dim; p++) {
            tangent->d_vector_dx[p][p][j] +=
                sign * bf[ShapeVar]->dphidxi[ldof][param_dir];
          }
        } else if (id_edge == 2) {
          if (j_id == 1) {
            param_dir_tet = 0;
          }
          if (j_id == 2) {
            param_dir_tet = 1;
            sign *= -1;
          }
          for (p = 0; p < dim; p++) {
            tangent->d_vector_dx[p][p][j] +=
                sign * bf[ShapeVar]->dphidxi[ldof][param_dir_tet];
          }
        } else if (id_edge == 6) {
          if (j_id == 2) {
            param_dir_tet = 1;
          }
          if (j_id == 3) {
            param_dir_tet = 2;
            sign *= -1;
          }
          for (p = 0; p < dim; p++) {
            tangent->d_vector_dx[p][p][j] +=
                sign * bf[ShapeVar]->dphidxi[ldof][param_dir_tet];
          }
        } else if (id_edge == 5) {
          if (j_id == 1) {
            param_dir_tet = 0;
          }
          if (j_id == 3) {
            param_dir_tet = 2;
            sign *= -1;
          }
          for (p = 0; p < dim; p++) {
            tangent->d_vector_dx[p][p][j] +=
                sign * bf[ShapeVar]->dphidxi[ldof][param_dir_tet];
          }
        }
      }
    }
  }

  /* now normalize it */
  simple_normalize_vector(tangent, dim);

} /* calc_unseeded_edge_tangents_TET */
/*****************************************************************************/
/*****************************************************************************/

void simple_normalize_vector(struct Rotation_Vectors *vector, const int dim) {
  /* Local variables */
  int p, q, j;
  double sum, sqsum;
  double d_sum[MAX_PDIM][MDE];

  for (p = 0, sum = 0.; p < dim; p++)
    sum += vector->vector[p] * vector->vector[p];
  sqsum = sqrt(sum);

  if (af->Assemble_Jacobian && pd->v[pg->imtrx][MESH_DISPLACEMENT1]) {
    for (j = 0; j < vector->d_vector_n; j++) {
      for (p = 0; p < dim; p++) {
        d_sum[p][j] = 0.;
        for (q = 0; q < dim; q++) {
          d_sum[p][j] += 2. * vector->vector[q] * vector->d_vector_dx[q][p][j];
        }
      }
    }

    for (j = 0; j < vector->d_vector_n; j++) {
      for (q = 0; q < dim; q++) {
        for (p = 0; p < dim; p++) {
          vector->d_vector_dx[q][p][j] /= sqsum;
          vector->d_vector_dx[q][p][j] -=
              0.5 * vector->vector[q] * d_sum[p][j] / sum / sqsum;
        }
      }
    }
  }

  for (p = 0; p < dim; p++)
    vector->vector[p] /= sqsum;

  /* check the sum */
  for (p = 0, sum = 0.; p < dim; p++)
    sum += vector->vector[p] * vector->vector[p];
  if (fabs(sum - 1.) > 1e-10)
    EH(-1, "Bad normalization");
  return;
}
/********************************************************************************/
/********************************************************************************/
/********************************************************************************/

int load_bf_grad(void)

/********************************************************************************
 *
 *  load_bf_grad():
 *
 * This supersedes the functionality of map_shape(), loading
 * up the physical space gradients of each different basis
 * function.
 *
 * Also, load up the physical space gradient of basis functions
 * multiplied by the different coordinate unit vectors. This is
 * easy for Cartesian coordinates, but not for general curvilinear
 * coordinates.
 *
 * Default to looping over all 3 indeces (0,1,2) even for two dimensional
 * problems (by using VIM). This should help us avoid bad memory references
 * for axisymmetric problems where hoop stress terms are required.
 *
 * Added general scale factor capability so that grad_phi is converted from
 * raw form to actual form. Thus,
 *
 * Incoming: grad_phi= J^-1 grad_phi_local
 *
 * Suppose we have Cartesian coordinate system:
 * then: q1=x, q2=y, q3=z and scale factors h1=h2=h3=1
 *
 * Axisymmetric: q1=z, q2=r, q3=theta and scale factors are 1,1,(1/r)
 * Note that the last scale factor will have nontrivial contributions to
 * mesh derivatives.
 * Also, note that the unit vectors in axisymmetric case have nontrivial
 * contributions, from d(e_r)/dtheta
 *
 *
 *           d(phi)
 *           ------
 *            d q1
 *
 *           d(phi)
 *           ------   =
 *            d q2
 *
 *           d(phi)
 *           ------
 *            d q3
 * Returns:
 *		0 -- if things went ok
 *	       -1 -- if something went wrong
 *
 *
 * Revised: Tue Feb 14 09:07 MST 1995 pasacki@sandia.gov
 *
 * Revised: 9/2/99 MMH Added curly things
 *
 * Note: Axisymmetric convention (z,r,theta) are coordinates.
 ********************************************************************************/
{
  int i, k, a, b, p, dofs = 0, v, vi, status, siz;
  struct Basis_Functions *bfv;

#ifdef DO_NOT_UNROLL
  int WIM;

  if ((pd->CoordinateSystem == CARTESIAN) ||
      (pd->CoordinateSystem == CYLINDRICAL)) {
    WIM = pd->Num_Dim;
  } else {
    WIM = VIM;
  }
#endif

  status = 0;

  /* zero array for initialization */
  /*  v_length = DIM*DIM*DIM*MDE;
      init_vec_value(zero_array, 0., v_length); */

  for (b = 0; b < Num_Basis_Functions; b++) {
    /*
     * This is a kludge until I can fix up the bfd's with the same
     * local node dof_list that the ei's currently enjoy.
     *
     * Find a variable "v" that has the current interpolation
     * scheme in the material
     */
    int imtrx;
    for (imtrx = 0; imtrx < upd->Total_Num_Matrices; imtrx++) {
      for (vi = 0, v = -1; v == -1 && vi < MAX_VARIABLE_TYPES; vi++) {

        if (pd->i[imtrx][vi] == bfd[b]->interpolation) {
          v = vi;
        }
      }

      /*
       *  Don't calculate basis function if interpolation doesn't
       *  correspond to a variable
       *  OR if element shape doesn't match the current element block.
       */
      if (v != -1 && bfd[b]->element_shape == ei[pg->imtrx]->ielem_shape) {
        bfv = bf[v];
        dofs = ei[imtrx]->dof[v];

        /* initialize variables */
        siz = pd->Num_Dim * MDE * sizeof(double);
        /* memset(&(bfv->d_phi[0][0]),0,siz); */

        /*
         * First load up components of the *raw* derivative vector "d_phi"
         */
        switch (pd->Num_Dim) {
        case 1:
          for (i = 0; i < dofs; i++) {
            bfv->d_phi[i][0] = (bfv->B[0][0] * bfv->dphidxi[i][0] +
                                bfv->B[0][1] * bfv->dphidxi[i][1]);
            bfv->d_phi[i][1] = 0.0;
            bfv->d_phi[i][2] = 0.0;
          }
          break;
        case 2:
          for (i = 0; i < dofs; i++) {
            bfv->d_phi[i][0] = (bfv->B[0][0] * bfv->dphidxi[i][0] +
                                bfv->B[0][1] * bfv->dphidxi[i][1]);
            bfv->d_phi[i][1] = (bfv->B[1][0] * bfv->dphidxi[i][0] +
                                bfv->B[1][1] * bfv->dphidxi[i][1]);
            bfv->d_phi[i][2] = 0.0;
          }
          break;
        case 3:
          for (i = 0; i < dofs; i++) {
            bfv->d_phi[i][0] = (bfv->B[0][0] * bfv->dphidxi[i][0] +
                                bfv->B[0][1] * bfv->dphidxi[i][1] +
                                bfv->B[0][2] * bfv->dphidxi[i][2]);
            bfv->d_phi[i][1] = (bfv->B[1][0] * bfv->dphidxi[i][0] +
                                bfv->B[1][1] * bfv->dphidxi[i][1] +
                                bfv->B[1][2] * bfv->dphidxi[i][2]);
            bfv->d_phi[i][2] = (bfv->B[2][0] * bfv->dphidxi[i][0] +
                                bfv->B[2][1] * bfv->dphidxi[i][1] +
                                bfv->B[2][2] * bfv->dphidxi[i][2]);
          }
          break;
        default:
          EH(-1, "Unexpected Dimension");
          break;
        }

        /*
         * Now, patch up the physical space gradient of this prototype
         * scalar function so scale factors are included.
         */

        /*	memset(&(bfv->grad_phi[0][0]),0,size1);  */

        for (i = 0; i < dofs; i++) {
#ifdef DO_NOT_UNROLL
          for (p = 0; p < WIM; p++) {
            bfv->grad_phi[i][p] = (bfv->d_phi[i][p]) / (fv->h[p]);
          }
#else
          bfv->grad_phi[i][0] = (bfv->d_phi[i][0]) / (fv->h[0]);
          bfv->grad_phi[i][1] = (bfv->d_phi[i][1]) / (fv->h[1]);
          if (VIM == 3)
            bfv->grad_phi[i][2] = (bfv->d_phi[i][2]) / (fv->h[2]);
#endif
        }

        /*
         * Second load up components of the tensor grad(phi_i e_a) where
         * e_a are the unit vectors in this orthogonal coordinate system.
         *
         * In Cartesian coordinates:
         *
         * 		grad(phi_i e_a)_j,k = d(phi_i)/dx_j * delta(a, k)
         *
         * Thus, these can be formed easily from the components of the
         * gradient of a scalar that were formed above.
         *
         * Now, use VIM to loop over 3 indeces in vectors and tensors
         * so that all terms for axisymmetric problems, including the notorious
         * hoop stress term, are properly accounted for.
         */

        /*
         * Initialize...
         */

        /* memset(&(bfv->grad_phi_e[0][0][0][0]),0,size2); */

        for (i = 0; i < dofs; i++) {
#ifdef DO_NOT_UNROLL
          for (p = 0; p < VIM; p++) {
            for (a = 0; a < VIM; a++) {
              for (q = 0; q < VIM; q++) {
                if (q == a)
                  bfv->grad_phi_e[i][a][p][a] = bfv->grad_phi[i][p];
                else
                  bfv->grad_phi_e[i][a][p][q] = 0.0;
              }
            }
          }
#else

          bfv->grad_phi_e[i][0][0][0] = bfv->grad_phi[i][0];
          bfv->grad_phi_e[i][0][0][1] = 0.0;
          bfv->grad_phi_e[i][1][1][0] = 0.0;
          bfv->grad_phi_e[i][1][1][1] = bfv->grad_phi[i][1];
          bfv->grad_phi_e[i][0][1][0] = bfv->grad_phi[i][1];
          bfv->grad_phi_e[i][0][1][1] = 0.0;
          bfv->grad_phi_e[i][1][0][0] = 0.0;
          bfv->grad_phi_e[i][1][0][1] = bfv->grad_phi[i][0];

          if (VIM == 3) {
            bfv->grad_phi_e[i][2][0][0] = 0.0;
            bfv->grad_phi_e[i][2][0][1] = 0.0;
            bfv->grad_phi_e[i][2][0][2] = bfv->grad_phi[i][0];

            bfv->grad_phi_e[i][2][1][0] = 0.0;
            bfv->grad_phi_e[i][2][1][1] = 0.0;
            bfv->grad_phi_e[i][2][1][2] = bfv->grad_phi[i][1];

            bfv->grad_phi_e[i][2][2][0] = 0.0;
            bfv->grad_phi_e[i][2][2][1] = 0.0;
            bfv->grad_phi_e[i][2][2][2] = bfv->grad_phi[i][2];

            bfv->grad_phi_e[i][1][0][2] = 0.0;
            bfv->grad_phi_e[i][1][1][2] = 0.0;
            bfv->grad_phi_e[i][1][2][0] = 0.0;
            bfv->grad_phi_e[i][1][2][1] = bfv->grad_phi[i][2];
            bfv->grad_phi_e[i][1][2][2] = 0.0;

            bfv->grad_phi_e[i][0][0][2] = 0.0;
            bfv->grad_phi_e[i][0][1][2] = 0.0;
            bfv->grad_phi_e[i][0][2][0] = bfv->grad_phi[i][2];
            bfv->grad_phi_e[i][0][2][1] = 0.0;
            bfv->grad_phi_e[i][0][2][2] = 0.0;
          }
#endif

          /* } */

          if (pd->CoordinateSystem != CARTESIAN) {

            /*   for ( i=0; i<dofs; i++)
                 { */

#ifdef DO_NOT_UNROLL
            for (a = 0; a < WIM; a++) {
              for (p = 0; p < VIM; p++) {
                for (q = 0; q < VIM; q++) {
                  bfv->grad_phi_e[i][a][p][q] +=
                      bfv->phi[i] * fv->grad_e[a][p][q];
                }
              }
            }
#else
            /*
              bfv->grad_phi_e[i][#] [0][0] += bfv->phi[i] * fv->grad_e[#][0][0];
              bfv->grad_phi_e[i][#] [1][1] += bfv->phi[i] * fv->grad_e[#][1][1];
              bfv->grad_phi_e[i][#] [0][1] += bfv->phi[i] * fv->grad_e[#][0][1];
              bfv->grad_phi_e[i][#] [1][0] += bfv->phi[i] * fv->grad_e[#][1][0];

              if(VIM == 3 )
              {
              bfv->grad_phi_e[i][#] [2][2] += bfv->phi[i] * fv->grad_e[#][2][2];
              bfv->grad_phi_e[i][#] [2][1] += bfv->phi[i] * fv->grad_e[#][2][1];
              bfv->grad_phi_e[i][#] [2][0] += bfv->phi[i] * fv->grad_e[#][2][0];
              bfv->grad_phi_e[i][#] [1][2] += bfv->phi[i] * fv->grad_e[#][1][2];
              bfv->grad_phi_e[i][#] [0][2] += bfv->phi[i] * fv->grad_e[#][0][2];
              }
            */

            bfv->grad_phi_e[i][0][0][0] += bfv->phi[i] * fv->grad_e[0][0][0];
            bfv->grad_phi_e[i][0][1][1] += bfv->phi[i] * fv->grad_e[0][1][1];
            bfv->grad_phi_e[i][0][0][1] += bfv->phi[i] * fv->grad_e[0][0][1];
            bfv->grad_phi_e[i][0][1][0] += bfv->phi[i] * fv->grad_e[0][1][0];

            bfv->grad_phi_e[i][1][0][0] += bfv->phi[i] * fv->grad_e[1][0][0];
            bfv->grad_phi_e[i][1][1][1] += bfv->phi[i] * fv->grad_e[1][1][1];
            bfv->grad_phi_e[i][1][0][1] += bfv->phi[i] * fv->grad_e[1][0][1];
            bfv->grad_phi_e[i][1][1][0] += bfv->phi[i] * fv->grad_e[1][1][0];

            if (VIM == 3) {
              bfv->grad_phi_e[i][0][2][2] += bfv->phi[i] * fv->grad_e[0][2][2];
              bfv->grad_phi_e[i][0][2][1] += bfv->phi[i] * fv->grad_e[0][2][1];
              bfv->grad_phi_e[i][0][2][0] += bfv->phi[i] * fv->grad_e[0][2][0];
              bfv->grad_phi_e[i][0][1][2] += bfv->phi[i] * fv->grad_e[0][1][2];
              bfv->grad_phi_e[i][0][0][2] += bfv->phi[i] * fv->grad_e[0][0][2];

              bfv->grad_phi_e[i][1][2][2] += bfv->phi[i] * fv->grad_e[1][2][2];
              bfv->grad_phi_e[i][1][2][1] += bfv->phi[i] * fv->grad_e[1][2][1];
              bfv->grad_phi_e[i][1][2][0] += bfv->phi[i] * fv->grad_e[1][2][0];
              bfv->grad_phi_e[i][1][1][2] += bfv->phi[i] * fv->grad_e[1][1][2];
              bfv->grad_phi_e[i][1][0][2] += bfv->phi[i] * fv->grad_e[1][0][2];

              bfv->grad_phi_e[i][2][0][0] += bfv->phi[i] * fv->grad_e[2][0][0];
              bfv->grad_phi_e[i][2][1][1] += bfv->phi[i] * fv->grad_e[2][1][1];
              bfv->grad_phi_e[i][2][0][1] += bfv->phi[i] * fv->grad_e[2][0][1];
              bfv->grad_phi_e[i][2][1][0] += bfv->phi[i] * fv->grad_e[2][1][0];

              bfv->grad_phi_e[i][2][2][2] += bfv->phi[i] * fv->grad_e[2][2][2];
              bfv->grad_phi_e[i][2][2][1] += bfv->phi[i] * fv->grad_e[2][2][1];
              bfv->grad_phi_e[i][2][2][0] += bfv->phi[i] * fv->grad_e[2][2][0];
              bfv->grad_phi_e[i][2][1][2] += bfv->phi[i] * fv->grad_e[2][1][2];
              bfv->grad_phi_e[i][2][0][2] += bfv->phi[i] * fv->grad_e[2][0][2];
            }

#endif
          }
        }

        /* MMH: Construct the curl of phi_i * e_a.
         *
         *   curl_phi_e[i][a][p] = e_p . curl(phi_i * e_a)
         *                           __
         * or:                   = ( \/ x (phi_i e_a) )_p
         *
         *                           /\
         *                           ||
         *                           ||
         *                            How Geekly!
         */

        /* This is currently only used as a post-processing variable
         * by me.  Since it takes so much of load_bf_grad()'s time,
         * we're only going to do real work if the vorticty vector
         * post processing variable is turned on.  This isn't even the
         * right place to do that (since it is only post-processing),
         * but some day someone is going to want a vorticity-based
         * variable.  I had one, but it is not presently being used.
         */

        if (CURL_V != -1) {
          siz = DIM * DIM * MDE * sizeof(double);
          memset(&(bfv->curl_phi_e[0][0][0]), 0, siz);

          for (i = 0; i < dofs; i++) {
            /* MMH: Always compute all three components of the vorticity
             * vector.  If we are really in 2D, then only the third
             * component of vorticity is useful.
             */
            for (a = 0; a < DIM; a++) {
              for (p = 0; p < DIM; p++) {
                for (k = 0; k < DIM; k++) { /* VIM */
                  bfv->curl_phi_e[i][a][p] +=
                      permute(p, k, a) * bfv->grad_phi[i][k];
                }
                bfv->curl_phi_e[i][a][p] += bfv->phi[i] * fv->curl_e[a][p];
              }
            }
          }
        }

      } /* end of if v */
    }   /* end of basis function loop. */
  }

  return (status);
}
/*************************************************************************/
/*************************************************************************/
/*************************************************************************/
/* load_bf_mesh_derivs() -- load mesh derivatives of bf gradients in realspace
 *
 * needs:
 *		bf[var]->... filled with regular gradients
 *		             filled with B, and dB
 *
 *
 * input: (assume the following parts of the bf arrays are loaded)
 * ------
 *		ei			-- Element Indeces information
 *		pd			-- Problem Description information
 *
 *	bf[v]->
 *
 *		grad_phi[i][j]		--	e_j . grad(phi_i)
 *
 *		grad_phi_e[i][j][k][l]	--	e_k e_l : grad(phi_i e_j )
 *
 *		dB[i][j] [k][l]		--	d ( B_i,j ) / d d_k,l
 *
 * where:
 *      B   == inverse Jacobian matrix
 *	e_i == unit vector in this orthogonal coordinate system
 *
 * output:
 * --------
 *
 *	bf[v]->
 *              d_d_phi_dmesh[i][p] [b][j]   --  d ( d(phi_i)/dp )
 *						 -------------------
 *						 d ( d_b,j )
 *
 *
 *		d_grad_phi_dmesh[i][p] [b][j] -- d ( e_p . grad(phi_i) )
 *						 -----------------------
 *						 d ( d_b,j )
 *
 *		d_grad_phi_e_dmesh[i][j][k][l][m][n] --
 *
 *						d ( e_k e_l : grad(phi_i e_j) )
 *						-------------------------------
 *						d ( d_m,n )
 *
 *
 *	dphixdm[i][j][k][n] - deriv of (deriv of phi[i] wrt to global coord[j])
 *                            wrt mesh disp. k at node n
 *
 * Note!!!!
 *		d( )/dmesh_b,j is just a derivative while
 *		grad( )	       says something about the coordinate system
 *
 *	Implication: make sure when you use d ( ) / d ( d_theta, j)
 *		     that it's really what you need and dont'
 *
 *
 * return values:
 *        0                 - everything went OK
 *       -1                 - something went wrong
 *
 *
 * Created:	Mon Feb 20 15:47 MST 1995 pasacki@sandia.gov
 */
int load_bf_mesh_derivs(void) {
  int a, b, p, q, i, j, bix, v, siz;
  int dim;       /* number of spatial dimensions */
  int wim;       /* looping variable useful for elliptical polar
                    coordinates, equal to the number velocity unknowns */
  int dimNonSym; /* Number of dimensions of the curvilinear coordinate
                  * system which has nonzero gradients. Coordinates such
                  * as the theta component in the cylindrical coordinates
                  * which have assumed symmetry don't count. Therefore
                  * dimNonSym = 2 for cylindrical and swirling */
  int vdofs;     /* degrees of freedom for variable that is */
  /* interpolated using bfl */
  int mdofs; /* degrees of freedom for mesh displacement */
  /* unknowns interpolated using bfm */
  int mn = ei[pg->imtrx]->mn;
  dbl f, g[DIM] = {0};      /* Temporary variables for convenience. */
  dbl g2[DIM] = {0};
  dbl phi_m[MDE], phi_l[MDE]; /* load shapefunctions into local variables */

  BASIS_FUNCTIONS_STRUCT *bfl; /* Basis function of current interest */
  BASIS_FUNCTIONS_STRUCT *bfm; /* Basis function for mesh displacement */
  BASIS_FUNCTIONS_STRUCT *bf_ptr;
  int imtrx;

  for (imtrx = 0; imtrx < upd->Total_Num_Matrices; imtrx++) {
    /*
     * If we aren't solving for displacements, then do a quick
     * return
     */
    if (!ei[imtrx]->deforming_mesh) {
      continue;
    }

    dim = pd->Num_Dim;
    dimNonSym = dim;
    if (pd->CoordinateSystem == CARTESIAN ||
        pd->CoordinateSystem == CYLINDRICAL ||
        pd->CoordinateSystem == PROJECTED_CARTESIAN) {
      wim = dim;
    } else if (pd->CoordinateSystem == SWIRLING ||
             pd->CoordinateSystem == CARTESIAN_2pt5D) {
      wim = 3;
    } else {
      /* MMH: What makes it here??? */
      wim = VIM;
    }

    /*
     * Preload the number of degrees of freedom in the mesh
     * for the current element, mdofs, and the pointer to the
     * basis function structure, bfm
     */
    mdofs = ei[imtrx]->dof[R_MESH1];
    bfm = bf[MESH_DISPLACEMENT1];
    /*
     * preload mesh shape functions
     */
    for (j = 0; j < mdofs; j++) {
      phi_m[j] = bfm->phi[j];
    }

    for (p = 0; p < VIM; p++) {
      g[p] = 1.0 / fv->h[p];
      g2[p] = g[p] * g[p];
    }

    /*
     * Loop over the number of different unique
     * basis functions defined in this material
     */
    for (bix = 0; bix < Num_Basis_Functions; bix++) {
      bf_ptr = bfd[bix];

      /*
       * Find a variable "v" that has the same interpolation as
       * the current unique basis function...then we can use
       * convenient bf[v] as an alias for bfd[bix]...
       */
      v = bf_ptr->Var_Type_MatID[mn];

      /*
       *  Don't calculate basis function if interpolation doesn't
       *  correspond to a variable
       *  OR if element shape doesn't match the current element block.
       */
      if (v != -1 && bf_ptr->element_shape == ei[imtrx]->ielem_shape) {
        /*
         * Store the number of dofs in the interpolation, vdofs.
         * Store bfl
         */
        vdofs = ei[imtrx]->dof[v];
        bfl = bf[v];

        /* preload shape functions */
        for (i = 0; i < vdofs; i++) {
          phi_l[i] = bfl->phi[i];
        }

        /*
         * Evaluate the sensitivity of derivatives of the fundamental scalar
         * quantity (the basis function, phi_i) in the coordinate directions
         * with respect to mesh displacement unknowns
         *
         * i.e.,
         *		d ( d_phi[i][p] )
         *		--------------------
         *		d ( d_b,j )
         */

        /* initialize variables */

        /* siz = sizeof(double)*DIM*DIM*MDE*MDE;
           memset(&(bfl->d_d_phi_dmesh[0][0][0][0]), 0, siz); */

        switch (dim) {
        case 2:
#ifdef DO_NOT_UNROLL
          for (i = 0; i < vdofs; i++) {
            for (p = 0; p < dim; p++) {
              memset(&(bfl->d_d_phi_dmesh[i][p][0][0]), 0,
                     mdofs * sizeof(double));
              memset(&(bfl->d_d_phi_dmesh[i][p][1][0]), 0,
                     mdofs * sizeof(double));
              for (j = 0; j < mdofs; j++) {
                bfl->d_d_phi_dmesh[i][p][0][j] +=
                    (bfl->dB[p][0][0][j] * bfl->dphidxi[i][0] +
                     bfl->dB[p][1][0][j] * bfl->dphidxi[i][1]);
                bfl->d_d_phi_dmesh[i][p][1][j] +=
                    (bfl->dB[p][0][1][j] * bfl->dphidxi[i][0] +
                     bfl->dB[p][1][1][j] * bfl->dphidxi[i][1]);
              }
            }
          }
#else
          for (i = 0; i < vdofs; i++) {
            for (j = 0; j < mdofs; j++) {

              bfl->d_d_phi_dmesh[i][0][0][j] =
                  (bfl->dB[0][0][0][j] * bfl->dphidxi[i][0] +
                   bfl->dB[0][1][0][j] * bfl->dphidxi[i][1]);

              bfl->d_d_phi_dmesh[i][1][0][j] =
                  (bfl->dB[1][0][0][j] * bfl->dphidxi[i][0] +
                   bfl->dB[1][1][0][j] * bfl->dphidxi[i][1]);

              bfl->d_d_phi_dmesh[i][0][1][j] =
                  (bfl->dB[0][0][1][j] * bfl->dphidxi[i][0] +
                   bfl->dB[0][1][1][j] * bfl->dphidxi[i][1]);
              bfl->d_d_phi_dmesh[i][1][1][j] =
                  (bfl->dB[1][0][1][j] * bfl->dphidxi[i][0] +
                   bfl->dB[1][1][1][j] * bfl->dphidxi[i][1]);
            }
          }
#endif
          break;
        case 3:

#ifdef DO_NOT_UNROLL
          for (i = 0; i < vdofs; i++) {
            for (p = 0; p < dim; p++) {
              memset(&(bfl->d_d_phi_dmesh[i][p][0][0]), 0,
                     mdofs * sizeof(double));
              memset(&(bfl->d_d_phi_dmesh[i][p][1][0]), 0,
                     mdofs * sizeof(double));
              memset(&(bfl->d_d_phi_dmesh[i][p][2][0]), 0,
                     mdofs * sizeof(double));

              for (j = 0; j < mdofs; j++) {
                bfl->d_d_phi_dmesh[i][p][0][j] +=
                    (bfl->dB[p][0][0][j] * bfl->dphidxi[i][0] +
                     bfl->dB[p][1][0][j] * bfl->dphidxi[i][1] +
                     bfl->dB[p][2][0][j] * bfl->dphidxi[i][2]);
                bfl->d_d_phi_dmesh[i][p][1][j] +=
                    (bfl->dB[p][0][1][j] * bfl->dphidxi[i][0] +
                     bfl->dB[p][1][1][j] * bfl->dphidxi[i][1] +
                     bfl->dB[p][2][1][j] * bfl->dphidxi[i][2]);
                bfl->d_d_phi_dmesh[i][p][2][j] +=
                    (bfl->dB[p][0][2][j] * bfl->dphidxi[i][0] +
                     bfl->dB[p][1][2][j] * bfl->dphidxi[i][1] +
                     bfl->dB[p][2][2][j] * bfl->dphidxi[i][2]);
              }
            }
          }
#else
          for (i = 0; i < vdofs; i++) {
            for (j = 0; j < mdofs; j++) {

              bfl->d_d_phi_dmesh[i][0][0][j] =
                  (bfl->dB[0][0][0][j] * bfl->dphidxi[i][0] +
                   bfl->dB[0][1][0][j] * bfl->dphidxi[i][1] +
                   bfl->dB[0][2][0][j] * bfl->dphidxi[i][2]);
              bfl->d_d_phi_dmesh[i][1][0][j] =
                  (bfl->dB[1][0][0][j] * bfl->dphidxi[i][0] +
                   bfl->dB[1][1][0][j] * bfl->dphidxi[i][1] +
                   bfl->dB[1][2][0][j] * bfl->dphidxi[i][2]);
              bfl->d_d_phi_dmesh[i][2][0][j] =
                  (bfl->dB[2][0][0][j] * bfl->dphidxi[i][0] +
                   bfl->dB[2][1][0][j] * bfl->dphidxi[i][1] +
                   bfl->dB[2][2][0][j] * bfl->dphidxi[i][2]);

              bfl->d_d_phi_dmesh[i][0][1][j] =
                  (bfl->dB[0][0][1][j] * bfl->dphidxi[i][0] +
                   bfl->dB[0][1][1][j] * bfl->dphidxi[i][1] +
                   bfl->dB[0][2][1][j] * bfl->dphidxi[i][2]);
              bfl->d_d_phi_dmesh[i][1][1][j] =
                  (bfl->dB[1][0][1][j] * bfl->dphidxi[i][0] +
                   bfl->dB[1][1][1][j] * bfl->dphidxi[i][1] +
                   bfl->dB[1][2][1][j] * bfl->dphidxi[i][2]);
              bfl->d_d_phi_dmesh[i][2][1][j] =
                  (bfl->dB[2][0][1][j] * bfl->dphidxi[i][0] +
                   bfl->dB[2][1][1][j] * bfl->dphidxi[i][1] +
                   bfl->dB[2][2][1][j] * bfl->dphidxi[i][2]);

              bfl->d_d_phi_dmesh[i][0][2][j] =
                  (bfl->dB[0][0][2][j] * bfl->dphidxi[i][0] +
                   bfl->dB[0][1][2][j] * bfl->dphidxi[i][1] +
                   bfl->dB[0][2][2][j] * bfl->dphidxi[i][2]);
              bfl->d_d_phi_dmesh[i][1][2][j] =
                  (bfl->dB[1][0][2][j] * bfl->dphidxi[i][0] +
                   bfl->dB[1][1][2][j] * bfl->dphidxi[i][1] +
                   bfl->dB[1][2][2][j] * bfl->dphidxi[i][2]);
              bfl->d_d_phi_dmesh[i][2][2][j] =
                  (bfl->dB[2][0][2][j] * bfl->dphidxi[i][0] +
                   bfl->dB[2][1][2][j] * bfl->dphidxi[i][1] +
                   bfl->dB[2][2][2][j] * bfl->dphidxi[i][2]);
            }
          }

#endif
          break;
        default:
          EH(-1, "Unknown dimension.");
          break;
        }

        /*
         * Evaluate the sensitivity of gradients of the fundamental scalar
         * quantity (the basisfunction, phi_i) in this coordinate system
         * with respect to mesh displacement unknowns
         *
         * i.e.,
         *		d ( grad_phi[i][p] )
         *		--------------------
         *		d ( d_b,j )
         *
         * Initialize the "ipbj" component, then sum over the two dot products
         * the two terms that contribute.
         */

        /* initialize variables */

        /* siz = sizeof(double)*DIM*DIM*MDE*MDE;
           memset(&(bfl->d_grad_phi_dmesh[0][0][0][0]), 0, siz); */
#ifdef DO_NOT_UNROLL
        for (i = 0; i < vdofs; i++) {
          for (p = 0; p < dimNonSym; p++) {
            for (b = 0; b < dimNonSym; b++) {
              memset(&(bfl->d_grad_phi_dmesh[i][p][b][0]), 0,
                     mdofs * sizeof(double));
              f = -g2[p] * (fv->hq[p][b]);
              for (j = 0; j < mdofs; j++) {
                for (q = 0; q < dimNonSym; q++) {
                  bfl->d_grad_phi_dmesh[i][p][b][j] +=
                      (f * phi_m[j] * bfl->B[p][q] +
                       g[p] * bfl->dB[p][q][b][j]) *
                      (bfl->dphidxi[i][q]);
                }
              }
            }
          }
        }
#else
        for (i = 0; i < vdofs; i++) {

          /*  memset( &(bfl->d_grad_phi_dmesh[i][0] [0][0]), 0,
             mdofs*sizeof(double) ); memset( &(bfl->d_grad_phi_dmesh[i][1]
             [1][0]), 0, mdofs*sizeof(double) ); memset(
             &(bfl->d_grad_phi_dmesh[i][1] [0][0]), 0, mdofs*sizeof(double) );
              memset( &(bfl->d_grad_phi_dmesh[i][0] [1][0]), 0,
             mdofs*sizeof(double) );

              if( dim == 3 )
              {
              memset( &(bfl->d_grad_phi_dmesh[i][2] [2][0]), 0,
             mdofs*sizeof(double) ); memset( &(bfl->d_grad_phi_dmesh[i][2]
             [1][0]), 0, mdofs*sizeof(double) ); memset(
             &(bfl->d_grad_phi_dmesh[i][2] [0][0]), 0, mdofs*sizeof(double) );
              memset( &(bfl->d_grad_phi_dmesh[i][1] [2][0]), 0,
             mdofs*sizeof(double) ); memset( &(bfl->d_grad_phi_dmesh[i][0]
             [2][0]), 0, mdofs*sizeof(double) );
              }
          */
          for (j = 0; j < mdofs; j++) {

            /* (p,b) = (0,0) */

            f = -g2[0] * (fv->hq[0][0]);

            bfl->d_grad_phi_dmesh[i][0][0][j] =
                (f * phi_m[j] * bfl->B[0][0] + g[0] * bfl->dB[0][0][0][j]) *
                (bfl->dphidxi[i][0]);

            bfl->d_grad_phi_dmesh[i][0][0][j] +=
                (f * phi_m[j] * bfl->B[0][1] + g[0] * bfl->dB[0][1][0][j]) *
                (bfl->dphidxi[i][1]);

            /* (p,b) = (0,1) */
            f = -g2[0] * (fv->hq[0][1]);

            bfl->d_grad_phi_dmesh[i][0][1][j] =
                (f * phi_m[j] * bfl->B[0][0] + g[0] * bfl->dB[0][0][1][j]) *
                (bfl->dphidxi[i][0]);

            bfl->d_grad_phi_dmesh[i][0][1][j] +=
                (f * phi_m[j] * bfl->B[0][1] + g[0] * bfl->dB[0][1][1][j]) *
                (bfl->dphidxi[i][1]);

            /* (p,b) = (1,0) */
            f = -g2[1] * (fv->hq[1][0]);

            bfl->d_grad_phi_dmesh[i][1][0][j] =
                (f * phi_m[j] * bfl->B[1][0] + g[1] * bfl->dB[1][0][0][j]) *
                (bfl->dphidxi[i][0]);

            bfl->d_grad_phi_dmesh[i][1][0][j] +=
                (f * phi_m[j] * bfl->B[1][1] + g[1] * bfl->dB[1][1][0][j]) *
                (bfl->dphidxi[i][1]);

            /* (p,b) = (1,1) */

            f = -g2[1] * (fv->hq[1][1]);
            bfl->d_grad_phi_dmesh[i][1][1][j] =
                (f * phi_m[j] * bfl->B[1][0] + g[1] * bfl->dB[1][0][1][j]) *
                (bfl->dphidxi[i][0]);

            bfl->d_grad_phi_dmesh[i][1][1][j] +=
                (f * phi_m[j] * bfl->B[1][1] + g[1] * bfl->dB[1][1][1][j]) *
                (bfl->dphidxi[i][1]);

            if (dimNonSym == 3) {
              /* (p,b) = (0,0) */
              bfl->d_grad_phi_dmesh[i][0][0][j] +=
                  (f * phi_m[j] * bfl->B[0][2] + g[0] * bfl->dB[0][2][0][j]) *
                  (bfl->dphidxi[i][2]);
              /* (p,b) = (0,1) */
              bfl->d_grad_phi_dmesh[i][0][1][j] +=
                  (f * phi_m[j] * bfl->B[0][2] + g[0] * bfl->dB[0][2][1][j]) *
                  (bfl->dphidxi[i][2]);
              /* (p,b) = (1,0) */
              bfl->d_grad_phi_dmesh[i][1][0][j] +=
                  (f * phi_m[j] * bfl->B[1][2] + g[1] * bfl->dB[1][2][0][j]) *
                  (bfl->dphidxi[i][2]);
              /* (p,b) = (1,1) */
              bfl->d_grad_phi_dmesh[i][1][1][j] +=
                  (f * phi_m[j] * bfl->B[1][2] + g[1] * bfl->dB[1][2][1][j]) *
                  (bfl->dphidxi[i][2]);

              /* (p,b) = (2,2) */
              f = -g2[2] * (fv->hq[2][2]);
              bfl->d_grad_phi_dmesh[i][2][2][j] =
                  (f * phi_m[j] * bfl->B[2][0] + g[2] * bfl->dB[2][0][2][j]) *
                  (bfl->dphidxi[i][0]);

              bfl->d_grad_phi_dmesh[i][2][2][j] +=
                  (f * phi_m[j] * bfl->B[2][1] + g[2] * bfl->dB[2][1][2][j]) *
                  (bfl->dphidxi[i][1]);

              bfl->d_grad_phi_dmesh[i][2][2][j] +=
                  (f * phi_m[j] * bfl->B[2][2] + g[2] * bfl->dB[2][2][2][j]) *
                  (bfl->dphidxi[i][2]);

              /* (p,b) = (2,1) */
              f = -g2[2] * (fv->hq[2][1]);
              bfl->d_grad_phi_dmesh[i][2][1][j] =
                  (f * phi_m[j] * bfl->B[2][0] + g[2] * bfl->dB[2][0][1][j]) *
                  (bfl->dphidxi[i][0]);

              bfl->d_grad_phi_dmesh[i][2][1][j] +=
                  (f * phi_m[j] * bfl->B[2][1] + g[2] * bfl->dB[2][1][1][j]) *
                  (bfl->dphidxi[i][1]);

              bfl->d_grad_phi_dmesh[i][2][1][j] +=
                  (f * phi_m[j] * bfl->B[2][2] + g[2] * bfl->dB[2][2][1][j]) *
                  (bfl->dphidxi[i][2]);
              /* (p,b) = (2,0) */
              f = -g2[2] * (fv->hq[2][0]);
              bfl->d_grad_phi_dmesh[i][2][0][j] =
                  (f * phi_m[j] * bfl->B[2][0] + g[2] * bfl->dB[2][0][0][j]) *
                  (bfl->dphidxi[i][0]);

              bfl->d_grad_phi_dmesh[i][2][0][j] +=
                  (f * phi_m[j] * bfl->B[2][1] + g[2] * bfl->dB[2][1][0][j]) *
                  (bfl->dphidxi[i][1]);

              bfl->d_grad_phi_dmesh[i][2][0][j] +=
                  (f * phi_m[j] * bfl->B[2][2] + g[2] * bfl->dB[2][2][0][j]) *
                  (bfl->dphidxi[i][2]);

              /* (p,b) = (1,2) */
              f = -g2[1] * (fv->hq[1][2]);
              bfl->d_grad_phi_dmesh[i][1][2][j] =
                  (f * phi_m[j] * bfl->B[1][0] + g[1] * bfl->dB[1][0][2][j]) *
                  (bfl->dphidxi[i][0]);

              bfl->d_grad_phi_dmesh[i][1][2][j] +=
                  (f * phi_m[j] * bfl->B[1][1] + g[1] * bfl->dB[1][1][2][j]) *
                  (bfl->dphidxi[i][1]);

              bfl->d_grad_phi_dmesh[i][1][2][j] +=
                  (f * phi_m[j] * bfl->B[1][2] + g[1] * bfl->dB[1][2][2][j]) *
                  (bfl->dphidxi[i][2]);

              /* (p,b) = (0,2) */
              f = -g2[0] * (fv->hq[0][2]);
              bfl->d_grad_phi_dmesh[i][0][2][j] =
                  (f * phi_m[j] * bfl->B[0][0] + g[0] * bfl->dB[0][0][2][j]) *
                  (bfl->dphidxi[i][0]);

              bfl->d_grad_phi_dmesh[i][0][2][j] +=
                  (f * phi_m[j] * bfl->B[0][1] + g[0] * bfl->dB[0][1][2][j]) *
                  (bfl->dphidxi[i][1]);

              bfl->d_grad_phi_dmesh[i][0][2][j] +=
                  (f * phi_m[j] * bfl->B[0][2] + g[0] * bfl->dB[0][2][2][j]) *
                  (bfl->dphidxi[i][2]);
            }
          }
        }
#endif

        /*
         * Evaluate the sensitivity of gradients of the fundamental vector
         * quantity (the basisfunction, phi_i times unit vectors e_a) in
         * this coordinate system with respect to mesh displacement unknowns
         *
         * i.e.,
         *		d ( grad_phi_e[i][a] [p][q])
         *		--------------------
         *		d ( d_b,j )
         */

        /* initialize variables */

        siz = sizeof(double) * DIM * DIM * DIM * DIM * MDE * MDE;
        memset(&(bfl->d_grad_phi_e_dmesh[0][0][0][0][0][0]), 0, siz);

        /* for Cartesian coordinates we have a nice vanilla derivative
         *   -> Note, that not all entries are filled in below. We rely on
         * initial zeroing to zero the entries for cartesian coordinates (or the
         * memset above)
         */
#ifdef DO_NO_UNROLL
        for (i = 0; i < vdofs; i++) {
          for (a = 0; a < wim; a++) {
            for (p = 0; p < dim; p++) {
              for (b = 0; b < dim; b++) {
                for (j = 0; j < mdofs; j++) {
                  bfl->d_grad_phi_e_dmesh[i][a][p][a][b][j] =
                      bfl->d_grad_phi_dmesh[i][p][b][j];
                }
              }
            }
          }
        }
#else
        for (i = 0; i < vdofs; i++) {
          for (j = 0; j < mdofs; j++) {
            /*	  bfl->d_grad_phi_e_dmesh[i][0] [p][0] [b][j] =
               bfl->d_grad_phi_dmesh[i][p] [b][j];
                  bfl->d_grad_phi_e_dmesh[i][1] [p][1] [b][j] =
               bfl->d_grad_phi_dmesh[i][p] [b][j];*/

            /* (p,b) = (0,0) */
            bfl->d_grad_phi_e_dmesh[i][0][0][0][0][j] =
                bfl->d_grad_phi_dmesh[i][0][0][j];
            bfl->d_grad_phi_e_dmesh[i][1][0][1][0][j] =
                bfl->d_grad_phi_dmesh[i][0][0][j];

            /* (p,b) = (1,1)*/
            bfl->d_grad_phi_e_dmesh[i][0][1][0][1][j] =
                bfl->d_grad_phi_dmesh[i][1][1][j];
            bfl->d_grad_phi_e_dmesh[i][1][1][1][1][j] =
                bfl->d_grad_phi_dmesh[i][1][1][j];

            /* (p,b) = (0,1)*/
            bfl->d_grad_phi_e_dmesh[i][0][0][0][1][j] =
                bfl->d_grad_phi_dmesh[i][0][1][j];
            bfl->d_grad_phi_e_dmesh[i][1][0][1][1][j] =
                bfl->d_grad_phi_dmesh[i][0][1][j];

            /* (p,b) = (1,0)*/
            bfl->d_grad_phi_e_dmesh[i][0][1][0][0][j] =
                bfl->d_grad_phi_dmesh[i][1][0][j];
            bfl->d_grad_phi_e_dmesh[i][1][1][1][0][j] =
                bfl->d_grad_phi_dmesh[i][1][0][j];

            if (wim == 3) {
              /*  bfl->d_grad_phi_e_dmesh[i][2] [p][2] [b][j] =
               * bfl->d_grad_phi_dmesh[i][p] [b][j];*/
              /* (p,b) = (0,0) */
              bfl->d_grad_phi_e_dmesh[i][2][0][2][0][j] =
                  bfl->d_grad_phi_dmesh[i][0][0][j];
              /* (p,b) = (1,1)*/
              bfl->d_grad_phi_e_dmesh[i][2][1][2][1][j] =
                  bfl->d_grad_phi_dmesh[i][1][1][j];
              /* (p,b) = (0,1)*/
              bfl->d_grad_phi_e_dmesh[i][2][0][2][1][j] =
                  bfl->d_grad_phi_dmesh[i][0][1][j];
              /* (p,b) = (1,0)*/
              bfl->d_grad_phi_e_dmesh[i][2][1][2][0][j] =
                  bfl->d_grad_phi_dmesh[i][1][0][j];

              if (dimNonSym == 3) {
                /* (p,b) = (2,2)*/
                bfl->d_grad_phi_e_dmesh[i][0][2][0][2][j] =
                    bfl->d_grad_phi_dmesh[i][2][2][j];
                bfl->d_grad_phi_e_dmesh[i][1][2][1][2][j] =
                    bfl->d_grad_phi_dmesh[i][2][2][j];
                bfl->d_grad_phi_e_dmesh[i][2][2][2][2][j] =
                    bfl->d_grad_phi_dmesh[i][2][2][j];
                /* (p,b) = (2,0)*/
                bfl->d_grad_phi_e_dmesh[i][0][2][0][0][j] =
                    bfl->d_grad_phi_dmesh[i][2][0][j];
                bfl->d_grad_phi_e_dmesh[i][1][2][1][0][j] =
                    bfl->d_grad_phi_dmesh[i][2][0][j];
                bfl->d_grad_phi_e_dmesh[i][2][2][2][0][j] =
                    bfl->d_grad_phi_dmesh[i][2][0][j];
                /* (p,b) = (2,1)*/
                bfl->d_grad_phi_e_dmesh[i][0][2][0][1][j] =
                    bfl->d_grad_phi_dmesh[i][2][1][j];
                bfl->d_grad_phi_e_dmesh[i][1][2][1][1][j] =
                    bfl->d_grad_phi_dmesh[i][2][1][j];
                bfl->d_grad_phi_e_dmesh[i][2][2][2][1][j] =
                    bfl->d_grad_phi_dmesh[i][2][1][j];
                /* (p,b) = (1,2)*/
                bfl->d_grad_phi_e_dmesh[i][0][1][0][2][j] =
                    bfl->d_grad_phi_dmesh[i][1][2][j];
                bfl->d_grad_phi_e_dmesh[i][1][1][1][2][j] =
                    bfl->d_grad_phi_dmesh[i][1][2][j];
                bfl->d_grad_phi_e_dmesh[i][2][1][2][2][j] =
                    bfl->d_grad_phi_dmesh[i][1][2][j];
                /* (p,b) = (0,2)*/
                bfl->d_grad_phi_e_dmesh[i][0][0][0][2][j] =
                    bfl->d_grad_phi_dmesh[i][0][2][j];
                bfl->d_grad_phi_e_dmesh[i][1][0][1][2][j] =
                    bfl->d_grad_phi_dmesh[i][0][2][j];
                bfl->d_grad_phi_e_dmesh[i][2][0][2][2][j] =
                    bfl->d_grad_phi_dmesh[i][0][2][j];
              }
            }
          }
        }

#endif

        /* add more involved pieces as necessary */
        if (pd->CoordinateSystem != CARTESIAN) {

          /*  for ( i=0; i<vdofs; i++) {
              for ( a=0; a<dim; a++) {
              for ( p=0; p<dim; p++) {
              for ( b=0; b<dim; b++)  {
              for ( j=0; j<mdofs; j++) {
              bfl->d_grad_phi_e_dmesh[i][a] [p][a] [b][j]
              = bfl->d_grad_phi_dmesh[i][p] [b][j];
              }
              }
              }
              }
              } */

          for (i = 0; i < vdofs; i++) {
            for (a = 0; a < wim; a++) {
              for (p = 0; p < VIM; p++) {
                for (q = 0; q < VIM; q++) {
                  for (b = 0; b < dim; b++) {
                    for (j = 0; j < mdofs; j++) {
                      if (q != a) {
                        if (bfl->d_grad_phi_e_dmesh[i][a][p][q][b][j] != 0.0) {
                          printf("we shouldn't be here\n");
                          exit(-1);
                        }
                        bfl->d_grad_phi_e_dmesh[i][a][p][q][b][j] = 0.0;
                      }
                      if (dim < VIM && (p == VIM || q == VIM)) {
                        if (bfl->d_grad_phi_e_dmesh[i][a][p][q][b][j] != 0.0) {
                          printf("we shouldn't be here\n");
                          exit(-1);
                        }
                        bfl->d_grad_phi_e_dmesh[i][a][p][q][b][j] = 0.0;
                      }

                      bfl->d_grad_phi_e_dmesh[i][a][p][q][b][j] +=
                          phi_l[i] * fv->d_grad_e_dq[a][p][q][b] * phi_m[j];
                    }
                  }
                }
              }
            }
          }
        }
      }
    }
  }
  return 0;

} /* END of load_bf_mesh_derivs */
/****************************************************************************/
/****************************************************************************/
/****************************************************************************/

int load_basis_functions(const double xi[], /*  [DIM]               */
                         struct Basis_Functions **bfa) /* ptr to basis function
                                                        * * array of interest */

/************************************************************************
 *
 * load_basis_functions():
 *
 *    Calculates the values of all the basis functions active in the
 * current element. It also calculates the derivatives of the basis
 * functions wrt local element coordinates.
 *
 ************************************************************************/
{
  int b, i, v, jdof, ledof;
  int mn = ei[pg->imtrx]->mn;

  int imtrx;

  BASIS_FUNCTIONS_STRUCT *bf_ptr;
  /*
   * Load basis functions and derivatives in the unit elements for each
   * kind of unique basis function that we have...
   */
  for (b = 0; b < Num_Basis_Functions; b++) {
    for (imtrx = 0; imtrx < upd->Total_Num_Matrices; imtrx++) {
      bf_ptr = bfa[b];

      /*
       * Look up the variable "v" that has the the right interpolation
       * in the current material as the current basis function
       */

      v = bf_ptr->Var_Type_MatID[mn];

      if (!pd->v[imtrx][v])
        continue;

      /*
       * don't calculate basis function if interpolation doesn't
       *  correspond to any variable in the current material
       *  OR if element shape doesn't match the current element block.
       */
      if (v != -1 && bf_ptr->element_shape == ei[imtrx]->ielem_shape) {
        /*
         * Now, case the dimensionality and look up basis functions
         * and their derivatives at the quadrature point
         * using elemental coordinates
         */
        jdof = 0;
        switch (pd->Num_Dim) {
        case 1:
          for (i = 0; i < ei[imtrx]->dof[v]; i++) {
            ledof = ei[imtrx]->lvdof_to_ledof[v][i];
            if (ei[imtrx]->active_interp_ledof[ledof]) {
              bf_ptr->phi[i] = newshape(
                  xi, ei[imtrx]->ielem_type, PSI, ei[imtrx]->dof_list[v][i],
                  bf_ptr->element_shape, bf_ptr->interpolation, jdof);
              bf_ptr->dphidxi[i][0] = newshape(
                  xi, ei[imtrx]->ielem_type, DPSI_S, ei[imtrx]->dof_list[v][i],
                  bf_ptr->element_shape, bf_ptr->interpolation, jdof);
              jdof++;
            } else {
              bf_ptr->phi[i] = 0.0;
              bf_ptr->dphidxi[i][0] = 0.0;
            }
          }
          break;

        case 2:
          for (i = 0; i < ei[imtrx]->dof[v]; i++) {
            ledof = ei[imtrx]->lvdof_to_ledof[v][i];
            if (ei[imtrx]->active_interp_ledof[ledof]) {
              bf_ptr->phi[i] = newshape(
                  xi, ei[imtrx]->ielem_type, PSI, ei[imtrx]->dof_list[v][i],
                  bf_ptr->element_shape, bf_ptr->interpolation, jdof);
              bf_ptr->dphidxi[i][0] = newshape(
                  xi, ei[imtrx]->ielem_type, DPSI_S, ei[imtrx]->dof_list[v][i],
                  bf_ptr->element_shape, bf_ptr->interpolation, jdof);
              bf_ptr->dphidxi[i][1] = newshape(
                  xi, ei[imtrx]->ielem_type, DPSI_T, ei[imtrx]->dof_list[v][i],
                  bf_ptr->element_shape, bf_ptr->interpolation, jdof);
              jdof++;
            } else {
              bf_ptr->phi[i] = 0.0;
              bf_ptr->dphidxi[i][0] = 0.0;
              bf_ptr->dphidxi[i][1] = 0.0;
            }
          }
          break;

        case 3:
          for (i = 0; i < ei[imtrx]->dof[v]; i++) {
            ledof = ei[imtrx]->lvdof_to_ledof[v][i];
            if (ei[imtrx]->active_interp_ledof[ledof]) {
              bf_ptr->phi[i] = newshape(
                  xi, ei[imtrx]->ielem_type, PSI, ei[imtrx]->dof_list[v][i],
                  bf_ptr->element_shape, bf_ptr->interpolation, jdof);
              bf_ptr->dphidxi[i][0] = newshape(
                  xi, ei[imtrx]->ielem_type, DPSI_S, ei[imtrx]->dof_list[v][i],
                  bf_ptr->element_shape, bf_ptr->interpolation, jdof);
              bf_ptr->dphidxi[i][1] = newshape(
                  xi, ei[imtrx]->ielem_type, DPSI_T, ei[imtrx]->dof_list[v][i],
                  bf_ptr->element_shape, bf_ptr->interpolation, jdof);
              bf_ptr->dphidxi[i][2] = newshape(
                  xi, ei[imtrx]->ielem_type, DPSI_U, ei[imtrx]->dof_list[v][i],
                  bf_ptr->element_shape, bf_ptr->interpolation, jdof);
              jdof++;
            } else {
              bf_ptr->phi[i] = 0.0;
              bf_ptr->dphidxi[i][0] = 0.0;
              bf_ptr->dphidxi[i][1] = 0.0;
              bf_ptr->dphidxi[i][2] = 0.0;
            }
          }
          break;
        }
      }
    }
  }
  return (0);
} /* END of routine load_basis_functions */
/******************************************************************************/
/******************************************************************************/
/******************************************************************************/
/* asdv() -- allocate, set a double vector
 *
 * Description: a pointer to a pointer to double is input. Space for
 *              a vector of doubles is allocated as a one dimensional array
 *              and each element of the array is set to zero.
 *
 * Return: void
 *
 * Created: 1997/01/29 09:07 MST pasacki@sandia.gov
 */

void asdv(double **v,  /* vector to be allocated */
          const int n) /* number of elements in vector */
{
  int i;
  double *p;
  const double zero = (double)0;

  *v = (double *)smalloc(n * sizeof(double));

  for (i = 0, p = *v; i < n; i++, p++) {
    *p = zero;
  }
}

/*****************************************************************************/
/*****************************************************************************/
/*****************************************************************************/

void alloc_extern_ija_buffer(const int n,    /* Order full system    (in) */
                             const int m,    /* Order trim system    (in) */
                             const int *ija, /* Orig column pointers (in) */
                             int **ptr_ija_attic) /* where to hide (out) */

/* alloc_extern_ija_buffer() -- get space for external rows hiding from aztec
 *
 * Created: 1997/11/03 12:47 MST pasacki@sandia.gov
 *
 * Revised:
 */
{
  int size;
  if (n == m)
    return;

  /*
   * How big must it be? Big enough to save all the diagonal entries and
   * the column names for all of the external rows past m-1.
   */
  size = n + 1 + (ija[n] - ija[m]);
  *ptr_ija_attic = alloc_int_1(size, 0);
  return;
}
/******************************************************************************/
/******************************************************************************/
/******************************************************************************/

void alloc_MSR_sparse_arrays(
    int **ptr_ija,      /* column pointer array */
    double **ptr_a,     /* values of nonzero matrix entries */
    double **ptr_a_old, /* backup array of matrix nonzeros */
    const int Fill,     /* flag to allocate spaces for either
                         * the totally coupled problem or just
                         * explicit nodal fill eqn */
    int node_to_fill[], /* node index gives fill dof */
    Exo_DB *exo,        /* ptr to the whole mesh */
    Dpi *dpi)           /* distributed processing info */

/******************************************************************************

Function which allocates the sparse matrix storage vectors as well as other
vectors associated with the problem solution.


Author:          Scott Hutchinson (1421)
Date:            11 January 1993
Revised:         11/19/96 RRR
Revised:         1997/10/15 08:11 MDT pasacki@sandia.gov
Revised:	   1997/10/28 16:48 MST pasacki@sandia.gov

*******************************************************************************/
{
  int itotal_nodes;
  int max_neigh_elem = -1;

#ifdef PARALLEL
  int local_value;
#endif

  int num_total_fill_unknowns = 0;
  int num_total_unknowns;

  /*
   * I prefer to think of ija and a as specific types of variables and
   * changed the definition in the argument list to more accurately reflect
   * what is really going on. The old notation is unnecessarily obtuse.
   */

  int *ija;
  double *a;
  double *a_old;

  int *ija_temp; /* temporary vector used in determining ija and
                    its size                                     */
  int nnz;       /* number of nonzero entries in 'a'             */

  itotal_nodes = dpi->num_universe_nodes; /* include internal, boundary and
                                           * external nodes that are in the
                                           * universe of this processor */

  if (Num_Dim == 1) {
    max_neigh_elem = 2;
  } else if (Num_Dim == 2) {
    max_neigh_elem = MAX_SUR_ELEM_2D; /* 20 deg angles give 18 elems... */
  } else if (Num_Dim == 3) {
    max_neigh_elem = MAX_SUR_ELEM_3D; /* 20 deg solid angle gives 60 elems */
  }

  if (Fill) {
    nnz = find_problem_graph_fill(&ija_temp, itotal_nodes, max_neigh_elem,
                                  node_to_fill, exo);
  } else {
    nnz = find_MSR_problem_graph(&ija_temp, itotal_nodes, exo);
  }

#ifndef DEBUG_HKM
  if (Debug_Flag)
#endif
  {
    printf("Processor %d nnz = %d\n", ProcID, nnz);
  }

  /* Allocate and fill the true ija. */

  /*
   * It looks like ija is allocated twice.  The second allocation
   * means the first is lost -- a huge memory leak.  I'll comment the
   * first allocation.
   */
  /* ija = (int *) array_alloc(1, nnz, sizeof(int)); */

  ija = alloc_int_1(nnz, INT_NOINIT);
  memcpy(ija, ija_temp, nnz * sizeof(int));

#ifdef DEBUG_IJA
  /*
   * Dump out ija[]...
   */
  {
    FILE *fff;
    fff = fopen("ija_dump2.txt", "w");
    for (i = 0; i < nnz; i++) {
      fprintf(fff, "P_%d: ija[%d] = %d\n", ProcID, i, ija[i]);
    }
    fclose(fff);
  }
#endif

  /* free temporary arrays */
  safer_free((void **)&ija_temp);

  /*
   * Allocate the nonzero storage vector and initialize it to zero
   */
  a = alloc_dbl_1(nnz, 0.0);

  /*   num_fill_unknowns  = dpi->num_universe_nodes; */

  num_total_unknowns = num_universe_dofs[pg->imtrx];

  /* set boolean for save old A matrix for data sensitivities,
     flux sensitivities, modified newton schemes, augmenting conditions,
     and continuation */

  save_old_A = FALSE;
  if (modified_newton || nAC > 0 || nn_post_data_sens > 0 ||
      nn_post_fluxes_sens > 0 || Continuation > 0) {
    save_old_A = TRUE;
  }

  if (save_old_A) {
    a_old = alloc_dbl_1(nnz, 0.0);
  } else {
    a_old = NULL;
  }

#ifdef PARALLEL
  /*
   *  Calculate the total number of fill unknowns and regular unknowns in
   *  the global problem by summing up contributions from each
   *  processor.
   */

  num_total_fill_unknowns =
      gsum_Int(internal_fill_unknowns + boundary_fill_unknowns);
  num_total_unknowns =
      gsum_Int(num_internal_dofs[pg->imtrx] + num_boundary_dofs[pg->imtrx]);
  dpi->num_dofs_global = num_total_unknowns;

  /*
   * The number of nonzero matrix entries are only those owned by this
   * processor, so let's not count any belonging to external nodes or dofs.
   */

  if (Fill) {
    local_value = (ija[internal_fill_unknowns + boundary_fill_unknowns] -
                   external_fill_unknowns - 1);
  } else {
    local_value =
        (ija[num_internal_dofs[pg->imtrx] + num_boundary_dofs[pg->imtrx]] -
         num_external_dofs[pg->imtrx] - 1);
  }
  nnz = gsum_Int(local_value);
#else
  dpi->num_dofs_global = num_total_unknowns;
  num_total_fill_unknowns = num_fill_unknowns;
#endif

  if (Fill) {
    DPRINTF(stdout, "\n%-30s= %d\n", "Number of fill unknowns",
            num_total_fill_unknowns);
    DPRINTF(stdout, "\n%-30s= %d\n", "Number of filmatrix nonzeroes", nnz);
  } else {
    DPRINTF(stdout, "\n%-30s= %d\n", "Number of unknowns", num_total_unknowns);
    DPRINTF(stdout, "\n%-30s= %d\n", "Number of matrix nonzeroes", nnz);
  }

  *ptr_ija = ija;
  *ptr_a = a;
  *ptr_a_old = a_old;

  return;
}
/*************************************************************************/
/*************************************************************************/
/*************************************************************************/

void alloc_VBR_sparse_arrays(struct Aztec_Linear_Solver_System *ams,
                             Exo_DB *exo, Dpi *dpi)
/*
 *
 */
{
  int nnz, nnz_tmp;
  int row_nodes, col_nodes;

  row_nodes = dpi->num_internal_nodes + dpi->num_boundary_nodes;
  col_nodes = dpi->num_universe_nodes;

  nnz = find_VBR_problem_graph(&(ams->indx), &(ams->bindx), &(ams->bpntr),
                               &(ams->rpntr), &(ams->cpntr), row_nodes,
                               col_nodes, exo);

  if (Debug_Flag) {
    printf("Processor %d nnz = %d\n", ProcID, nnz);
  }

  ams->val = alloc_dbl_1(nnz + 1, 0.0);
  /* Why the "+ 1" ?  Later on just one more entry is need
   * for compatibility with the way MSR worked.  Actually,
   * it is related to the idiotic ija_extern kludge */

  ams->nnz = nnz;
  ams->nnz_plus = nnz;

  ams->npn = row_nodes;
  ams->npn_plus = col_nodes;

  ams->npu = ams->rpntr[row_nodes];
  ams->npu_plus = ams->cpntr[col_nodes];

  /* set boolean for save old A matrix for data sensitivities,
     flux sensitivities, modified newton schemes, augmenting conditions,
     and continuation */

  save_old_A = FALSE;
  if (modified_newton || nAC > 0 || nn_post_data_sens > 0 ||
      nn_post_fluxes_sens > 0 || Continuation > 0) {
    save_old_A = TRUE;
  }

  if (save_old_A) {
    asdv(&(ams->val_old), nnz);
  }

  /*
   *   calculate the total number of degrees of freedom in the problem
   *   by summing the contributions from each processor
   */
  dpi->num_dofs_global =
      gsum_Int(num_internal_dofs[pg->imtrx] + num_boundary_dofs[pg->imtrx]);
  nnz_tmp = gsum_Int(nnz);

  DPRINTF(stdout, "\n%-30s= %d\n", "Number of unknowns", dpi->num_dofs_global);
  DPRINTF(stdout, "\n%-30s= %d\n", "Number of matrix nonzeroes", nnz_tmp);
  return;
}
/*****************************************************************************/
/*****************************************************************************/
/*****************************************************************************/

static int
find_problem_graph_fill(int *ija[],         /* column pointer array */
                        int itotal_nodes,   /* number of nodes this processor
                                               is resposible for */
                        int max_neigh_elem, /* maximum number of elements
                                               containing a given node */
                        int node_to_fill[], Exo_DB *exo)

/*
 *  Function which determines the graph of the sparse problem using the MSR
 *  format.  It also returns the exact number of nonzeroes in the problem.
 *  This routine is written for an unknown map of 1 dof per node.
 *
 *  ---------------------------------------------------------------------------
 *
 */
{
  int j, itmp, inode, ielem, iunknown;
  int inter_unknown, inter_node_unknowns, inter_node, inum_unknowns;
  int nz_ptr = 0;
  int irow_index = 0;
  int icol_index;
  int nz_temp = 0;
  /*
   * Surrounding element variables...
   */
  int *nsur_elem; /* array telling how many elements surround */
  /* each and every node in the mesh...*/
  int **isur_elem; /* array telling the names of the elements */
  /* that surround each and every element... */

  /*
   * Allocate arrays and initialize...
   * start allocating ija to a small estimate - reallocate later
   */
  nz_temp = num_fill_unknowns * Max_NP_Elem;
  *ija = alloc_int_1(nz_temp, -1);
#ifdef DEBUG
  printf("Initial ija allocation to %d\n", nz_temp);
#endif
  nsur_elem = alloc_int_1(itotal_nodes, 0);
  isur_elem = alloc_int_2(itotal_nodes, max_neigh_elem, -1);

  /*
   * Find surrounding elements for each node, that is, the elements which
   * contain each node.  Keep track of the names of elements which
   * contain each node in isur_elem[][] and the number of elements that
   * contain each node in nsur_elem[]...
   */

  for (ielem = 0; ielem < Num_Internal_Elems; ielem++) {
    for (j = 0; j < elem_info(NNODES, Elem_Type(exo, ielem)); j++) {
      inode = Proc_Elem_Connect[Proc_Connect_Ptr[ielem] + j];
      if (inode < itotal_nodes) {
        /*
         * internal or border node -> fill
         */

        isur_elem[inode][nsur_elem[inode]++] = ielem;

        if (nsur_elem[inode] >= max_neigh_elem) {
          fprintf(stderr, "nsur_elem exceed maximum of %d\n", max_neigh_elem);
          exit(-1);
        }
      }
    }
  }

  /* set the number of unknowns per node to one */

  nz_ptr = num_fill_unknowns + 1;

  for (inode = 0; inode < itotal_nodes; inode++) {
    /*
     * Loop over the unknowns associated with this node,
     * which is one for this case.
     */

    inum_unknowns = num_varType_at_node(inode, FILL);

    for (iunknown = 0; iunknown < inum_unknowns; iunknown++) {
      (*ija)[irow_index] = nz_ptr;

      /*
       * Loop over the nodes which are determined to have an interaction
       * with the current row node
       */
      for (j = exo->node_node_pntr[inode]; j < exo->node_node_pntr[inode + 1];
           j++) {
        inter_node = exo->node_node_list[j];

        /*
         * Loop over the unknowns associated with the
         * interacting node and see if there should be
         * an interaction.
         *
         */

        inter_node_unknowns = num_varType_at_node(inter_node, FILL);

        for (inter_unknown = 0; inter_unknown < inter_node_unknowns;
             inter_unknown++) {
          icol_index = node_to_fill[inter_node] + inter_unknown;

          if (icol_index > -1) {
            if (in_list(icol_index, (*ija)[irow_index], nz_ptr, *ija) < 0 &&
                icol_index != irow_index) {
              if (nz_ptr + 1 == nz_temp) {
                /* reallocate ija larger!! */
                nz_temp += num_fill_unknowns * Max_NP_Elem;
#ifdef DEBUG
                printf("Reallocate ija to %d\n", nz_temp);
#endif

                *ija = (int *)realloc((void *)*ija, nz_temp * sizeof(int));
                if (*ija == NULL)
                  EH(-1, "No space for ija_temp");
                for (itmp = nz_ptr; itmp < nz_temp; (*ija)[itmp++] = -1)
                  ;
              }
              (*ija)[nz_ptr++] = icol_index;
            }
          }
        }
      }
      irow_index++;
    }
  }

  (*ija)[irow_index] = nz_ptr;

  safer_free((void **)&nsur_elem);
  safer_free((void **)&isur_elem);
  return (nz_ptr);
} /* END of find_problem_graph_fill  */

/******************************************************************************/
/******************************************************************************/
/******************************************************************************/

static int
find_MSR_problem_graph(int *ija[],       /* column pointer array            */
                       int itotal_nodes, /* number nodes this processor     */
                       Exo_DB *exo)      /* ptr to FE db                    */

{
  int j, itmp, inode, i1, i2, eb1;
  int iunknown, inter_unknown, inter_node, row_num_unknowns, col_num_unknowns;
  int nz_ptr, irow_index = 0;
  int icol_index, rowVarType, colVarType;
  int *ija_ptr;
  int add_var = 0, nz_temp;
  NODE_INFO_STRUCT *nodeCol;
  NODAL_VARS_STRUCT *nv, *nvCol;
  double avgVarPerNode, avgNodeToNodeConn;

  int *inode_varType, *inode_matID;
  int *inter_node_varType, *inter_node_matID;
#ifdef DEBUG_GRAPH
  char *yo = "find_MSR_problem_graph: ";
#endif
#ifdef DEBUG_GRAPH
  FILE *ifp = NULL;
  ifp = fopen("msr_format.txt", "w");
#endif /* DEBUG_GRAPH */

  /*
   * Calculate the average number of degrees of freedom per node
   */
  avgVarPerNode = (double)num_universe_dofs[pg->imtrx] / (double)itotal_nodes;
  /*
   * Estimate the average connectivity of a node
   */
  avgNodeToNodeConn =
      (double)exo->node_node_pntr[itotal_nodes] / (double)itotal_nodes;
  /*
   *  Start allocating ija to a slightly larger value than
   *  needed by a good estimate.
   *  -> Check for null pointer because this is a large
   *     allocation
   */
  nz_temp =
      num_universe_dofs[pg->imtrx] * avgNodeToNodeConn * avgVarPerNode * 1.1;

  *ija = ija_ptr = alloc_int_1(nz_temp, -1);
  if (*ija == NULL) {
    EH(-1, "No space for ija_temp");
  }

  inode_varType = alloc_int_1(MaxVarPerNode, INT_NOINIT);
  inode_matID = alloc_int_1(MaxVarPerNode, INT_NOINIT);
  inter_node_varType = alloc_int_1(MaxVarPerNode, INT_NOINIT);
  inter_node_matID = alloc_int_1(MaxVarPerNode, INT_NOINIT);

  /*
   * Initialize the pointer into the jacobian, nz_ptr,
   * corresponding to the
   * start of off-diagonal entries for a particular row.
   * Row zero will have its first entry at position
   * num_universe_dofs + 1, because the diagonal is storred first
   * and then the total number of entries is storred at
   * ija[num_universe_dofs].
   */
  nz_ptr = num_universe_dofs[pg->imtrx] + 1;
#ifdef DEBUG_GRAPH
  fprintf(ifp, "P_%d: nz_ptr = %d\n", ProcID, nz_ptr);
#endif

  /*
   * loop over all of the nodes on this processor
   */
  for (inode = 0; inode < itotal_nodes; inode++) {
    nv = Nodes[inode]->Nodal_Vars_Info[pg->imtrx];
    /*
     * Fill the vector list which points to the unknowns defined at this
     * node...
     */
    row_num_unknowns = fill_variable_vector(inode, inode_varType, inode_matID);
    /*
     * Do a check against the number of unknowns at this
     * node stored in the global array
     */
    if (row_num_unknowns != nv->Num_Unknowns) {
      EH(-1, "Inconsistency counting unknowns.");
    }

    /*
     * Loop over the unknowns defined at this row node
     */
    for (iunknown = 0; iunknown < row_num_unknowns; iunknown++) {
      /*
       * Retrieve the var type of the current unknown
       */
      rowVarType = inode_varType[iunknown];

      /*
       * Store the beginning location for off-diagonal jacobian
       * entries for the current unknown
       */
      ija_ptr[irow_index] = nz_ptr;
#ifdef DEBUG_GRAPH
      fprintf(ifp, "node = %d, unk = %d, irow_index = %d, nz_ptr = %d\n", inode,
              iunknown, irow_index, nz_ptr);
#endif
      /*
       * Loop over the nodes which are determined to have an interaction
       * with the current row node
       */
      for (j = exo->node_node_pntr[inode]; j < exo->node_node_pntr[inode + 1];
           j++) {
        inter_node = exo->node_node_list[j];
        nodeCol = Nodes[inter_node];
        nvCol = nodeCol->Nodal_Vars_Info[pg->imtrx];

        /*
         * fill the vector list which points to the unknowns
         * defined at this interaction node
         */
        col_num_unknowns = fill_variable_vector(inter_node, inter_node_varType,
                                                inter_node_matID);
        if (col_num_unknowns != nvCol->Num_Unknowns) {
          EH(-1, "Inconsistency counting unknowns.");
        }

        /*
         * Loop over the unknowns associated with the
         * interacting node and see if there should be an interaction.
         */

        for (inter_unknown = 0; inter_unknown < col_num_unknowns;
             inter_unknown++) {

          /*
           * HKM ->
           *  The entire process below is designed to find out
           *  what unknown we are processing. This coding is very
           *  convoluted and fraught with pitfalls. It should
           *  be rewritten using the structured approach in MPSalsa
           *  to variable indentification.
           */
          colVarType = inter_node_varType[inter_unknown];

          /*
           * Query the Interaction mask to determine if a jacobian entry
           * should be created
           */
          add_var = Inter_Mask[pg->imtrx][rowVarType][colVarType];

          /* The following code should be activated when solving DG viscoelastic
           * problems with full Jacobian treatment of upwind element stress
           * terms
           */
          if (exo->centroid_list[inode] != -1 && inode != inter_node &&
              exo->centroid_list[inter_node] != -1) {
            eb1 = exo->elem_eb[exo->centroid_list[inode]];

            if (vn_glob[Matilda[eb1]]->dg_J_model == FULL_DG) {
              i1 = pd_glob[Matilda[eb1]]->i[pg->imtrx][rowVarType];
              i2 = pd_glob[Matilda[eb1]]->i[pg->imtrx][colVarType];

              if ((rowVarType == colVarType) &&
                  (i1 == I_P0 || i1 == I_P1 || i1 == I_PQ1 || i1 == I_PQ2) &&
                  (i2 == I_P0 || i2 == I_P1 || i2 == I_PQ1 || i2 == I_PQ2) &&
                  (rowVarType != PRESSURE) &&
                  (rowVarType > VELOCITY_GRADIENT33 ||
                   rowVarType < VELOCITY_GRADIENT11)) {
                add_var = Inter_Mask[pg->imtrx][rowVarType][colVarType];
              } else {
                add_var = 0;
              }
            }
          }

          if (Debug_Flag < 0)
            add_var = TRUE; /* add all vars for checking jacobian */

          if (add_var) {
            /*
             * Determine the equation number of the current unknown
             */
            icol_index = nodeCol->First_Unknown[pg->imtrx] + inter_unknown;

            if (icol_index != irow_index) {
              /*
               * Check to See if we need to increase storage
               */
              if (nz_ptr + 1 == nz_temp) {

                /* reallocate ija larger */
                nz_temp += (int)(2.0 * (itotal_nodes - inode) *
                                 ((double)nz_ptr / (double)inode));
#ifdef DEBUG_GRAPH
                printf("%s Reallocate ija size to %d from %d\n", yo, nz_temp,
                       nz_ptr + 1);
#endif
                *ija = ija_ptr =
                    (int *)realloc((void *)*ija, nz_temp * sizeof(int));
                if (*ija == NULL)
                  EH(-1, "No space for ija_temp");
                for (itmp = nz_ptr; itmp < nz_temp; ija_ptr[itmp++] = -1)
                  ;
              }
              ija_ptr[nz_ptr++] = icol_index;
            }
          }
        }
      }
      irow_index++;
    }
  }

  ija_ptr[irow_index] = nz_ptr;

#ifdef DEBUG_GRAPH
  printf("%s Final size of ija is %d\n", yo, nz_ptr);
#endif

  safer_free((void **)&inode_varType);
  safer_free((void **)&inode_matID);
  safer_free((void **)&inter_node_varType);
  safer_free((void **)&inter_node_matID);

#ifdef DEBUG_GRAPH
  fclose(ifp);
#endif
  return (nz_ptr);
}
/****************************************************************************/
/****************************************************************************/
/****************************************************************************/

static int find_VBR_problem_graph(int *indx[], int *bindx[], int *bpntr[],
                                  int *rpntr[], int *cpntr[], int row_nodes,
                                  int col_nodes, Exo_DB *exo)

/*
 *
 */
{
  int i, j, k, nnz_blocs = 0; /* number of non-zero blocks */
  int nnz = 0, row_ptr = 0, col_ptr = 0;
  NODAL_VARS_STRUCT *nvRow, *nvCol;
#ifdef DEBUG
  char filename[80];
  FILE *of;
#endif

  *bpntr = alloc_int_1(row_nodes + 1, INT_NOINIT);
  *rpntr = alloc_int_1(row_nodes + 1, INT_NOINIT);
  *cpntr = alloc_int_1(col_nodes + 1, INT_NOINIT);

  for (i = 0; i < row_nodes + 1; i++) {
    (*bpntr)[i] = exo->node_node_pntr[i];
  }

  nnz_blocs = (*bpntr)[row_nodes];

  *bindx = alloc_int_1(nnz_blocs, INT_NOINIT);
  *indx = alloc_int_1(nnz_blocs + 1, INT_NOINIT);

  for (i = 0; i < nnz_blocs; i++) {
    (*bindx)[i] = exo->node_node_list[i];
  }

  for (i = 0; i < row_nodes; i++) {
    nvRow = Nodes[i]->Nodal_Vars_Info[pg->imtrx];
    for (k = (*bpntr)[i]; k < (*bpntr)[i + 1]; k++) {
      j = (*bindx)[k];
      nvCol = Nodes[j]->Nodal_Vars_Info[pg->imtrx];
      (*indx)[k] = nnz;
      nnz += nvRow->Num_Unknowns * nvCol->Num_Unknowns;
    }
  }

  (*indx)[nnz_blocs] = nnz;

  for (i = 0; i < row_nodes; i++) {
    nvRow = Nodes[i]->Nodal_Vars_Info[pg->imtrx];
    (*rpntr)[i] = row_ptr;
    row_ptr += nvRow->Num_Unknowns;
  }
  (*rpntr)[row_nodes] = row_ptr;

  for (j = 0; j < col_nodes; j++) {
    nvCol = Nodes[j]->Nodal_Vars_Info[pg->imtrx];
    (*cpntr)[j] = col_ptr;
    col_ptr += nvCol->Num_Unknowns;
  }
  (*cpntr)[col_nodes] = col_ptr;

#ifdef DEBUG

  sprintf(filename, "vbr%d_of_%d", ProcID + 1, Num_Proc);
  of = fopen(filename, "w");

  fprintf(of, "P_%d nnz=%d\n\n", ProcID, nnz);
  fprintf(of, "P_%d nnz_blocs=%d\n\n", ProcID, nnz_blocs);
  fprintf(of, "P_%d row_nodes=%d\n\n", ProcID, row_nodes);
  fprintf(of, "P_%d col_nodes=%d\n\n", ProcID, col_nodes);

  for (i = 0; i < nnz_blocs; i++) {
    fprintf(of, "P_%d bindx[%d]=%d\n", ProcID, i, exo->node_node_list[i]);
  }
  fprintf(of, "\n");

  for (i = 0; i < nnz_blocs + 1; i++) {
    fprintf(of, "P_%d indx[%d]=%d\n", ProcID, i, (*indx)[i]);
  }

  fprintf(of, "\n");
  for (i = 0; i < row_nodes + 1; i++) {
    fprintf(of, "P_%d bpntr[%d]=%d\n", ProcID, i, (*bpntr)[i]);
  }

  fprintf(of, "\n");
  for (i = 0; i < row_nodes + 1; i++) {
    fprintf(of, "P_%d rpntr[%d]=%d\n", ProcID, i, (*rpntr)[i]);
  }

  fprintf(of, "\n");
  for (j = 0; j < col_nodes + 1; j++) {
    fprintf(of, "P_%d cpntr[%d]=%d\n", ProcID, j, (*cpntr)[j]);
  }
#endif

  return (nnz);
}
/******************************************************************************/
/******************************************************************************/
/******************************************************************************/

int fill_variable_vector(int inode, int ivec_varType[], int ivec_matID[])

/************************************************************************
 *
 * fill_variable_vector():
 *
 * Function which fills vectors of variable types and matid for the
 * variables defined at a given node.
 *
 ************************************************************************/
{
  int l, m, index = 0;
  NODE_INFO_STRUCT *node;
  NODAL_VARS_STRUCT *nvs;
  VARIABLE_DESCRIPTION_STRUCT *vd;
  node = Nodes[inode];
  nvs = node->Nodal_Vars_Info[pg->imtrx];
  for (l = 0; l < nvs->Num_Var_Desc; l++) {
    vd = nvs->Var_Desc_List[l];
    for (m = 0; m < vd->Ndof; m++) {
      ivec_varType[index] = vd->Variable_Type;
      ivec_matID[index] = vd->MatID;
      index++;
    }
  }
  if (index > MaxVarPerNode) {
    EH(-1, "fill_variable_vector: index is greater than MaxVarPerNode");
  }
  return index;
}
/*****************************************************************************/
/*****************************************************************************/
/*****************************************************************************/

void zero_lec_row(
    double local_J[MAX_PROB_VAR + MAX_CONC][MAX_PROB_VAR + MAX_CONC][MDE][MDE],
    int eqn_type, /* Eqn Type of row to be zeroed     */
    int ldof)     /* Local dof of that equation type  */

/*
  Function which zero's the row of the local element stiffness matrix
  corresponding to equation of type eqn_type and the local dof number ldof

*/

{

  /* Local variables */

  int i_var; /* Row index into the global stiffness matrix   */

  /***************************** EXECUTION BEGINS
   * *******************************/

  for (i_var = 0; i_var < MAX_PROB_EQN + MAX_CONC; i_var++) {
    memset(local_J[eqn_type][i_var][ldof], 0, sizeof(double) * MDE);
  }

} /* END of routine zero_lec_row                                        */
/*****************************************************************************/
/*****************************************************************************/
/*****************************************************************************/

/* Strange function, eh?  This routine will zero out the column of the
 * local element stiffness matrix corresponding to variables of type
 * var_type, and local degree of freedom ldof.
 *
 * Author: Matt Hopkins, 12/7/00
 */
void zero_lec_column(
    double local_J[MAX_PROB_VAR + MAX_CONC][MAX_PROB_VAR + MAX_CONC][MDE][MDE],
    int var_type, /* Variable type of column to be zeroed */
    int ldof)     /* Local dof of that variable type */
{
  int eqn, dof;

  for (eqn = 0; eqn < MAX_PROB_EQN + MAX_CONC; eqn++)
    for (dof = 0; dof < MDE; dof++)
      local_J[eqn][var_type][dof][ldof] = 0.0;
}
/*****************************************************************************/
/*****************************************************************************/
/*****************************************************************************/
/*
 * Function the returns the index in the VBR a array of the block
 * associated with the Ith block row and Jth block column */

int find_VBR_index(const int I, /* Block row index */
                   const int J, /* Block column index */
                   struct Aztec_Linear_Solver_System *ams) {
  int K = in_list(J, ams->bpntr[I], ams->bpntr[I + 1], ams->bindx);

  return (ams->indx[K]);

} /* END of find_VBR_index */
/*****************************************************************************/
/*****************************************************************************/
/*****************************************************************************/
/*
 * newshape() -- this is a wrapper routine for the Shadid's shape() routine.
 *		  We check for special basis functions (now, just pressure)
 *		  and otherwise hand off the real work to the old routine.
 *
 * Created:	Mon Mar 14 16:08:23 MST 1994 pasacki@sandia.gov
 *
 */

double newshape(const double xi[],    /* local coordinates    */
                const int Ielem_type, /* element type */
                const int Iquant, /* desired quantity (phi, phi_s, etc.     */
                const int Inode, /* current element node                      */
                const int eshape,        /* element shape        */
                const int interpolation, /* interpolation */
                const int ledof) /* Typically, this is the local node num     *
                                  * but for pressure basis functions, this    *
                                  * can be a dof at the centroid node         */
/***************************************************************************
 *
 *  newshape():
 *
 *	Routine to calculate the value of the shape function psi, and
 *	it's partial derivatives, dpsi_s, dpsi_t and dpsi_u if applicable
 *	at the point (s,t,u) on the master element [-1,1]x[-1,1]x[-1,1].
 *
 *  Input
 * --------
 *   xi[DIM] -> This is the vector of local element coordinates. The
 *              basis functions and derivatives of the basis functions
 *              are evaluated at the position in the element indicated
 *              by this vector.
 *
 *	Created:	Tue Mar 15 07:38:13 MST 1994 pasacki@sandia.gov
 *
 *	Revised:	Tue Mar 29 08:44:51 MST 1994 pasacki@sandia.gov
 *
 * Revised:        Tue Aug 25 09:55:21 NST 2009 prschun@sandia.gov
 *************************************************************************/
{
  double value = 0.0;
  const double s = xi[0];
  const double t = xi[1];
  const double u = xi[2];

  /*
   * This wrapper routine catches the case of I_P1 basis functions for
   * pressure and hands off all other cases to Shadid's routines.
   */
  switch (eshape) {

  case LINE_SEGMENT:
    if (interpolation == I_Q1) {
      switch (Iquant) {
      case PSI:
        value = ((Inode == 1) ? 0.5 * (1.0 + s) : 0.5 * (1.0 - s));
        break;
      case DPSI_S:
        value = ((Inode == 1) ? 0.5 : -0.5);
        break;
      default:
        /*EH(-1, "Not a valid Iquant choice!");*/ /*Clever way out of this, for
                                                     Iquant=2 */
        break;
      }
    } else if (interpolation == I_Q2) {
      switch (Iquant) {
      case PSI: {
        switch (Inode) {
        case 0:
          value = 0.5 * s * (s - 1.0);
          break;
        case 1:
          value = 0.5 * s * (s + 1.0);
          break;
        case 2:
          value = 1.0 - s * s;
          break;
        default:
          break;
        }
        break;
      }
      case DPSI_S: {
        switch (Inode) {
        case 0:
          value = s - 0.5;
          break;
        case 1:
          value = s + 0.5;
          break;
        case 2:
          value = -2.0 * s;
          break;
        default:
          break;
        }
        break;
      }
      default:
        break;
      }
    } else {
      EH(-1, "Only LINEAR_BAR or QUAD_BAR 1D elements supported now!");
    }
    break;

  case SHELL:
    if (is_xfem_interp(interpolation)) {
      value = extended_shape(xi, Ielem_type, Iquant, Inode, eshape,
                             interpolation, ledof);
    } else if (interpolation == I_Q1 || interpolation == I_Q1_D) {
      /* because we may want to solve with Q1 basis functions on a BIQUAD_QUAD
       * mesh */
      if (Iquant < 3) {
        value = shape(s, t, u, BILINEAR_QUAD, Iquant, Inode);
      } else {
        value = 0;
      }
    } else if ((interpolation == I_Q2) || (interpolation == I_Q2_D) ||
               (interpolation == I_Q2_D_LSA)) {
      /*
       * because we may want to solve with Q2 with discontinuous
       * boundaries BIQUAD_QUAD mesh.
       * Note here that Inode is coming from dof_list[v][ldof] which is
       * {0 1 1 2 2 3 4 5 5 6 7 8} for a biquadratic surface element
       */
      if (Iquant < 3) {
        value = shape(s, t, u, BIQUAD_QUAD, Iquant, Inode);
      } else {
        value = 0;
      }

      /* now simply zero out the second entry of each double number using
         baby_dolphin, but to it up above */

    } else {
      EH(-1, "Only Q1 and Q2 elements allowed for shells");
    }
    break;

  case TRIANGLE:
    if (interpolation == I_Q1) {
      value = shape(s, t, u, LINEAR_TRI, Iquant, Inode);
    } else if (interpolation == I_Q2) {
      value = shape(s, t, u, QUAD_TRI, Iquant, Inode);
    } else {
      EH(-1, "Don't recognize this basis type for triangles");
    }

    break;

  case TRISHELL:
    if (interpolation == I_Q1) {
      if (Iquant < 3) {
        value = shape(s, t, u, BILINEAR_TRISHELL, Iquant, Inode);
      } else {
        value = 0;
      }
    } else {
      EH(-1, "Don't recognize this basis type for linear triangular shells");
    }

    break;

  case QUADRILATERAL:
    if (is_xfem_interp(interpolation)) {
      value = extended_shape(xi, Ielem_type, Iquant, Inode, eshape,
                             interpolation, ledof);
    } else if (interpolation == I_P0) {
      /*
       * Shape function for peicewise constant pressures
       */
      switch (Iquant) {
      case PSI:
        value = 1.;
        break;


      case DPSI_S:
        value = 0.;
        break;

      case DPSI_T:
        value = 0.;
        break;

      default:
        EH(-1, "Bad pressure quantity specified.");
        break;
      }
    } else if (interpolation == I_P1) {
      /*
       * Shape function for linear discontinuous pressures
       */
      switch (Iquant) {
      case PSI:
        switch (ledof) {
        case 0:
          value = 1.;
          break;

        case 1:
          value = s;
          break;

        case 2:
          value = t;
          break;
        }
        break;

      case DPSI_S:
        switch (ledof) {
        case 0:
          value = 0.;
          break;

        case 1:
          value = 1.;
          break;

        case 2:
          value = 0.;
          break;
        }
        break;

      case DPSI_T:
        switch (ledof) {
        case 0:
          value = 0.;
          break;

        case 1:
          value = 0.;
          break;

        case 2:
          value = 1.;
          break;
        }
        break;

      default:
        EH(-1, "Bad pressure quantity specified.");
        break;
      }
    } else if (interpolation == I_Q1 || interpolation == I_Q1_D) {
      /* because we may want to solve with Q1 basis functions on a BIQUAD_QUAD
       * mesh */
      value = shape(s, t, u, BILINEAR_QUAD, Iquant, Inode);
    } else if ((interpolation == I_Q2) || (interpolation == I_Q2_D) ||
               (interpolation == I_Q2_D_LSA)) {
      /*
       * because we may want to solve with Q2 with discontinuous
       * boundaries BIQUAD_QUAD mesh.
       * Note here that Inode is coming from dof_list[v][ldof] which is
       * {0 1 1 2 2 3 4 5 5 6 7 8} for a biquadratic surface element
       */
      value = shape(s, t, u, BIQUAD_QUAD, Iquant, Inode);

      /* now simply zero out the second entry of each double number using
         baby_dolphin, but to it up above */

    } else if (interpolation == I_SP) {
      /* Subparametric interpolation which is linear on interior and quadratic
       * on all external surfaces */

      if (Inode >= 8)
        EH(-1, "This element has at least 8 nodes!");

      switch (Iquant) {  /* select quantity */
      case PSI:          /* shape function */
        switch (Inode) { /* select specific shape function */
        case 0:
          if (Nodes[Proc_Elem_Connect[ei[pg->imtrx]->iconnect_ptr + 4]]->EDGE !=
                  1 &&
              Nodes[Proc_Elem_Connect[ei[pg->imtrx]->iconnect_ptr + 7]]->EDGE !=
                  1) {
            value = 0.25 * (1. - s) * (1. - t);
          } else {
            value = 0.25 *
                    ((1. - s) * s * (1. - t) * t + (1 - s * s) * (1 - t * t));
            if (Nodes[Proc_Elem_Connect[ei[pg->imtrx]->iconnect_ptr + 4]]
                    ->EDGE != 1) {
              value += 0.25 * (1. - s * s) * (t - 1.) * t;
            }
            if (Nodes[Proc_Elem_Connect[ei[pg->imtrx]->iconnect_ptr + 7]]
                    ->EDGE != 1) {
              value += 0.25 * (1. - t * t) * (s - 1.) * s;
            }
          }
          break;
        case 1:
          if (Nodes[Proc_Elem_Connect[ei[pg->imtrx]->iconnect_ptr + 4]]->EDGE !=
                  1 &&
              Nodes[Proc_Elem_Connect[ei[pg->imtrx]->iconnect_ptr + 5]]->EDGE !=
                  1) {
            value = 0.25 * (1. + s) * (1. - t);
          } else {
            value =
                0.25 * ((1. + s) * s * (t - 1) * t + (1 - s * s) * (1 - t * t));
            if (Nodes[Proc_Elem_Connect[ei[pg->imtrx]->iconnect_ptr + 4]]
                    ->EDGE != 1) {
              value += 0.25 * (1. - s * s) * (t - 1.) * t;
            }
            if (Nodes[Proc_Elem_Connect[ei[pg->imtrx]->iconnect_ptr + 5]]
                    ->EDGE != 1) {
              value += 0.25 * (1. - t * t) * (s + 1.) * s;
            }
          }
          break;
        case 2:
          if (Nodes[Proc_Elem_Connect[ei[pg->imtrx]->iconnect_ptr + 5]]->EDGE !=
                  1 &&
              Nodes[Proc_Elem_Connect[ei[pg->imtrx]->iconnect_ptr + 6]]->EDGE !=
                  1) {
            value = 0.25 * (1. + s) * (1. + t);
          } else {
            value =
                0.25 * ((1. + s) * s * (t + 1) * t + (1 - s * s) * (1 - t * t));
            if (Nodes[Proc_Elem_Connect[ei[pg->imtrx]->iconnect_ptr + 6]]
                    ->EDGE != 1) {
              value += 0.25 * (1. - s * s) * (t + 1.) * t;
            }
            if (Nodes[Proc_Elem_Connect[ei[pg->imtrx]->iconnect_ptr + 5]]
                    ->EDGE != 1) {
              value += 0.25 * (1. - t * t) * (s + 1.) * s;
            }
          }
          break;
        case 3:
          if (Nodes[Proc_Elem_Connect[ei[pg->imtrx]->iconnect_ptr + 6]]->EDGE !=
                  1 &&
              Nodes[Proc_Elem_Connect[ei[pg->imtrx]->iconnect_ptr + 7]]->EDGE !=
                  1) {
            value = 0.25 * (1. - s) * (1. + t);
          } else {
            value =
                0.25 * ((s - 1) * s * (t + 1) * t + (1 - s * s) * (1 - t * t));
            if (Nodes[Proc_Elem_Connect[ei[pg->imtrx]->iconnect_ptr + 6]]
                    ->EDGE != 1) {
              value += 0.25 * (1. - s * s) * (t + 1.) * t;
            }
            if (Nodes[Proc_Elem_Connect[ei[pg->imtrx]->iconnect_ptr + 7]]
                    ->EDGE != 1) {
              value += 0.25 * (1. - t * t) * (s - 1.) * s;
            }
          }
          break;
          /* can only get to these cases on external boundaries */
        case 4:
          if (Nodes[Proc_Elem_Connect[ei[pg->imtrx]->iconnect_ptr + 4]]->EDGE !=
              1)
            EH(-1, "Subparametric node not on edge ");
          value = 0.5 * (1. - s * s) * (t - 1.) * t;
          break;
        case 5:
          if (Nodes[Proc_Elem_Connect[ei[pg->imtrx]->iconnect_ptr + 5]]->EDGE !=
              1)
            EH(-1, "Subparametric node not on edge ");
          value = 0.5 * (1. - t * t) * (s + 1.) * s;
          break;
        case 6:
          if (Nodes[Proc_Elem_Connect[ei[pg->imtrx]->iconnect_ptr + 6]]->EDGE !=
              1)
            EH(-1, "Subparametric node not on edge ");
          value = 0.5 * (1. - s * s) * (t + 1.) * t;
          break;
        case 7:
          if (Nodes[Proc_Elem_Connect[ei[pg->imtrx]->iconnect_ptr + 7]]->EDGE !=
              1)
            EH(-1, "Subparametric node not on edge ");
          value = 0.5 * (1. - t * t) * (s - 1.) * s;
          break;
        }
        break;

      case DPSI_S:       /* partial of shape fn w.r.t. s */
        switch (Inode) { /* select specific shape function */
        case 0:
          if (Nodes[Proc_Elem_Connect[ei[pg->imtrx]->iconnect_ptr + 4]]->EDGE !=
                  1 &&
              Nodes[Proc_Elem_Connect[ei[pg->imtrx]->iconnect_ptr + 7]]->EDGE !=
                  1) {
            value = -0.25 * (1. - t);
          } else {
            value = 0.25 * ((1. - 2 * s) * (1. - t) * t - 2 * s * (1 - t * t));
            if (Nodes[Proc_Elem_Connect[ei[pg->imtrx]->iconnect_ptr + 4]]
                    ->EDGE != 1) {
              value -= 0.5 * s * (t - 1.) * t;
            }
            if (Nodes[Proc_Elem_Connect[ei[pg->imtrx]->iconnect_ptr + 7]]
                    ->EDGE != 1) {
              value += 0.25 * (1. - t * t) * (2. * s - 1.);
            }
          }
          break;
        case 1:
          if (Nodes[Proc_Elem_Connect[ei[pg->imtrx]->iconnect_ptr + 4]]->EDGE !=
                  1 &&
              Nodes[Proc_Elem_Connect[ei[pg->imtrx]->iconnect_ptr + 5]]->EDGE !=
                  1) {
            value = 0.25 * (1. - t);
          } else {
            value = 0.25 * ((1. + 2 * s) * (t - 1) * t - 2 * s * (1 - t * t));
            if (Nodes[Proc_Elem_Connect[ei[pg->imtrx]->iconnect_ptr + 4]]
                    ->EDGE != 1) {
              value -= 0.5 * s * (t - 1.) * t;
            }
            if (Nodes[Proc_Elem_Connect[ei[pg->imtrx]->iconnect_ptr + 5]]
                    ->EDGE != 1) {
              value += 0.25 * (1. - t * t) * (2 * s + 1.);
            }
          }
          break;
        case 2:
          if (Nodes[Proc_Elem_Connect[ei[pg->imtrx]->iconnect_ptr + 5]]->EDGE !=
                  1 &&
              Nodes[Proc_Elem_Connect[ei[pg->imtrx]->iconnect_ptr + 6]]->EDGE !=
                  1) {
            value = 0.25 * (1. + t);
          } else {
            value = 0.25 * ((1. + 2 * s) * (t + 1) * t - 2 * s * (1 - t * t));
            if (Nodes[Proc_Elem_Connect[ei[pg->imtrx]->iconnect_ptr + 6]]
                    ->EDGE != 1) {
              value -= 0.5 * s * (t + 1.) * t;
            }
            if (Nodes[Proc_Elem_Connect[ei[pg->imtrx]->iconnect_ptr + 5]]
                    ->EDGE != 1) {
              value += 0.25 * (1. - t * t) * (2 * s + 1.);
            }
          }
          break;
        case 3:
          if (Nodes[Proc_Elem_Connect[ei[pg->imtrx]->iconnect_ptr + 6]]->EDGE !=
                  1 &&
              Nodes[Proc_Elem_Connect[ei[pg->imtrx]->iconnect_ptr + 7]]->EDGE !=
                  1) {
            value = -0.25 * (1. + t);
          } else {
            value = 0.25 * ((2 * s - 1) * (t + 1) * t - 2 * s * (1 - t * t));
            if (Nodes[Proc_Elem_Connect[ei[pg->imtrx]->iconnect_ptr + 6]]
                    ->EDGE != 1) {
              value -= 0.5 * s * (t + 1.) * t;
            }
            if (Nodes[Proc_Elem_Connect[ei[pg->imtrx]->iconnect_ptr + 7]]
                    ->EDGE != 1) {
              value += 0.25 * (1. - t * t) * (2 * s - 1.);
            }
          }
          break;
          /* can only get to these cases on external boundaries */
        case 4:
          if (Nodes[Proc_Elem_Connect[ei[pg->imtrx]->iconnect_ptr + 4]]->EDGE !=
              1)
            EH(-1, "Subparametric node not on edge ");
          value = -s * (t - 1.) * t;
          break;
        case 5:
          if (Nodes[Proc_Elem_Connect[ei[pg->imtrx]->iconnect_ptr + 5]]->EDGE !=
              1)
            EH(-1, "Subparametric node not on edge ");
          value = 0.5 * (1. - t * t) * (2 * s + 1.);
          break;
        case 6:
          if (Nodes[Proc_Elem_Connect[ei[pg->imtrx]->iconnect_ptr + 6]]->EDGE !=
              1)
            EH(-1, "Subparametric node not on edge ");
          value = -s * (t + 1.) * t;
          break;
        case 7:
          if (Nodes[Proc_Elem_Connect[ei[pg->imtrx]->iconnect_ptr + 7]]->EDGE !=
              1)
            EH(-1, "Subparametric node not on edge ");
          value = 0.5 * (1. - t * t) * (2 * s - 1.);
          break;
        }
        break;

      case DPSI_T:       /* partial of shape fn w.r.t. t */
        switch (Inode) { /* select specific shape function */
        case 0:
          if (Nodes[Proc_Elem_Connect[ei[pg->imtrx]->iconnect_ptr + 4]]->EDGE !=
                  1 &&
              Nodes[Proc_Elem_Connect[ei[pg->imtrx]->iconnect_ptr + 7]]->EDGE !=
                  1) {
            value = -0.25 * (1. - s);
          } else {
            value = 0.25 * ((1. - s) * s * (1. - 2 * t) - (1 - s * s) * 2 * t);
            if (Nodes[Proc_Elem_Connect[ei[pg->imtrx]->iconnect_ptr + 4]]
                    ->EDGE != 1) {
              value += 0.25 * (1. - s * s) * (2 * t - 1.);
            }
            if (Nodes[Proc_Elem_Connect[ei[pg->imtrx]->iconnect_ptr + 7]]
                    ->EDGE != 1) {
              value -= 0.5 * t * (s - 1.) * s;
            }
          }
          break;
        case 1:
          if (Nodes[Proc_Elem_Connect[ei[pg->imtrx]->iconnect_ptr + 4]]->EDGE !=
                  1 &&
              Nodes[Proc_Elem_Connect[ei[pg->imtrx]->iconnect_ptr + 5]]->EDGE !=
                  1) {
            value = -0.25 * (1. + s);
          } else {
            value = 0.25 * ((1. + s) * s * (2 * t - 1) - (1 - s * s) * 2 * t);
            if (Nodes[Proc_Elem_Connect[ei[pg->imtrx]->iconnect_ptr + 4]]
                    ->EDGE != 1) {
              value += 0.25 * (1. - s * s) * (2 * t - 1.);
            }
            if (Nodes[Proc_Elem_Connect[ei[pg->imtrx]->iconnect_ptr + 5]]
                    ->EDGE != 1) {
              value -= 0.5 * t * (s + 1.) * s;
            }
          }
          break;
        case 2:
          if (Nodes[Proc_Elem_Connect[ei[pg->imtrx]->iconnect_ptr + 5]]->EDGE !=
                  1 &&
              Nodes[Proc_Elem_Connect[ei[pg->imtrx]->iconnect_ptr + 6]]->EDGE !=
                  1) {
            value = 0.25 * (1. + s);
          } else {
            value = 0.25 * ((1. + s) * s * (2 * t + 1) - (1 - s * s) * 2 * t);
            if (Nodes[Proc_Elem_Connect[ei[pg->imtrx]->iconnect_ptr + 6]]
                    ->EDGE != 1) {
              value += 0.25 * (1. - s * s) * (2 * t + 1.);
            }
            if (Nodes[Proc_Elem_Connect[ei[pg->imtrx]->iconnect_ptr + 5]]
                    ->EDGE != 1) {
              value -= 0.5 * t * (s + 1.) * s;
            }
          }
          break;
        case 3:
          if (Nodes[Proc_Elem_Connect[ei[pg->imtrx]->iconnect_ptr + 6]]->EDGE !=
                  1 &&
              Nodes[Proc_Elem_Connect[ei[pg->imtrx]->iconnect_ptr + 7]]->EDGE !=
                  1) {
            value = 0.25 * (1. - s);
          } else {
            value = 0.25 * ((s - 1) * s * (2 * t + 1) - (1 - s * s) * 2 * t);
            if (Nodes[Proc_Elem_Connect[ei[pg->imtrx]->iconnect_ptr + 6]]
                    ->EDGE != 1) {
              value += 0.25 * (1. - s * s) * (2 * t + 1.);
            }
            if (Nodes[Proc_Elem_Connect[ei[pg->imtrx]->iconnect_ptr + 7]]
                    ->EDGE != 1) {
              value -= 0.5 * t * (s - 1.) * s;
            }
          }
          break;
          /* can only get to these cases on external boundaries */
        case 4:
          if (Nodes[Proc_Elem_Connect[ei[pg->imtrx]->iconnect_ptr + 4]]->EDGE !=
              1)
            EH(-1, "Subparametric node not on edge ");
          value = 0.5 * (1. - s * s) * (2 * t - 1.);
          break;
        case 5:
          if (Nodes[Proc_Elem_Connect[ei[pg->imtrx]->iconnect_ptr + 5]]->EDGE !=
              1)
            EH(-1, "Subparametric node not on edge ");
          value = -t * (s + 1.) * s;
          break;
        case 6:
          if (Nodes[Proc_Elem_Connect[ei[pg->imtrx]->iconnect_ptr + 6]]->EDGE !=
              1)
            EH(-1, "Subparametric node not on edge ");
          value = 0.5 * (1. - s * s) * (2 * t + 1.);
          break;
        case 7:
          if (Nodes[Proc_Elem_Connect[ei[pg->imtrx]->iconnect_ptr + 7]]->EDGE !=
              1)
            EH(-1, "Subparametric node not on edge ");
          value = -t * (s - 1.) * s;
          break;
        }
        break;

      default:
        fprintf(stderr, "Bad BIQUAD_QUAD case: %d!\n", Iquant);
        EH(-1, "Bad selection of phi,dphids, etc.");
        break;
      }
    } else if (interpolation == I_PQ1) {
      value = shape(s, t, u, BILINEAR_QUAD, Iquant, ledof);
    } else if (interpolation == I_PQ2) {
      value = shape(s, t, u, BIQUAD_QUAD, Iquant, ledof);
    } else {
      value = shape(s, t, u, Ielem_type, Iquant, Inode);
    }
    break;
  case TETRAHEDRON:
    if (interpolation == I_Q1 || interpolation == I_Q1_D) {
      value = shape(s, t, u, LINEAR_TET, Iquant, Inode);
    } else if (interpolation == I_P0) {
      // Shape function for peicewise constant interpolation
      switch (Iquant) {
      case PSI:
        value = 1.;
        break;

      case DPSI_S:
        value = 0.;
        break;

      case DPSI_T:
        value = 0.;
        break;

      case DPSI_U:
        value = 0.;
        break;

      default:
        EH(-1, "Bad pressure quantity specified.");
        break;
      }
    } else {
      EH(-1, "Don't recognize this basis type for Linear tetrahedron");
    }

    break;

  case HEXAHEDRON:
    if (is_xfem_interp(interpolation)) {
      value = extended_shape(xi, Ielem_type, Iquant, Inode, eshape,
                             interpolation, ledof);
    } else if (interpolation == I_P0) {
      /*
       * Shape function for peicewise constant interpolation
       */
      switch (Iquant) {
      case PSI:
        value = 1.;
        break;

      case DPSI_S:
        value = 0.;
        break;

      case DPSI_T:
        value = 0.;
        break;

      case DPSI_U:
        value = 0.;
        break;

      default:
        EH(-1, "Bad pressure quantity specified.");
        break;
      }
    } else if (interpolation == I_P1) {
      /*
       * Shape function for linear discontinuous pressures
       */
      switch (Iquant) {
      case PSI:
        switch (ledof) {
        case 0:
          value = 1.;
          break;

        case 1:
          value = s;
          break;

        case 2:
          value = t;
          break;

        case 3:
          value = u;
          break;
        }
        break;

      case DPSI_S:
        switch (ledof) {
        case 0:
        case 2:
        case 3:
          value = 0.;
          break;

        case 1:
          value = 1.;
          break;
        }
        break;

      case DPSI_T:
        switch (ledof) {
        case 0:
        case 1:
        case 3:
          value = 0.;
          break;

        case 2:
          value = 1.;
          break;
        }
        break;

      case DPSI_U:
        switch (ledof) {
        case 0:
        case 1:
        case 2:
          value = 0.;
          break;

        case 3:
          value = 1.;
          break;
        }
        break;

      default:
        EH(-1, "Bad pressure quantity specified.");
        break;
      }
    }

    else if (interpolation == I_Q1 || interpolation == I_Q1_D) {
      /* because we may want to solve with Q1 basis functions on a TRIQUAD_HEX
       * mesh */
      value = shape(s, t, u, TRILINEAR_HEX, Iquant, Inode);
    } else {
      value = shape(s, t, u, Ielem_type, Iquant, Inode);
    }
    break;

  default:
    WH(-1, "Called shape() without determining the proper element type");
    value = shape(s, t, u, Ielem_type, Iquant, Inode);
    if (ei[pg->imtrx]->ielem > 7)
      printf("      Shape() call returned %g!\n", value);
    break;
  }

  return (value);
}
/*****************************************************************************/
/*****************************************************************************/
/*****************************************************************************/
/* shape function for XFEM */
double
extended_shape(const double xi[],    /* local coordinates    */
               const int Ielem_type, /* element type */
               const int Iquant, /* desired quantity (phi, phi_s, etc.        */
               const int Inode,  /* current element node                      */
               const int eshape, /* element shape                             */
               const int interpolation, /* interpolation */
               const int ledof) /* Typically, this is the local node num     *
                                 * but for pressure basis functions, this    *
                                 * can be a dof at the centroid node         */
{
  int xfem_active = FALSE; /* innocent till proven guilty, how american! */
  int base_interp, base_dof, extended_dof;
  double F_i;
  double value = 0.0;

  load_xfem_for_stu(xi);

  xfem_dof_state(ledof, interpolation, eshape, &xfem_active, &extended_dof,
                 &base_interp, &base_dof);

  if (xfem_active) {
    double H = xfem->H;
    double delta = xfem->delta;

    if (ls->Elem_Sign == -1) {
      H = 0.;
      delta = 0.;
    } else if (ls->Elem_Sign == 1) {
      H = 1.;
      delta = 0.;
    }

    switch (interpolation) {
    case I_P0_G:
    case I_P1_G:
    case I_Q1_G:
    case I_Q2_G:
      /*F_i = dof_distance( Ielem_type, base_interp, Inode );*/
      F_i = lnn_distance(Inode);
      value = newshape(xi, Ielem_type, Iquant, Inode, eshape, base_interp,
                       base_dof);
      if ((!extended_dof && F_i < 0.) || (extended_dof && F_i >= 0.)) {
        value *= 1. - H;
        if (delta != 0. &&
            (Iquant == DPSI_S || Iquant == DPSI_T || Iquant == DPSI_U)) {
          double psi = newshape(xi, Ielem_type, PSI, Inode, eshape, base_interp,
                                base_dof);
          if (Iquant == DPSI_S)
            value += psi * delta * xfem->dF_xi[0];
          if (Iquant == DPSI_T)
            value += psi * delta * xfem->dF_xi[1];
          if (Iquant == DPSI_U)
            value += psi * delta * xfem->dF_xi[2];
        }
      } else {
        value *= H;
        if (delta != 0. &&
            (Iquant == DPSI_S || Iquant == DPSI_T || Iquant == DPSI_U)) {
          double psi = newshape(xi, Ielem_type, PSI, Inode, eshape, base_interp,
                                base_dof);
          if (Iquant == DPSI_S)
            value -= psi * delta * xfem->dF_xi[0];
          if (Iquant == DPSI_T)
            value -= psi * delta * xfem->dF_xi[1];
          if (Iquant == DPSI_U)
            value -= psi * delta * xfem->dF_xi[2];
        }
      }
      break;
    case I_P0_GP:
    case I_P1_GP:
    case I_Q1_GP:
    case I_Q2_GP:
      value = newshape(xi, Ielem_type, Iquant, Inode, eshape, base_interp,
                       base_dof);
      value *= H;
      if (delta != 0. &&
          (Iquant == DPSI_S || Iquant == DPSI_T || Iquant == DPSI_U)) {
        double psi =
            newshape(xi, Ielem_type, PSI, Inode, eshape, base_interp, base_dof);
        if (Iquant == DPSI_S)
          value -= psi * delta * xfem->dF_xi[0];
        if (Iquant == DPSI_T)
          value -= psi * delta * xfem->dF_xi[1];
        if (Iquant == DPSI_U)
          value -= psi * delta * xfem->dF_xi[2];
      }
      break;
    case I_P0_GN:
    case I_P1_GN:
    case I_Q1_GN:
    case I_Q2_GN:
      value = newshape(xi, Ielem_type, Iquant, Inode, eshape, base_interp,
                       base_dof);
      value *= 1. - H;
      if (delta != 0. &&
          (Iquant == DPSI_S || Iquant == DPSI_T || Iquant == DPSI_U)) {
        double psi =
            newshape(xi, Ielem_type, PSI, Inode, eshape, base_interp, base_dof);
        if (Iquant == DPSI_S)
          value -= psi * delta * xfem->dF_xi[0];
        if (Iquant == DPSI_T)
          value -= psi * delta * xfem->dF_xi[1];
        if (Iquant == DPSI_U)
          value -= psi * delta * xfem->dF_xi[2];
      }
      break;

#if 0
	  /* this is the chessa enrichment */
        case I_P1_XG:
        case I_Q1_XG:
        case I_Q2_XG:
          {
            value = newshape( xi, Ielem_type, Iquant, Inode, eshape, base_interp, base_dof );

            if ( extended_dof )
              {
                double S = 2. * H - 1.;

                /*F_i = dof_distance( Ielem_type, base_interp, Inode );*/
	        F_i = lnn_distance( Inode );
                value *=  S * xfem->F - fabs( F_i );

                if (Iquant == DPSI_S || Iquant == DPSI_T || Iquant == DPSI_U)
                  {
                    double psi = newshape( xi, Ielem_type, PSI, Inode, eshape, base_interp, base_dof );
                    if ( Iquant == DPSI_S ) value += psi * (2.*xfem->F*delta + S) * xfem->dF_xi[0];
                    if ( Iquant == DPSI_T ) value += psi * (2.*xfem->F*delta + S) * xfem->dF_xi[1];
                    if ( Iquant == DPSI_U ) value += psi * (2.*xfem->F*delta + S) * xfem->dF_xi[2];
                  }
              }
          }
          break;
#endif
#if 1
      /* this is the moes enrichment */
    case I_P1_XG:
    case I_Q1_XG:
    case I_Q2_XG: {
      value = newshape(xi, Ielem_type, Iquant, Inode, eshape, base_interp,
                       base_dof);

      if (extended_dof) {
        value *= 2. * (xfem->F_plus - H * xfem->F);

        if (Iquant == DPSI_S || Iquant == DPSI_T || Iquant == DPSI_U) {
          double psi = newshape(xi, Ielem_type, PSI, Inode, eshape, base_interp,
                                base_dof);
          if (Iquant == DPSI_S)
            value +=
                psi * 2. *
                (xfem->grad_F_plus[0] - (xfem->F * delta + H) * xfem->dF_xi[0]);
          if (Iquant == DPSI_T)
            value +=
                psi * 2. *
                (xfem->grad_F_plus[1] - (xfem->F * delta + H) * xfem->dF_xi[1]);
          if (Iquant == DPSI_U)
            value +=
                psi * 2. *
                (xfem->grad_F_plus[2] - (xfem->F * delta + H) * xfem->dF_xi[2]);
        }
      }
    } break;
#endif

    case I_Q1_HV:
    case I_Q2_HV: {
      if (extended_dof) {
        if (Iquant == PSI)
          value = H - xfem->bf_plus;
        else if (Iquant == DPSI_S)
          value = delta * xfem->dF_xi[0] - xfem->grad_bf_plus[0];
        else if (Iquant == DPSI_T)
          value = delta * xfem->dF_xi[1] - xfem->grad_bf_plus[1];
        else if (Iquant == DPSI_U)
          value = delta * xfem->dF_xi[2] - xfem->grad_bf_plus[2];
      } else {
        value = newshape(xi, Ielem_type, Iquant, Inode, eshape, base_interp,
                         base_dof);
      }
    } break;

    case I_Q1_HG:
    case I_Q2_HG: {
      if (extended_dof) {
        if (Iquant == PSI)
          value = xfem->F * H - xfem->F_plus;
        else if (Iquant == DPSI_S)
          value = (H + xfem->F * delta) * xfem->dF_xi[0] - xfem->grad_F_plus[0];
        else if (Iquant == DPSI_T)
          value = (H + xfem->F * delta) * xfem->dF_xi[1] - xfem->grad_F_plus[1];
        else if (Iquant == DPSI_U)
          value = (H + xfem->F * delta) * xfem->dF_xi[2] - xfem->grad_F_plus[2];
      } else {
        value = newshape(xi, Ielem_type, Iquant, Inode, eshape, base_interp,
                         base_dof);
      }
    } break;

    case I_Q1_HVG:
    case I_Q2_HVG: {
      if (extended_dof) {
        if (base_dof == 0) {
          if (Iquant == PSI)
            value = H - xfem->bf_plus;
          else if (Iquant == DPSI_S)
            value = delta * xfem->dF_xi[0] - xfem->grad_bf_plus[0];
          else if (Iquant == DPSI_T)
            value = delta * xfem->dF_xi[1] - xfem->grad_bf_plus[1];
          else if (Iquant == DPSI_U)
            value = delta * xfem->dF_xi[2] - xfem->grad_bf_plus[2];
        } else {
          if (Iquant == PSI)
            value = xfem->F * H - xfem->F_plus;
          else if (Iquant == DPSI_S)
            value =
                (H + xfem->F * delta) * xfem->dF_xi[0] - xfem->grad_F_plus[0];
          else if (Iquant == DPSI_T)
            value =
                (H + xfem->F * delta) * xfem->dF_xi[1] - xfem->grad_F_plus[1];
          else if (Iquant == DPSI_U)
            value =
                (H + xfem->F * delta) * xfem->dF_xi[2] - xfem->grad_F_plus[2];
        }
      } else {
        value = newshape(xi, Ielem_type, Iquant, Inode, eshape, base_interp,
                         base_dof);
      }
    } break;

    case I_P0_XV:
    case I_P1_XV:
    case I_Q1_XV:
    case I_Q2_XV: {
      value = newshape(xi, Ielem_type, Iquant, Inode, eshape, base_interp,
                       base_dof);

      if (extended_dof) {
        double H_i = 0.0;

        /*F_i = dof_distance( Ielem_type, base_interp, Inode );*/
        F_i = lnn_distance(Inode);

        if (F_i >= 0.)
          H_i = 1.;
        value *= H - H_i;
        if (delta != 0. &&
            (Iquant == DPSI_S || Iquant == DPSI_T || Iquant == DPSI_U)) {
          double psi = newshape(xi, Ielem_type, PSI, Inode, eshape, base_interp,
                                base_dof);
          if (Iquant == DPSI_S)
            value += psi * delta * xfem->dF_xi[0];
          if (Iquant == DPSI_T)
            value += psi * delta * xfem->dF_xi[1];
          if (Iquant == DPSI_U)
            value += psi * delta * xfem->dF_xi[2];
        }
      }
    } break;
    }
  } else {
    if (extended_dof) {
      value = 0.;
#if 0
	  if ( interpolation == I_P0_GP ||
	       interpolation == I_P1_GP ||
	       interpolation == I_Q1_GP ||
	       interpolation == I_Q2_GP )
	    {
	      if ( lnn_distance( Inode ) >= 0. )
	        value = newshape( xi, Ielem_type, Iquant, Inode, eshape, base_interp, base_dof );
            }
	  if ( interpolation == I_P0_GN ||
	       interpolation == I_P1_GN ||
	       interpolation == I_Q1_GN ||
	       interpolation == I_Q2_GN )
	    {
	      if ( lnn_distance( Inode ) < 0. )
	        value = newshape( xi, Ielem_type, Iquant, Inode, eshape, base_interp, base_dof );
            }
#endif
    } else {
      value = newshape(xi, Ielem_type, Iquant, Inode, eshape, base_interp,
                       base_dof);
    }
  }
  return value;
}
/*****************************************************************************/
/*****************************************************************************/
/*****************************************************************************/
int
calc_shearrate(dbl *gammadot,	/* strain rate invariant */
	       dbl gamma_dot[DIM][DIM], /* strain rate tensor */
	       dbl d_gd_dv[DIM][MDE],
	       dbl d_gd_dmesh[DIM][MDE])
{
  int mdofs = 0;
  int p, q, a, b;
  int vdofs, i, j, v;

  dbl grad_phi_e_gam[MDE][DIM] [DIM][DIM]; /* transpose of grad(phi_i ea) tensor
					      + grad(phi_i ea) tensor */
  dbl d_gamma_dot_dmesh [DIM][DIM] [DIM][MDE]; /* d/dmesh(grad_v)T */

  int status = 1;


  /* Zero out sensitivities */

  if(d_gd_dv != NULL) memset(d_gd_dv, 0, sizeof(double)*DIM*MDE);
  if(d_gd_dmesh != NULL) memset(d_gd_dmesh, 0, sizeof(double)*DIM*MDE);


  *gammadot = 0.;
  /* get gamma_dot invariant for viscosity calculations */
  for ( a=0; a<VIM; a++)
    {
      for ( b=0; b<VIM; b++)
	{
	  *gammadot +=  gamma_dot[a][b] * gamma_dot[b][a];
	}
    }
  
  *gammadot  =  sqrt(0.5*fabs(*gammadot)); 
  
  /* get stuff for Jacobian entries */
  v = VELOCITY1;
  vdofs = ei[pg->imtrx]->dof[v];
  
  if ( d_gd_dmesh != NULL || d_gd_dv != NULL)
  {
  if ( pd->v[pg->imtrx][R_MESH1] )
    {
      mdofs = ei[pg->imtrx]->dof[R_MESH1];
    }
  
  for ( p=0; p<VIM; p++)
    {
      for ( q=0; q<VIM; q++)
	{
	  for ( a=0; a<VIM; a++)
	    {
	      for ( i=0; i<vdofs; i++)
		{
		  grad_phi_e_gam[i][a] [p][q] =
		    bf[v]->grad_phi_e[i][a] [p][q]
		    + bf[v]->grad_phi_e[i][a] [q][p]  ;
		}
	    }
	}
    }
  }
  
  /*
   * d( gamma_dot )/dmesh
   */
  
  if ( pd->v[pg->imtrx][R_MESH1] && d_gd_dmesh != NULL)
    {
      
      for ( p=0; p<VIM; p++)
	{
	  for ( q=0; q<VIM; q++)
	    {
	      for ( b=0; b<VIM; b++)
		{
		  for ( j=0; j<mdofs; j++)
		    {
		      
		      d_gamma_dot_dmesh[p][q] [b][j] =
			fv->d_grad_v_dmesh[p][q] [b][j] +
			fv->d_grad_v_dmesh[q][p] [b][j] ;
		    }
		}
	    }
	}
      
      /*
       * d( gammadot )/dmesh
       */
      
      if(*gammadot != 0.)
	{
	  for ( b=0; b<VIM; b++)
	    {
	      for ( j=0; j<mdofs; j++)
		{
		  d_gd_dmesh [b][j] = 0.;
		  for ( p=0; p<VIM; p++)
		    {
		      for ( q=0; q<VIM; q++)
			{
			  d_gd_dmesh [b][j] +=
			    0.5 * d_gamma_dot_dmesh[p][q] [b][j] 
			    * gamma_dot[q][p]
			    / *gammadot; 
		      
			}
		    }
		}
	    }
	}
    }
  
  /*
   * d( gammadot )/dv
   */
  
  if(*gammadot != 0. && d_gd_dv != NULL)
    {
      for ( a=0; a<VIM; a++)
	{
	  for ( i=0; i<vdofs; i++)
	    {
	      d_gd_dv[a][i] = 0.;
	      for ( p=0; p<VIM; p++)
		{
		  for ( q=0; q<VIM; q++)
		    {
		      d_gd_dv[a][i] +=
			0.5 * grad_phi_e_gam[i][a] [p][q] 
			* gamma_dot[q][p]
			/ *gammadot; 
		    }
		}
	    }
	}
    }
  return(status);
}

/*************************************************************************/
/*************************************************************************/
/*************************************************************************/

static int var_if_interp_type_enabled(PROBLEM_DESCRIPTION_STRUCT *pd_ptr,
                               int interp_type) {
  int imtrx;
  int var;
  for (imtrx = 0; imtrx < upd->Total_Num_Matrices; imtrx++) {
    if ((var = in_list(interp_type, 0, MAX_VARIABLE_TYPES, pd_ptr->i[imtrx])) !=
        -1) {
      return var;
    }
  }
  return -1;
}

void determine_ShapeVar(PROBLEM_DESCRIPTION_STRUCT *pd_ptr)

/*********************************************************************
 *
 * determine_ShapeVar():
 *
 *  Part 6 --
 *
 *   Now figure out the mapping order.
 *
 *   - IntegrationMap variable is determined here. This is the
 *                    interpolation type that will be used in the
 *                    formulation of the isoparametric mapping.
 *   - ShapeVar       variable also. This is the variable which
 *                    has the interpolant specified by IntegrationMap.
 ***********************************************************************/
{
  if (pd_ptr->IntegrationMap == ISOPARAMETRIC) {

    int imtrx;
    int mesh_matrix = -1;

    for (imtrx = 0; imtrx < upd->Total_Num_Matrices; imtrx++) {
      if (pd_ptr->v[imtrx][R_MESH1]) {
        mesh_matrix = imtrx;
        break;
      }
    }

    /*
     *  For shell variables e[] may be zero, but there may be a v[].
     */
    if (mesh_matrix >= 0) {
      /*
       * If deforming mesh always make displacement the mapping
       * interpolation
       */
      pd_ptr->IntegrationMap = pd_ptr->i[mesh_matrix][R_MESH1];
      pd_ptr->ShapeVar = R_MESH1;
    } else {
      if ((pd_ptr->ShapeVar = var_if_interp_type_enabled(pd_ptr, I_Q2)) != -1) {
        pd_ptr->IntegrationMap = I_Q2;
      } else if ((pd_ptr->ShapeVar =
                      var_if_interp_type_enabled(pd_ptr, I_Q1)) != -1) {
        pd_ptr->IntegrationMap = I_Q1;
      } else if ((pd_ptr->ShapeVar =
                      var_if_interp_type_enabled(pd_ptr, I_SP)) != -1) {
        pd_ptr->IntegrationMap = I_SP;
      } else {
        pd_ptr->ShapeVar = pd_ptr->m[pg->imtrx][0];
        pd_ptr->IntegrationMap = pd_ptr->i[pg->imtrx][pd_ptr->ShapeVar];
      }
    }
  } else {
    /*
     * This is for the case where the Q1, Q2 or SP has been specified
     * as the mapping order
     */
    pd_ptr->ShapeVar = in_list(pd_ptr->IntegrationMap, 0, MAX_VARIABLE_TYPES,
                               pd_ptr->i[pg->imtrx]);
    if (pd_ptr->ShapeVar == -1) {
      EH(-1,
         "Error: Specified Element Mapping has no corresponding variable .");
    }
    if (pd_ptr->e[pg->imtrx][R_MESH1] &&
        pd_ptr->IntegrationMap != pd_ptr->i[0][R_MESH1]) {
      WH(-1, "Warning: Having the Element Mapping differ from the "
             "displacement interpolation may produce unexpected results.");
    }
  }
}
/*************************************************************************/
/*************************************************************************/
/*************************************************************************/

void determine_ProjectionVar(PROBLEM_DESCRIPTION_STRUCT *pd_ptr)

/*********************************************************************
 *
 * determine_ProjectionVar():
 *
 *   Now figure out the which variable's basis functions will be used
 *   for the projection operator for this element block.
 *
 *   The projection interpolation function should be an interpolation
 *   which spans all of the local nodes in an element.
 *
 *  Order: Q2, I_Q2_D, I_SP, I_Q1, I_Q1_D
 *
 * Note from MMH to self: Since I_Q2_LSA and I_Q2_D_LSA are only
 * used when another velocity has I_Q2 or I_Q2_D, I don't have to
 * add checks for I_Q2_LSA and I_Q2_D_LSA here...
 *
 ***********************************************************************/
{
  int var;
  pd_ptr->ProjectionVar = -1;
  if (((var = var_if_interp_type_enabled(pd_ptr, I_Q2)) != -1) ||
      ((var = var_if_interp_type_enabled(pd_ptr, I_Q2_D)) != -1) ||
      ((var = var_if_interp_type_enabled(pd_ptr, I_Q2_G)) != -1) ||
      ((var = var_if_interp_type_enabled(pd_ptr, I_Q2_GP)) != -1) ||
      ((var = var_if_interp_type_enabled(pd_ptr, I_Q2_GN)) != -1) ||
      ((var = var_if_interp_type_enabled(pd_ptr, I_Q2_XV)) != -1) ||
      ((var = var_if_interp_type_enabled(pd_ptr, I_SP)) != -1) ||
      ((var = var_if_interp_type_enabled(pd_ptr, I_Q1)) != -1) ||
      ((var = var_if_interp_type_enabled(pd_ptr, I_Q1_D)) != -1) ||
      ((var = var_if_interp_type_enabled(pd_ptr, I_Q1_G)) != -1) ||
      ((var = var_if_interp_type_enabled(pd_ptr, I_Q1_GP)) != -1) ||
      ((var = var_if_interp_type_enabled(pd_ptr, I_Q1_GN)) != -1) ||
      ((var = var_if_interp_type_enabled(pd_ptr, I_Q1_XV)) != -1)) {
    pd_ptr->ProjectionVar = var;
  } else {
    P0PRINTF("Warning: No suitable basis function was found for a Projection "
             "Operation\n");
  }
#ifdef DEBUG_HKM
  P0PRINTF("Projection Variable set to %d with interp type = %d\n",
           pd_ptr->ProjectionVar, pd_ptr->i[pg->imtrx][pd_ptr->ProjectionVar]);
#endif
}

/*************************************************************************/
/*************************************************************************/
/*************************************************************************/

void set_solid_inertia(void)
/* Initializes tran->solid_inertia flag */
{
  int mn;

  tran->solid_inertia = FALSE;
  for (mn = 0; mn < upd->Num_Mat; mn++) {
    if (pd->TimeIntegration != STEADY &&
        pd_glob[mn]->etm[pg->imtrx][R_MESH1][(LOG2_MASS)] &&
        pd_glob[mn]->MeshMotion == DYNAMIC_LAGRANGIAN) {
      tran->solid_inertia = TRUE;
    } else if (pd->TimeIntegration != STEADY &&
               pd_glob[mn]->etm[pg->imtrx][R_SOLID1][(LOG2_MASS)] &&
               pd_glob[mn]->MeshMotion == TOTAL_ALE) {
      tran->solid_inertia = TRUE;
    }
  }

  return;
}
/*************************************************************************/
/*************************************************************************/
/*************************************************************************/

/*****************************************************************************/
/*****************************************************************************/
/*****************************************************************************/

double calc_tensor_invariant(dbl T[DIM][DIM],       // Original tensor
                             dbl d_TI_dT[DIM][DIM], // Sensitivities
                             int Ii) // Which invariant to calculate
{

  // Define variables
  int i, j, a, b;
  dbl TI, M, tr_T;
  dbl Tdev[DIM][DIM], d_Tdev_dT[DIM][DIM][DIM][DIM];

  // Initialize
  TI = 0.0;
  memset(d_TI_dT, 0, sizeof(double) * DIM * DIM);
  memset(Tdev, 0, sizeof(double) * DIM * DIM);
  memset(d_Tdev_dT, 0, sizeof(double) * DIM * DIM * DIM * DIM);

  // Error checking
  if (DIM != 3)
    EH(-1, "calc_tensor_invariants() has not been instrumented for 1 or 2 "
           "dimensions");

  // Select invariant and calculate
  if (Ii == 1) { // First invariant

    for (i = 0; i < DIM; i++) {
      TI += T[i][i];
      d_TI_dT[i][i] = 1.0;
    }

  } else if (Ii == 2) { // Second invariant

    TI += T[0][0] * T[1][1] + T[1][1] * T[2][2] + T[0][0] * T[2][2];
    TI -= T[0][1] * T[1][0] + T[1][2] * T[2][1] + T[0][2] * T[2][0];

    d_TI_dT[0][0] = T[1][1] + T[2][2];
    d_TI_dT[0][1] = -T[1][0];
    d_TI_dT[0][2] = -T[2][0];
    d_TI_dT[1][0] = -T[0][1];
    d_TI_dT[1][1] = T[0][0] + T[2][2];
    d_TI_dT[1][2] = -T[2][1];
    d_TI_dT[2][0] = -T[0][2];
    d_TI_dT[2][1] = -T[1][2];
    d_TI_dT[2][2] = T[0][0] + T[1][1];

  } else if (Ii == 3) { // Third invariant

    TI += T[0][0] * (T[1][1] * T[2][2] - T[1][2] * T[2][1]);
    TI -= T[0][1] * (T[1][0] * T[2][2] - T[1][2] * T[2][0]);
    TI += T[0][2] * (T[1][0] * T[2][1] - T[1][1] * T[2][0]);

    d_TI_dT[0][0] = T[1][1] * T[2][2] - T[1][2] * T[2][1];
    d_TI_dT[0][1] = T[1][2] * T[2][0] - T[1][0] * T[2][2];
    d_TI_dT[0][2] = T[1][0] * T[2][1] - T[1][1] * T[2][0];
    d_TI_dT[1][0] = T[0][2] * T[2][1] - T[0][1] * T[2][2];
    d_TI_dT[1][1] = T[0][0] * T[2][2] - T[0][2] * T[2][0];
    d_TI_dT[1][2] = T[0][1] * T[2][0] - T[0][0] * T[2][1];
    d_TI_dT[2][0] = T[0][1] * T[1][2] - T[0][2] * T[1][1];
    d_TI_dT[2][1] = T[0][2] * T[1][0] - T[0][0] * T[1][2];
    d_TI_dT[2][2] = T[0][0] * T[1][1] - T[0][1] * T[1][0];

  } else if (Ii == 4) { // von Mises invariant, sqrt(3*II(T_dev))

    // Calculate deviatoric tensor component
    tr_T = 0.0;
    for (i = 0; i < DIM; i++)
      tr_T += T[i][i];
    for (i = 0; i < DIM; i++) {
      for (j = 0; j < DIM; j++) {
        Tdev[i][j] += T[i][j];
        d_Tdev_dT[i][j][i][j] += 1.0;
        if (i == j) {
          Tdev[i][j] -= tr_T / 3.0;
          for (a = 0; a < DIM; a++) {
            d_Tdev_dT[i][j][a][a] -= 1.0 / 3.0;
          }
        }
      }
    }

    // Calculate second invariant
    for (i = 0; i < DIM; i++) {
      for (j = 0; j < DIM; j++) {
        TI += 0.5 * Tdev[i][j] * Tdev[i][j];
        for (a = 0; a < DIM; a++) {
          for (b = 0; b < DIM; b++) {
            d_TI_dT[a][b] += 1.0 * Tdev[i][j] * d_Tdev_dT[i][j][a][b];
          }
        }
      }
    }

    // Convert to von Mises invariant
    if (TI > 1e-8) {
      M = sqrt(3.0) / (2.0 * sqrt(TI));
    } else {
      M = 0.0;
    }
    TI = sqrt(3 * TI);
    for (i = 0; i < DIM; i++) {
      for (j = 0; j < DIM; j++) {
        d_TI_dT[i][j] *= M;
      }
    }

  } else {
    EH(-1, "You requested an invariant that I don't know how to calculate.");
  }

  // Return value of invariant
  return TI;

} // End of calc_tensor_invariants()

void supg_tau_shakib(SUPG_terms *supg_terms, int dim, double dt,
                     int interp_eqn) {
  double G[DIM][DIM];

  for (int i = 0; i < DIM; i++) {
    for (int j = 0; j < DIM; j++) {
      G[i][j] = 0;
      for (int k = 0; k < DIM; k++) {
        G[i][j] += bf[interp_eqn]->B[k][i] * bf[interp_eqn]->B[k][j];
      }
    }
  }

  double v_d_gv = 0;
  for (int i = 0; i < dim; i++) {
    for (int j = 0; j < dim; j++) {
      v_d_gv += fv->v[i] * G[i][j] * fv->v[j];
    }
  }

  double d_v_d_gv[DIM][MDE];
  for (int a = 0; a < dim; a++) {
    for (int k = 0; k < ei[pg->imtrx]->dof[VELOCITY1]; k++) {
      d_v_d_gv[a][k] = 0.0;
      for (int i = 0; i < dim; i++) {
        for (int j = 0; j < dim; j++) {
          d_v_d_gv[a][k] +=
              delta(a, i) * bf[VELOCITY1 + a]->phi[k] * G[i][j] * fv->v[j] +
              delta(a, j) * fv->v[i] * G[i][j] * bf[VELOCITY1 + a]->phi[k];
        }
      }
    }
  }

  double beta = 2 / sqrt(15);
  supg_terms->supg_tau = beta / (sqrt(4 / (dt * dt) + v_d_gv));

  for (int a = 0; a < dim; a++) {
    for (int k = 0; k < ei[pg->imtrx]->dof[VELOCITY1]; k++) {
      supg_terms->d_supg_tau_dv[a][k] = -0.5 * d_v_d_gv[a][k] *
                                        (1 / (4 / (dt * dt) + v_d_gv)) *
                                        supg_terms->supg_tau;
    }
  }

  for (int a = 0; a < dim; a++) {
    if (pd->e[pg->imtrx][MESH_DISPLACEMENT1 + a]) {
      EH(-1,
         "Mesh displacement derivatives not implemented for shakib supg_tau");
    }
  }
}

void supg_tau_gauss_point(SUPG_terms *supg_terms, int dim, dbl diffusivity,
                          PG_DATA *pg_data) {
  double vnorm = 0;

  for (int i = 0; i < VIM; i++) {
    vnorm += fv->v[i] * fv->v[i];
  }
  vnorm = sqrt(vnorm);

  double hk = 0;
  for (int a = 0; a < ei[pg->imtrx]->ielem_dim; a++) {
    hk += pg_data->hsquared[a];
  }
  /* This is the size of the element */
  hk = sqrt(hk / ((double)ei[pg->imtrx]->ielem_dim));

  double D = diffusivity;

  double hk_dX[DIM][MDE];
  for (int a = 0; a < dim; a++) {
    for (int j = 0; j < ei[pg->imtrx]->dof[MESH_DISPLACEMENT1 + a]; j++) {
      double tmp = 0;
      for (int b = 0; b < dim; b++) {
        tmp += (2 * pg_data->hhv[b][a] * pg_data->dhv_dxnode[b][j]) /
               (2 * sqrt(pg_data->hsquared[b]));
      }
      hk_dX[a][j] = tmp / dim;
    }
  }

  double Pek = 0.5 * vnorm * hk / (D + DBL_EPSILON);

  double eta = Pek;
  double eta_dX[DIM][MDE];
  double eta_dV[DIM][MDE];
  if (Pek > 1) {
    eta = 1;
    for (int i = 0; i < DIM; i++) {
      for (int j = 0; j < MDE; j++) {
        eta_dX[i][j] = 0;
        eta_dV[i][j] = 0;
      }
    }
  } else {
    for (int i = 0; i < DIM; i++) {
      for (int j = 0; j < MDE; j++) {
        if (pd->e[pg->imtrx][VELOCITY1 + i]) {
          eta_dV[i][j] = 0.5 * 0.5 * hk * fv->v[i] * bf[VELOCITY1 + i]->phi[j] /
                         (vnorm * D);
        }

        if (pd->e[pg->imtrx][MESH_DISPLACEMENT1 + i]) {
          eta_dX[i][j] = 0.5 * vnorm * hk_dX[i][j] / D;
        }
      }
    }
  }

  if (vnorm > 0) {
    supg_terms->supg_tau = 0.5 * hk * eta / vnorm;

    for (int a = 0; a < VIM; a++) {
      int var = VELOCITY1 + a;
      for (int j = 0; j < ei[pg->imtrx]->dof[var]; j++) {
        supg_terms->d_supg_tau_dv[a][j] = 0.5 * hk * eta * fv->v[a] *
                                              bf[var]->phi[j] /
                                              (-vnorm * vnorm * vnorm) +
                                          0.5 * hk * eta_dV[a][j] / vnorm;
      }

      var = MESH_DISPLACEMENT1 + a;
      for (int j = 0; j < ei[pg->imtrx]->dof[var]; j++) {
        supg_terms->d_supg_tau_dX[a][j] =
            0.5 * hk_dX[a][j] * eta / vnorm + 0.5 * hk * eta_dX[a][j] / vnorm;
      }
    }

  } else {
    supg_terms->supg_tau = 0;
    for (int i = 0; i < DIM; i++) {
      for (int j = 0; j < MDE; j++) {
        supg_terms->d_supg_tau_dv[i][j] = 0.0;
      }
      for (int j = 0; j < MDE; j++) {
        supg_terms->d_supg_tau_dX[i][j] = 0.0;
      }
    }
  }
}

void supg_tau(SUPG_terms *supg_terms, int dim, dbl diffusivity,
              PG_DATA *pg_data, double dt, int shakib, int interp_eqn) {
  if (shakib) {
    supg_tau_shakib(supg_terms, dim, dt, interp_eqn);
  } else {
    supg_tau_gauss_point(supg_terms, dim, diffusivity, pg_data);
  }
}

static dbl yzbeta1(dbl scale, int dim, dbl Y, dbl Z, dbl d_Z[MDE], dbl beta,
                       dbl u, dbl d_u[MDE], dbl grad_u[DIM],
                       dbl d_grad_u[MDE][DIM], dbl h_elem, int interp_eqn,
                       dbl deriv[MDE]) {

//  static const dbl EPSILON = 1e-10;
  dbl Y_inv = 1.0 / Y;
//  dbl resid_scale = Y_inv * Z + EPSILON;
  dbl inner = 0;
  for (int i = 0; i < dim; i++) {
    inner += Y_inv * Y_inv * grad_u[i] * grad_u[i];
  }
  for (int i = 0; i < MDE; i++) {
    deriv[i] = 0;
  }
  return 1 * fabs(Z) * (1.0/(sqrt(inner+1e-12))) * h_elem * 0.5;

}

static dbl yzbeta2(dbl scale, dbl Y, dbl Z, dbl d_Z[MDE], dbl deriv[MDE], dbl h_elem, int interp_eqn)
{
//  static const dbl EPSILON = 1e-10;
  for (int k = 0; k < ei[pg->imtrx]->dof[interp_eqn]; k++) {
    deriv[k] = 0;
  }
  dbl yzbeta = 1.0 * fabs(Z) * h_elem * h_elem * 0.025;
  return yzbeta;
}

dbl yzbeta(dbl scale, int dim, dbl Y, dbl Z, dbl d_Z[MDE], dbl beta,
                       dbl u, dbl d_u[MDE], dbl grad_u[DIM],
                       dbl d_grad_u[MDE][DIM], dbl h_elem, int interp_eqn,
                       dbl deriv[MDE]) {
  dbl Y_inv = 1.0 / Y;

  dbl gradunit[DIM];
  dbl grad_u_norm = 0;

  for (int i = 0; i < dim; i++) {
    grad_u_norm  += grad_u[i] * grad_u[i];
  }
  grad_u_norm = sqrt(grad_u_norm) + DBL_EPSILON;
  dbl inv_grad_u_norm = 1 / grad_u_norm;

  for (int j = 0; j < ei[pd->mi[interp_eqn]]->dof[interp_eqn]; j++) {
    dbl inner = 0;
    for (int i = 0; i < dim; i++) {
      inner += Y_inv * grad_u[i] * Y_inv * grad_u[i];
    }
    inner += DIFFUSION_EPSILON;

    dbl d_inner = 0;
    for (int i = 0; i < dim; i++) {
      d_inner += 2 * Y_inv * d_grad_u[j][i] * Y_inv * grad_u[i];
    }


//    dbl scalar_part = Y_inv * u + DIFFUSION_EPSILON;

//    dbl p = 1-beta;
//    dbl q = (beta/2.0 - 1);


    dbl d_grad_u_norm = 0;
    for (int i = 0; i < dim; i++) {
      d_grad_u_norm += bf[interp_eqn]->grad_phi[j][i] * grad_u[i];
    }
    d_grad_u_norm *= inv_grad_u_norm;

    dbl d_inv_grad_u_norm = - inv_grad_u_norm * inv_grad_u_norm * d_grad_u_norm;

    for (int i = 0; i < dim; i++) {
      gradunit[i] = grad_u[i] * inv_grad_u_norm;
    }

    dbl h_dc = 0;
    for (int i = 0; i < ei[pd->mi[interp_eqn]]->dof[interp_eqn]; i++) {
      for (int j =0; j < dim; j++) {
        h_dc += fabs(gradunit[j] * d_grad_u[i][j]);
      }
    }

    //h_dc = 2 / h_dc;

//    dbl d_h_dc = 0;


    //deriv[j] = (Z+DIFFUSION_EPSILON) / (fabs(Z+DIFFUSION_EPSILON)) * d_Z[j] * pow(inner,q);
    //deriv[j] += fabs(Z+DIFFUSION_EPSILON) * d_inner * q * pow(inner, q-1);

    deriv[j] = d_inv_grad_u_norm;
  }
  return inv_grad_u_norm;
}


dbl yzbeta_model(int model, dbl scale, dbl beta, int dim, dbl Y,
                             dbl Z, dbl d_Z[MDE], dbl u, dbl d_u[MDE],
                             dbl grad_u[DIM], dbl d_grad_u[MDE][DIM],
                             dbl h_elem, int interp_eqn, dbl deriv[MDE]) {
  dbl dc = 0;
  switch (model) {
  case YZBETA_ONE:
    dc = yzbeta1(scale, dim, Y, Z, d_Z, 1.0, u, d_u, grad_u, d_grad_u,
                      h_elem, interp_eqn, deriv);
    break;
  case YZBETA_TWO:
    dc = yzbeta2(scale, Y, Z, d_Z, deriv, h_elem, interp_eqn);
    break;
  case YZBETA_MIXED: {
    dbl deriv1[MDE] = {0};
    dbl deriv2[MDE] = {0};
    dbl dc1, dc2;
    dc1 = yzbeta1(scale, dim, Y, Z, d_Z, 1.0, u, d_u, grad_u, d_grad_u,
                    h_elem, interp_eqn, deriv);
    dc2 = yzbeta2(scale, Y, Z, d_Z, deriv, h_elem, interp_eqn);
    for (int j = 0; j < ei[pd->mi[interp_eqn]]->dof[interp_eqn]; j++) {
      deriv[j] = 0.5 * (deriv1[j] + deriv2[j]);
    }
    dc = 0.5 * (dc1 + dc2);
  } break;
  case YZBETA_CUSTOM:
    dc = yzbeta(scale, dim, Y, Z, d_Z, beta, u, d_u, grad_u, d_grad_u,
                      h_elem, interp_eqn, deriv);
    break;
  default:
    EH(-1, "Unknown YZBETA Model");
    break;
  }

  return dc;
}
void get_supg_tau(SUPG_terms *supg_terms,
                  int dim,
                  dbl diffusivity,
                  PG_DATA *pg_data)
{
  double vnorm = 0;

  for (int i = 0; i < VIM; i++) {
    vnorm += fv->v[i]*fv->v[i];
  }
  vnorm = sqrt(vnorm);

  double hk = 0;
  for (int i = 0; i < dim; i++) {
    hk += sqrt(pg_data->hsquared[i]);
  }

  hk /= (double) dim;

  double D = diffusivity;

  double hk_dX[DIM][MDE];
  for (int a = 0; a < dim; a++)
    {
      for (int j = 0; j < ei[pg->imtrx]->dof[MESH_DISPLACEMENT1+a]; j++)
        {
          double tmp = 0;
          for (int b = 0; b < dim; b++)
            {
              tmp += (2*pg_data->hhv[b][a] * pg_data->dhv_dxnode[b][j])/(2*sqrt(pg_data->hsquared[b]));
            }
          hk_dX[a][j] = tmp/dim;
        }
    }

  double Pek = 0.5 * vnorm * hk / D;

  double eta = Pek;
  double eta_dX[DIM][MDE];
  double eta_dV[DIM][MDE];
  if (Pek > 1 || vnorm <= 0.) {
    eta = 1;
    for (int i = 0; i < DIM; i++)
    {
      for (int j = 0; j < MDE; j++)
      {
        eta_dX[i][j] = 0;
        eta_dV[i][j] = 0;
      }
    }
  }
  else
  {
    for (int i = 0; i < DIM; i++)
    {
      for (int j = 0; j < MDE; j++)
      {
        if (pd->e[VELOCITY1+i])
        {
          eta_dV[i][j] = 0.5 * 0.5 * hk * fv->v[i]*bf[VELOCITY1+i]->phi[j] / (vnorm*D);

        }

        if (pd->e[MESH_DISPLACEMENT1+i])
        {
          eta_dX[i][j] = 0.5 * vnorm * hk_dX[i][j] / D;

        }
      }
    }
  }

  if (vnorm > 0.) 
    {
      supg_terms->supg_tau = 0.5 * hk * eta / vnorm;

<<<<<<< HEAD
    for (int a = 0; a < VIM; a++)
      {
        int var = VELOCITY1 + a;
        for (int j = 0; j < ei[pg->imtrx]->dof[var]; j++)
          {
            supg_terms->d_supg_tau_dv[a][j] = 0.5*hk*eta*fv->v[a]*bf[var]->phi[j] /
                (- vnorm*vnorm*vnorm) + 0.5 * hk * eta_dV[a][j] / vnorm;
          }

        var = MESH_DISPLACEMENT1 + a;
        for (int j = 0; j < ei[pg->imtrx]->dof[var]; j++)
          {
            supg_terms->d_supg_tau_dX[a][j] = 0.5 * hk_dX[a][j] * eta / vnorm + 0.5 * hk * eta_dX[a][j] / vnorm;
          }
      }

=======
      for (int a = 0; a < VIM; a++)
	{
	  int var = VELOCITY1 + a;
	  for (int j = 0; j < ei->dof[var]; j++)
	    {
	      supg_terms->d_supg_tau_dv[a][j] = 0.5*hk*eta*fv->v[a]*bf[var]->phi[j] /
                (- vnorm*vnorm*vnorm) + 0.5 * hk * eta_dV[a][j] / vnorm;
	    }
>>>>>>> 5a085485

	  var = MESH_DISPLACEMENT1 + a;
	  for (int j = 0; j < ei->dof[var]; j++)
	    {
	      supg_terms->d_supg_tau_dX[a][j] = 0.5 * hk_dX[a][j] * eta / vnorm + 0.5 * hk * eta_dX[a][j] / vnorm;
	    }
	}
    } 
  else {
    supg_terms->supg_tau = 0;
    for (int i = 0; i < DIM; i++)
      {
        for (int j = 0; j < MDE; j++)
          {
            supg_terms->d_supg_tau_dv[i][j] = 0.0;
          }
        for (int j = 0; j < MDE; j++)
          {
            supg_terms->d_supg_tau_dX[i][j] = 0.0;
          }
      }
  }

}<|MERGE_RESOLUTION|>--- conflicted
+++ resolved
@@ -5587,36 +5587,17 @@
     {
       supg_terms->supg_tau = 0.5 * hk * eta / vnorm;
 
-<<<<<<< HEAD
-    for (int a = 0; a < VIM; a++)
-      {
-        int var = VELOCITY1 + a;
-        for (int j = 0; j < ei[pg->imtrx]->dof[var]; j++)
-          {
-            supg_terms->d_supg_tau_dv[a][j] = 0.5*hk*eta*fv->v[a]*bf[var]->phi[j] /
-                (- vnorm*vnorm*vnorm) + 0.5 * hk * eta_dV[a][j] / vnorm;
-          }
-
-        var = MESH_DISPLACEMENT1 + a;
-        for (int j = 0; j < ei[pg->imtrx]->dof[var]; j++)
-          {
-            supg_terms->d_supg_tau_dX[a][j] = 0.5 * hk_dX[a][j] * eta / vnorm + 0.5 * hk * eta_dX[a][j] / vnorm;
-          }
-      }
-
-=======
       for (int a = 0; a < VIM; a++)
 	{
 	  int var = VELOCITY1 + a;
-	  for (int j = 0; j < ei->dof[var]; j++)
+	  for (int j = 0; j < ei[pg->imtrx]->dof[var]; j++)
 	    {
 	      supg_terms->d_supg_tau_dv[a][j] = 0.5*hk*eta*fv->v[a]*bf[var]->phi[j] /
                 (- vnorm*vnorm*vnorm) + 0.5 * hk * eta_dV[a][j] / vnorm;
 	    }
->>>>>>> 5a085485
 
 	  var = MESH_DISPLACEMENT1 + a;
-	  for (int j = 0; j < ei->dof[var]; j++)
+	  for (int j = 0; j < ei[pg->imtrx]->dof[var]; j++)
 	    {
 	      supg_terms->d_supg_tau_dX[a][j] = 0.5 * hk_dX[a][j] * eta / vnorm + 0.5 * hk * eta_dX[a][j] / vnorm;
 	    }
