--- conflicted
+++ resolved
@@ -2153,27 +2153,6 @@
  */
 int load_bf_mesh_derivs(void) {
   int a, b, p, q, i, j, bix, v, siz;
-<<<<<<< HEAD
-  int dim;       /* number of spatial dimensions */
-  int wim;       /* looping variable useful for elliptical polar
-                    coordinates, equal to the number velocity unknowns */
-  int dimNonSym; /* Number of dimensions of the curvilinear coordinate
-                  * system which has nonzero gradients. Coordinates such
-                  * as the theta component in the cylindrical coordinates
-                  * which have assumed symmetry don't count. Therefore
-                  * dimNonSym = 2 for cylindrical and swirling */
-  int vdofs;     /* degrees of freedom for variable that is */
-  /* interpolated using bfl */
-  int mdofs; /* degrees of freedom for mesh displacement */
-  /* unknowns interpolated using bfm */
-  int mn = ei[pg->imtrx]->mn;
-  dbl f, g[DIM] = {0};      /* Temporary variables for convenience. */
-  dbl g2[DIM] = {0};
-  dbl phi_m[MDE], phi_l[MDE]; /* load shapefunctions into local variables */
-
-  BASIS_FUNCTIONS_STRUCT *bfl; /* Basis function of current interest */
-  BASIS_FUNCTIONS_STRUCT *bfm; /* Basis function for mesh displacement */
-=======
   int dim;			/* number of spatial dimensions */
   int dimNonSym;                /* Number of dimensions of the curvilinear coordinate
 				 * system which has nonzero gradients. Coordinates such
@@ -2184,13 +2163,12 @@
 				/* interpolated using bfl */
   int mdofs;			/* degrees of freedom for mesh displacement */
 				/* unknowns interpolated using bfm */
-  int mn = ei->mn;
+  int mn = ei[pg->imtrx]->mn;
   dbl f, g[DIM], g2[DIM];	/* Temporary variables for convenience. */
   dbl phi_m[MDE], phi_l[MDE];   /* load shapefunctions into local variables */
 
   BASIS_FUNCTIONS_STRUCT *bfl;	/* Basis function of current interest */
   BASIS_FUNCTIONS_STRUCT *bfm;	/* Basis function for mesh displacement */
->>>>>>> ffea811c
   BASIS_FUNCTIONS_STRUCT *bf_ptr;
   int imtrx;
 
@@ -2203,21 +2181,6 @@
       continue;
     }
 
-<<<<<<< HEAD
-    dim = pd->Num_Dim;
-    dimNonSym = dim;
-    if (pd->CoordinateSystem == CARTESIAN ||
-        pd->CoordinateSystem == CYLINDRICAL ||
-        pd->CoordinateSystem == PROJECTED_CARTESIAN) {
-      wim = dim;
-    } else if (pd->CoordinateSystem == SWIRLING ||
-             pd->CoordinateSystem == CARTESIAN_2pt5D) {
-      wim = 3;
-    } else {
-      /* MMH: What makes it here??? */
-      wim = VIM;
-    }
-=======
   dim   = pd->Num_Dim;
   dimNonSym = dim;
 
@@ -2226,7 +2189,7 @@
    * for the current element, mdofs, and the pointer to the
    * basis function structure, bfm
    */
-  mdofs = ei->dof[R_MESH1];
+  mdofs = ei[imtrx]->dof[R_MESH1];
   bfm   = bf[MESH_DISPLACEMENT1];
   /*
    * preload mesh shape functions
@@ -2234,7 +2197,6 @@
   for (j = 0; j < mdofs; j++) {
     phi_m[j] = bfm->phi[j];
   }
->>>>>>> ffea811c
 
     /*
      * Preload the number of degrees of freedom in the mesh
@@ -2641,109 +2603,6 @@
          * memset above)
          */
 #ifdef DO_NO_UNROLL
-<<<<<<< HEAD
-        for (i = 0; i < vdofs; i++) {
-          for (a = 0; a < wim; a++) {
-            for (p = 0; p < dim; p++) {
-              for (b = 0; b < dim; b++) {
-                for (j = 0; j < mdofs; j++) {
-                  bfl->d_grad_phi_e_dmesh[i][a][p][a][b][j] =
-                      bfl->d_grad_phi_dmesh[i][p][b][j];
-                }
-              }
-            }
-          }
-        }
-#else
-        for (i = 0; i < vdofs; i++) {
-          for (j = 0; j < mdofs; j++) {
-            /*	  bfl->d_grad_phi_e_dmesh[i][0] [p][0] [b][j] =
-               bfl->d_grad_phi_dmesh[i][p] [b][j];
-                  bfl->d_grad_phi_e_dmesh[i][1] [p][1] [b][j] =
-               bfl->d_grad_phi_dmesh[i][p] [b][j];*/
-
-            /* (p,b) = (0,0) */
-            bfl->d_grad_phi_e_dmesh[i][0][0][0][0][j] =
-                bfl->d_grad_phi_dmesh[i][0][0][j];
-            bfl->d_grad_phi_e_dmesh[i][1][0][1][0][j] =
-                bfl->d_grad_phi_dmesh[i][0][0][j];
-
-            /* (p,b) = (1,1)*/
-            bfl->d_grad_phi_e_dmesh[i][0][1][0][1][j] =
-                bfl->d_grad_phi_dmesh[i][1][1][j];
-            bfl->d_grad_phi_e_dmesh[i][1][1][1][1][j] =
-                bfl->d_grad_phi_dmesh[i][1][1][j];
-
-            /* (p,b) = (0,1)*/
-            bfl->d_grad_phi_e_dmesh[i][0][0][0][1][j] =
-                bfl->d_grad_phi_dmesh[i][0][1][j];
-            bfl->d_grad_phi_e_dmesh[i][1][0][1][1][j] =
-                bfl->d_grad_phi_dmesh[i][0][1][j];
-
-            /* (p,b) = (1,0)*/
-            bfl->d_grad_phi_e_dmesh[i][0][1][0][0][j] =
-                bfl->d_grad_phi_dmesh[i][1][0][j];
-            bfl->d_grad_phi_e_dmesh[i][1][1][1][0][j] =
-                bfl->d_grad_phi_dmesh[i][1][0][j];
-
-            if (wim == 3) {
-              /*  bfl->d_grad_phi_e_dmesh[i][2] [p][2] [b][j] =
-               * bfl->d_grad_phi_dmesh[i][p] [b][j];*/
-              /* (p,b) = (0,0) */
-              bfl->d_grad_phi_e_dmesh[i][2][0][2][0][j] =
-                  bfl->d_grad_phi_dmesh[i][0][0][j];
-              /* (p,b) = (1,1)*/
-              bfl->d_grad_phi_e_dmesh[i][2][1][2][1][j] =
-                  bfl->d_grad_phi_dmesh[i][1][1][j];
-              /* (p,b) = (0,1)*/
-              bfl->d_grad_phi_e_dmesh[i][2][0][2][1][j] =
-                  bfl->d_grad_phi_dmesh[i][0][1][j];
-              /* (p,b) = (1,0)*/
-              bfl->d_grad_phi_e_dmesh[i][2][1][2][0][j] =
-                  bfl->d_grad_phi_dmesh[i][1][0][j];
-
-              if (dimNonSym == 3) {
-                /* (p,b) = (2,2)*/
-                bfl->d_grad_phi_e_dmesh[i][0][2][0][2][j] =
-                    bfl->d_grad_phi_dmesh[i][2][2][j];
-                bfl->d_grad_phi_e_dmesh[i][1][2][1][2][j] =
-                    bfl->d_grad_phi_dmesh[i][2][2][j];
-                bfl->d_grad_phi_e_dmesh[i][2][2][2][2][j] =
-                    bfl->d_grad_phi_dmesh[i][2][2][j];
-                /* (p,b) = (2,0)*/
-                bfl->d_grad_phi_e_dmesh[i][0][2][0][0][j] =
-                    bfl->d_grad_phi_dmesh[i][2][0][j];
-                bfl->d_grad_phi_e_dmesh[i][1][2][1][0][j] =
-                    bfl->d_grad_phi_dmesh[i][2][0][j];
-                bfl->d_grad_phi_e_dmesh[i][2][2][2][0][j] =
-                    bfl->d_grad_phi_dmesh[i][2][0][j];
-                /* (p,b) = (2,1)*/
-                bfl->d_grad_phi_e_dmesh[i][0][2][0][1][j] =
-                    bfl->d_grad_phi_dmesh[i][2][1][j];
-                bfl->d_grad_phi_e_dmesh[i][1][2][1][1][j] =
-                    bfl->d_grad_phi_dmesh[i][2][1][j];
-                bfl->d_grad_phi_e_dmesh[i][2][2][2][1][j] =
-                    bfl->d_grad_phi_dmesh[i][2][1][j];
-                /* (p,b) = (1,2)*/
-                bfl->d_grad_phi_e_dmesh[i][0][1][0][2][j] =
-                    bfl->d_grad_phi_dmesh[i][1][2][j];
-                bfl->d_grad_phi_e_dmesh[i][1][1][1][2][j] =
-                    bfl->d_grad_phi_dmesh[i][1][2][j];
-                bfl->d_grad_phi_e_dmesh[i][2][1][2][2][j] =
-                    bfl->d_grad_phi_dmesh[i][1][2][j];
-                /* (p,b) = (0,2)*/
-                bfl->d_grad_phi_e_dmesh[i][0][0][0][2][j] =
-                    bfl->d_grad_phi_dmesh[i][0][2][j];
-                bfl->d_grad_phi_e_dmesh[i][1][0][1][2][j] =
-                    bfl->d_grad_phi_dmesh[i][0][2][j];
-                bfl->d_grad_phi_e_dmesh[i][2][0][2][2][j] =
-                    bfl->d_grad_phi_dmesh[i][0][2][j];
-              }
-            }
-          }
-        }
-
-=======
       for ( i=0; i<vdofs; i++) {
 	for ( a=0; a<WIM; a++) {
 	  for ( p=0; p<dim; p++) {
@@ -2815,60 +2674,9 @@
 	  }	  
 	}
       }
-	  
->>>>>>> ffea811c
 #endif
 
-<<<<<<< HEAD
-        /* add more involved pieces as necessary */
-        if (pd->CoordinateSystem != CARTESIAN) {
-
-          /*  for ( i=0; i<vdofs; i++) {
-              for ( a=0; a<dim; a++) {
-              for ( p=0; p<dim; p++) {
-              for ( b=0; b<dim; b++)  {
-              for ( j=0; j<mdofs; j++) {
-              bfl->d_grad_phi_e_dmesh[i][a] [p][a] [b][j]
-              = bfl->d_grad_phi_dmesh[i][p] [b][j];
-              }
-              }
-              }
-              }
-              } */
-
-          for (i = 0; i < vdofs; i++) {
-            for (a = 0; a < wim; a++) {
-              for (p = 0; p < VIM; p++) {
-                for (q = 0; q < VIM; q++) {
-                  for (b = 0; b < dim; b++) {
-                    for (j = 0; j < mdofs; j++) {
-                      if (q != a) {
-                        if (bfl->d_grad_phi_e_dmesh[i][a][p][q][b][j] != 0.0) {
-                          printf("we shouldn't be here\n");
-                          exit(-1);
-                        }
-                        bfl->d_grad_phi_e_dmesh[i][a][p][q][b][j] = 0.0;
-                      }
-                      if (dim < VIM && (p == VIM || q == VIM)) {
-                        if (bfl->d_grad_phi_e_dmesh[i][a][p][q][b][j] != 0.0) {
-                          printf("we shouldn't be here\n");
-                          exit(-1);
-                        }
-                        bfl->d_grad_phi_e_dmesh[i][a][p][q][b][j] = 0.0;
-                      }
-
-                      bfl->d_grad_phi_e_dmesh[i][a][p][q][b][j] +=
-                          phi_l[i] * fv->d_grad_e_dq[a][p][q][b] * phi_m[j];
-                    }
-                  }
-                }
-              }
-            }
-          }
-        }
-      }
-=======
-		  
+
 	  /*  for ( i=0; i<vdofs; i++) {
 	      for ( a=0; a<dim; a++) {
 	      for ( p=0; p<dim; p++) {
@@ -2919,7 +2727,6 @@
 		}
 	    }
 	}
->>>>>>> ffea811c
     }
   }
   return 0;
