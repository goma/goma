/************************************************************************ *
* Goma - Multiphysics finite element software                             *
* Sandia National Laboratories                                            *
*                                                                         *
* Copyright (c) 2022 Goma Developers, National Technology & Engineering   *
*               Solutions of Sandia, LLC (NTESS)                          *
*                                                                         *
* Under the terms of Contract DE-NA0003525, the U.S. Government retains   *
* certain rights in this software.                                        *
*                                                                         *
* This software is distributed under the GNU General Public License.      *
* See LICENSE file.                                                       *
\************************************************************************/

/*
 *$Id: mm_matrl.c,v 5.10 2008-05-02 19:07:56 hkmoffa Exp $
 */

/*************** R O U T I N E S   I N   T H E   F I L E ***********************
 *
 *    NAME				TYPE		CALLED_BY
 *--------------------------------------------------------------------
 *
 *    chemkin_mat_prop_init
 ******************************************************************************/

#include <math.h>
#include <stdio.h>
#include <stdlib.h>
#include <string.h>

#include "density.h"
#include "mm_as.h"
#include "mm_as_structs.h"
#include "mm_eh.h"
#include "mm_fill_population.h"
#include "mm_fill_terms.h"
#include "mm_input.h"
#include "mm_mp.h"
#include "mm_mp_const.h"
#include "mm_mp_structs.h"
#include "mm_qtensor_model.h"
#include "mm_species.h"
#include "rd_mesh.h"
#include "rf_allo.h"
#include "rf_bc.h"
#include "rf_bc_const.h"
#include "rf_fem.h"
#include "rf_fem_const.h"
#include "rf_solve.h"
#include "std.h"
#include "user_mp.h"

#ifdef USE_CHEMKIN
#include "ck_chemkin_const.h"
#include "cpc_defs.h"
#endif

/*****************************************************************************/
/*****************************************************************************/
/*****************************************************************************/

static void print_char(char ch, int num)

/*************************************************************************
 *
 * print_char:
 *
 * Repeatedly print a single character
 *************************************************************************/
{
  int i;
  for (i = 0; i < num; i++)
    (void)printf("%c", ch);
}
/*****************************************************************************/
/*****************************************************************************/
/*****************************************************************************/

static void StrngDefaultDatabase(char *str, int ID)

/*************************************************************************
 *
 * StrngDefaultDatabase:
 *
 * StrngDefaultDatabase: translates an integer ID into a string
 * description
 *************************************************************************/
{
  switch (ID) {
  case DB_GOMA_MAT:
    strcpy(str, "Goma Material Property Default");
    break;
  case DB_CHEMKIN_MAT:
    strcpy(str, "Chemkin Material Property Default");
    break;
  default:
    strcpy(str, "Unknown Material Database Default");
  }
}
/*****************************************************************************/
/*****************************************************************************/
/*****************************************************************************/

void matrl_prop_print(MATRL_PROP_STRUCT *mat_ptr, int mn)

/**************************************************************************
 *
 * matrl_prop_print:
 *
 *  Parameter list:
 *
 *  mat_ptr     = Pointer to the materials property to be printed out.
 *  mn          = Integer ID of the material
 *
 *  This utility string will print out the current definition of the
 *  all of the material properties for a given material.
 *
 *************************************************************************/
{
  int i;
  char pString[256];
  PROBLEM_DESCRIPTION_STRUCT *pd_ptr = pd_glob[mn];

  /* Code cleanup crew is not happy with the unimportant information provided by this function to
   * the terminal.  In the calling program we now make this call dependent on the Debug_Flag level
   */

  printf("\n\n");
  print_char('=', 80);
  printf("\n\n");
  printf("\tMaterial Property Printout for Material %d: %s\n", mn, (char *)mat_ptr->Material_Name);
  StrngDefaultDatabase(pString, mat_ptr->DefaultDatabase);
  printf("\tDefault Database = %s\n", pString);
  printf("\n");

  printf("Media Type = %d\n", mat_ptr->PorousMediaType);
  printf("FlowingViscosity Model = %d\n", mat_ptr->FlowingLiquidViscosityModel);

  if (pd_ptr->Num_Species > 0) {
    printf("\n\t\tDescription of Species in the Material\n");
    printf("\n  Name    Phase  Weight  Species_Var_Type\n");
    print_char('-', 80);
    printf("\n");
    for (i = 0; i < pd_ptr->Num_Species; i++) {
      printf("%s\t%d\t%g\t", mat_ptr->Species_Names[i], mat_ptr->PhaseID[i],
             mat_ptr->molecular_weight[i]);
      /*
       * Convert species var type to a string. Then print it out
       */
      species_type_int_to_str(pString, mat_ptr->Species_Var_Type);
      printf("%s", pString);
      if (mat_ptr->Num_Species_Eqn < mat_ptr->Num_Species) {
        if (i == (mat_ptr->Num_Species_Eqn)) {
          printf("\t(SUM OF FRACTIONS DIRICHLET CONDITION)");
        }
      }
      printf("\n");
    }
    print_char('-', 80);
    printf("\n");
  }
  printf("\n");
  printf("\n");
  printf("\n\n");
  print_char('=', 80);
  printf("\n\n");
}
/*****************************************************************************/
/*****************************************************************************/
/*****************************************************************************/

int goma_mat_prop_init(MATRL_PROP_STRUCT *mat_ptr, int mn, PROBLEM_DESCRIPTION_STRUCT *pd_ptr)

/*************************************************************************
 *
 * goma_mat_prop_init():
 *
 *  This does some initializations of the materials property
 *  database, based on the now known number of species. This function
 *  is done in lieu of calling a chemkin initialization and thus
 *  should perform functions done there as well.
 *
 *   Input
 *  ---------
 *  mat_ptr -> pointer to the current material problem structure
 *             The number of species in the material should already
 *             have been input
 *  mn         Index number for the material
 *  pd_ptr ->  Pointer to the problem description structure.
 *
 *   Return
 *    1 = Everything went ok
 *   -1 = Something went terribly amiss.
 ************************************************************************/
{
  int i;
  char pstring[256];
  /*
   *  Malloc space for default names for the Species in the material
   *  structure. We will malloc one more than is necessary, because in
   *  some instances the number of species is increased by one.
   */
  if (mat_ptr->Species_Names == NULL) {
    mat_ptr->Species_Names = alloc_VecFixedStrings(mat_ptr->Num_Species + 1, sizeof(CK_NAME_STR));
    if (mat_ptr->Species_Names != NULL) {
      for (i = 0; i < mat_ptr->Num_Species + 1; i++) {
        (void)sprintf(pstring, "Species_%d", i);
        (void)strcpy(mat_ptr->Species_Names[i], pstring);
      }
    } else {
      return -1;
    }
  }
  /*
   *  Add other defaults based on a loop over the species
   */
  if (mat_ptr->Species_Var_Type == 0) {
    mat_ptr->Species_Var_Type = pd_ptr->Species_Var_Type;
  }
  mat_ptr->StateVector_speciesVT = mat_ptr->Species_Var_Type;
  for (i = 0; i < mat_ptr->Num_Species; i++) {
    mat_ptr->PhaseID[i] = 0;
    mat_ptr->Volumetric_Dirichlet_Cond[i] = 0;
  }

  /*
   *  Malloc space for default names for the porous media phases in the material
   *  structure.
   */

  if (mat_ptr->Porous_Names == NULL) {
    mat_ptr->Porous_Names = alloc_VecFixedStrings(mat_ptr->Num_Porous_Eqn, sizeof(CK_NAME_STR));
    if (mat_ptr->Porous_Names != NULL) {
      for (i = 0; i < mat_ptr->Num_Porous_Eqn; i++) {
        (void)sprintf(pstring, "Porous_Phase_%d", i);
        (void)strcpy(mat_ptr->Porous_Names[i], pstring);
      }
    } else {
      return -1;
    }
  }

  return 1;
}
/*****************************************************************************/
/*****************************************************************************/
/*****************************************************************************/

void reconcile_bc_to_matrl(void)

/*************************************************************************
 *
 * reconcile_bc_to_matrl():
 *
 *  This does some initializations of the materials property
 *  database, based on the now known number of species. This function
 *  is done in lieu of calling a chemkin initialization and thus
 *  should perform functions done there as well.
 *
 *   Input
 *  ---------
 *  mat_ptr -> pointer to the current material problem structure
 *             The number of species in the material should already
 *             have been input
 *  mn         Index number for the material
 *  pd_ptr ->  Pointer to the problem description structure.
 *
 *   Return
 *    1 = Everything went ok
 *   -1 = Something went terribly amiss.
 ************************************************************************/
{
  int ibc, eb_index, matID, num_species;
  static char *yo = "reconcile_bc_to_matrl: ";
  BOUNDARY_CONDITION_STRUCT *bc;
  MATRL_PROP_STRUCT *matrl_ptr;

  for (ibc = 0; ibc < Num_BC; ibc++) {
    /*
     *  Create a couple of pointers to cut down on the
     *  amount of indirect addressing
     */
    bc = BC_Types + ibc;

    switch (bc->BC_Name) {

    case VL_EQUIL_BC:
      /*
       *  Check the pressure datum
       */
      if (bc->BC_Data_Float[0] != upd->Pressure_Datum) {
        fprintf(stderr,
                "%s WARNING Global Pressure Datum %g and VL_EQUIL Pressure Datum %g Differ\n", yo,
                upd->Pressure_Datum, bc->BC_Data_Float[0]);
        if (upd->Pressure_Datum != 1.0132500000E6) {
          fprintf(stderr, "%s ERROR Global Pressure Datum set differently in two places\n", yo);
          GOMA_EH(GOMA_ERROR, "Duplicate and different pressure datums");
        } else {
          fprintf(stderr, "%s WARNING Global Pressure Datum set to %g by VL_EQUIL card\n", yo,
                  bc->BC_Data_Float[0]);
          upd->Pressure_Datum = bc->BC_Data_Float[0];
        }
        /*
         * Check the molecular weights
         */
        eb_index = bc->BC_Data_Int[1];
        matID = map_mat_index(eb_index);
        if (matID < 0) {
          GOMA_EH(GOMA_ERROR, "matID not found for eb_index");
        }
        matrl_ptr = mp_glob[matID];
        num_species = matrl_ptr->Num_Species;
        if (bc->BC_Data_Float[1] != matrl_ptr->molecular_weight[0]) {
          if (matrl_ptr->molecular_weight[0] == -1.0) {
            matrl_ptr->molecular_weight[0] = bc->BC_Data_Float[1];
          } else {
            fprintf(stderr, "%s ERROR molecular weights for species 0 differ: %g %g\n", yo,
                    bc->BC_Data_Float[1], matrl_ptr->molecular_weight[0]);
            GOMA_EH(GOMA_ERROR, "Duplicate and different molecular weights");
          }
        }
        if (bc->BC_Data_Float[2] > 0.0) {
          if (bc->BC_Data_Float[2] != matrl_ptr->molecular_weight[1]) {
            if (matrl_ptr->molecular_weight[1] == -1.0) {
              matrl_ptr->molecular_weight[1] = bc->BC_Data_Float[2];
            } else {
              fprintf(stderr, "%s ERROR molecular weights for species 0 differ: %g %g\n", yo,
                      bc->BC_Data_Float[2], matrl_ptr->molecular_weight[1]);
              GOMA_EH(GOMA_ERROR, "Duplicate and different molecular weights");
            }
          }
        }
        if (bc->BC_Data_Float[3] != matrl_ptr->molecular_weight[num_species - 1]) {
          if (matrl_ptr->molecular_weight[num_species - 1] == -1.0) {
            matrl_ptr->molecular_weight[num_species - 1] = bc->BC_Data_Float[3];
          } else {
            fprintf(stderr, "%s ERROR molecular weights for species %d differ: %g %g\n", yo,
                    num_species - 1, bc->BC_Data_Float[3],
                    matrl_ptr->molecular_weight[num_species - 1]);
            GOMA_EH(GOMA_ERROR, "Duplicate and different molecular weights");
          }
        }

        /*
         * Check the molecular weights for the second phase, the gas phase
         */
        eb_index = bc->BC_Data_Int[2];
        matID = map_mat_index(eb_index);
        matrl_ptr = mp_glob[matID];
        num_species = matrl_ptr->Num_Species;
        if (bc->BC_Data_Float[1] != matrl_ptr->molecular_weight[0]) {
          if (matrl_ptr->molecular_weight[0] == -1.0) {
            matrl_ptr->molecular_weight[0] = bc->BC_Data_Float[1];
          } else {
            fprintf(stderr, "%s ERROR molecular weights for species 0 differ: %g %g\n", yo,
                    bc->BC_Data_Float[1], matrl_ptr->molecular_weight[0]);
            GOMA_EH(GOMA_ERROR, "Duplicate and different molecular weights");
          }
        }
        if (bc->BC_Data_Float[2] > 0.0) {
          if (bc->BC_Data_Float[2] != matrl_ptr->molecular_weight[1]) {
            if (matrl_ptr->molecular_weight[1] == -1.0) {
              matrl_ptr->molecular_weight[1] = bc->BC_Data_Float[2];
            } else {
              fprintf(stderr, "%s ERROR molecular weights for species 1 differ: %g %g\n", yo,
                      bc->BC_Data_Float[2], matrl_ptr->molecular_weight[1]);
              GOMA_EH(GOMA_ERROR, "Duplicate and different molecular weights");
            }
          }
        }
        if (bc->BC_Data_Float[4] != matrl_ptr->molecular_weight[num_species - 1]) {
          if (matrl_ptr->molecular_weight[num_species - 1] == -1.0) {
            matrl_ptr->molecular_weight[num_species - 1] = bc->BC_Data_Float[4];
          } else {
            fprintf(stderr, "%s ERROR molecular weights for species %d differ: %g %g\n", yo,
                    num_species - 1, bc->BC_Data_Float[4],
                    matrl_ptr->molecular_weight[num_species - 1]);
            GOMA_EH(GOMA_ERROR, "Duplicate and different molecular weights");
          }
        }
      }
      break;
    }
  }
}
/*****************************************************************************/
/*****************************************************************************/
/*****************************************************************************/

double
calc_density(MATRL_PROP_STRUCT *matrl, int doJac, PROPERTYJAC_STRUCT *densityJac, double time)

/**************************************************************************
 *
 * calc_density():
 *
 *   Calculate the density and its derivatives using the properties
 *   evaluated from the local materials state vector. Note, we strive
 *   to have a complete description of the materials models in this
 *   function.
 *
 * Output
 * -----
 *    If doJac is true, this routine also fills up the densityJac
 *    structure with derivative information.
 *
 *
 *  Return
 * --------
 *    Actual value of the density.
 ***************************************************************************/
{
  int w;
  int species, num_dep, matID, num_species, num_species_eqn;
  dbl F, vol = 0, rho = 0, rho_f, rho_s, pressureThermo, RGAS_CONST;
  double avgMolecWeight = 0.0, tmp;
  double *mw = matrl->molecular_weight;
  double *stateVector = matrl->StateVector;
  int speciesVT = matrl->StateVector_speciesVT;
  matID = matrl->MatID;
  /*
   * Figure out an initial estimate of the number of dependencies
   * and augment densityJac
   */
  if (densityJac == NULL)
    doJac = FALSE;
  if (doJac) {
    densityJac->Num_Terms = 0;
    if (upd->vp[pg->imtrx][TEMPERATURE] != -1) {
      num_dep = 1;
    } else {
      num_dep = 0;
    }
    if (upd->vp[pg->imtrx][MASS_FRACTION] != -1 || upd->vp[pg->imtrx][SPECIES_UNK_0] != -1) {
      num_dep += matrl->Num_Species;
    }
    propertyJac_realloc(&densityJac, num_dep);
  }

  num_species = matrl->Num_Species;
  num_species_eqn = matrl->Num_Species_Eqn;

  /*
   *   Branch according to the density model from the material properties
   *   structure
   */
  if (matrl->DensityModel == CONSTANT) {
    rho = matrl->density;

  } else if (matrl->DensityModel == USER) {
    (void)usr_density(matrl->u_density);
    rho = matrl->density;

  } else if (matrl->DensityModel == DENSITY_THERMEXP) {
    rho = matrl->u_density[0] /
          (1. + matrl->u_density[1] * (stateVector[TEMPERATURE] - matrl->reference[TEMPERATURE]));

  } else if (matrl->DensityModel == FILL) {
    F = stateVector[FILL];
    if (F < 0.1) {
      rho = matrl->u_density[1];
    } else {
      rho = matrl->u_density[0];
    }

  } else if (matrl->DensityModel == DENSITY_FOAM || matrl->DensityModel == DENSITY_FOAM_CONC ||
             matrl->DensityModel == DENSITY_FOAM_TIME_TEMP ||
             matrl->DensityModel == DENSITY_FOAM_TIME) {
    double param = matrl->u_density[0];
    double S = fv->c[0];

    rho = param * (1.0 - S);

    if (matrl->DensityModel == DENSITY_FOAM_TIME) {
      double rho_init, rho_final, aexp, time_delay, realtime;
      rho_init = matrl->u_density[0];   /* Initial density */
      rho_final = matrl->u_density[1];  /* final density */
      aexp = matrl->u_density[2];       /* Arhennius constant for time exponent*/
      time_delay = matrl->u_density[3]; /* time delay before foaming starts */
      if (time > time_delay) {
        realtime = time - time_delay;
        rho = rho_final + (rho_init - rho_final) * exp(-aexp * realtime);
      } else {
        rho = rho_init;
      }
    } else if (matrl->DensityModel == DENSITY_FOAM_TIME_TEMP) {
      double T;
      double rho_init = mp->u_density[0];   /* Initial density (units of gm cm-3 */
      double rho_final = mp->u_density[1];  /* Final density (units of gm cm-3 */
      double cexp = mp->u_density[2];       /* cexp in units of Kelvin sec */
      double coffset = mp->u_density[3];    /* offset in units of seconds */
      double time_delay = mp->u_density[4]; /* time delay in units of seconds */
      double drhoDT;
      T = stateVector[TEMPERATURE];
      if (time > time_delay) {
        double realtime = time - time_delay;
        double delRho = (rho_init - rho_final);
        double cdenom = cexp - coffset * T;
        double expT = exp(-realtime * T / cdenom);
        rho = rho_final + delRho * expT;
        drhoDT = delRho * expT * (-realtime * cexp / (cdenom * cdenom));
      } else {
        rho = rho_init;
        drhoDT = 0.0;
      }
      if (doJac) {
        propertyJac_addEnd(densityJac, TEMPERATURE, matID, 0, drhoDT, rho);
      }
    } else {
      GOMA_EH(GOMA_ERROR, "calc_density called");
    }

  } else if (matrl->DensityModel == DENSITY_FOAM_PMDI_10) {
    int var;
    int w;
    double volF = matrl->volumeFractionGas;

    double M_CO2 = matrl->u_density[0];
    double rho_liq = matrl->u_density[1];
    double ref_press = matrl->u_density[2];
    double Rgas_const = matrl->u_density[3];

    double rho_gas = (ref_press * M_CO2 / (Rgas_const * fv->T));

    rho = rho_gas * volF + rho_liq * (1 - volF);

    /* Now do sensitivies */

    var = MASS_FRACTION;
    if (volF > 0. && doJac) {
      if (pd->v[pg->imtrx][var]) {
        for (w = 0; w < pd->Num_Species; w++) {
          double drhodC = (rho_gas * mp->d_volumeFractionGas[MAX_VARIABLE_TYPES + w] -
                           rho_liq * mp->d_volumeFractionGas[MAX_VARIABLE_TYPES + w]);
          propertyJac_addEnd(densityJac, MASS_FRACTION, matID, w, drhodC, rho);
        }
      }
    }

    var = TEMPERATURE;
    if (volF > 0. && doJac) {
      if (pd->v[pg->imtrx][var]) {
        double drhoDT;
        drhoDT = (rho_gas / fv->T * volF + rho_gas * mp->d_volumeFractionGas[var] -
                  rho_liq * mp->d_volumeFractionGas[var]);
        propertyJac_addEnd(densityJac, TEMPERATURE, matID, 0, drhoDT, rho);
      }
    }

  } else if (matrl->DensityModel == DENSITY_MOMENT_BASED) {
    int var;
    int w;
    double volF = matrl->volumeFractionGas;

    double rho_gas = matrl->u_density[0];
    double rho_liq = matrl->u_density[1];

    rho = rho_gas * volF + rho_liq * (1 - volF);

    /* Now do sensitivies */

    var = MASS_FRACTION;
    if (volF > 0. && doJac) {
      if (pd->v[pg->imtrx][var]) {
        for (w = 0; w < pd->Num_Species; w++) {
          double drhodC = 0;
          propertyJac_addEnd(densityJac, MASS_FRACTION, matID, w, drhodC, rho);
        }
      }
    }

    var = TEMPERATURE;
    if (volF > 0. && doJac) {
      if (pd->v[pg->imtrx][var]) {
        double drhoDT;
        drhoDT = 0;
        propertyJac_addEnd(densityJac, TEMPERATURE, matID, 0, drhoDT, rho);
      }
    }

  } else if (matrl->DensityModel == LEVEL_SET) {
    double *param = matrl->u_density;
    double alpha = param[2];
    F = stateVector[FILL];
    if (F > alpha) {
      rho = param[1];
    } else if (F < -alpha) {
      rho = param[0];
    } else {
      rho = ((param[0] + param[1]) + (param[1] - param[0]) * sin(M_PIE * F / (2.0 * alpha))) / 2.0;
    }

  } else if (matrl->DensityModel == DENSITY_CONST_PHASE_FUNC) {
    double scratch_rho;

    scratch_rho = density(NULL, time);
    rho = scratch_rho;
  } else if (matrl->DensityModel == SUSPENSION) {
    species = (int)matrl->u_density[0];
    rho_f = matrl->u_density[1];
    rho_s = matrl->u_density[2];
    vol = stateVector[SPECIES_UNK_0 + species];
    if (vol < 0.) {
      rho = rho_f;
    } else {
      rho = rho_f + (rho_s - rho_f) * vol;
      if (doJac) {
        propertyJac_add1SpEnd(densityJac, matrl, species, (rho_s - rho_f), rho);
      }
    }

  } else if (matrl->DensityModel == SUSPENSION_PM) {
    /* MMH
     * For the SUSPENSION_PM model, the density is "usually" just the
     * fluid density.  It is only in two cases that the density we want is
     * actually the particle phase density.  1) In the particle phase
     * momentum equations. 2) In the particle phase advection equation
     * (like a chemical species).  In those two cases, this must be "undone".
     * This seemed the best way to do it so there was a reasonable default
     * behavior, and you didn't need a bunch of if()'s bracketing every
     * density() call...
     */

    rho = matrl->u_density[1];

    /* MMH
     * This doesn't account for other species present when calculating
     * density.  But they are currently just "collected" into one rho_f,
     * so all of the d_rho_dC's should be zero!.
     */

  } else if (matrl->DensityModel == THERMAL_BATTERY) {
    rho = matrl->u_density[0] - matrl->u_density[1] * (2.0 * stateVector[SPECIES_UNK_0]);
    if (doJac) {
      propertyJac_addEnd(densityJac, MASS_FRACTION, matID, 0, -matrl->u_density[1] * 2.0, rho);
    }

  } else if (matrl->DensityModel == DENSITY_IDEAL_GAS) {
    double mw_last, c_total;
    mw_last = mp->molecular_weight[pd->Num_Species_Eqn];
    /*
     * Specify the thermodynamic pressure here
     *   -> For the moment we ignore any coupling between
     *      the dynamic pressure field and the thermodynamic
     *      pressure field.
     */
    pressureThermo = upd->Pressure_Datum; /* This is always in cgs units, so not that useful*/

    /*
     * Specify the gas constant according to user's choice
     */
    RGAS_CONST = matrl->u_density[0]; /*(cgs:cm^3-atm/g-mole K)  (si_mm: mm^3-kPa/kg-mole-degK) */
    pressureThermo = matrl->u_density[1]; /*Pressure Datum in units of choice  */

    /*
     *  Base density calculation depends on species var type
     */
    switch (speciesVT) {
    case SPECIES_MASS_FRACTION:
      avgMolecWeight = wt_from_Yk(num_species, stateVector + SPECIES_UNK_0, mw);
      rho = pressureThermo * avgMolecWeight / (RGAS_CONST * stateVector[TEMPERATURE]);
      break;
    case SPECIES_MOLE_FRACTION:
      avgMolecWeight = wt_from_Xk(num_species, stateVector + SPECIES_UNK_0, mw);
      rho = pressureThermo * avgMolecWeight / (RGAS_CONST * stateVector[TEMPERATURE]);
      break;
    case SPECIES_CONCENTRATION:
      rho = 0.0;
      if (matrl->molecular_weight[num_species_eqn] < 0) {
        for (w = 0; w < num_species_eqn; w++) {
          rho += stateVector[SPECIES_UNK_0 + w] * mw[w];
        }
      } else {
        c_total = pressureThermo / (RGAS_CONST * stateVector[TEMPERATURE]);
        for (w = 0; w < num_species_eqn; w++) {
          rho += stateVector[SPECIES_UNK_0 + w] * (mw[w] - mw_last);
        }
        rho += c_total * mw_last;
      }
      break;
    case SPECIES_DENSITY:
      rho = 0.0;
      for (w = 0; w < num_species; w++) {
        rho += stateVector[SPECIES_UNK_0 + w];
      }
      break;
    default:
      fprintf(stderr, "Density error: species var type not handled: %d\n", speciesVT);
      exit(-1);
    }

    if (doJac) {
      if (pd->v[pg->imtrx][TEMPERATURE]) {
        propertyJac_addEnd(densityJac, TEMPERATURE, matID, 0, -rho / stateVector[TEMPERATURE], rho);
      }
      if (pd->v[pg->imtrx][MASS_FRACTION]) {
        switch (speciesVT) {
        case SPECIES_MASS_FRACTION:
          for (w = 0; w < num_species - 1; w++) {
            tmp = -rho * avgMolecWeight * (1.0 / mw[w] - 1.0 / mw[num_species - 1]);
            propertyJac_addEnd(densityJac, MASS_FRACTION, matID, w, tmp, rho);
          }
          propertyJac_addEnd(densityJac, MASS_FRACTION, matID, num_species - 1, 0.0, rho);
          break;
        case SPECIES_MOLE_FRACTION:
          for (w = 0; w < num_species - 1; w++) {
            tmp = rho / avgMolecWeight * (mw[w] - mw[num_species - 1]);
            propertyJac_addEnd(densityJac, MASS_FRACTION, matID, w, tmp, rho);
          }
          propertyJac_addEnd(densityJac, MASS_FRACTION, matID, num_species - 1, 0.0, rho);
          break;
        case SPECIES_CONCENTRATION:
          for (w = 0; w < num_species_eqn; w++) {
            tmp = mw[w] - mw_last;
            propertyJac_addEnd(densityJac, MASS_FRACTION, matID, w, tmp, rho);
          }
          /*propertyJac_addEnd(densityJac, MASS_FRACTION,
                             matID, num_species-1, 0.0, rho);  */
          break;
        default:
          fprintf(stderr, "Density error: species var type not handled: %d\n", speciesVT);
          exit(-1);
        }
      }
    }
  } else if (matrl->DensityModel == REACTIVE_FOAM)

  /* assume Amagat's law, no volume change upon
   * mixing. ACS
   */
  {
    double *param = matrl->u_density;
    double sv_p = param[0];
    double sum_sv = 0, drho_dT = 0., drho_dc = 0.;
    double *stateVector = matrl->StateVector;

    if (matrl->SpeciesSourceModel[0] == FOAM) {
      foam_species_source(matrl->u_species_source[0]);
    } else {
      GOMA_EH(GOMA_ERROR, "Must specify FOAM species source in the material's file");
    }

    for (w = 0; w < matrl->Num_Species; w++) {
      sum_sv += (matrl->specific_volume[w] - sv_p) * stateVector[SPECIES_UNK_0 + w];
    }
    sum_sv += sv_p;
    rho = 1. / sum_sv;

    drho_dc = 0.;
    drho_dT = 0.;

    if (doJac) {
      if (pd->v[pg->imtrx][TEMPERATURE]) {
        for (w = 0; w < matrl->Num_Species_Eqn; w++) {
          drho_dT -= (matrl->specific_volume[w] - sv_p) * rho * rho * 3. * matrl->species_source[w];
        }
        propertyJac_addEnd(densityJac, TEMPERATURE, matID, 0, drho_dT, rho);
      }
      if (pd->v[pg->imtrx][MASS_FRACTION]) {
        for (w = 0; w < matrl->Num_Species_Eqn; w++) {
          drho_dc = -(matrl->specific_volume[w] - sv_p) * rho * rho;
          propertyJac_addEnd(densityJac, MASS_FRACTION, matID, w, drho_dc, rho);
        }
      }
    }

  } else if (matrl->DensityModel == DENSITY_FOAM_PBE) {
    int species_BA_g;
    int species_CO2_g;
    int species_CO2_l;
    int species_BA_l;
    int err;
    int var;
    err = get_foam_pbe_indices(NULL, NULL, &species_BA_l, &species_BA_g, &species_CO2_l,
                               &species_CO2_g);
    if (err)
      return 0;

    double M_BA = mp->u_species_source[species_BA_l][0];
    double M_CO2 = mp->u_species_source[species_CO2_l][0];
    double rho_bubble = 0;
    double rho_foam = matrl->u_density[0];
    double ref_press = matrl->u_density[1];
    double Rgas_const = matrl->u_density[2];
    double d_rho_dT = 0;
    double d_rho_dM1 = 0;

    if (fv->c[species_BA_g] > PBE_FP_SMALL || fv->c[species_CO2_g] > PBE_FP_SMALL) {
      rho_bubble = (ref_press / (Rgas_const * fv->T)) *
                   (fv->c[species_CO2_g] * M_CO2 + fv->c[species_BA_g] * M_BA) /
                   (fv->c[species_CO2_g] + fv->c[species_BA_g]);
    }

    double inv_mom_frac = 1 / (1 + fv->moment[1]);
    rho = rho_bubble * (fv->moment[1] * inv_mom_frac) + rho_foam * inv_mom_frac;

    if (doJac) {
      var = TEMPERATURE;
      if (pd->v[pg->imtrx][var]) {
        d_rho_dT = (-rho) / fv->T;
        propertyJac_addEnd(densityJac, var, matID, 0, d_rho_dT, rho);
      }

      var = MOMENT1;
      if (pd->v[pg->imtrx][var]) {
        d_rho_dM1 = 2 * inv_mom_frac * inv_mom_frac;
        propertyJac_addEnd(densityJac, var, matID, 0, d_rho_dM1, rho);
      }
    }
  } else if (matrl->DensityModel == DENSITY_FOAM_PBE_EQN) {
    rho = fv->rho;

    if (doJac) {
      int var = DENSITY_EQN;
      if (pd->v[pg->imtrx][var]) {
        propertyJac_addEnd(densityJac, var, matID, 0, 1, rho);
      }
    }

  } else if (matrl->DensityModel == SOLVENT_POLYMER)

  /* assume Amagat's law, no volume change upon
   * mixing. ACS
   */
  {
    double *param = matrl->u_density;
    double sv_p = param[0];
    double sum_sv = 0, drho_dc = 0.;
    double *stateVector = matrl->StateVector;

    switch (speciesVT) {
    case SPECIES_MASS_FRACTION:
      for (w = 0; w < matrl->Num_Species; w++) {
        sum_sv += (matrl->specific_volume[w] - sv_p) * stateVector[SPECIES_UNK_0 + w];
      }
      sum_sv += sv_p;
<<<<<<< HEAD
      rho = 1./sum_sv;
	
      drho_dc = 0.;
      drho_dT = 0.;

      if (doJac) 
	{
	  if(pd->v[TEMPERATURE]) 
	  {
	    for (w = 0; w < matrl->Num_Species_Eqn; w++) 
	      {
		drho_dT -= (matrl->specific_volume[w] - sv_p)*rho*rho
		           *3.*matrl->species_source[w] ;
	      }
	    propertyJac_addEnd(densityJac, TEMPERATURE, matID, 0,
			       drho_dT, rho);
	  }
	  if(pd->v[MASS_FRACTION]) 
	    {
	      for (w = 0; w < matrl->Num_Species_Eqn; w++) {
		drho_dc = -(matrl->specific_volume[w] - sv_p)*rho*rho ;
		propertyJac_addEnd(densityJac, MASS_FRACTION, matID, w,
				   drho_dc, rho);
	      }
	    }
	}
  } else if (matrl->DensityModel == SOLVENT_POLYMER )

    /* assume Amagat's law, no volume change upon
     * mixing. ACS
     */
    {
      double *param = matrl->u_density;
      double sv_p = param[0];
      double sum_sv = 0.0, drho_dc = 0.0;
      double *stateVector = matrl->StateVector;

      switch (speciesVT) {
      case SPECIES_MASS_FRACTION:
	for (w = 0; w < matrl->Num_Species; w++)
	  {
	    sum_sv += ( matrl->specific_volume[w] -sv_p)
	           *stateVector[ SPECIES_UNK_0 + w];
	  }
	sum_sv += sv_p;
	rho = 1./sum_sv;

	if (doJac)
	  {
	    for (w = 0; w < matrl->Num_Species_Eqn; w++) {
	      drho_dc = -(matrl->specific_volume[w] - sv_p)*rho*rho ;
	      propertyJac_addEnd(densityJac, MASS_FRACTION, matID, w,
			       drho_dc, rho);
	    }
	  }
	break;
      case SPECIES_VOL_FRACTION:
	for (w = 0; w < matrl->Num_Species; w++)
	  {
	    rho +=   ( (1.0/matrl->specific_volume[w]) - (1.0/sv_p) )
	           * stateVector[ SPECIES_UNK_0 + w];
	  }
	rho += 1.0/sv_p;

	if (doJac)
	  {
	    for (w = 0; w < matrl->Num_Species_Eqn; w++) {
	      drho_dc = ( (1.0/matrl->specific_volume[w]) - (1.0/sv_p) );
	      propertyJac_addEnd(densityJac, MASS_FRACTION, matID, w,
			       drho_dc, rho);
	    }
	  }
	break;
      case SPECIES_DENSITY:
	for (w = 0; w < matrl->Num_Species; w++)
	  {
	    rho += (1. - matrl->specific_volume[w]/sv_p) *fv->c[w];
	  }
	rho +=1./sv_p;

	if (doJac) 
	  {
	    for (w = 0; w < matrl->Num_Species_Eqn; w++) {
	      drho_dc = (1. - matrl->specific_volume[w]/sv_p);
	      matrl->d_density[MAX_VARIABLE_TYPES+w] = drho_dc;
	      propertyJac_addEnd(densityJac, MASS_FRACTION, matID, w,
			       drho_dc, rho);
	    }
	  }
	break;
      case SPECIES_CONCENTRATION:
	for (w = 0; w < matrl->Num_Species; w++)
	  {
	    rho += (1. - matrl->specific_volume[w]/sv_p)
                         *fv->c[w]*matrl->molecular_weight[w];
	  }
	rho +=1./sv_p;

	if (doJac)
	  {
	    for (w = 0; w < matrl->Num_Species_Eqn; w++) {
	      drho_dc = matrl->molecular_weight[w]*(1. -
                           matrl->specific_volume[w]/sv_p);
	      matrl->d_density[MAX_VARIABLE_TYPES+w] = drho_dc;
	      propertyJac_addEnd(densityJac, MASS_FRACTION, matID, w,
			       drho_dc, rho);
	    }
	  }
	break;
      case SPECIES_MOLE_FRACTION:
	for (w = 0; w < matrl->Num_Species; w++)
	  {
	    sum_sv += ( matrl->molar_volume[w] -sv_p)
	           *stateVector[ SPECIES_UNK_0 + w];
	  }
	sum_sv += sv_p;
	rho = 1./sum_sv;

	if (doJac)
	  {
	    for (w = 0; w < matrl->Num_Species_Eqn; w++) {
	      drho_dc = -(matrl->molar_volume[w] - sv_p)*rho*rho ;
	      propertyJac_addEnd(densityJac, MASS_FRACTION, matID, w,
			       drho_dc, rho);
	    }
	  }
	break;
      default:
	WH(-1,"SOLVENT_POLYMER defaulting to MASS_FRACTION\n");
	for (w = 0; w < matrl->Num_Species; w++)
	  {
	    sum_sv += ( matrl->specific_volume[w] -sv_p)
	           *stateVector[ SPECIES_UNK_0 + w];
	  }
	sum_sv += sv_p;
	rho = 1./sum_sv;

	if (doJac)
	  {
	    for (w = 0; w < matrl->Num_Species_Eqn; w++) {
	      drho_dc = -(matrl->specific_volume[w] - sv_p)*rho*rho ;
	      propertyJac_addEnd(densityJac, MASS_FRACTION, matID, w,
			       drho_dc, rho);
	    }
	  }
	break;
=======
      rho = 1. / sum_sv;

      if (doJac) {
        for (w = 0; w < matrl->Num_Species_Eqn; w++) {
          drho_dc = -(matrl->specific_volume[w] - sv_p) * rho * rho;
          propertyJac_addEnd(densityJac, MASS_FRACTION, matID, w, drho_dc, rho);
        }
      }
      break;
    case SPECIES_DENSITY:
      for (w = 0; w < matrl->Num_Species; w++) {
        rho += (1. - matrl->specific_volume[w] / sv_p) * fv->c[w];
      }
      rho += 1. / sv_p;

      if (doJac) {
        for (w = 0; w < matrl->Num_Species_Eqn; w++) {
          drho_dc = (1. - matrl->specific_volume[w] / sv_p);
          matrl->d_density[MAX_VARIABLE_TYPES + w] = drho_dc;
          propertyJac_addEnd(densityJac, MASS_FRACTION, matID, w, drho_dc, rho);
        }
      }
      break;
    case SPECIES_CONCENTRATION:
      for (w = 0; w < matrl->Num_Species; w++) {
        rho += (1. - matrl->specific_volume[w] / sv_p) * fv->c[w] * matrl->molecular_weight[w];
      }
      rho += 1. / sv_p;

      if (doJac) {
        for (w = 0; w < matrl->Num_Species_Eqn; w++) {
          drho_dc = matrl->molecular_weight[w] * (1. - matrl->specific_volume[w] / sv_p);
          matrl->d_density[MAX_VARIABLE_TYPES + w] = drho_dc;
          propertyJac_addEnd(densityJac, MASS_FRACTION, matID, w, drho_dc, rho);
        }
      }
      break;
    case SPECIES_MOLE_FRACTION:
      for (w = 0; w < matrl->Num_Species; w++) {
        sum_sv += (matrl->molar_volume[w] - sv_p) * stateVector[SPECIES_UNK_0 + w];
      }
      sum_sv += sv_p;
      rho = 1. / sum_sv;

      if (doJac) {
        for (w = 0; w < matrl->Num_Species_Eqn; w++) {
          drho_dc = -(matrl->molar_volume[w] - sv_p) * rho * rho;
          propertyJac_addEnd(densityJac, MASS_FRACTION, matID, w, drho_dc, rho);
        }
      }
      break;
    default:
      GOMA_WH(-1, "SOLVENT_POLYMER defaulting to MASS_FRACTION\n");
      for (w = 0; w < matrl->Num_Species; w++) {
        sum_sv += (matrl->specific_volume[w] - sv_p) * stateVector[SPECIES_UNK_0 + w];
>>>>>>> 3332841a
      }
      sum_sv += sv_p;
      rho = 1. / sum_sv;

      if (doJac) {
        for (w = 0; w < matrl->Num_Species_Eqn; w++) {
          drho_dc = -(matrl->specific_volume[w] - sv_p) * rho * rho;
          propertyJac_addEnd(densityJac, MASS_FRACTION, matID, w, drho_dc, rho);
        }
      }
      break;
    }
  } else if (matrl->DensityModel == DENSITY_CONSTANT_LAST_CONC) {
    /*
     *
     */
    if (matrl->Species_Var_Type != SPECIES_CONCENTRATION) {
      GOMA_EH(GOMA_ERROR, "unimplemented");
    }
    if (pd->Num_Species > pd->Num_Species_Eqn) {
      w = matrl->Num_Species_Eqn;
      rho = mw[w] * fv->c[w];
    } else {
      rho = 0.0;
    }
    for (w = 0; w < matrl->Num_Species_Eqn; w++) {
      rho += mw[w] * stateVector[SPECIES_UNK_0 + w];
    }
    if (doJac) {
      for (w = 0; w < matrl->Num_Species_Eqn; w++) {
        propertyJac_addEnd(densityJac, MASS_FRACTION, matID, w, mw[w], rho);
      }
    }

  } else {
    GOMA_EH(GOMA_ERROR, "Unrecognized density model");
  }
  return (rho);
}
/**************************************************************************/
/**************************************************************************/
/**************************************************************************/

double calc_concentration(MATRL_PROP_STRUCT *matrl, int doJac, PROPERTYJAC_STRUCT *concJac)

/**********************************************************************
 *
 * calc_concentration():
 *
 *   Calculate the mixture concentration and its derivatives using
 *   the properties evaluated from the local materials state vector.
 *   Note, we strive
 *   to have a complete description of the materials models in this
 *   function.
 *
 * Output
 * -----
 *    If doJac is true, this routine also fills up the concJac
 *    structure with derivative information.
 *
 *
 *  Return
 * --------
 *    Actual value of the concentration
 *************************************************************************/
{
  int k;
  double C_mix = 0.0;
  double *C_base;
  if (matrl->DensityModel == DENSITY_CONSTANT_LAST_CONC) {
    if (matrl->StateVector_speciesVT != SPECIES_CONCENTRATION) {
      GOMA_EH(GOMA_ERROR, "unimplemented");
    }
    C_base = matrl->StateVector + SPECIES_UNK_0;
    for (k = 0; k < matrl->Num_Species_Eqn; k++) {
      C_mix += C_base[k];
    }
    C_mix += matrl->u_density[0];
  } else if (matrl->DensityModel == DENSITY_CONSTANT_CONC) {

  } else if (matrl->DensityModel == CONSTANT) {

  } else {
    GOMA_EH(GOMA_ERROR, "unimplemented");
  }

  return C_mix;
}

/*****************************************************************************/
/*****************************************************************************/
/*****************************************************************************/

void load_properties(MATRL_PROP_STRUCT *matrl, double time)

/*************************************************************************
 *
 *  load_properties():
 *
 *  Commonly used properties are calculated here based on the state
 *  variable in the material structure.
 *************************************************************************/
{
  if (af->Assemble_Jacobian) {
    if (!matrl->DensityJac) {
      matrl->DensityJac = alloc_struct_1(PROPERTYJAC_STRUCT, 1);
    }
    matrl->density = calc_density(matrl, TRUE, matrl->DensityJac, time);
  } else {
    matrl->density = calc_density(matrl, FALSE, NULL, time);
  }
}
/*****************************************************************************/
/*****************************************************************************/
/*****************************************************************************/<|MERGE_RESOLUTION|>--- conflicted
+++ resolved
@@ -835,154 +835,6 @@
         sum_sv += (matrl->specific_volume[w] - sv_p) * stateVector[SPECIES_UNK_0 + w];
       }
       sum_sv += sv_p;
-<<<<<<< HEAD
-      rho = 1./sum_sv;
-	
-      drho_dc = 0.;
-      drho_dT = 0.;
-
-      if (doJac) 
-	{
-	  if(pd->v[TEMPERATURE]) 
-	  {
-	    for (w = 0; w < matrl->Num_Species_Eqn; w++) 
-	      {
-		drho_dT -= (matrl->specific_volume[w] - sv_p)*rho*rho
-		           *3.*matrl->species_source[w] ;
-	      }
-	    propertyJac_addEnd(densityJac, TEMPERATURE, matID, 0,
-			       drho_dT, rho);
-	  }
-	  if(pd->v[MASS_FRACTION]) 
-	    {
-	      for (w = 0; w < matrl->Num_Species_Eqn; w++) {
-		drho_dc = -(matrl->specific_volume[w] - sv_p)*rho*rho ;
-		propertyJac_addEnd(densityJac, MASS_FRACTION, matID, w,
-				   drho_dc, rho);
-	      }
-	    }
-	}
-  } else if (matrl->DensityModel == SOLVENT_POLYMER )
-
-    /* assume Amagat's law, no volume change upon
-     * mixing. ACS
-     */
-    {
-      double *param = matrl->u_density;
-      double sv_p = param[0];
-      double sum_sv = 0.0, drho_dc = 0.0;
-      double *stateVector = matrl->StateVector;
-
-      switch (speciesVT) {
-      case SPECIES_MASS_FRACTION:
-	for (w = 0; w < matrl->Num_Species; w++)
-	  {
-	    sum_sv += ( matrl->specific_volume[w] -sv_p)
-	           *stateVector[ SPECIES_UNK_0 + w];
-	  }
-	sum_sv += sv_p;
-	rho = 1./sum_sv;
-
-	if (doJac)
-	  {
-	    for (w = 0; w < matrl->Num_Species_Eqn; w++) {
-	      drho_dc = -(matrl->specific_volume[w] - sv_p)*rho*rho ;
-	      propertyJac_addEnd(densityJac, MASS_FRACTION, matID, w,
-			       drho_dc, rho);
-	    }
-	  }
-	break;
-      case SPECIES_VOL_FRACTION:
-	for (w = 0; w < matrl->Num_Species; w++)
-	  {
-	    rho +=   ( (1.0/matrl->specific_volume[w]) - (1.0/sv_p) )
-	           * stateVector[ SPECIES_UNK_0 + w];
-	  }
-	rho += 1.0/sv_p;
-
-	if (doJac)
-	  {
-	    for (w = 0; w < matrl->Num_Species_Eqn; w++) {
-	      drho_dc = ( (1.0/matrl->specific_volume[w]) - (1.0/sv_p) );
-	      propertyJac_addEnd(densityJac, MASS_FRACTION, matID, w,
-			       drho_dc, rho);
-	    }
-	  }
-	break;
-      case SPECIES_DENSITY:
-	for (w = 0; w < matrl->Num_Species; w++)
-	  {
-	    rho += (1. - matrl->specific_volume[w]/sv_p) *fv->c[w];
-	  }
-	rho +=1./sv_p;
-
-	if (doJac) 
-	  {
-	    for (w = 0; w < matrl->Num_Species_Eqn; w++) {
-	      drho_dc = (1. - matrl->specific_volume[w]/sv_p);
-	      matrl->d_density[MAX_VARIABLE_TYPES+w] = drho_dc;
-	      propertyJac_addEnd(densityJac, MASS_FRACTION, matID, w,
-			       drho_dc, rho);
-	    }
-	  }
-	break;
-      case SPECIES_CONCENTRATION:
-	for (w = 0; w < matrl->Num_Species; w++)
-	  {
-	    rho += (1. - matrl->specific_volume[w]/sv_p)
-                         *fv->c[w]*matrl->molecular_weight[w];
-	  }
-	rho +=1./sv_p;
-
-	if (doJac)
-	  {
-	    for (w = 0; w < matrl->Num_Species_Eqn; w++) {
-	      drho_dc = matrl->molecular_weight[w]*(1. -
-                           matrl->specific_volume[w]/sv_p);
-	      matrl->d_density[MAX_VARIABLE_TYPES+w] = drho_dc;
-	      propertyJac_addEnd(densityJac, MASS_FRACTION, matID, w,
-			       drho_dc, rho);
-	    }
-	  }
-	break;
-      case SPECIES_MOLE_FRACTION:
-	for (w = 0; w < matrl->Num_Species; w++)
-	  {
-	    sum_sv += ( matrl->molar_volume[w] -sv_p)
-	           *stateVector[ SPECIES_UNK_0 + w];
-	  }
-	sum_sv += sv_p;
-	rho = 1./sum_sv;
-
-	if (doJac)
-	  {
-	    for (w = 0; w < matrl->Num_Species_Eqn; w++) {
-	      drho_dc = -(matrl->molar_volume[w] - sv_p)*rho*rho ;
-	      propertyJac_addEnd(densityJac, MASS_FRACTION, matID, w,
-			       drho_dc, rho);
-	    }
-	  }
-	break;
-      default:
-	WH(-1,"SOLVENT_POLYMER defaulting to MASS_FRACTION\n");
-	for (w = 0; w < matrl->Num_Species; w++)
-	  {
-	    sum_sv += ( matrl->specific_volume[w] -sv_p)
-	           *stateVector[ SPECIES_UNK_0 + w];
-	  }
-	sum_sv += sv_p;
-	rho = 1./sum_sv;
-
-	if (doJac)
-	  {
-	    for (w = 0; w < matrl->Num_Species_Eqn; w++) {
-	      drho_dc = -(matrl->specific_volume[w] - sv_p)*rho*rho ;
-	      propertyJac_addEnd(densityJac, MASS_FRACTION, matID, w,
-			       drho_dc, rho);
-	    }
-	  }
-	break;
-=======
       rho = 1. / sum_sv;
 
       if (doJac) {
@@ -1034,11 +886,23 @@
         }
       }
       break;
+    case SPECIES_VOL_FRACTION:
+      for (w = 0; w < matrl->Num_Species; w++) {
+        rho += ((1.0 / matrl->specific_volume[w]) - (1.0 / sv_p)) * stateVector[SPECIES_UNK_0 + w];
+      }
+      rho += 1.0 / sv_p;
+
+      if (doJac) {
+        for (w = 0; w < matrl->Num_Species_Eqn; w++) {
+          drho_dc = ((1.0 / matrl->specific_volume[w]) - (1.0 / sv_p));
+          propertyJac_addEnd(densityJac, MASS_FRACTION, matID, w, drho_dc, rho);
+        }
+      }
+      break;
     default:
       GOMA_WH(-1, "SOLVENT_POLYMER defaulting to MASS_FRACTION\n");
       for (w = 0; w < matrl->Num_Species; w++) {
         sum_sv += (matrl->specific_volume[w] - sv_p) * stateVector[SPECIES_UNK_0 + w];
->>>>>>> 3332841a
       }
       sum_sv += sv_p;
       rho = 1. / sum_sv;
