/************************************************************************ *
* Goma - Multiphysics finite element software                             *
* Sandia National Laboratories                                            *
*                                                                         *
* Copyright (c) 2014 Sandia Corporation.                                  *
*                                                                         *
* Under the terms of Contract DE-AC04-94AL85000 with Sandia Corporation,  *
* the U.S. Government retains certain rights in this software.            *
*                                                                         *
* This software is distributed under the GNU General Public License.      *
\************************************************************************/
 
/* Routines for calculating Boundary Conditions and Adding them
 * to matrix_fill */

/*
 *$Id: bc_integ.c,v 5.24 2010-04-07 22:27:00 prschun Exp $
 */

/* Standard include files */
 
#include <stdio.h>
#include <string.h>
#include <math.h>
 
/* GOMA include files */
 
#include "std.h"
#include "el_elm.h"
#include "el_geom.h"
#include "rf_fem_const.h"
#include "rf_fem.h"
#include "rf_io_const.h"
#include "rf_io_structs.h"
#include "rf_io.h"
#include "rf_mp.h"
 
#include "rf_bc_const.h"
#include "rf_solver_const.h"
#include "rf_fill_const.h"
#include "mm_elem_block_structs.h"
#include "rf_vars_const.h"
#include "mm_mp_const.h"
#include "mm_as_const.h"
#include "mm_as_structs.h"
#include "mm_as.h"

#include "mm_mp.h"
#include "mm_mp_structs.h"

#include "mm_fill_jac.h"
#include "mm_interface.h"

#include "el_elm_info.h"
#include "mm_fill_aux.h"
#include "mm_fill_species.h"
#include "mm_fill_terms.h"
#include "mm_fill_util.h"
#include "mm_fill_potential.h"
#include "mm_qp_storage.h"
#include "mm_shell_bc.h" 


#include "mm_eh.h"
#include "user_bc.h"


#define GOMA_BC_INTEG_C
#include "goma.h"

int
apply_integrated_bc(double x[],           /* Solution vector for the current processor    */
		    double resid_vector[],/* Residual vector for the current processor    */
		    const double delta_t, /* current time step size                       */
		    const double theta,	/* parameter (0 to 1) to vary time integration
					 *  ( implicit - 0 to explicit - 1)             */
		    const PG_DATA *pg_data,
<<<<<<< HEAD
=======

>>>>>>> 48a67847
		    const int ielem,       /* element number */
		    const int ielem_type,  /* element type */
		    const int num_local_nodes,
		    const int ielem_dim,
		    const int iconnect_ptr,
		    ELEM_SIDE_BC_STRUCT *elem_side_bc, /* Pointer to an element side boundary condition
							* structure */
		    const int num_total_nodes,
		    const int bc_application, /* flag indicating whether to integrate
					       * strong or weak BC's */
		    const double time_value,
		    SGRID *grid,	
		    const Exo_DB *exo)

/****************************************************************************
 *
 * apply_integrated_bc():
 *
 *    Calculate the local element contributions to boundary conditions which
 *    involve integrations along element edges.
 *
 ****************************************************************************/
{
  int ip, w, i, I, ibc, k, j, id, icount, ss_index, is_ns, mn, lnn;
  int iapply, matID_apply, id_side, i_basis = -1, skip_other_side;
  int new_way = FALSE, ledof, mn_first;
  int eqn, ieqn, var, pvar, p, q, index_eq, ldof_eqn, lvdesc, jlv;
  int err, status = 0;
  int bc_input_id, ip_total; 
  int contact_flag = FALSE;
  int imode;
  int stress_bc = 0;
  double v_attach; 
  double phi_i, tmp;
  double *phi_ptr, *jac_ptr;
  double s, t, u;	      	/* Gaussian quadrature point locations  */
  double xi[DIM];             /* Local element coordinates of Gauss point. */
  double x_dot[MAX_PDIM];
  double x_rs_dot[MAX_PDIM];
  double wt, weight, pb;
  double xsurf[MAX_PDIM];
  double dsigma_dx[DIM][MDE];
  double func[DIM];
  double d_func[DIM][MAX_VARIABLE_TYPES + MAX_CONC][MDE];
  double func_stress[MAX_MODES][6];
  double d_func_stress[MAX_MODES][6][MAX_VARIABLE_TYPES + MAX_CONC][MDE];
  double cfunc[MDE][DIM];
  double d_cfunc[MDE][DIM][MAX_VARIABLE_TYPES + MAX_CONC][MDE];
  double time_intermediate = time_value-theta*delta_t; /* time at which bc's are
							  evaluated */
  static INTERFACE_SOURCE_STRUCT *is = NULL;
  static JACOBIAN_VAR_DESC_STRUCT jacCol;
  BOUNDARY_CONDITION_STRUCT *bc;
  MATRL_PROP_STRUCT *mp_2;
  struct BC_descriptions *bc_desc;
  VARIABLE_DESCRIPTION_STRUCT *vd;
  double surface_centroid[DIM]; 
  int interface_id = -1;

  tran->time_value = time_intermediate;

  /***************************************************************************/
  /*     START OF SURFACE LOOPS THAT REQUIRE INTEGRATION (WEAK SENSE)        */
  /*                AND REQUIRE ROTATION IN TO N-T FORM                      */
  /***************************************************************************/

  /* Find out the number of surface quadrature points 
   *  -this is assumed independent of the type of boundary condition
   *   applied at the surface 
   */

  if ( ls != NULL && ls->SubElemIntegration && ls->elem_overlap_state )
    {
      Subgrid_Int.ip_total = get_subelement_integration_pts ( &Subgrid_Int.s, &Subgrid_Int.wt, &Subgrid_Int.ip_sign, 0., elem_side_bc->id_side-1, 0 );
      ip_total = Subgrid_Int.ip_total;
    }
  else if ( ls != NULL && ls->Integration_Depth > 0 && ls->elem_overlap_state )
    {
#ifdef SUBELEMENT_FOR_SUBGRID
      /* DRN: you can also do subgrid integration with the following.
         it recursive divides element to create small subelements and then
         creates subgrid integration points */
      Subgrid_Int.ip_total = get_subelement_integration_pts ( &Subgrid_Int.s, &Subgrid_Int.wt, &Subgrid_Int.ip_sign, 0., elem_side_bc->id_side-1, 0 );
      ip_total = Subgrid_Int.ip_total;
#else
      /* Tom - We need subgrid integration along this element side here */
      /* for now just use regular gauss integration */
      find_surf_center_st ( ielem_type, elem_side_bc->id_side, ielem_dim, surface_centroid, &s, &t );
      
      ip_total = gather_surface_subgrid_integration_pts( grid, elem_side_bc->id_side, surface_centroid, Subgrid_Int.s, Subgrid_Int.wt, 0 );  
	  
      /* print_subgrid_surface_integration_pts( Subgrid_Int.s, Subgrid_Int.wt, ip_total);  */

#endif
    }
  else
    {
      ip_total = elem_info(NQUAD_SURF, ielem_type);
    }

  /*
   *  Loop over the quadrature points at the surface
   */
  for (ip = 0; ip < ip_total; ip++) {
    
    if (ls != NULL && ls->SubElemIntegration && ls->elem_overlap_state)
      {
        ls->Elem_Sign = Subgrid_Int.ip_sign[ip];
	xi[0] = Subgrid_Int.s[ip][0];
        xi[1] = Subgrid_Int.s[ip][1];
	xi[2] = Subgrid_Int.s[ip][2];
	/* DRN: Are these really needed? I'll put garbage in them so someone knows not to! */
	s = 1.e30; 
	t = 1.e30;
        wt = Subgrid_Int.wt[ip];
      }
    else if ( ls != NULL && ls->Integration_Depth > 0 && ls->elem_overlap_state )
      {
#ifdef SUBELEMENT_FOR_SUBGRID
        ls->Elem_Sign = 0;
	xi[0] = Subgrid_Int.s[ip][0];
        xi[1] = Subgrid_Int.s[ip][1];
	xi[2] = Subgrid_Int.s[ip][2];
	/* DRN: Are these really needed? I'll put garbage in them so someone knows not to! */
	s = 1.e30; 
	t = 1.e30;
        wt = Subgrid_Int.wt[ip];
#else
        /* Tom - We need subgrid integration along this element side here */
        /* for now just use regular gauss integration */
        if ( ls != NULL ) ls->Elem_Sign = 0;
	xi[0] = Subgrid_Int.s[ip][0];
        xi[1] = Subgrid_Int.s[ip][1];
	xi[2] = Subgrid_Int.s[ip][2];
	/* DRN: Are these really needed? I'll put garbage in them so someone knows not to! */
	s = 1.e30; 
	t = 1.e30;
        wt = Subgrid_Int.wt[ip];
	/* find the quadrature point locations (s, t) for current ip 
	   find_surf_st(ip, ielem_type, elem_side_bc->id_side, pd->Num_Dim, xi, &s, &t, &u);
	   find the quadrature weight for current surface ip 
	   wt = Gq_surf_weight(ip, ielem_type); */
#endif
      }
    else
      {
        if ( ls != NULL ) ls->Elem_Sign = 0;
	/* find the quadrature point locations (s, t) for current ip */
	find_surf_st(ip, ielem_type, elem_side_bc->id_side,
                     ei->ielem_dim, xi, &s, &t, &u);
        /* find the quadrature weight for current surface ip */
        wt = Gq_surf_weight(ip, ielem_type);
      } 
    
    err = load_basis_functions(xi, bfd);
    EH(err, "problem from load_basis_functions");
    
    err = beer_belly();
    EH(err, "beer_belly");
    
    /*
     *  precalculate variables at current integration pt.
     *  for the current material comprising the current element
     */
    err = load_fv();
    EH(err, "load_fv");

    /* What's going on here */

    err = load_bf_grad();
    EH(err, "load_bf_grad");

    err = load_bf_mesh_derivs(); 
    EH(err, "load_bf_mesh_derivs");

    /* calculate the determinant of the surface jacobian and the normal to 
     * the surface all at one time */
    surface_determinant_and_normal(ielem, iconnect_ptr, num_local_nodes, 
				   ielem_dim - 1,  
				   (int) elem_side_bc->id_side,
				   (int) elem_side_bc->num_nodes_on_side,
				   (elem_side_bc->local_elem_node_id) );
            
    if (ielem_dim !=3) {
      calc_surf_tangent(ielem, iconnect_ptr, num_local_nodes, ielem_dim-1,
			(int) elem_side_bc->num_nodes_on_side,
			(elem_side_bc->local_elem_node_id));
    }
    
    /*
     * Load up physical space gradients of field variables at this
     * Gauss point.
     */
    err = load_fv_grads();
    EH( err, "load_fv_grads");
    
    err = load_fv_mesh_derivs(1);
    EH(err, "load_fv_mesh_derivs");
    
    /*
     * Load up commonly used physical properties such as density at
     * the current quadrature point using the material state vector. 
     */
    load_properties(mp, time_value);
   
    /*
     * Determine the State Variable Vector for the material
     * on the "other" side of the interface, i.e., the material
     * located at the interface that is not the current material.
     * Then, calculate common properties using that state vector.
     * At the end of this loop, mp_2 should be pointing to the
     * material on the other side of the interface, and its
     * constituitive properties should be filled in.
     */
    for (i = 0; i < elem_side_bc->Num_MatID; i++) {
      mp_2 = mp_glob[elem_side_bc->MatID_List[i]];
      if (mp_2 != mp) {
        load_matrl_statevector(mp_2);
	load_properties(mp_2, time_value);
	break;
      }
    }    

    /*
     * Load up porous media variables and properties, if needed 
     */
    if (mp->PorousMediaType == POROUS_UNSATURATED ||
	mp->PorousMediaType == POROUS_SATURATED || 
	mp->PorousMediaType == POROUS_TWO_PHASE) {
      err = load_porous_properties(); 
      EH( err, "load_porous_properties"); 
    }

    if (mp->SurfaceTensionModel != CONSTANT) {
      load_surface_tension(dsigma_dx);
      if (neg_elem_volume) return(status);
    }
    
    if (TimeIntegration != STEADY && pd->e[pg->imtrx][MESH_DISPLACEMENT1]) {
      for (icount = 0; icount < ielem_dim; icount++ ) {
	x_dot[icount] = fv_dot->x[icount];
	/* calculate surface position for wall repulsion/no penetration condition */
	xsurf[icount] = fv->x0[icount];
      }

      if (pd->e[pg->imtrx][SOLID_DISPLACEMENT1]) {
	for (icount = 0; icount < VIM; icount++)
	  x_rs_dot[icount] = 0.;
	for (icount = 0; icount < ielem_dim; icount++ )	{
	  /* Notice how I use here fv->d_rs instead of fv->x_rs
	   * (which doesn't exist) because
	   * x_rs_dot = d(X_rs)/dt = d(Coor[][] + d_rs)/dt = d(d_rs)/dt
	   */
	  x_rs_dot[icount] = fv_dot->d_rs[icount];
	}
      }
    }  else {
      for (icount = 0; icount < ielem_dim; icount++ ) {
	x_rs_dot[icount] = 0.;
	x_dot[icount] = 0.;
	xsurf[icount] = fv->x0[icount];
      }
    }
   
    /*
     *  Loop over all of the boundary conditions assigned to this side
     *  of the element
     */
    do_LSA_mods(LSA_SURFACE);

    for (ibc =0;
	 (bc_input_id = (int) elem_side_bc->BC_input_id[ibc]) != -1;
	 ibc++) {
      /*
       *  Create a couple of pointers to cut down on the
       *  amount of indirect addressing
       */
      bc = BC_Types + bc_input_id;
      bc_desc = bc->desc;

      ss_index = in_list(bc->BC_ID, 0, exo->num_side_sets,
                         &(ss_to_blks[0][0]));
      is_ns = strcmp(BC_Types[bc_input_id].Set_Type, "NS");
      if (ss_index == -1 && is_ns != 0) {
	sprintf(Err_Msg, "Could not find BC_ID %d in ss_to_blks",
	        BC_Types[bc_input_id].BC_ID);
	EH(-1, Err_Msg);
      }

      /*
       *  Set flag to indicate if we're in the right
       *  material (only one) to apply
       */
      if (bc->BC_Name == VL_EQUIL_PRXN_BC ||
	  bc->BC_Name == IS_EQUIL_PRXN_BC ||
	  bc->BC_Name == YFLUX_DISC_RXN_BC ||
	  bc->BC_Name == SDC_STEFANFLOW_BC ||
	  bc->BC_Name == SDC_KIN_SF_BC ) {
	  new_way = TRUE;
	  for (icount = 0; icount < Num_Interface_Srcs; icount++)  {
                if(bc->BC_ID == IntSrc_BCID[icount])    {
                     interface_id = icount;
                     }
                }
          if (is)
            {
	     for (icount = 0; icount < mp->Num_Species; icount++)  {
                    is[interface_id].Processed[icount] = FALSE;
                    }
	    }
      } else {
        new_way = FALSE;
      }
      iapply = 0;
      skip_other_side = FALSE;
<<<<<<< HEAD
      if (is_ns != 0) {
        if (ei->elem_blk_id == ss_to_blks[1][ss_index]) {
          iapply = 1;
        }
=======
      if (ei[pg->imtrx]->elem_blk_id == ss_to_blks[1][ss_index]) {
	iapply = 1;
>>>>>>> 48a67847
      }

      /*
       *  However, override if the side set is an external one. In
       *  other words, if the side set is an external side set, we will
       *  apply the boundary condition no matter what.
       */
      if (SS_Internal_Boundary != NULL ) {
        if (SS_Internal_Boundary[ss_index] == -1) {
          iapply = 1;
        }
      }
	
      /*  check to see if this bc is an integrated bc and thus to be handled
       *  by this routine and not others. Also, this routine is called
       *  twice by matrix fill, once for weakly integrated bc's and once for
       *  strongly integrated bc's. Only go forward with the pertinent bc
       *  from here.
       */
      if (bc_desc->method == bc_application) {

	/*
	 * Check to see if this is a new wave boundary condition and thus
	 * to use Jacbobian_Var_Desc structure to hold jacobian terms
	 */
	if (bc->BC_Name > NEW_WAY_LOW_BC &&
	    bc->BC_Name < NEW_WAY_HIGH_BC) {
          new_way = TRUE;
	}

	/* Initialize the general function to zero may have more than one entry
	 * for vector conditions like capillary. 
	 * If not the new way, first do a
	 * really long and expense zeroing of a vast amount of basically unused
	 * array locations.
	 */
	if (!new_way) {
	  func[0] = 0.0; func[1] =0.0; func[2] = 0.0;
		
	  if ( bc_desc->vector == VECTOR )  /* save some initialization if not a vector cond */
	    memset(d_func, 0, DIM*(MAX_VARIABLE_TYPES + MAX_CONC)*MDE*sizeof(double));
	  else
	    memset(d_func,0, (MAX_VARIABLE_TYPES + MAX_CONC)*MDE*sizeof(double));

<<<<<<< HEAD
          memset(func_stress, 0.0, MAX_MODES * 6 * sizeof(double));
=======
	  memset(func_stress, 0.0, MAX_MODES * 6 * sizeof(double));
>>>>>>> 48a67847
          memset(d_func_stress, 0.0, MAX_MODES * 6 * (MAX_VARIABLE_TYPES + MAX_CONC) * MDE * sizeof(double));
	}
	/*
	 * Here's a RECIPE for adding new boundary conditions so you don't have any
	 * excuses not to add new ones.  The changes should be made in at least
	 * four files (rf_bc_const.h, mm_names.h, mm_input.c, and bc_[method].c)
	 * for some boundary conditions you may want to make additions elsewhere also.
	 * One example of extra additions is in el_exoII_io.c where the ss_dup_list
	 * is created - you may want to adapt the logic for rotation of new conditions.
	 * (note that these lines are repeated at each place where you need to 
	 * make changes):
	 *  Boundary Condition  Step 1: add Macro Substitution for your new boundary
	 *                              condition in rf_bc_const.h - this is how you
	 *      rf_bc_const.h           will refer to the new boundary condition 
	 *                              throughout the code.  Make sure the integer
	 *                              you choose is unique from all the other BC
	 *                              types.
	 *  Boundary Condition  Step 2: add a description of your boundary condition
	 *                              to the BC_Desc structure array in mm_names.h.
	 *      mm_names.h              This structure includes information about the 
	 *                              type of boundary condition, which equation it
	 *                              applies to, what variables it is sensitive to,
	 *                              whether to rotate mesh or momentum equations, 
	 *                              etc.  It is very important that you fill out
	 *                              this structure carefully, otherwise the code
	 *                              won't know what to do.
	 *  Boundary Condition  Step 3: add your BC case to the correct format listing 
	 *                              for reading the necessary arguments from the
	 *      mm_input_bc.c           input file in mm_input_bc.c.
	 *
	 *  Boundary Condition  Step 4: Add a function call (and a function) in the 
	 *                              correct routine for evaluating your boundary
	 *      bc_colloc.c             condition.  This will probably in bc_colloc.c
	 *      bc_integ.c              for collocated conditions or bc_integ.c for 
	 *                              strong or weak integrated conditions.
	 *  Boundary Condition  Step 5: use and enjoy your new boundary condition
	 *
	 * Step 4 should be done below (or in bc_colloc.c), and add your new function at 
	 *     the end of this file (see fplane)
	 */

	switch (bc->BC_Name) {
	    
	case KINEMATIC_PETROV_BC:
	case KINEMATIC_BC:
	case VELO_NORMAL_BC:
	case VELO_NORMAL_LS_BC:
	case VELO_NORMAL_LS_PETROV_BC:
		
	  contact_flag = (ls != NULL);

	  /*  first all external boundaries with velocity
	      second - internal boundaries with an explicit block id
	      third  - internal boundaries with implicit iapply logic
	  */
	  if ( (SS_Internal_Boundary[ss_index] == -1 && pd->gv[VELOCITY1])
	       || (SS_Internal_Boundary[ss_index] != -1 &&
		   bc->BC_Data_Int[0] == ei[pg->imtrx]->elem_blk_id)
	       || (SS_Internal_Boundary[ss_index] != -1 && 
		   bc->BC_Data_Int[0] == -1 && iapply && pd->gv[VELOCITY1]))
	    {
	      fvelo_normal_bc(func, d_func, bc->BC_Data_Float[0], contact_flag,
			      x_dot, theta, delta_t, (int) bc->BC_Name,
                                bc->BC_Data_Float[1], bc->BC_Data_Float[2],
                                bc->BC_Data_Float[3]);
	    }
	  break;

	case VELO_TANGENT_LS_BC:
		
	  /*  first all external boundaries with velocity
	      second - internal boundaries with an explicit block id
	      third  - internal boundaries with implicit iapply logic
	  */
          if (ls != NULL)
          {
	  if ( (SS_Internal_Boundary[ss_index] == -1 && pd->v[pg->imtrx][VELOCITY1])
	       || (SS_Internal_Boundary[ss_index] != -1 &&
		   bc->BC_Data_Int[0] == ei[pg->imtrx]->elem_blk_id)
	       || (SS_Internal_Boundary[ss_index] != -1 && 
		   bc->BC_Data_Int[0] == -1 && iapply && pd->v[pg->imtrx][VELOCITY1]))
	    {
	      fvelo_tangential_ls_bc(func, 
                                     d_func, 
                                     bc->BC_Data_Float[0], 
			             x_dot, 
                                     theta, 
                                     delta_t, 
                                     bc->BC_Data_Float[1], 
                                     bc->BC_Data_Float[2],
                                     bc->BC_Data_Float[3]);
	    }
          }
	  break;

	case LS_ATTACH_BC:
	  fvelo_normal_bc(func, d_func, 0.0, contact_flag = FALSE, 
			  x_dot, theta, delta_t, (int) bc->BC_Name,0,0,135.0);
	  ls_attach_bc( func, d_func, bc->BC_Data_Float[0] );
	  break;
		
        case LS_WALL_ANGLE_BC:
          ls_wall_angle_bc(func, d_func, bc->BC_Data_Float[0]);
          break;

 	case KIN_DISPLACEMENT_PETROV_BC:
	case KIN_DISPLACEMENT_BC:
	  f_kinematic_displacement_bc(func, d_func, bc->BC_Data_Int[0], bc->BC_ID, bc->u_BC, bc->len_u_BC);
	  break;

	case KIN_DISPLACEMENT_RS_BC:
	  f_kinematic_displacement_rs_bc(func, d_func, bc->BC_Data_Int[0], 
					 elem_side_bc->id_side, xi, exo );
	  break;

	case KINEMATIC_DISC_BC:
	case VELO_NORMAL_DISC_BC:
	  fvelo_normal_disc_bc(func, d_func, bc->BC_Data_Float[0], 
			       x_dot, theta, delta_t);
	  break;

	case KINEMATIC_SPECIES_BC:
	  kinematic_species_bc(func, d_func, bc->BC_Data_Int[0], 
			       bc->BC_Data_Float[0], x_dot, theta, delta_t);
	  break;

	case CONT_TANG_VEL_BC:
	  continuous_tangent_velocity(func, d_func, ielem_dim);
	  break;

	case CONT_NORM_VEL_BC:
	  continuous_normal_velocity(func, d_func, ielem_dim);
	  break;

	case DISCONTINUOUS_VELO_BC:
	  discontinuous_velocity(func, d_func, x_dot, bc->BC_Data_Int[0],
				 bc->BC_Data_Int[1], bc->BC_Data_Int[2],
				 theta, delta_t);
	  break;

	case DARCY_CONTINUOUS_BC:
	case DARCY_LUB_BC:
	  
	  if(time_intermediate >= bc->BC_Data_Float[1])
	    {
	      v_attach = -0.0;  /*This will eventually be replaced by 
				 *a squeeze flow model */  

	      sat_darcy_continuous_bc(func, d_func, theta, delta_t, time_value,
				      bc->BC_Data_Int[0], bc->BC_Data_Int[1],
				      bc->BC_Data_Float[0], v_attach);
	      if (neg_elem_volume) return (status);
	    }

	  break;
	    
	case T_MELT_BC:
	  if (iapply) {
	    ftmelt_bc(func, d_func, bc->BC_Data_Float[0], 
		      x_dot, theta, delta_t);
	  }
	  break;
		
	case KIN_LEAK_BC:
	case KIN_LEAK_HEAT_BC:
	case VNORM_LEAK_BC:
        case KIN_CHEM_BC:
	  if(iapply) {
	      kin_bc_leak(func, d_func, x_dot, theta, delta_t,
			  bc_input_id, BC_Types);
	  }
	    break;

        case SHELL_SURFACE_CHARGE_BC:  /* Applies only to shell elements */
	  shell_surface_charge_bc(func, d_func, x_dot, theta, delta_t,
				  elem_side_bc->id_side, wt, xi, exo, 0);
	  break;
        case SHELL_SURFACE_CHARGE_SIC_BC:  /* Applies only to shell elements */
	  shell_surface_charge_bc(func, d_func, x_dot, theta, delta_t,
				  elem_side_bc->id_side, wt, xi, exo, 1);
	  break;

        case SHELL_DIFF_KINEMATIC_BC:  /* Applies only to shell elements */
	  shell_diff_kinematic_bc(func, d_func, x_dot, theta, delta_t,
				  elem_side_bc->id_side, wt, xi, exo, 0);
	  break;

        case SH_LUBP_SOLID_BC:
	case SH_LUBP_SOLID_RS_BC:
	  shell_lubr_solid_struct_bc(func, d_func, x_dot, theta, delta_t, 
				   elem_side_bc->id_side, wt, xi, exo, 
				   bc->BC_Data_Float[0]);

	  break;

	case LUBP_SH_FP_MATCH_BC:
	  match_lubrication_film_pressure(func, d_func,
					  bc->BC_Data_Int[0], 
					  bc->BC_Data_Int[1]);
	  break;

        case KIN_ELECTRODEPOSITION_BC:  /*  RSL 5/28/02  */
	  if (iapply) {
	    kin_bc_electrodeposition(func, d_func, time_value, theta, delta_t, bc_input_id, BC_Types);
	  }
	  break;

	case VNORM_ELECTRODEPOSITION_BC:
	  if (iapply) {
	    vnorm_bc_electrodeposition(func, d_func, theta, time_value, delta_t, bc_input_id, BC_Types);
	  }
	  break;

	case VELO_TANGENT_BC:
	case VELO_TANGENT_USER_BC:
 	case VELO_STREAMING_BC:
	  fvelo_tangential_bc(func, d_func, x,
			      bc->BC_Data_Int[0], 
			      bc->BC_Data_Float[0], 
			      bc->BC_Data_Float[1], 
			      bc->BC_Data_Float[2], 
			      xsurf, x_dot, theta, delta_t, (int) bc->BC_Name,
			      elem_side_bc->id_side, xi, exo,
			      time_intermediate, bc->u_BC, bc->len_u_BC);
	  if (neg_elem_volume) return (status);
	  break;

	case VELO_TANGENT_3D_BC:
	  fvelo_tangent_3d(func, d_func, x_dot, 
			   bc->BC_Data_Float[0], 
			   bc->BC_Data_Float[1], 
			   bc->BC_Data_Float[2], 
			   bc->BC_Data_Float[3], 
			   theta, delta_t);
	  if (neg_elem_volume) return (status);
	  break;

	case VELO_TANGENT_SOLID_BC:
	case VELO_SLIP_SOLID_BC:
	  fvelo_tangential_solid_bc(func, d_func, x,  x_dot, x_rs_dot,
				    (int) bc->BC_Name,
				    bc->BC_Data_Int[0], 
				    bc->BC_Data_Int[1], 
				    bc->BC_Data_Float[0],
				    bc->BC_Data_Int[2],
				    bc->BC_Data_Float[1],
				    xsurf, theta, delta_t);
	  break;

	case VELO_NORMAL_SOLID_BC:

	  fvelo_normal_solid_bc(func, d_func, x,  x_dot, x_rs_dot,
				(int) bc->BC_Name,
				bc->BC_Data_Int[0], 
				bc->BC_Data_Int[1], 
				theta, delta_t);
	  break;

	case VELO_SLIP_BC:
	case VELO_SLIP_ROT_BC:
	case VELO_SLIP_FILL_BC:
 	case VELO_SLIP_ROT_FILL_BC:
	case VELO_SLIP_FLUID_BC:
	case VELO_SLIP_ROT_FLUID_BC:
	  fvelo_slip_bc(func, d_func, x, 
			(int) bc->BC_Name,
			(int) bc->max_DFlt,
			bc->BC_Data_Float,
			(int) bc->BC_Data_Int[0],
			xsurf, theta, delta_t);
	  break;
	case VELO_SLIP_POWER_CARD_BC:
	case VELO_SLIP_POWER_BC:
	  fvelo_slip_power_bc(func, d_func,
			      (int) bc->BC_Name,
			      (int) bc->max_DFlt,
			      bc->BC_Data_Float,
			      theta, delta_t);
	break;

	case AIR_FILM_BC:
	case AIR_FILM_ROT_BC:
	  fvelo_airfilm_bc(func, d_func, x, 
			(int) bc->BC_Name,
			bc->BC_Data_Float,
			(int) bc->BC_Data_Int[0],
			xsurf, theta, delta_t);
	  break;  

	case VELO_SLIP_EK_BC:
	  fvelo_slip_electrokinetic_bc(func, d_func, 
				       bc->BC_Data_Float[0],
				       bc->BC_Data_Float[1]);
	  break;  

	case VELO_EK_3D_BC:
	  fvelo_electrokinetic_3d(func, d_func, x_dot, 
				  bc->BC_Data_Float[0], 
				  bc->BC_Data_Float[1], 
				  bc->BC_Data_Float[2], 
				  bc->BC_Data_Float[3], 
				  bc->BC_Data_Float[4], 
				  theta, delta_t);
	  if (neg_elem_volume) return (status);
	  break;

	case VELO_SLIP_LEVEL_BC:
	case VELO_SLIP_LEVEL_SIC_BC:
	case VELO_SLIP_LS_ROT_BC:
	  fvelo_slip_level( func, d_func, 
		             (int) bc->BC_Name,
			     bc->BC_Data_Float[0], 
			     bc->BC_Data_Float[1], 
			     bc->BC_Data_Float[2], 
			     bc->BC_Data_Float[3], 
			     bc->BC_Data_Float[4],
			     bc->BC_Data_Float[5],
			     bc->BC_Data_Float[6],
			     bc->BC_Data_Float[7],
			     bc->BC_Data_Float[8],
                             theta, delta_t);
	  break;

	case VELO_SLIP_LS_HEAVISIDE_BC:
	  fvelo_slip_ls_heaviside( func, d_func,
				   bc->BC_Data_Float[0],
				   bc->BC_Data_Float[1],
				   bc->BC_Data_Float[2],
				   bc->BC_Data_Float[3],
				   bc->BC_Data_Float[4],
				   bc->BC_Data_Float[5],
				   theta, delta_t);
	  break;


	case Q_VELO_SLIP_BC:
	  q_velo_slip_bc(func, d_func, 
			 (int) BC_Types[bc_input_id].BC_Data_Int[0],
			 x, xsurf, theta, delta_t);
	  break;

	case NO_SLIP_BC:
	case NO_SLIP_RS_BC:    /*for backward compatibility even though
				 NO_SLIP_RS was removed on 12/17/98 */
	  no_slip(func, d_func, x_dot, x_rs_dot,
		  theta, delta_t, bc_input_id, BC_Types,
		  (int) bc->BC_Data_Int[0],
		  (int) bc->BC_Data_Int[1]);
	  break;

	case VN_POROUS_BC:
	  porous_normal_velocity_bc(func, d_func, x_dot, theta, delta_t, 
				    bc_input_id, BC_Types,
				    (int) bc->BC_Data_Int[0],
				    (int) bc->BC_Data_Int[1],
				    (int) bc->BC_Data_Int[2],
				    bc->BC_Data_Float[0]);
	  break;

	case UUSER_BC:
	  uuser_surf(func, d_func, bc->u_BC, time_intermediate);
	  break;

	case VUSER_BC:
	  vuser_surf(func, d_func, bc->u_BC, time_intermediate);
	  break;

	case WUSER_BC:
	  wuser_surf(func, d_func, bc->u_BC, time_intermediate);
	  break;

	case SLOPEX_BC:
	case SLOPEY_BC:
	case SLOPEZ_BC:
	case SLOPE_BC:
	  slope_n_dot_n0_bc(func, d_func,
			    bc->BC_Data_Float[0],
			    bc->BC_Data_Float[1],
			    bc->BC_Data_Float[2]);
	  break;
	      
	case FORCE_BC:
	case FORCE_RS_BC:
	  force_n_dot_f_bc(func, d_func,
			   bc->BC_Data_Float[0],
			   bc->BC_Data_Float[1],
			   bc->BC_Data_Float[2], 0,
			   delta_t, theta, ip, ip_total, time_intermediate);
	  break;
	case FORCE_SIC_BC:
	  force_n_dot_f_bc(func, d_func,
			   bc->BC_Data_Float[0],
			   bc->BC_Data_Float[1],
			   bc->BC_Data_Float[2], 1,
			   delta_t, theta, ip, ip_total, time_intermediate);
	  break;

	case FORCE_USER_BC:
	case FORCE_USER_RS_BC:
	  force_user_surf (func, d_func,
			   bc->u_BC,
			   time_intermediate);
	  break;

	case FORCE_USER_SIC_BC:
	  force_user_surf (func, d_func,
			   bc->u_BC,
			   time_intermediate);
	  force_n_dot_f_bc(func, d_func,
			   0, 0, 0, 2,
			   delta_t, theta, ip, ip_total, time_intermediate);
	  break;

	case REP_FORCE_BC:
	case REP_FORCE_RS_BC:
        case ATTR_FORCE_BC:
        case ATTR_FORCE_RS_BC:
	  rep_force_n_dot_f_bc(func, d_func,
			       bc->BC_Data_Float[0],
			       bc->BC_Data_Float[1],
			       bc->BC_Data_Float[2],
			       bc->BC_Data_Float[3],
			       bc->BC_Data_Float[4],
			       bc->BC_Data_Float[5],
			       bc->BC_Data_Float[6],
			       (int)bc->BC_Name );
	  break;
	case REP_FORCE_ROLL_BC:
	case REP_FORCE_ROLL_RS_BC:
	  rep_force_roll_n_dot_f_bc(func, d_func,
			       bc->BC_Data_Float[0],
			       &(bc->BC_Data_Float[1]),
			       &(bc->BC_Data_Float[4]),
			       bc->BC_Data_Float[7],
			       bc->BC_Data_Float[8],
			       bc->BC_Data_Float[9],
			       (int)bc->BC_Name );
	  break;

	case NORM_FORCE_BC:
	case NORM_FORCE_RS_BC:
	  norm_force_n_dot_f_bc(func, d_func,
				bc->BC_Data_Float[0],
				bc->BC_Data_Float[1],
				bc->BC_Data_Float[2]);
	  break;
	      
	case FRICTION_BC:
	case FRICTION_RS_BC:
	case FRICTION_ACOUSTIC_BC:
	case FRICTION_ACOUSTIC_RS_BC:
	  friction_n_dot_f_bc(func, d_func,
			      bc->BC_Data_Float[0],
			      bc->BC_Data_Int[0],
			      delta_t, theta, ip, ip_total, (int) bc->BC_Name,
			      time_intermediate, bc->u_BC, bc->len_u_BC);
	  break;

        case REP_FORCE_SHU_BC:  /* Applies only to shell elements */
	  rep_force_shell_n_dot_f_bc(func, d_func, x_dot, theta, delta_t,
				     ip, ip_total, elem_side_bc->id_side, wt, xi, exo, 0);
	  break;
        case REP_FORCE_SHU_SIC_BC:  /* Applies only to shell elements */
	  rep_force_shell_n_dot_f_bc(func, d_func, x_dot, theta, delta_t,
				     ip, ip_total, elem_side_bc->id_side, wt, xi, exo, 1);
	  break;


	case ELEC_TRACTION_BC:
	case ELEC_TRACTION_SOLID_BC:

	  /* There are no time derivatives in here. */
	  if (af->Assemble_LSA_Mass_Matrix) break;

	  memset(cfunc, 0, MDE*DIM*sizeof(double));
	  memset(d_cfunc, 0,
		 MDE*DIM*(MAX_VARIABLE_TYPES + MAX_CONC)*MDE*sizeof(double));

	  /*
	   * Electric Stress
	   *
	   * Add the electric stress if we're in the specified material
	   * (first integer parameter for the BC).
	   */

	  if (bc->BC_Data_Int[0] == ei[pg->imtrx]->elem_blk_id)
	    {
	      elec_surf_stress(cfunc,
			       d_cfunc,
			       elem_side_bc->id_side,
			       elem_side_bc,
			       iconnect_ptr,
  			       mp->permittivity,
			       bc->BC_Data_Float[0],
			       (int) bc->BC_Name);
	      
	    }
	  else
	    {
	      skip_other_side = TRUE;
	    }
	  break;
	  
	case SHEAR_TO_SHELL_BC:
	  memset(cfunc, 0, MDE*DIM*sizeof(double));
	  memset(d_cfunc, 0,MDE*DIM*(MAX_VARIABLE_TYPES + MAX_CONC)*MDE*sizeof(double));
		
	  shear_to_shell ( cfunc, d_cfunc, elem_side_bc->id_side,	
			   bc->BC_Data_Float[0],
			   elem_side_bc,
			   iconnect_ptr,
			   xi,
			   exo);
	  break;
	  
	case TENSION_SHEET_BC:
	  memset(cfunc, 0, MDE*DIM*sizeof(double));
	  memset(d_cfunc, 0, MDE*DIM*(MAX_VARIABLE_TYPES + MAX_CONC)*MDE*sizeof(double));
	  sheet_tension( cfunc,d_cfunc,
			 elem_side_bc->id_side,
			 bc->BC_Data_Float[0],
			 elem_side_bc,
			 iconnect_ptr,
                         xi, exo);
	  break;

	case CAPILLARY_BC:
	case CAP_REPULSE_BC:
	case CAP_REPULSE_ROLL_BC:
	case CAP_REPULSE_USER_BC:
	case CAP_REPULSE_TABLE_BC:
	case CAP_RECOIL_PRESS_BC:
	case CAPILLARY_SHEAR_VISC_BC:
	case CAPILLARY_TABLE_BC:
	  memset(cfunc, 0, MDE*DIM*sizeof(double));
	  memset(d_cfunc, 0,
		 MDE*DIM*(MAX_VARIABLE_TYPES + MAX_CONC)*MDE*sizeof(double));

	  /* MMH: I looked in the fncs below, and there were no time derivatives. */
	  if (af->Assemble_LSA_Mass_Matrix) break;

	  if ( bc->BC_Data_Int[0] == ei[pg->imtrx]->elem_blk_id ||
	       ( bc->BC_Data_Int[0] == -1 && iapply ) ) {

	    /* set up surface repulsion force and zero it if 
	     * bc is CAP_REPULSE or CAP_RECOIL_PRESS
	     * because then force is calculated
	     * later */
	    pb = BC_Types[bc_input_id].BC_Data_Float[1];
	    if (BC_Types[bc_input_id].BC_Name == CAPILLARY_TABLE_BC)
               {
	  apply_table_wic_bc(func, d_func, &BC_Types[bc_input_id], time_value);
              pb = func[0];
               }

	    fn_dot_T(cfunc, d_cfunc, elem_side_bc->id_side,
		     bc->BC_Data_Float[0], pb,
		     elem_side_bc, iconnect_ptr, dsigma_dx);

	    if (bc->BC_Name == CAP_REPULSE_BC) {
	      apply_repulsion(cfunc, d_cfunc, bc->BC_Data_Float[2],
			      bc->BC_Data_Float[3], bc->BC_Data_Float[4],
			      bc->BC_Data_Float[5], bc->BC_Data_Float[6],
			      elem_side_bc, iconnect_ptr);
	    }

	    if (bc->BC_Name == CAP_REPULSE_ROLL_BC) {
	      apply_repulsion_roll(cfunc, d_cfunc, x, 
                               bc->BC_Data_Float[2], 
			       &(bc->BC_Data_Float[3]),
			       &(bc->BC_Data_Float[6]),
                               bc->BC_Data_Float[9], 
                               bc->BC_Data_Float[10], 
                               bc->BC_Data_Float[11], 
                               bc->BC_Data_Float[12], 
                               bc->BC_Data_Float[13], 
                               bc->BC_Data_Float[14], 
                               bc->BC_Data_Int[2],
			      elem_side_bc, iconnect_ptr);
	    }
	    if (bc->BC_Name == CAP_REPULSE_USER_BC) {
	      apply_repulsion_user(cfunc, d_cfunc, 
                               bc->BC_Data_Float[2], 
			       &(bc->BC_Data_Float[3]),
			       &(bc->BC_Data_Float[6]),
                               bc->BC_Data_Float[9], 
                               bc->BC_Data_Float[10], 
                               bc->BC_Data_Float[11], 
                               bc->BC_Data_Float[12], 
                               bc->BC_Data_Float[13], 
			      elem_side_bc, iconnect_ptr);
	    }
	    if (bc->BC_Name == CAP_REPULSE_TABLE_BC) {
	      apply_repulsion_table(cfunc, d_cfunc, x, bc->BC_Data_Float[2], 
                               bc->BC_Data_Float[3], 
                               bc->BC_Data_Float[4], 
                               bc->BC_Data_Float[5], 
                               bc->BC_Data_Float[6], 
			       &(bc->BC_Data_Float[7]),
                               bc->BC_Data_Int[2],
			      elem_side_bc, iconnect_ptr);
	    }
	    if (BC_Types[bc_input_id].BC_Name == CAP_RECOIL_PRESS_BC)
	      {
		apply_vapor_recoil(cfunc, d_cfunc, 
				   BC_Types[bc_input_id].BC_Data_Float[2],
				   BC_Types[bc_input_id].BC_Data_Float[3],
				   BC_Types[bc_input_id].BC_Data_Float[4],
				   BC_Types[bc_input_id].BC_Data_Float[5],
				   BC_Types[bc_input_id].BC_Data_Float[6],
				   elem_side_bc, iconnect_ptr);
	      }
	    if (BC_Types[bc_input_id].BC_Name == CAPILLARY_SHEAR_VISC_BC)
	      {
		apply_surface_viscosity(cfunc, d_cfunc, bc->BC_Data_Float[0], bc->BC_Data_Float[1],
                                        bc->BC_Data_Float[2], bc->BC_Data_Float[3], time_value,
					elem_side_bc, wt, xi, exo, iconnect_ptr);
	      }
	  }
	  break;

	case FLOW_PRESS_USER_BC:
	case PRESSURE_USER_BC:
	  fn_dot_T_user(func, d_func, bc->u_BC,
			time_intermediate);
	  break;

	case FLOW_PRESSURE_BC:
	  flow_n_dot_T_hydro(func, d_func,0.,0.,0.,
			     bc->BC_Data_Float[0]);
	  break;

	case LGR_FLOWRATE_BC:
	  {
	    int iAC = bc->BC_Data_Int[0];  /* need this index so we can retrieve the current LM value from augc */

	    flow_n_dot_T_hydro(func, d_func, 0.,0.,0.,
			       -augc[iAC].DataFlt[0] );
	  }
	  break;


	case FLOW_HYDROSTATIC_BC:
	  flow_n_dot_T_hydro(func, d_func,
			     bc->BC_Data_Float[0],
			     bc->BC_Data_Float[1],
			     bc->BC_Data_Float[2],
			     bc->BC_Data_Float[3]);
	  break;

	case FLOW_PRESSURE_VAR_BC:
	  flow_n_dot_T_var_density(func, d_func,
			     bc->BC_Data_Float[0],
			     time_value);
	  break;

	case FLOW_STRESSNOBC_BC:
	  flow_n_dot_T_nobc(func, d_func,
			    bc->BC_Data_Float[0],
			    bc->BC_Data_Int[0]);
	  break;

	case FLOW_GRADV_BC:
	  flow_n_dot_T_gradv(func, d_func,
			     bc->BC_Data_Float[0],
			     bc->BC_Data_Int[0]);
	  break;

<<<<<<< HEAD

	case FLOW_GRADV_SIC_BC:
	  flow_n_dot_T_gradv_sic(func, d_func,
			     bc->BC_Data_Float[0],
			     bc->BC_Data_Int[0]);
	  break;
	  
        case STRESS_DEVELOPED_BC:
          if (vn->evssModel == LOG_CONF || vn->evssModel == LOG_CONF_GRADV)
=======
        case STRESS_DEVELOPED_BC:
          if (vn->evssModel == LOG_CONF || vn->evssModel == LOG_CONF_LAGGED)
>>>>>>> 48a67847
            {
              stress_no_v_dot_gradS_logc(func_stress, d_func_stress, delta_t, theta);
            }
          else
            {
              stress_no_v_dot_gradS(func_stress, d_func_stress, delta_t, theta);
            }
          break;
<<<<<<< HEAD

=======
>>>>>>> 48a67847

        case GRAD_LUB_PRESS_BC:
	  shell_n_dot_flow_bc_confined(func, d_func,
                                       bc->BC_Data_Float[0], 
                                       time_value, delta_t,
                                       xi, exo);
	  surface_determinant_and_normal(ielem, iconnect_ptr, num_local_nodes,
					 ielem_dim - 1,
					 (int) elem_side_bc->id_side,
					 (int) elem_side_bc->num_nodes_on_side,
					 (elem_side_bc->local_elem_node_id) );
	  break;

         case LUB_STATIC_BC:
         lub_static_pressure(func, d_func,
                             bc->BC_Data_Float[0],
                             time_value, delta_t,
                             xi, exo);
         surface_determinant_and_normal(ielem, iconnect_ptr, num_local_nodes,
                                       	ielem_dim - 1,
                                       	(int) elem_side_bc->id_side,
                                       	(int) elem_side_bc->num_nodes_on_side,
                                       	(elem_side_bc->local_elem_node_id) );
          break;


        case SHELL_GRAD_FP_BC:
	  shell_n_dot_flow_bc_film(func, d_func,
                                   bc->BC_Data_Float[0], 
                                   time_value, delta_t,
                                   xi, exo);
	  surface_determinant_and_normal(ielem, iconnect_ptr, num_local_nodes,
					 ielem_dim - 1,
					 (int) elem_side_bc->id_side,
					 (int) elem_side_bc->num_nodes_on_side,
					 (elem_side_bc->local_elem_node_id) );
	  break;


        case SHELL_FLOW_DEVELOPED_BC:
	  shell_n_dot_gradp_bc(func, d_func, 
                                time_value, delta_t,
                                xi, exo);
	  surface_determinant_and_normal(ielem, iconnect_ptr, num_local_nodes,
					 ielem_dim - 1,
					 (int) elem_side_bc->id_side,
					 (int) elem_side_bc->num_nodes_on_side,
					 (elem_side_bc->local_elem_node_id) );
	  break;


	case SHELL_GRAD_FP_NOBC_BC:
	  shell_n_dot_flow_bc_film(func, d_func, 0.0, 
                                   time_value, delta_t,
                                   xi, exo);
	  surface_determinant_and_normal(ielem, iconnect_ptr, num_local_nodes,
					 ielem_dim - 1,
					 (int) elem_side_bc->id_side,
					 (int) elem_side_bc->num_nodes_on_side,
					 (elem_side_bc->local_elem_node_id) );
	  break;



        case SHELL_GRAD_FH_BC:
	  shell_n_dot_gradh_bc(func, d_func,
                                  bc->BC_Data_Float[0]);
	  surface_determinant_and_normal(ielem, iconnect_ptr, num_local_nodes,
					 ielem_dim - 1,
					 (int) elem_side_bc->id_side,
					 (int) elem_side_bc->num_nodes_on_side,
					 (elem_side_bc->local_elem_node_id) );
	  break;

	case SHELL_GRAD_FH_NOBC_BC:
	  shell_n_dot_gradh_bc(func, d_func, 0.0);
	  surface_determinant_and_normal(ielem, iconnect_ptr, num_local_nodes,
					 ielem_dim - 1,
					 (int) elem_side_bc->id_side,
					 (int) elem_side_bc->num_nodes_on_side,
					 (elem_side_bc->local_elem_node_id) );
	  break;

        case SHELL_GRAD_PC_BC:
	  shell_n_dot_pflux_bc(func, d_func,
			       bc->BC_Data_Float[0], 
			       time_value, delta_t);
	  surface_determinant_and_normal(ielem, iconnect_ptr, num_local_nodes,
					 ielem_dim - 1,
					 (int) elem_side_bc->id_side,
					 (int) elem_side_bc->num_nodes_on_side,
					 (elem_side_bc->local_elem_node_id) );          
	  break;

	case SHELL_GRAD_PC_NOBC_BC:
	    shell_n_dot_pflux_bc(func, d_func, 0.0, 
                                 time_value, delta_t);
            surface_determinant_and_normal(ielem, iconnect_ptr, num_local_nodes,
                                           ielem_dim - 1,
                                           (int) elem_side_bc->id_side,
                                           (int) elem_side_bc->num_nodes_on_side,
                                           (elem_side_bc->local_elem_node_id) );
            break;

	case SHELL_TFMP_FREE_LIQ_BC:
          if (pd->e[R_TFMP_MASS]) {
            shell_n_dot_liq_velo_bc_tfmp(func, d_func, 0.0,
                                         time_value, delta_t,
                                         xi, exo);

            surface_determinant_and_normal(ielem, iconnect_ptr, num_local_nodes,
                   ielem_dim - 1,
                   (int) elem_side_bc->id_side,
                   (int) elem_side_bc->num_nodes_on_side,
                 (elem_side_bc->local_elem_node_id) );
          }

	  break;
	case SHELL_TFMP_NUM_DIFF_BC:
	  shell_num_diff_bc_tfmp(func, d_func, 
                                 time_value, delta_t,
                                 xi, exo);
	  surface_determinant_and_normal(ielem, iconnect_ptr, num_local_nodes,
					 ielem_dim - 1,
					 (int) elem_side_bc->id_side,
					 (int) elem_side_bc->num_nodes_on_side,
					 (elem_side_bc->local_elem_node_id) );
	  break;
        case SHELL_LUBRICATION_OUTFLOW_BC:
            shell_lubrication_outflow(func, d_func,
                                      time_value, delta_t,
                                      xi, exo);
            surface_determinant_and_normal(ielem, iconnect_ptr, num_local_nodes,
                                           ielem_dim - 1,
                                           (int) elem_side_bc->id_side,
                                           (int) elem_side_bc->num_nodes_on_side,
                                           (elem_side_bc->local_elem_node_id) );
            break;

        case SH_S11_WEAK_BC:
        case SH_S22_WEAK_BC:
          apply_shell_traction_bc(func, d_func,
                                  bc->BC_Name,
                                  bc->BC_Data_Float[0],
                                  bc->BC_Data_Float[1],
                                  bc->BC_Data_Float[2]);

            break;
	case SHELL_TFMP_AVG_PLATE_VELO_BC:
          shell_tfmp_avg_plate_velo_liq(func, d_func,
                                        time_value,
                                        delta_t,
                                        xi,
                                        exo);
          surface_determinant_and_normal(ielem, iconnect_ptr, num_local_nodes,
                                         ielem_dim - 1,
                                         (int) elem_side_bc->id_side,
                                         (int) elem_side_bc->num_nodes_on_side,
                                         (elem_side_bc->local_elem_node_id) );
          break;

	case SHELL_TFMP_FREE_GAS_BC:
	  shell_n_dot_gas_velo_bc_tfmp(func, d_func, 0.0, 
				       time_value, delta_t,
				       xi, exo);
          surface_determinant_and_normal(ielem, iconnect_ptr, num_local_nodes,
					 ielem_dim - 1,
					 (int) elem_side_bc->id_side,
					 (int) elem_side_bc->num_nodes_on_side,
					 (elem_side_bc->local_elem_node_id) );

	  break;
	case SHELL_TFMP_GRAD_S_BC:
          shell_tfmp_n_dot_grad_s(func, d_func,
                                  time_value,
                                  delta_t,
                                  xi,
                                                                                                                exo);
          surface_determinant_and_normal(ielem, iconnect_ptr, num_local_nodes,
                                         ielem_dim - 1,
                                         (int) elem_side_bc->id_side,
                                         (int) elem_side_bc->num_nodes_on_side,
                                         (elem_side_bc->local_elem_node_id) );
          break;


	case HYDROSTATIC_SYMM_BC:
	  EH(-1, "HYDROSTATIC_SYMM is no longer supported.");
	  /* 	    hydrostatic_n_dot_T(func, d_func); */
	  break;

	case VL_EQUIL_BC:

	  raoults_law(func, d_func, bc->BC_Data_Int[0],
		      bc->BC_Data_Int[1], bc->BC_Data_Int[2],
		      bc->BC_Data_Float[0], bc->BC_Data_Float[1],
		      bc->BC_Data_Float[2], bc->BC_Data_Float[3],
		      bc->BC_Data_Float[4]);
	  break;

	case YFLUX_DISC_RXN_BC:

	  yflux_disc_rxn_bc(func, d_func, bc->BC_Data_Int[0],
			    bc->BC_Data_Int[1], bc->BC_Data_Int[2],
			    bc->BC_Data_Float[0], bc->BC_Data_Float[1], delta_t, theta) ;

	  break;

	case VL_EQUIL_PRXN_BC:
	  new_way = TRUE;
	  func[0] = raoults_law_prxn(&jacCol, bc, ip, elem_side_bc, 
		  x_dot, time_value, theta, delta_t,interface_id);
	  break;

	case IS_EQUIL_PRXN_BC:
	  new_way = TRUE;
	  func[0] = is_equil_prxn(&jacCol, bc, ip, elem_side_bc,
          	  x_dot, time_value, theta, delta_t,interface_id);
	  break;

        case SDC_STEFANFLOW_BC:
	  /*
	   * This is a one sided boundary condition. The side of the
	   * boundary condition is specified on the bc card as
	   * the first integer
	   */
	  if (ei[pg->imtrx]->elem_blk_id == bc->BC_Data_Int[0]) {
	    iapply = 1;
	  } else {
	    iapply = 0;
	  }
	  if (iapply) {
	    func[0] = sdc_stefan_flow(&jacCol, bc, ip, elem_side_bc,
		      x_dot, time_value, theta, delta_t,interface_id);
	  } else {
	    skip_other_side = TRUE;
	  }
	  new_way = TRUE;
	  break;
	case SDC_KIN_SF_BC:
	  /*
	   * This is a one sided boundary condition. The side of the
	   * boundary condition is specified on the bc card as
	   * the first integer
	   */
	  if (ei[pg->imtrx]->elem_blk_id == bc->BC_Data_Int[0]) {
	    iapply = 1;
	  } else {
	    iapply = 0;
	  }
	  if (iapply) {
	    func[0] = sdc_stefan_flow(&jacCol, bc, ip, elem_side_bc,
	             x_dot, time_value, theta, delta_t, interface_id);
	  } else {
	    skip_other_side = TRUE;
	  }
	  new_way = TRUE;
	  break;
	case SDC_KIN_SFV_BC:
	  /*
	   * This is a one sided boundary condition. The side of the
	   * boundary condition is specified on the bc card as
	   * the first integer
	   */
	  if (ei[pg->imtrx]->elem_blk_id == bc->BC_Data_Int[0]) {
	    iapply = 1;
	  } else {
	    iapply = 0;
	  }
	  if (iapply) {
	    func[0] = sdc_stefan_volume_flow(&jacCol, bc, ip, elem_side_bc,
					     x_dot, theta, delta_t);
	  } else {
	    skip_other_side = TRUE;
	  }
	  new_way = TRUE;
	  break;

	case VL_POLY_BC:
	  flory_huggins(func, d_func, bc->BC_Data_Int[0],
			bc->BC_Data_Int[1], bc->BC_Data_Int[2],
			bc->BC_Data_Int[3], bc->BC_Data_Float[0]);
	  break;

	case YTOTALFLUX_CONST_BC:  /*  RSL 6/7/00  */
	  if (iapply) {
	    const_mass_flux_surf_bc(func, d_func, bc->BC_Data_Int[0],
				    bc->BC_Data_Float[0], time_value, delta_t, theta);
	  }
	  break;

	case YFLUX_BC:
	  if (iapply) {
	    mass_flux_surf_bc(func, d_func, bc->BC_Data_Int[0],
			      bc->BC_Data_Float[0], bc->BC_Data_Float[1], 
			      delta_t, theta);
	  }
	  break;

	case YFLUX_ETCH_BC:
	  if (iapply) {
	    mass_flux_surf_etch(func, d_func, bc->BC_Data_Int[0],
			        bc->BC_Data_Int[1], time_value, delta_t, theta);
	  }
	  break;

	case YFLUX_BV_BC:
	  if (iapply) {
	    mass_flux_BV_surf_bc(func, d_func,
				 BC_Types[bc_input_id].BC_Data_Int[0],
				 BC_Types[bc_input_id].BC_Data_Float[0],
				 BC_Types[bc_input_id].BC_Data_Float[1], 
				 BC_Types[bc_input_id].BC_Data_Float[2], 
				 BC_Types[bc_input_id].BC_Data_Float[3], 
				 BC_Types[bc_input_id].BC_Data_Float[4], 
				 BC_Types[bc_input_id].BC_Data_Float[5], 
				 BC_Types[bc_input_id].BC_Data_Float[6], 
				 delta_t, theta);
	  }
	  break;

        case YFLUX_HOR_BC:
	  if (iapply) {
	    mass_flux_HOR_surf_bc(func, d_func,
				  BC_Types[bc_input_id].BC_Data_Int[0],
				  BC_Types[bc_input_id].BC_Data_Float[0],
				  BC_Types[bc_input_id].BC_Data_Float[1],
				  BC_Types[bc_input_id].BC_Data_Float[2],
				  BC_Types[bc_input_id].BC_Data_Float[3],
				  BC_Types[bc_input_id].BC_Data_Float[4],
				  BC_Types[bc_input_id].BC_Data_Float[5],
				  BC_Types[bc_input_id].BC_Data_Float[6],
				  BC_Types[bc_input_id].BC_Data_Float[7],
				  BC_Types[bc_input_id].BC_Data_Float[8],
				  BC_Types[bc_input_id].BC_Data_Float[9],
				  delta_t, theta);
	  }
	  break;

        case YFLUX_ORR_BC:
	  if (iapply) {
	    mass_flux_ORR_surf_bc(func, d_func,
				  BC_Types[bc_input_id].BC_Data_Int[0],
				  BC_Types[bc_input_id].BC_Data_Float[0],
				  BC_Types[bc_input_id].BC_Data_Float[1],
				  BC_Types[bc_input_id].BC_Data_Float[2],
				  BC_Types[bc_input_id].BC_Data_Float[3],
				  BC_Types[bc_input_id].BC_Data_Float[4],
				  BC_Types[bc_input_id].BC_Data_Float[5],
				  BC_Types[bc_input_id].BC_Data_Float[6],
				  BC_Types[bc_input_id].BC_Data_Float[7],
				  BC_Types[bc_input_id].BC_Data_Float[8],
				  delta_t, theta);
	  }
	  break;

        case YFLUX_H2O_ANODE_BC:
	  if (iapply) {
	    mass_flux_H2O_ANODE_surf_bc(func, d_func,
					BC_Types[bc_input_id].BC_Data_Int[0],
					BC_Types[bc_input_id].BC_Data_Float[0],
					BC_Types[bc_input_id].BC_Data_Float[1],
					BC_Types[bc_input_id].BC_Data_Float[2],
					BC_Types[bc_input_id].BC_Data_Float[3],
					BC_Types[bc_input_id].BC_Data_Float[4],
					BC_Types[bc_input_id].BC_Data_Float[5],
					BC_Types[bc_input_id].BC_Data_Float[6],
					BC_Types[bc_input_id].BC_Data_Float[7],
					delta_t, theta);
	  }
	  break;

        case YFLUX_H2O_CATHODE_BC:
	  if (iapply) {
	    mass_flux_H2O_CATHODE_surf_bc(func, d_func,
					  BC_Types[bc_input_id].BC_Data_Int[0],
					  BC_Types[bc_input_id].BC_Data_Float[0],
					  BC_Types[bc_input_id].BC_Data_Float[1],
					  BC_Types[bc_input_id].BC_Data_Float[2],
					  BC_Types[bc_input_id].BC_Data_Float[3],
					  BC_Types[bc_input_id].BC_Data_Float[4],
					  BC_Types[bc_input_id].BC_Data_Float[5],
					  BC_Types[bc_input_id].BC_Data_Float[6],
					  BC_Types[bc_input_id].BC_Data_Float[7],
					  delta_t, theta);
	  }
	  break;

	case YFLUX_SULFIDATION_BC: 
	  if (iapply) {
	    mass_flux_SULFIDATION_surf_bc(func, d_func, 
					  BC_Types[bc_input_id].BC_Data_Int[2],
					  BC_Types[bc_input_id].BC_Data_Int[0],
					  BC_Types[bc_input_id].BC_Data_Float[0],
					  BC_Types[bc_input_id].BC_Data_Float[1], 
					  BC_Types[bc_input_id].BC_Data_Float[2], 
					  BC_Types[bc_input_id].BC_Data_Float[3], 
					  BC_Types[bc_input_id].BC_Data_Float[4], 
					  BC_Types[bc_input_id].BC_Data_Float[5], 
					  BC_Types[bc_input_id].BC_Data_Float[6], 
					  BC_Types[bc_input_id].BC_Data_Float[7], 
					  BC_Types[bc_input_id].BC_Data_Float[8], 
					  BC_Types[bc_input_id].BC_Data_Float[9], 
					  delta_t, theta);
	  }
	  break;

        case YFLUX_BV2_BC:  /* RSL 1/15/01 */
	  if (iapply) {
	    mass_flux_BV2_surf_bc(func, d_func,
				  bc->BC_Data_Int[0],
				  bc->BC_Data_Float[0],
				  bc->BC_Data_Float[1],
				  bc->BC_Data_Float[2],
				  bc->BC_Data_Float[3],
				  bc->BC_Data_Float[4],
				  bc->BC_Data_Float[5],
				  time_value, delta_t, theta);
	  }
	  break;

        case CURRENT_BV2_BC:  /* RSL 1/22/01 */
	  if (iapply) {
	    current_BV2_surf_bc(func, d_func,
				bc->BC_Data_Int[0],
				bc->BC_Data_Float[0],
				bc->BC_Data_Float[1],
				bc->BC_Data_Float[2],
				bc->BC_Data_Float[3],
				bc->BC_Data_Float[4],
				bc->BC_Data_Float[5],
				time_value, delta_t, theta);
	  }
	  break;

        case YFLUX_NI_BC:  /* RSL 3/9/01 */
	  if (iapply) {
	    mass_flux_NI_surf_bc(func, d_func,
				 bc->BC_Data_Int[0],
				 bc->BC_Data_Float[0],
				 bc->BC_Data_Float[1],
				 time_value, delta_t, theta);
	  }
	  break;

        case CURRENT_NI_BC:  /* RSL 3/9/01 */
	  if (iapply) {
	    current_NI_surf_bc(func, d_func,
			       bc->BC_Data_Int[0],
			       bc->BC_Data_Float[0],
			       bc->BC_Data_Float[1],
			       time_value, delta_t, theta);
	  }
	  break;

	case YFLUX_SUS_BC:
	  sus_mass_flux_surf_bc (func, d_func,
				 bc->BC_Data_Int[0], 
				 time_value, delta_t, theta, pg_data->h);
	  break;

	case YFLUX_CONST_BC:
	  /* no need to call function - this is too easy */
	  *func = bc->BC_Data_Float[0];
	  break;

	case YFLUX_USER_BC:
	  mass_flux_surf_user_bc(func, d_func, bc->BC_Data_Int[0],
				 bc->u_BC, time_intermediate);
	  break;

	case YFLUX_EQUIL_BC:
	  get_equil_surf_bc(func, d_func, bc->BC_Data_Int[2],
			    bc->BC_Data_Int[0], bc->BC_Data_Float[0],
			    bc->BC_Data_Float[1], bc->BC_Data_Float[2],
			    bc->BC_Data_Float[3], bc->BC_Data_Float[4],
			    delta_t, theta);  
	  break;

	case YUSER_BC:
	  yuser_surf( func, d_func,
		      BC_Types[bc_input_id].BC_Data_Int[0], 
		      BC_Types[bc_input_id].u_BC,
		      time_intermediate);
	  break;
	    
	case YFLUX_ALLOY_BC:
	  mass_flux_alloy_surf( func, d_func,
				BC_Types[bc_input_id].BC_Data_Int[0], 
				BC_Types[bc_input_id].u_BC,
				time_intermediate);
	  break;

	case SURFACE_CHARGE_BC:   
	  surface_charge_surf(func, d_func, bc->BC_Data_Float[0]);
	  break;
	case FICK_CHRGD_SURF_GRAD_BC:
	  fickian_charged_gradient_bc(func, d_func, bc->BC_Data_Int[0],bc->BC_Data_Float[0]);
	  break; 

	case POROUS_FLUX_BC:
	  porous_mass_flux_surf_bc (func, d_func,
				    bc->BC_Data_Int[0],
				    bc->BC_Data_Float[0],
				    bc->BC_Data_Float[1], 
				    bc->BC_Data_Float[2],
				    bc->BC_Data_Float[3],
				    delta_t,theta);
	  if (neg_elem_volume) return (status);
	  break;
	    
	case POROUS_CONV_BC:
	  porous_convection_bc (func, d_func,
				bc->BC_Data_Int[0],
				delta_t,theta);
	  if( neg_elem_volume ) return(status);
	  break;
	    
	case VP_EQUIL_BC:
	  porous_vapor_equil_bc(func, d_func, x_dot, theta, delta_t,
				bc_input_id, BC_Types,
				(int) bc->BC_Data_Int[0],
				(int) bc->BC_Data_Int[1],
				(int) bc->BC_Data_Int[2],
				bc->BC_Data_Float[0]);
	  break;
	    
	case POROUS_GAS_BC:
	  put_gas_flux_in_pores (func, d_func, x_dot, theta, delta_t,
				 bc_input_id, BC_Types,
				 (int) bc->BC_Data_Int[0],
				 (int) bc->BC_Data_Int[1],
				 (int) bc->BC_Data_Int[2],
				 bc->BC_Data_Float[0],
				 bc->BC_Data_Float[1]);
	  break;
	case POR_LIQ_FLUX_FILL_BC:
	  por_liq_flux_fill ( func, d_func, theta, delta_t,
			      (int) bc->BC_Data_Int[0],
			      (int) bc->BC_Data_Int[1],
			      (double) bc->BC_Data_Float[0],
			      (double) bc->BC_Data_Float[1],
			      (double) bc->BC_Data_Float[2],
			      (double) bc->BC_Data_Float[3], 0 ); 

	  break;
        case POROUS_LIQ_FLUX_CONST_BC: /* no need to call function - this is too easy */
	  *func = BC_Types[bc_input_id].BC_Data_Float[0];
	  break;

        case POROUS_GAS_FLUX_CONST_BC: /* no need to call function - this is too easy */
	  *func = BC_Types[bc_input_id].BC_Data_Float[0];
	  break;

	case QRAD_BC:
	  qrad_surf (func, d_func,
		     BC_Types[bc_input_id].BC_Data_Float[0],
		     BC_Types[bc_input_id].BC_Data_Float[1],
		     BC_Types[bc_input_id].BC_Data_Float[2],
		     BC_Types[bc_input_id].BC_Data_Float[3]);
	  break;
            
	case QCONV_BC:
	  qrad_surf (func, d_func,
		     BC_Types[bc_input_id].BC_Data_Float[0],
		     BC_Types[bc_input_id].BC_Data_Float[1],
		     0.,0.);
	  break;

	case QRAD_REPULSE_ROLL_BC:
	  qrad_surf_repulse (func, d_func,
		     BC_Types[bc_input_id].BC_Data_Float[0],
		     BC_Types[bc_input_id].BC_Data_Float[1],
		     BC_Types[bc_input_id].BC_Data_Float[2],
		     BC_Types[bc_input_id].BC_Data_Float[3],
		     BC_Types[bc_input_id].BC_Data_Float[4],
		    &(BC_Types[bc_input_id].BC_Data_Float[5]),
		    &(BC_Types[bc_input_id].BC_Data_Float[8]),
		     BC_Types[bc_input_id].BC_Data_Float[11],
		     BC_Types[bc_input_id].BC_Data_Float[12],
		     BC_Types[bc_input_id].BC_Data_Float[13],
		     BC_Types[bc_input_id].BC_Data_Float[14]);
	  break;
            
	case QUSER_BC:
	  quser_surf(func, d_func, BC_Types[bc_input_id].u_BC,
		     time_intermediate);
	  break;
	case Q_LASER_WELD_BC:
	  qlaser_surf(func, d_func, BC_Types[bc_input_id].u_BC, x,
		      time_intermediate);
	  break;

	case Q_VAPOR_BC:
	  q_vapor(func, d_func, BC_Types[bc_input_id].u_BC, x,
		  time_intermediate);
	  break;
		  
	case QSIDE_BC: /* no need to call function - this is too easy */
	  *func = bc->BC_Data_Float[0];
	  break;

	case QSIDE_DIR_BC: 
	  qside_directional(func, d_func,
			    bc->BC_Data_Float[0],
			    bc->BC_Data_Float[1],
			    bc->BC_Data_Float[2]);
	  break;
	  
	case QSIDE_LS_BC: 
	   
	  qside_ls( func,d_func,
		    bc->BC_Data_Int[0],
		    bc->BC_Data_Int[1],
		    bc->BC_Data_Float[0],
		    bc->BC_Data_Float[1]);
		    
	  break;

	case QNOBC_BC:
	  qnobc_surf (func, d_func, time_intermediate);
	  break;

	case T_CONTACT_RESIS_BC:
	  qside_contact_resis(func, d_func,
			    bc->BC_Data_Int[0],
			    bc->BC_Data_Int[1],
			    bc->BC_Data_Float[0]);
	 break;
	case T_CONTACT_RESIS_2_BC:
	  qside_contact_resis(func, d_func,
			    bc->BC_Data_Int[0],
			    bc->BC_Data_Int[1],
			    bc->BC_Data_Float[0]);
	 break;

	case APR_PLANE_TRANS_BC:
	case API_PLANE_TRANS_BC:
	case APR_VELOCITY_BC:
	case API_VELOCITY_BC:
	    acoustic_plane_transmission (func, d_func, time_intermediate, 
                      (int)bc->BC_Name, bc->BC_Data_Float[0],
                      bc->BC_Data_Float[1], bc->BC_Data_Float[2],
                      bc->BC_Data_Float[3], bc->BC_Data_Int[0]);
	    break;

	case LIGHTP_TRANS_BC:
	case LIGHTM_TRANS_BC:
	case LIGHTD_TRANS_BC:
	    light_transmission (func, d_func, time_intermediate, 
                      (int)bc->BC_Name, bc->BC_Data_Float[0],
                      bc->BC_Data_Float[1], bc->BC_Data_Float[2],
                      bc->BC_Data_Int[0]);
	    break;
	case LIGHTP_JUMP_BC:
	case LIGHTM_JUMP_BC:
	  if (ei->elem_blk_id == bc->BC_Data_Int[0]) {
	    iapply = 1;
	  } else {
	    iapply = 1;
	  }
	  if (iapply) {
	  qside_light_jump(func, d_func, time_intermediate,(int)bc->BC_Name,
			    bc->BC_Data_Int[0],
			    bc->BC_Data_Int[1]);
	  } else {
	    skip_other_side = FALSE;
	  }
	 break;
	case LIGHTP_JUMP_2_BC:
	case LIGHTM_JUMP_2_BC:
	  qside_light_jump(func, d_func, time_intermediate,(int)bc->BC_Name,
			    bc->BC_Data_Int[0],
			    bc->BC_Data_Int[1]);
	 break;
	case APR_NOBC_BC:
	case API_NOBC_BC:
	  acoustic_nobc_surf (func, d_func, time_intermediate, (int)bc->BC_Name);
	  break;

	case POTENTIAL_NOBC_BC:
	  potential_nobc_surf (func, d_func, time_intermediate);
	  break;
 
	case LATENT_HEAT_BC:
	  if (iapply) {
	    lat_heat_bc(func, d_func, x_dot, theta,
			delta_t, bc_input_id, BC_Types);
	    if (neg_elem_volume) return(status);
	  }
	  break;

	case LATENT_HEAT_INTERNAL_BC:
	  if (iapply) {
	    lat_heat_internal_bc(func, d_func, theta, delta_t, 
				 bc_input_id, BC_Types);
	  }
	  break;

	case HEAT_OF_RXN_BC:
	  /* NB. PRS (02/09/01). To implement this surface reaction, 
	   * nonisothermal effect you should start with a routine like
	   * lat_heat, in mm_fill_species.  In there you will have to make 
	   * sure your heats of reaction are deployed based on the flux 
	   * (and hence reaction) rates, either through YFLUX_BV, or 
	   * YFLUX_USER, etc. */
	  EH(-1, "HEAT_OF_RXN_BC: not yet implemented.");
	  break;
	      
	case PSPG_BC:
	  /* MMH: LSA LSA LSA Stopped here.  ALMOST done with bc_integ.c LSA LSA LSA */
	  if (!PSPG) {
	    EH(-1,
	       "You don't have PSPG turned on and you trying to apply a PSPG boundary condition");
	  }
	  PSPG_consistency_bc(func, d_func,  x_dot, time_value, delta_t,
			      theta, pg_data);
	  break;
                         
	case FILL_CA_BC:
	  apply_CA_FILL(func, d_func,
			BC_Types[bc_input_id].BC_Data_Float[0]);             
	  break;

	case WETTING_TENSION_BC :
	  apply_wetting_tension( func,d_func,
				 BC_Types[bc_input_id].BC_Data_Float[0]);
	  break;
		
	case WETTING_SPEED_LIN_BC:
	  apply_wetting_velocity( func, d_func,
				  elem_side_bc->id_side,
				  ielem_type,
				  BC_Types[bc_input_id].BC_Data_Float[3],
				  &(BC_Types[bc_input_id].BC_Data_Float[4]),
				  BC_Types[bc_input_id].BC_Data_Float[2],
				  BC_Types[bc_input_id].BC_Data_Float[0],
				  BC_Types[bc_input_id].BC_Data_Float[1]);
	  break;
	case LINEAR_WETTING_SIC_BC:
	  apply_linear_wetting_sic( func, d_func,delta_t, theta,
				    elem_side_bc->id_side,
				    ielem_type,
				    BC_Types[bc_input_id].BC_Data_Float[3],
				    &(BC_Types[bc_input_id].BC_Data_Float[4]),
				    BC_Types[bc_input_id].BC_Data_Float[2],
				    BC_Types[bc_input_id].BC_Data_Float[0],
				    BC_Types[bc_input_id].BC_Data_Float[1],
				    BC_Types[bc_input_id].BC_Data_Float[7]);
	  break;
	case WETTING_SPEED_BLAKE_BC:
	case WETTING_SPEED_HOFFMAN_BC:
	case WETTING_SPEED_COX_BC:
	case WETTING_SPEED_SHIK_BC:
	  apply_blake_wetting_velocity( func, d_func,
					(int) bc->BC_Name,
					elem_side_bc->id_side,
					ielem_type,
					BC_Types[bc_input_id].BC_Data_Float[4],
					BC_Types[bc_input_id].BC_Data_Float[3],
					BC_Types[bc_input_id].BC_Data_Float[0],
					BC_Types[bc_input_id].BC_Data_Float[1],
					BC_Types[bc_input_id].BC_Data_Float[2]);		
		
	  break;
	case BLAKE_DIRICH_ROLL_BC:
        case HOFFMAN_DIRICH_ROLL_BC:
        case COX_DIRICH_ROLL_BC:
        case BLAKE_DIRICHLET_BC:
        case HOFFMAN_DIRICHLET_BC:
        case COX_DIRICHLET_BC:
	  {	/* trying to find wall velocity, assume velo_normal=0 */
	    double wall_velo[DIM], theta_max = 180.0;
	    int i1;
	    wall_velo[0] = BC_Types[bc_input_id].BC_Data_Float[5];
	    wall_velo[1] = BC_Types[bc_input_id].BC_Data_Float[6];
	    wall_velo[2] = BC_Types[bc_input_id].BC_Data_Float[7];
	    for (i1 = 0; i1 < Num_BC; i1++) 
	      {
		if( BC_Types[i1].BC_ID == bc->BC_ID )
		  {
		    switch(BC_Types[i1].BC_Name)
		      {
		      case VELO_TANGENT_BC:
		      case VELO_STREAMING_BC:
			wall_velo[0] = fv->snormal[1]*BC_Types[i1].BC_Data_Float[0];
			wall_velo[1] = -fv->snormal[0]*BC_Types[i1].BC_Data_Float[0];
			break;
		      case VELO_SLIP_BC:
		      case VELO_SLIP_FLUID_BC:
		      case AIR_FILM_BC:
			wall_velo[0] = BC_Types[i1].BC_Data_Float[1];
			wall_velo[1] = BC_Types[i1].BC_Data_Float[2];
			break;
		      case VELO_SLIP_ROT_BC:
		      case VELO_SLIP_ROT_FLUID_BC:
		      case AIR_FILM_ROT_BC:
			wall_velo[0] = BC_Types[i1].BC_Data_Float[1]*(fv->x[1]-BC_Types[i1].BC_Data_Float[3]);
			wall_velo[1] =BC_Types[i1].BC_Data_Float[1]*(fv->x[0]-BC_Types[i1].BC_Data_Float[2]);
			break;
		      case VELO_TANGENT_USER_BC:
			wall_velo[0] = velo_vary_fnc(UVARY_BC, fv->x[0], fv->x[1], fv->x[2] , BC_Types[i1].u_BC, time_value);
			wall_velo[1] = velo_vary_fnc(VVARY_BC, fv->x[0], fv->x[1], fv->x[2] , BC_Types[i1].u_BC, time_value);
			wall_velo[2] = velo_vary_fnc(WVARY_BC, fv->x[0], fv->x[1], fv->x[2] , BC_Types[i1].u_BC, time_value);
			break;
		      default:
			if( Debug_Flag > 1 )WH(-1,"Wall velocity bc not found\n");
                      }  /* switch bc */
                    }       /*  if BC_Types  */
                  }               /*  Num_BC loop  */
		apply_blake_wetting_velocity_sic( func, d_func,delta_t,theta,
		             		  (int) bc->BC_Name,
					  elem_side_bc->id_side,
					  ielem_type,
					  BC_Types[bc_input_id].BC_Data_Float[3],
					  BC_Types[bc_input_id].BC_Data_Float[0],
					  BC_Types[bc_input_id].BC_Data_Float[1],
					  BC_Types[bc_input_id].BC_Data_Float[2],
                      BC_Types[bc_input_id].BC_Data_Float[4],
				  	  wall_velo, theta_max, 
                                          BC_Types[bc_input_id].BC_Data_Int[3],
       				  BC_Types[bc_input_id].BC_Data_Float[9],
				  BC_Types[bc_input_id].BC_Data_Float[10],
				  BC_Types[bc_input_id].BC_Data_Float[11]);		
		}
		break;
		
	case SHIK_DIRICH_ROLL_BC:
        case SHIK_DIRICHLET_BC:
		apply_blake_wetting_velocity_sic( func, d_func,delta_t,theta,
		             		  (int) bc->BC_Name,
					  elem_side_bc->id_side,
					  ielem_type,
					  BC_Types[bc_input_id].BC_Data_Float[3],
					  BC_Types[bc_input_id].BC_Data_Float[0],
					  BC_Types[bc_input_id].BC_Data_Float[1],
					  BC_Types[bc_input_id].BC_Data_Float[2],
					  BC_Types[bc_input_id].BC_Data_Float[4],
					&(BC_Types[bc_input_id].BC_Data_Float[5]),
					  BC_Types[bc_input_id].BC_Data_Float[8],
					  BC_Types[bc_input_id].BC_Data_Int[3],  
       				  BC_Types[bc_input_id].BC_Data_Float[9],
				  BC_Types[bc_input_id].BC_Data_Float[10],
				  BC_Types[bc_input_id].BC_Data_Float[11]);		
		break;
		
	case HYSTERESIS_WETTING_BC:
	  apply_hysteresis_wetting_sic ( func, d_func, delta_t, theta, &(BC_Types[bc_input_id].BC_Data_Float[0]) );
	  break;
		
	case STRONG_FILL_CA_BC :
	  /* nothing to be done here, this condition applied to FILL EQN */            
	  break;
		  
	case TABLE_WICV_BC:
	case TABLE_WICS_BC:
	  apply_table_wic_bc(func, d_func, &BC_Types[bc_input_id], time_value);
	  break;

	case H_FREE_BC :
	  boundary_curvature( func,d_func, NULL );
	  break;

	case LS_CA_H_BC :
	  boundary_curvature( func,d_func, &(BC_Types[bc_input_id].BC_Data_Float[0] ) );
	  break;

	case CURRENT_BC: /* no need to call function - this is too easy */
	  *func = bc->BC_Data_Float[0];
	  break;

 	case CURRENT_SIC_BC: /* strong integrated bc on potential eqn  */
	  apply_potential_grad_bc(func, d_func, &BC_Types[bc_input_id], time_intermediate, delta_t);
	  break;

	case CURRENT_USER_BC: 
	  current_user_surf(func, d_func, BC_Types[bc_input_id].u_BC, time_intermediate);
	  break;

	case CURRENT_USER_SIC_BC: 
	  current_user_surf(func, d_func, BC_Types[bc_input_id].u_BC, time_intermediate);
	  apply_potential_grad_bc(func, d_func, &BC_Types[bc_input_id], time_intermediate, delta_t);
	  break;

        case VOLT_USER_BC:
	  volt_user_surf(func, d_func, BC_Types[bc_input_id].u_BC, time_intermediate);

	  break;

	case CURRENT_BV_BC: 
	  if (iapply) {
	    current_BV_surf(func, d_func, 
			    BC_Types[bc_input_id].BC_Data_Int[0],
			    BC_Types[bc_input_id].BC_Data_Float[0],
			    BC_Types[bc_input_id].BC_Data_Float[1], 
			    BC_Types[bc_input_id].BC_Data_Float[2], 
			    BC_Types[bc_input_id].BC_Data_Float[3], 
			    BC_Types[bc_input_id].BC_Data_Float[4], 
			    BC_Types[bc_input_id].BC_Data_Float[5], 
			    BC_Types[bc_input_id].BC_Data_Float[6], 
			    delta_t, theta);
	  }
	  break;

	case CURRENT_ORR_BC:
	  if (iapply) {
	    current_ORR_surf(func, d_func,
			     BC_Types[bc_input_id].BC_Data_Int[0],
			     BC_Types[bc_input_id].BC_Data_Float[0],
			     BC_Types[bc_input_id].BC_Data_Float[1],
			     BC_Types[bc_input_id].BC_Data_Float[2],
			     BC_Types[bc_input_id].BC_Data_Float[3],
			     BC_Types[bc_input_id].BC_Data_Float[4],
			     BC_Types[bc_input_id].BC_Data_Float[5],
			     BC_Types[bc_input_id].BC_Data_Float[6],
			     BC_Types[bc_input_id].BC_Data_Float[7],
			     delta_t, theta);
	  }
	  break;

	case CURRENT_HOR_BC:
	  if (iapply) {
	    current_HOR_surf(func, d_func,
			     BC_Types[bc_input_id].BC_Data_Int[0],
			     BC_Types[bc_input_id].BC_Data_Float[0],
			     BC_Types[bc_input_id].BC_Data_Float[1],
			     BC_Types[bc_input_id].BC_Data_Float[2],
			     BC_Types[bc_input_id].BC_Data_Float[3],
			     BC_Types[bc_input_id].BC_Data_Float[4],
			     BC_Types[bc_input_id].BC_Data_Float[5],
			     BC_Types[bc_input_id].BC_Data_Float[6],
			     BC_Types[bc_input_id].BC_Data_Float[7],
			     BC_Types[bc_input_id].BC_Data_Float[8],
			     delta_t, theta);
	  }
	  break;

        case SH_SDET_BC:
          apply_sdet(func, d_func, xi, exo);

          break;
        case SH_MESH2_WEAK_BC:
          apply_sh_weak(func, d_func, xi, exo,
                       BC_Types[bc_input_id].BC_Data_Float[0]);

          break;

	default:
	  sprintf(Err_Msg, "Integrated BC %s not found", bc_desc->name1);
	  EH(-1, Err_Msg);
	  break;


	} /* end of switch over bc type */

        /*
	 *  If we have determined that the current boundary condition need 
	 *  only be applied on one side of the interface and we are currently
	 *  on the other side of the interface, skip processing the rest
	 *  of this surface integral for this particular boundary condition.
	 *  Go directly to the next surface boundary condition on the current
	 *  side.
	 */
        if (skip_other_side) continue;
		
	/**********************************************************************/
	/*        LOOP OVER THE LOCAL ELEMENT NODE NUMBER                     */
	/*        FOR NODES THAT LIE ON THE CURRENT SURFACE		      */
	/* this is a loop designed to loop over equations that lie on         */
	/*  current surface                                                   */
	/*    ADD the Boundary condition functions into the Residual          */
	/*         vector and Jacobian Matrix                                 */
	/**********************************************************************/

	for (i = 0; i < (int) elem_side_bc->num_nodes_on_side; i++)  {
	      
	  /* Find the local element node number for the current node */
	  id = (int) elem_side_bc->local_elem_node_id[i];
	      
	  /* Find the processor node number given the
	   * local element node number,  'i'
	   */
	  I = Proc_Elem_Connect[iconnect_ptr + id];

	  /*
	   * If BC is capillarity, convert the node-based cfunc to func
	   */

	  if ((BC_Types[bc_input_id].BC_Name == CAPILLARY_BC || 
	       BC_Types[bc_input_id].BC_Name == CAP_REPULSE_BC ||
	       BC_Types[bc_input_id].BC_Name == CAP_REPULSE_ROLL_BC ||
	       BC_Types[bc_input_id].BC_Name == CAP_REPULSE_USER_BC ||
	       BC_Types[bc_input_id].BC_Name == CAP_REPULSE_TABLE_BC ||
	       BC_Types[bc_input_id].BC_Name == CAP_RECOIL_PRESS_BC ||
	       BC_Types[bc_input_id].BC_Name == CAPILLARY_TABLE_BC ||
	       BC_Types[bc_input_id].BC_Name == ELEC_TRACTION_BC ||
	       BC_Types[bc_input_id].BC_Name == CAPILLARY_SHEAR_VISC_BC) &&
	      (Dolphin[pg->imtrx][I][VELOCITY1] > 0 )) { /* DRN: getting segfault for Q1P0 on Q2 mesh, does this fix it? */
	    for (p = 0; p < bc_desc->vector; p++) {
	      /* assuming momentum and species have same interpolation, for now */
	      func[p] = cfunc[ei[pg->imtrx]->ln_to_first_dof[R_MOMENTUM1][id]][p];
	      for (k = 0; k < MAX_VARIABLE_TYPES + MAX_CONC; k++) {
		for (j = 0; j < MDE; j++) {
		  d_func[p][k][j] = d_cfunc[ei[pg->imtrx]->ln_to_first_dof[R_MOMENTUM1][id]][p][k][j];
		}
	      }
	    }
	  }
	  
	  
	  if( (BC_Types[bc_input_id].BC_Name == TENSION_SHEET_BC ) && (Dolphin[pg->imtrx][I][MESH_DISPLACEMENT1] > 0 ) )
	    {
	      func[0] = cfunc[ei[pg->imtrx]->ln_to_first_dof[R_MESH1][id]][0];
	      for (k = 0; k < MAX_VARIABLE_TYPES + MAX_CONC; k++) {
		for (j = 0; j < MDE; j++) {
		  d_func[0][k][j] = d_cfunc[ ei[pg->imtrx]->ln_to_first_dof[R_MESH1][id]  ][0][k][j];
		}
	      }
	    }
	  
	  if( (BC_Types[bc_input_id].BC_Name == SHEAR_TO_SHELL_BC ) && (Dolphin[pg->imtrx][I][R_SHELL_TENSION] > 0 ) )
	    {
	      func[0] = cfunc[ei[pg->imtrx]->ln_to_first_dof[R_SHELL_TENSION][id]][0];
	      for (k = 0; k < MAX_VARIABLE_TYPES + MAX_CONC; k++) {
		for (j = 0; j < MDE; j++) {
		  d_func[0][k][j] = d_cfunc[ ei[pg->imtrx]->ln_to_first_dof[R_SHELL_TENSION][id]][0][k][j];
		}
	      }
	    }
<<<<<<< HEAD

          /* Here , we are going to determine whether it is a stress BCs or not */
          if (bc_desc->equation == R_STRESS11)
            {
             stress_bc = 1;
            }
          else
            {
             stress_bc = 0;
            }

          /* If it is not a stress BC go for the loop over vector components */
          if (stress_bc == 0) {
          /*
	   * Boundary condition may actually be a vector of
	   * bc's. Loop over that vector here.
	   */
	  for (p = 0; p < bc_desc->vector; p++) {
	    /* 
	     *   Check to see if this BC on this node is
	     *   applicable (i.e. no other overriding Dirichlet conditions),
	     *   And, find the global unknown number, index_eq, on which 
	     *   to applyi this additive boundary condition, eqn
	     */
            index_eq = bc_eqn_index(id, I, bc_input_id, ei->mn,
				    p, &eqn, &matID_apply, &vd);
=======
>>>>>>> 48a67847

	  /* Here , we are going to determine whether it is a stress BCs or not */
          if (bc_desc->equation == R_STRESS11)
            {
	      stress_bc = 1;
            }
          else
            {
	      stress_bc = 0;
            }

	  if (!stress_bc) {
	    /*
	     * Boundary condition may actually be a vector of
	     * bc's. Loop over that vector here.
	     */
	    for (p = 0; p < bc_desc->vector; p++) {
	      /*
	       *   Check to see if this BC on this node is
	       *   applicable (i.e. no other overriding Dirichlet conditions),
	       *   And, find the global unknown number, index_eq, on which
	       *   to applyi this additive boundary condition, eqn
	       */
	      index_eq = bc_eqn_index(id, I, bc_input_id, ei[pg->imtrx]->mn,
				      p, &eqn, &matID_apply, &vd);

	      if (index_eq >= 0) {
		/*
		 * Obtain the first local variable degree of freedom
		 * at the current node, whether or not it actually an
		 * interpolating degree of freedom
		 */
		ldof_eqn = ei[pg->imtrx]->ln_to_first_dof[eqn][id];

		/*
		 *   for weakly integrated boundary conditions,
		 *   weight the function by wt
		 */
		weight = wt;

		/*
		 * Weight the function by the weighting function unless it is
		 * integrated by parts twice
		 */
		if (BC_Types[bc_input_id].BC_Name != CAPILLARY_BC  &&
		    BC_Types[bc_input_id].BC_Name != CAPILLARY_SHEAR_VISC_BC  &&
		    BC_Types[bc_input_id].BC_Name != ELEC_TRACTION_BC  &&
		    BC_Types[bc_input_id].BC_Name != YFLUX_USER_BC &&
		    BC_Types[bc_input_id].BC_Name != CAP_REPULSE_BC &&
		    BC_Types[bc_input_id].BC_Name != CAP_REPULSE_ROLL_BC &&
		    BC_Types[bc_input_id].BC_Name != CAP_REPULSE_USER_BC &&
		    BC_Types[bc_input_id].BC_Name != CAP_REPULSE_TABLE_BC &&
		    BC_Types[bc_input_id].BC_Name != CAP_RECOIL_PRESS_BC &&
		    BC_Types[bc_input_id].BC_Name != CAPILLARY_TABLE_BC &&
		    BC_Types[bc_input_id].BC_Name != TENSION_SHEET_BC &&
		    BC_Types[bc_input_id].BC_Name != SHEAR_TO_SHELL_BC ) {
		  /*
		   * Do processing specific to CROSS_PHASE_DISCONTINUOUS
		   * boundary conditions.
		   */
<<<<<<< HEAD
                  ledof = ei->lvdof_to_ledof[eqn][ldof_eqn];
                  mn_first = ei->matID_ledof[ledof];

                  if((BC_Types[bc_input_id].BC_Data_Int[1] && 
                        Current_EB_ptr->Elem_Blk_Id == 
                              BC_Types[bc_input_id].BC_Data_Int[1])  ||  
                      (!BC_Types[bc_input_id].BC_Data_Int[1] &&
                      ((Current_EB_ptr->Elem_Blk_Id  +1) % 2) == 0))   {

		    phi_i = bf[eqn]->phi[ldof_eqn];
		    weight *= phi_i;
		  } else {
		    phi_i = bf[eqn]->phi[ldof_eqn+1];
		    weight *= phi_i;
		  }

                  if (bc_desc->DV_Index_Default == DVI_MULTI_PHASE_VD) {
		    if (mn_first != vd->MatID) {
		      ldof_eqn++;
                    }
		  }
=======
		  if (bc_desc->i_apply == CROSS_PHASE_DISCONTINUOUS) {
		    /*
		     * For these boundary conditions, we need to extract
		     * the correct nodal basis function for these
		     * discontinuous interpolations. Here we take
		     * all the "0" basis functions that Baby_Dolphin
		     * refers to, as the "1" types have been zeroed.
		     *
		     *  In other words, the local variable dof for the
		     *  variable corresponding to the Elem_Blk 1 is always
		     *  the first degree of freedom at a local node. The
		     *  lvdof for the variable corresponding to Elem_Blk 2 is
		     *  always the second degree of freedom for that variable
		     *  type at the node. The basis function for dofs which
		     *  are not interpolating dofs are set to zero, previously
		     *  Therefore, in the loop below, we pick phi_i to
		     *  be the basis function which is not zeroed out in
		     *  the current element.
		     */
		    ledof = ei[pg->imtrx]->lvdof_to_ledof[eqn][ldof_eqn];
		    mn_first = ei[pg->imtrx]->matID_ledof[ledof];

		    if (((Current_EB_ptr->Elem_Blk_Id  +1) % 2) == 0) {
		      phi_i = bf[eqn]->phi[ldof_eqn];
		      weight *= phi_i;
		    } else {
		      phi_i = bf[eqn]->phi[ldof_eqn+1];
		      weight *= phi_i;
		    }

		    if (bc_desc->DV_Index_Default == DVI_MULTI_PHASE_VD) {
		      if (mn_first != vd->MatID) {
			ldof_eqn++;
		      }
#ifdef DEBUG
                 
#endif
		    }
>>>>>>> 48a67847

		    /*
		     *  TIE Boundary conditions:
		     *    These strongly integrated Dirichlet boundary
		     *    conditions get applied on the second degree
		     *    of freedom at the node.
		     */
		    if ((bf[eqn]->interpolation == I_Q2_D ||
			 bf[eqn]->interpolation == I_Q1_D ||
			 bf[eqn]->interpolation == I_Q2_D_LSA) &&
			(bc->BC_Name == CONT_TANG_VEL_BC ||
			 bc->BC_Name == CONT_NORM_VEL_BC ||
			 bc->BC_Name == DISCONTINUOUS_VELO_BC ||
			 bc->BC_Name == VL_EQUIL_BC ||
			 bc->BC_Name == VL_POLY_BC ||
			 bc->BC_Name == SDC_STEFANFLOW_BC ||
			 bc->BC_Name == SDC_KIN_SF_BC ||
			 bc->BC_Name == T_CONTACT_RESIS_2_BC)) {
		      ldof_eqn += 1;
		    }

		  }
		  /*
		   *  Handle the case of SINGLE_PHASE boundary conditions and
		   *  CROSS_PHASE boundary conditions for the phase in which
		   *  the eqn actually is solved for.
		   */
<<<<<<< HEAD
		  if ((bf[eqn]->interpolation == I_Q2_D || 
		       bf[eqn]->interpolation == I_Q1_D || 
		       bf[eqn]->interpolation == I_Q2_D_LSA) &&
		      (bc->BC_Name == CONT_TANG_VEL_BC ||
		       bc->BC_Name == CONT_NORM_VEL_BC ||
		       bc->BC_Name == DISCONTINUOUS_VELO_BC ||
		       bc->BC_Name == VL_EQUIL_BC ||
		       bc->BC_Name == VL_POLY_BC ||
		       bc->BC_Name == SDC_STEFANFLOW_BC ||
		       bc->BC_Name == SDC_KIN_SF_BC ||
		       bc->BC_Name == LIGHTP_JUMP_BC ||
		       bc->BC_Name == LIGHTM_JUMP_BC ||  
		       bc->BC_Name == T_CONTACT_RESIS_2_BC)) {
		    ldof_eqn += 1;
=======
		  else if (bc_desc->i_apply == SINGLE_PHASE ||
			   pd->e[pg->imtrx][eqn]) {
		    if (bc->BC_Name == KINEMATIC_PETROV_BC ||
			bc->BC_Name == VELO_NORMAL_LS_PETROV_BC ||
			bc->BC_Name == KIN_DISPLACEMENT_PETROV_BC) {
		      if (pd->Num_Dim != 2) {
			EH(-1,"KINEMATIC_PETROV or KIN_DISPLACEMENT_PETROV not available in 3D yet");
		      }
		      id_side = elem_side_bc->id_side;
		      i_basis = 1 - id_side%2;
		      phi_i = bf[eqn]->dphidxi[ldof_eqn][i_basis];
		      weight *= phi_i;
		    } else {
		      phi_i = bf[eqn]->phi[ldof_eqn];
		      weight *= phi_i;
		    }
>>>>>>> 48a67847
		  }
		  /*
		   *  Handle the case of CROSS_PHASE boundary conditions in the
		   *  phase in which the eqn isn't solved for.
		   */
		  else if (bc_desc->i_apply == CROSS_PHASE) {
		    /*
		     *  We are here when the equation type doesn't exist
		     *  in this material. Find the intepolation from the
		     *  adjacent material
		     */

		    for (mn = 0; mn < upd->Num_Mat; mn++) {
		      if (pd_glob[mn]->e[pg->imtrx][eqn] &&
			  (eb_in_matrl(BC_Types[bc_input_id].BC_Data_Int[0], mn) ||
			   eb_in_matrl(BC_Types[bc_input_id].BC_Data_Int[1], mn)))
			{
			  type = pd_glob[mn]->w[pg->imtrx][eqn];
			  if (bfi[type] == NULL) EH(-1,"Illegal cross basis func");
			  /* note that here, we don't have the ln_to_dof
			     array for the adjacent
			     material - for now assume that ldof_eqn = id */
			  /* This further means that if I_Q2_D or I_Q1_D
			     are used for velocity, then we
			     cannot apply these sorts of BCs
			     --ADD DIAGNOSTIC  */
			  phi_i = bfi[type]->phi[id];
			  weight *= phi_i;
			}
		    }
		  } else {
		    EH(-1,"Illegal bc phase definition");
		  }
		}

		/*
		 * For strong conditions weight the function by BIG_PENALTY
		 */
		if (bc_desc->method == STRONG_INT_SURF ) {
		  weight *= BIG_PENALTY;
		}
		/*
		 *   Add in the multiplicative constant for corresponding to
		 *   all boundary conditions, except for certain special
		 *   cases
		 */
		if (bc_desc->method == WEAK_INT_SURF
		    && bc->BC_Name != PSPG_BC
		    && bc->BC_Name != VELO_SLIP_SOLID_BC
		    && bc->BC_Name != ELEC_TRACTION_BC
		    && bc->BC_Name != QSIDE_LS_BC
		    && bc->BC_Name != LS_ADC_BC
		    && bc->BC_Name != SHEAR_TO_SHELL_BC
		    && bc->BC_Name != POR_LIQ_FLUX_FILL_BC
		    && bc->BC_Name != DARCY_LUB_BC) {
		  weight *= pd->etm[pg->imtrx][eqn][(LOG2_BOUNDARY)];
		}

<<<<<<< HEAD
		  for (mn = 0; mn < upd->Num_Mat; mn++) {
		    if (pd_glob[mn]->e[eqn] &&
			(eb_in_matrl(BC_Types[bc_input_id].BC_Data_Int[0], mn) ||
			 eb_in_matrl(BC_Types[bc_input_id].BC_Data_Int[1], mn)))
		      {
			//type = pd_glob[mn]->w[eqn];
			//if (bfi[type] == NULL) EH(-1,"Illegal cross basis func");
			
			/* note that here, we don't have the ln_to_dof
			   array for the adjacent 
			   material - for now assume that ldof_eqn = id */
			/* This further means that if I_Q2_D or I_Q1_D
			   are used for velocity, then we
			   cannot apply these sorts of BCs
			   --ADD DIAGNOSTIC  */
			
			//phi_i = bfi[type]->phi[id];
			
			/* DSH 08/2016
			 * The above was the old way of loading up basis functions for 
			 * CROSS_PHASE boundary conditions when we are in the adjacent 
			 * material.  This approach breaks down when considering shells
			 * mixed with continuum elements.  In either case, bf[eqn] works,
			 * so I am not sure why the bfi[type] was used in the first place.
			 */
			
			phi_i = bf[eqn]->phi[id];
			weight *= phi_i;
		      }
		  }
=======
		/*
		 * Calculate the position in the local element residual
		 * vector to put the current contribution
		 * -> MASS_FRACTION unknowns get stuck at the end of
		 *    this vector.
		 */
		if (eqn == R_MASS) {
		  ieqn = MAX_PROB_EQN + bc->species_eq;
>>>>>>> 48a67847
		} else {
		  ieqn = upd->ep[pg->imtrx][eqn];
		}

<<<<<<< HEAD
	      /*
	       * For strong conditions weight the function by BIG_PENALTY
	       */
	      if (bc_desc->method == STRONG_INT_SURF ) {
		weight *= BIG_PENALTY;
	      }
	      /*
	       *   Add in the multiplicative constant for corresponding to
	       *   all boundary conditions, except for certain special
	       *   cases
	       */
	      if (bc_desc->method == WEAK_INT_SURF
		  && bc->BC_Name != PSPG_BC
		  && bc->BC_Name != VELO_SLIP_SOLID_BC
		  && bc->BC_Name != ELEC_TRACTION_BC 
		  && bc->BC_Name != QSIDE_LS_BC
		  && bc->BC_Name != LS_ADC_BC
		  && bc->BC_Name != SHEAR_TO_SHELL_BC 
		  && bc->BC_Name != POR_LIQ_FLUX_FILL_BC 
		  && bc->BC_Name != DARCY_LUB_BC
		  && bc->BC_Name != SHELL_TFMP_FREE_LIQ_BC
		  && bc->BC_Name != SHELL_TFMP_NUM_DIFF_BC
                  && bc->BC_Name != SH_SDET_BC
                  && bc->BC_Name != SH_MESH2_WEAK_BC
                  && bc->BC_Name != SHELL_LUBRICATION_OUTFLOW_BC ) {
		weight *= pd->etm[eqn][(LOG2_BOUNDARY)];
	      }

	      /*
	       * Calculate the position in the local element residual
	       * vector to put the current contribution
	       * -> MASS_FRACTION unknowns get stuck at the end of
	       *    this vector.
	       */
	      if (eqn == R_MASS) {
		ieqn = MAX_PROB_EQN + bc->species_eq;
	      } else {
		ieqn = upd->ep[eqn];
	      }

	      /*
	       *  Add the current contribution to the local element
	       *  residual vector
	       */
	      if (ldof_eqn != -1) {
		lec->R[ieqn][ldof_eqn] += weight * fv->sdet * func[p];
=======
		/*
		 *  Add the current contribution to the local element
		 *  residual vector
		 */
		if (ldof_eqn != -1) {
		  lec->R[ieqn][ldof_eqn] += weight * fv->sdet * func[p];
>>>>>>> 48a67847
		
#ifdef DEBUG_BC
		  if (IFPD == NULL) IFPD = fopen("darcy.txt", "a");
		  fprintf (IFPD,
			   "ielem = %d: BC_index = %d, lec->R[%d][%d] += weight"
			   "* fv->sdet * func[p]: weight = %g, fv->sdet = %g, func[%d] = %g\n",
			   ei[pg->imtrx]->ielem, bc_input_id, ieqn, ldof_eqn,
			   weight, fv->sdet, p, func[p]);
		  fflush(IFPD);
#endif
		  /*
		   *   Add sensitivities into matrix
		   *  - find index of sensitivity in matrix
		   *     (if variable is not defined at this node,
		   *      loop over all dofs in element)
		   *  - add into matrix
		   */
		      
		  if (af->Assemble_Jacobian && ldof_eqn != -1) {
		
		    if (new_way) {
		      for (w = 0; w < jacCol.Num_lvdesc; w++) {
			lvdesc = jacCol.Lvdesc_Index[w];
			tmp = jacCol.JacCol[w] * weight * fv->sdet;
			/*
			 *  Find the variable type that corresponds to
			 *  the local variable description. This is the
			 *  variable type for the column.
			 */
			if (lvdesc < 0 || lvdesc > MAX_LOCAL_VAR_DESC) {
			  printf("we have an error\n");
			}
			var = ei[pg->imtrx]->Lvdesc_to_Var_Type[lvdesc];
			if (var == MASS_FRACTION) {
			  pvar = MAX_PROB_VAR + ei[pg->imtrx]->Lvdesc_to_MFSubvar[lvdesc];
			} else {
			  pvar = upd->vp[pg->imtrx][var];
			}
			/*
			 *  ieqn = upd->ep[pg->imtrx][eqn] (MF's put high)
			 *         Variable type of the row
			 *
			 *  HKM Note: This sum is over all of the basis
			 *            functions in an element. However,
			 *            we know that the only nonzero basis
			 *            functions will be ones corresponding
			 *            to nodes on the current side of the
			 *            element. We should make use of that
			 *            feature to cut down the amount of work.
			 */
			jac_ptr = lec->J[ieqn][pvar][ldof_eqn];
			phi_ptr = bf[var]->phi;
			for (jlv = 0; jlv < ei[pg->imtrx]->Lvdesc_Numdof[lvdesc]; jlv++) {
			  j = ei[pg->imtrx]->Lvdesc_to_lvdof[lvdesc][jlv];
			  lnn = ei[pg->imtrx]->Lvdesc_to_Lnn[lvdesc][jlv];
			  q = ei[pg->imtrx]->ln_to_dof[var][lnn];
			  jac_ptr[j] += tmp * phi_ptr[q];
			}
		      }
	
		      if (!af->Assemble_LSA_Mass_Matrix) {
			tmp = weight * fv->sdet;
			for (w = 0; w < jacCol.Num_lvdof; w++) {
			  var = jacCol.Lvdof_var_type[w];
			  pvar = upd->vp[pg->imtrx][var];
			  j = jacCol.Lvdof_lvdof[w];
			  lec->J[ieqn][pvar][ldof_eqn][j] +=
			    tmp * jacCol.Jac_lvdof[w];
			}

			for (q = 0; q < pd->Num_Dim; q++) {
			  var = MESH_DISPLACEMENT1 + q;
			  if (pd->v[pg->imtrx][var]) {
			    pvar = upd->vp[pg->imtrx][var];
			    for (j = 0; j < ei[pg->imtrx]->dof[var]; j++) {
			      lec->J[ieqn][pvar][ldof_eqn][j] +=
				weight * func[p] * fv->dsurfdet_dx[q][j];
			    }
			  }
			}
		      }
		    } else {
		      /* OLD METHOD */

		      /* if mesh displacement is variable,
		       *  put in this sensitivity first
		       * ... unless we are computing the mass matrix
		       * for LSA.  In that case, we don't include
		       * this first term b/c it doesn't involve any
		       * primary time derivative variables.
		       */
		      if (!af->Assemble_LSA_Mass_Matrix) {
			for (q = 0; q < pd->Num_Dim; q++) {
			  var = MESH_DISPLACEMENT1 + q;
			  pvar = upd->vp[pg->imtrx][var];
			  if (pvar != -1) {
			    for (j = 0; j < ei[pg->imtrx]->dof[var]; j++) {
			      lec->J[ieqn][pvar][ldof_eqn][j] +=
				weight * func[p] * fv->dsurfdet_dx[q][j];
			    }
			  }
			}
		      }
			
		      /* now add in sensitivity of BC function to
		       * variables
		       */
		      for (var=0; var < MAX_VARIABLE_TYPES; var++) {
			pvar = upd->vp[pg->imtrx][var];
			if (pvar != -1 &&
			    (BC_Types[bc_input_id].desc->sens[var] ||	1)) {
			  if (var != MASS_FRACTION) {
			    for (j = 0; j < ei[pg->imtrx]->dof[var]; j++) {
			      lec->J[ieqn][pvar] [ldof_eqn][j] +=
				weight * fv->sdet * d_func[p][var][j];
			    }
			  } else {
			    /* variable type is MASS_FRACTION */
			    for (w = 0; w < pd->Num_Species_Eqn; w++) {
			      for (j = 0; j < ei[pg->imtrx]->dof[var]; j++) {
				lec->J[ieqn][MAX_PROB_VAR + w][ldof_eqn][j] +=
				  weight * fv->sdet *
				  d_func[p][MAX_VARIABLE_TYPES + w][j];
			      }
			    } /* end of loop over species */
			  } /* end of if MASS_FRACTION */
			} /* end of variable exists and BC is sensitive to it */
		      } /* end of var loop over variable types */
		    } /* End of loop over new way */
		  } /* end of NEWTON */
		}
	      } /* end of if (Res_BC != NULL) - i.e. apply residual at this node */
	    } /* end of loop over equations that this condition applies to */
	  } else { /* stress_bc == 1 */
	    /* Stress BC is handled in different loop so that it is not too invasive to the
	     * already overloaded loop */

	    /* For a stress BC, we will loop over modes on top of loop over the stress components */
	    for (imode = 0; imode < vn->modes; imode++) {
	      for (p = 0; p < bc_desc->vector; p++) {
		/*
		 *   Check to see if this BC on this node is
		 *   applicable (i.e. no other overriding Dirichlet conditions),
		 *   And, find the global unknown number, index_eq, on which
		 *   to applying this additive boundary condition, eqn
		 */
		index_eq = bc_eqn_index_stress(id, I, bc_input_id, ei[pg->imtrx]->mn,
					       p, imode, &eqn, &matID_apply, &vd);

		if (index_eq >= 0) {
		  /*
		   * Obtain the first local variable degree of freedom
		   * at the current node, whether or not it actually an
		   * interpolating degree of freedom
		   */
		  ldof_eqn = ei[pg->imtrx]->ln_to_first_dof[eqn][id];

		  /*
		   *   for weakly integrated boundary conditions,
		   *   weight the function by wt
		   */
		  weight = wt;

		  /*
		   *  Handle the case of SINGLE_PHASE boundary conditions
		   */

		  if (bc_desc->i_apply == SINGLE_PHASE) {
		    phi_i = bf[eqn]->phi[ldof_eqn];
		    weight *= phi_i;
		  }
		  else {
		    EH(-1,"Only SINGLE_PHASE is handled in stress BC implementation");
		  }

		  /*
		   * For strong conditions weight the function by BIG_PENALTY
		   */
		  if (bc_desc->method == STRONG_INT_SURF ) {
		    weight *= BIG_PENALTY;
		  }

		  /*
		   * Determine the position in the local element residual
		   * vector to put the current contribution
		   */
		  ieqn = upd->ep[pg->imtrx][eqn];

		  /*
		   *  Add the current contribution to the local element
		   *  residual vector
		   */

		  lec->R[ieqn][ldof_eqn] += weight * fv->sdet * func_stress[imode][p];

		  /*
		   *   Add sensitivities into matrix
		   *  - find index of sensitivity in matrix
		   *     (if variable is not defined at this node,
		   *      loop over all dofs in element)
		   *  - add into matrix
		   */

		  if (af->Assemble_Jacobian && ldof_eqn != -1) {

		    /* if mesh displacement is variable,
		     *  put in this sensitivity first
		     * ... unless we are computing the mass matrix
		     * for LSA.  In that case, we don't include
		     * this first term b/c it doesn't involve any
		     * primary time derivative variables.
		     */

		    if (!af->Assemble_LSA_Mass_Matrix) {
		      for (q = 0; q < pd->Num_Dim; q++) {
			var = MESH_DISPLACEMENT1 + q;
			pvar = upd->vp[pg->imtrx][var];
			if (pvar != -1) {
			  for (j = 0; j < ei[pg->imtrx]->dof[var]; j++) {
			    lec->J[ieqn][pvar][ldof_eqn][j] +=
			      weight * func_stress[imode][p] * fv->dsurfdet_dx[q][j];
			  }
			}
		      }
		    }

		    /* now add in sensitivity of BC function to
		     * variables
		     */

		    for (var=0; var < MAX_VARIABLE_TYPES; var++) {
		      pvar = upd->vp[pg->imtrx][var];
		      if (pvar != -1) {

			/* Case for variable type that is not MASS_FRACTION */
			if (var != MASS_FRACTION) {
			  for (j = 0; j < ei[pg->imtrx]->dof[var]; j++) {
			    lec->J[ieqn][pvar] [ldof_eqn][j] +=
			      weight * fv->sdet * d_func_stress[imode][p][var][j];
			  }
			}
			/* Case for variable type that is MASS_FRACTION */
			else {
			  for (w = 0; w < pd->Num_Species_Eqn; w++) {
			    for (j = 0; j < ei[pg->imtrx]->dof[var]; j++) {
			      lec->J[ieqn][MAX_PROB_VAR + w][ldof_eqn][j] +=
				weight * fv->sdet * d_func_stress[imode][p][MAX_VARIABLE_TYPES + w][j];
			    }
<<<<<<< HEAD
			  } /* end of loop over species */
			} /* end of if MASS_FRACTION */
		      } /* end of variable exists and BC is sensitive to it */
		    } /* end of var loop over variable types */
		  } /* End of loop over new way */
		} /* end of NEWTON */
	      }
	    } /* end of if (Res_BC != NULL) - i.e. apply residual at this node */
	  } /* end of loop over equations that this condition applies to */
          } /* end of if it is not a stress BC */

          /* Stress BC is handled in different loop so that it is not too invasive to the
           * already overloaded loop */
          if (stress_bc == 1) {

             /* For a stress BC, we will loop over modes on top of loop over the stress components */
             for (imode = 0; imode < vn->modes; imode++) {
                for (p = 0; p < bc_desc->vector; p++) {
                   /*
                    *   Check to see if this BC on this node is
                    *   applicable (i.e. no other overriding Dirichlet conditions),
                    *   And, find the global unknown number, index_eq, on which
                    *   to applying this additive boundary condition, eqn
                    */
                    index_eq = bc_eqn_index_stress(id, I, bc_input_id, ei->mn,
                                                   p, imode, &eqn, &matID_apply, &vd);

                    if (index_eq >= 0) {
                       /*
                        * Obtain the first local variable degree of freedom
                        * at the current node, whether or not it actually an
                        * interpolating degree of freedom
                        */
                        ldof_eqn = ei->ln_to_first_dof[eqn][id];

                       /*
                        *   for weakly integrated boundary conditions,
                        *   weight the function by wt
                        */
                        weight = wt;

                       /*
                        *  Handle the case of SINGLE_PHASE boundary conditions
                        */

                        if (bc_desc->i_apply == SINGLE_PHASE) {
                           phi_i = bf[eqn]->phi[ldof_eqn];
                           weight *= phi_i;
                        }
                        else {
                           EH(-1,"Only SINGLE_PHASE is handled in stress BC implementation");
                        }

                       /*
                        * For strong conditions weight the function by BIG_PENALTY
                        */
                        if (bc_desc->method == STRONG_INT_SURF ) {
                           weight *= BIG_PENALTY;
                        }

                       /*
                        * Determine the position in the local element residual
                        * vector to put the current contribution
                        */
                        ieqn = upd->ep[eqn];

                       /*
                        *  Add the current contribution to the local element
                        *  residual vector
                        */

                        lec->R[ieqn][ldof_eqn] += weight * fv->sdet * func_stress[imode][p];

                       /*
                        *   Add sensitivities into matrix
                        *  - find index of sensitivity in matrix
                        *     (if variable is not defined at this node,
                        *      loop over all dofs in element)
                        *  - add into matrix
                        */

                        if (af->Assemble_Jacobian && ldof_eqn != -1) {

                          /* if mesh displacement is variable,
                           *  put in this sensitivity first
                           * ... unless we are computing the mass matrix
                           * for LSA.  In that case, we don't include
                           * this first term b/c it doesn't involve any
                           * primary time derivative variables.
                           */

                           if (!af->Assemble_LSA_Mass_Matrix) {
                              for (q = 0; q < pd->Num_Dim; q++) {
                                  var = MESH_DISPLACEMENT1 + q;
                                  pvar = upd->vp[var];
                                  if (pvar != -1) {
                                     for (j = 0; j < ei->dof[var]; j++) {
                                         lec->J[ieqn][pvar][ldof_eqn][j] +=
                                         weight * func_stress[imode][p] * fv->dsurfdet_dx[q][j];
                                     }
                                 }
                             }
                           }

                          /* now add in sensitivity of BC function to
                           * variables
                           */

                           for (var=0; var < MAX_VARIABLE_TYPES; var++) {
                               pvar = upd->vp[var];
                               if (pvar != -1) {

                                  /* Case for variable type that is not MASS_FRACTION */
                                  if (var != MASS_FRACTION) {
                                     for (j = 0; j < ei->dof[var]; j++) {
                                          lec->J[ieqn][pvar] [ldof_eqn][j] +=
                                          weight * fv->sdet * d_func_stress[imode][p][var][j];
                                     }
                                  }
                                 /* Case for variable type that is MASS_FRACTION */
                                  else {
                                     for (w = 0; w < pd->Num_Species_Eqn; w++) {
                                         for (j = 0; j < ei->dof[var]; j++) {
                                             lec->J[ieqn][MAX_PROB_VAR + w][ldof_eqn][j] +=
                                             weight * fv->sdet * d_func_stress[imode][p][MAX_VARIABLE_TYPES + w][j];
                                         }
                                     }
                                  }
                               }
                           }
                        } /* End of if assemble Jacobian */
                    } /* end of if (Res_BC != NULL) - i.e. apply residual at this node */
                } /* End of loop over stress components */
             } /* End of loop over stress modes */
          }/* end of if it is a stress BC */

	}  /* end for (i=0; i< num_nodes_on_side; i++) */
=======
			  }
			}
		      }
		    }
		  } /* End of if assemble Jacobian */
		} /* end of if (Res_BC != NULL) - i.e. apply residual at this node */
	      } /* End of loop over stress components */
	    } /* End of loop over stress modes */
	  }

	}  /* end for (i=0; i< num_nodes_on_side; i++) */	    
>>>>>>> 48a67847
      }  /*End (if INT) (CAPILLARY and KINEMATIC and VELO_NORMAL and VELO_TANGENT . . .) */
    } /*(end for ibc) */
  } /*End for ip = 1,...*/  
  return (status);
} /* END of routine apply_integrated_bc */

/*******************************************************************************/
/*******************************************************************************/
/*******************************************************************************/

void
apply_table_wic_bc( double func[],
		    double d_func[][MAX_VARIABLE_TYPES+MAX_CONC][MDE],
		    struct Boundary_Condition *BC_Type,
		    double time_value)

/*
  Compute the difference between the current value of the
  field in question and its value obtained by interpolating
  a table of data points.  The abscissa of the table data is
  restricted to one of the three coordinates.  Return the
  the difference and its sensitivity.

  Author : Thomas A. Baer, Org 9111
  Date   : July 16, 1998

  Parameters:
  func = pointer to double that carries back the residual value
  d_func = array of sensitivities of residual wrt to all variables.
  BC_Type = pointer to Boundary Condition structure,
  i.e. &(BC_Types[bc_input_id]
*/
{
  int  basis;
  double  slope, interp_val, x_table[2];

  if (af->Assemble_LSA_Mass_Matrix) return;

  basis = BC_Type->table->t_index[0];

  /*  Setup Dummy variable to pass array to interpolation function */

  if ( basis != -1 )
    x_table[0]=fv->x[basis];
  else
    x_table[0] = time_value;

  if (BC_Type->table->interp_method == BIQUADRATIC
      || BC_Type->table->interp_method == BILINEAR )
    {
      x_table[1] = fv->x[BC_Type->table->t_index[1]];
    }
  interp_val = interpolate_table(BC_Type->table, x_table, &slope, NULL);

  /*   the integrand for the weak integrated conditions is passed
   *     back through table->slope structure because it's
   *    convenient.
   */
  if (BC_Type->BC_Name == TABLE_WICV_BC) {
    func[0] = BC_Type->table->slope[0]*BC_Type->BC_Data_Float[0];
    func[1] = BC_Type->table->slope[1]*BC_Type->BC_Data_Float[0];
    func[2] = BC_Type->table->slope[2]*BC_Type->BC_Data_Float[0];
  } else {
    func[0] = interp_val*BC_Type->BC_Data_Float[0];
  }
}
/*******************************************************************************/<|MERGE_RESOLUTION|>--- conflicted
+++ resolved
@@ -65,7 +65,7 @@
 #include "user_bc.h"
 
 
-#define GOMA_BC_INTEG_C
+#define _BC_INTEG_C
 #include "goma.h"
 
 int
@@ -75,10 +75,6 @@
 		    const double theta,	/* parameter (0 to 1) to vary time integration
 					 *  ( implicit - 0 to explicit - 1)             */
 		    const PG_DATA *pg_data,
-<<<<<<< HEAD
-=======
-
->>>>>>> 48a67847
 		    const int ielem,       /* element number */
 		    const int ielem_type,  /* element type */
 		    const int num_local_nodes,
@@ -228,7 +224,7 @@
         if ( ls != NULL ) ls->Elem_Sign = 0;
 	/* find the quadrature point locations (s, t) for current ip */
 	find_surf_st(ip, ielem_type, elem_side_bc->id_side,
-                     ei->ielem_dim, xi, &s, &t, &u);
+                     ei[pg->imtrx]->ielem_dim, xi, &s, &t, &u);
         /* find the quadrature weight for current surface ip */
         wt = Gq_surf_weight(ip, ielem_type);
       } 
@@ -394,15 +390,10 @@
       }
       iapply = 0;
       skip_other_side = FALSE;
-<<<<<<< HEAD
       if (is_ns != 0) {
-        if (ei->elem_blk_id == ss_to_blks[1][ss_index]) {
+        if (ei[pg->imtrx]->elem_blk_id == ss_to_blks[1][ss_index]) {
           iapply = 1;
         }
-=======
-      if (ei[pg->imtrx]->elem_blk_id == ss_to_blks[1][ss_index]) {
-	iapply = 1;
->>>>>>> 48a67847
       }
 
       /*
@@ -447,11 +438,7 @@
 	  else
 	    memset(d_func,0, (MAX_VARIABLE_TYPES + MAX_CONC)*MDE*sizeof(double));
 
-<<<<<<< HEAD
           memset(func_stress, 0.0, MAX_MODES * 6 * sizeof(double));
-=======
-	  memset(func_stress, 0.0, MAX_MODES * 6 * sizeof(double));
->>>>>>> 48a67847
           memset(d_func_stress, 0.0, MAX_MODES * 6 * (MAX_VARIABLE_TYPES + MAX_CONC) * MDE * sizeof(double));
 	}
 	/*
@@ -507,11 +494,11 @@
 	      second - internal boundaries with an explicit block id
 	      third  - internal boundaries with implicit iapply logic
 	  */
-	  if ( (SS_Internal_Boundary[ss_index] == -1 && pd->gv[VELOCITY1])
+	  if ( (SS_Internal_Boundary[ss_index] == -1 && pd->v[pg->imtrx][VELOCITY1])
 	       || (SS_Internal_Boundary[ss_index] != -1 &&
 		   bc->BC_Data_Int[0] == ei[pg->imtrx]->elem_blk_id)
 	       || (SS_Internal_Boundary[ss_index] != -1 && 
-		   bc->BC_Data_Int[0] == -1 && iapply && pd->gv[VELOCITY1]))
+		   bc->BC_Data_Int[0] == -1 && iapply && pd->v[pg->imtrx][VELOCITY1]))
 	    {
 	      fvelo_normal_bc(func, d_func, bc->BC_Data_Float[0], contact_flag,
 			      x_dot, theta, delta_t, (int) bc->BC_Name,
@@ -553,9 +540,6 @@
 	  ls_attach_bc( func, d_func, bc->BC_Data_Float[0] );
 	  break;
 		
-        case LS_WALL_ANGLE_BC:
-          ls_wall_angle_bc(func, d_func, bc->BC_Data_Float[0]);
-          break;
 
  	case KIN_DISPLACEMENT_PETROV_BC:
 	case KIN_DISPLACEMENT_BC:
@@ -775,16 +759,6 @@
                              theta, delta_t);
 	  break;
 
-	case VELO_SLIP_LS_HEAVISIDE_BC:
-	  fvelo_slip_ls_heaviside( func, d_func,
-				   bc->BC_Data_Float[0],
-				   bc->BC_Data_Float[1],
-				   bc->BC_Data_Float[2],
-				   bc->BC_Data_Float[3],
-				   bc->BC_Data_Float[4],
-				   bc->BC_Data_Float[5],
-				   theta, delta_t);
-	  break;
 
 
 	case Q_VELO_SLIP_BC:
@@ -1120,7 +1094,6 @@
 			     bc->BC_Data_Int[0]);
 	  break;
 
-<<<<<<< HEAD
 
 	case FLOW_GRADV_SIC_BC:
 	  flow_n_dot_T_gradv_sic(func, d_func,
@@ -1130,10 +1103,6 @@
 	  
         case STRESS_DEVELOPED_BC:
           if (vn->evssModel == LOG_CONF || vn->evssModel == LOG_CONF_GRADV)
-=======
-        case STRESS_DEVELOPED_BC:
-          if (vn->evssModel == LOG_CONF || vn->evssModel == LOG_CONF_LAGGED)
->>>>>>> 48a67847
             {
               stress_no_v_dot_gradS_logc(func_stress, d_func_stress, delta_t, theta);
             }
@@ -1142,10 +1111,7 @@
               stress_no_v_dot_gradS(func_stress, d_func_stress, delta_t, theta);
             }
           break;
-<<<<<<< HEAD
-
-=======
->>>>>>> 48a67847
+
 
         case GRAD_LUB_PRESS_BC:
 	  shell_n_dot_flow_bc_confined(func, d_func,
@@ -1251,7 +1217,7 @@
             break;
 
 	case SHELL_TFMP_FREE_LIQ_BC:
-          if (pd->e[R_TFMP_MASS]) {
+          if (pd->e[pg->imtrx][R_TFMP_MASS]) {
             shell_n_dot_liq_velo_bc_tfmp(func, d_func, 0.0,
                                          time_value, delta_t,
                                          xi, exo);
@@ -1802,7 +1768,7 @@
 	    break;
 	case LIGHTP_JUMP_BC:
 	case LIGHTM_JUMP_BC:
-	  if (ei->elem_blk_id == bc->BC_Data_Int[0]) {
+	  if (ei[pg->imtrx]->elem_blk_id == bc->BC_Data_Int[0]) {
 	    iapply = 1;
 	  } else {
 	    iapply = 1;
@@ -2175,7 +2141,6 @@
 		}
 	      }
 	    }
-<<<<<<< HEAD
 
           /* Here , we are going to determine whether it is a stress BCs or not */
           if (bc_desc->equation == R_STRESS11)
@@ -2200,73 +2165,64 @@
 	     *   And, find the global unknown number, index_eq, on which 
 	     *   to applyi this additive boundary condition, eqn
 	     */
-            index_eq = bc_eqn_index(id, I, bc_input_id, ei->mn,
+            index_eq = bc_eqn_index(id, I, bc_input_id, ei[pg->imtrx]->mn,
 				    p, &eqn, &matID_apply, &vd);
-=======
->>>>>>> 48a67847
-
-	  /* Here , we are going to determine whether it is a stress BCs or not */
-          if (bc_desc->equation == R_STRESS11)
-            {
-	      stress_bc = 1;
-            }
-          else
-            {
-	      stress_bc = 0;
-            }
-
-	  if (!stress_bc) {
-	    /*
-	     * Boundary condition may actually be a vector of
-	     * bc's. Loop over that vector here.
-	     */
-	    for (p = 0; p < bc_desc->vector; p++) {
+
+	    if (index_eq >= 0) {
 	      /*
-	       *   Check to see if this BC on this node is
-	       *   applicable (i.e. no other overriding Dirichlet conditions),
-	       *   And, find the global unknown number, index_eq, on which
-	       *   to applyi this additive boundary condition, eqn
+	       * Obtain the first local variable degree of freedom
+	       * at the current node, whether or not it actually an
+	       * interpolating degree of freedom
 	       */
-	      index_eq = bc_eqn_index(id, I, bc_input_id, ei[pg->imtrx]->mn,
-				      p, &eqn, &matID_apply, &vd);
-
-	      if (index_eq >= 0) {
+	      ldof_eqn = ei[pg->imtrx]->ln_to_first_dof[eqn][id];
+
+	      /*
+	       *   for weakly integrated boundary conditions,
+	       *   weight the function by wt
+	       */
+	      weight = wt;
+
+	      /*
+	       * Weight the function by the weighting function unless it is 
+	       * integrated by parts twice
+	       */
+	      if (BC_Types[bc_input_id].BC_Name != CAPILLARY_BC  &&
+		  BC_Types[bc_input_id].BC_Name != CAPILLARY_SHEAR_VISC_BC  &&
+		  BC_Types[bc_input_id].BC_Name != ELEC_TRACTION_BC  &&
+                  BC_Types[bc_input_id].BC_Name != YFLUX_USER_BC &&
+		  BC_Types[bc_input_id].BC_Name != CAP_REPULSE_BC &&
+		  BC_Types[bc_input_id].BC_Name != CAP_REPULSE_ROLL_BC &&
+		  BC_Types[bc_input_id].BC_Name != CAP_REPULSE_USER_BC &&
+		  BC_Types[bc_input_id].BC_Name != CAP_REPULSE_TABLE_BC &&
+		  BC_Types[bc_input_id].BC_Name != CAP_RECOIL_PRESS_BC &&
+		  BC_Types[bc_input_id].BC_Name != CAPILLARY_TABLE_BC &&
+		  BC_Types[bc_input_id].BC_Name != TENSION_SHEET_BC &&
+		  BC_Types[bc_input_id].BC_Name != SHEAR_TO_SHELL_BC ) {
 		/*
-		 * Obtain the first local variable degree of freedom
-		 * at the current node, whether or not it actually an
-		 * interpolating degree of freedom
+		 * Do processing specific to CROSS_PHASE_DISCONTINUOUS
+		 * boundary conditions.
 		 */
-		ldof_eqn = ei[pg->imtrx]->ln_to_first_dof[eqn][id];
-
-		/*
-		 *   for weakly integrated boundary conditions,
-		 *   weight the function by wt
-		 */
-		weight = wt;
-
-		/*
-		 * Weight the function by the weighting function unless it is
-		 * integrated by parts twice
-		 */
-		if (BC_Types[bc_input_id].BC_Name != CAPILLARY_BC  &&
-		    BC_Types[bc_input_id].BC_Name != CAPILLARY_SHEAR_VISC_BC  &&
-		    BC_Types[bc_input_id].BC_Name != ELEC_TRACTION_BC  &&
-		    BC_Types[bc_input_id].BC_Name != YFLUX_USER_BC &&
-		    BC_Types[bc_input_id].BC_Name != CAP_REPULSE_BC &&
-		    BC_Types[bc_input_id].BC_Name != CAP_REPULSE_ROLL_BC &&
-		    BC_Types[bc_input_id].BC_Name != CAP_REPULSE_USER_BC &&
-		    BC_Types[bc_input_id].BC_Name != CAP_REPULSE_TABLE_BC &&
-		    BC_Types[bc_input_id].BC_Name != CAP_RECOIL_PRESS_BC &&
-		    BC_Types[bc_input_id].BC_Name != CAPILLARY_TABLE_BC &&
-		    BC_Types[bc_input_id].BC_Name != TENSION_SHEET_BC &&
-		    BC_Types[bc_input_id].BC_Name != SHEAR_TO_SHELL_BC ) {
+		if (bc_desc->i_apply == CROSS_PHASE_DISCONTINUOUS) {
 		  /*
-		   * Do processing specific to CROSS_PHASE_DISCONTINUOUS
-		   * boundary conditions.
+		   * For these boundary conditions, we need to extract
+		   * the correct nodal basis function for these
+		   * discontinuous interpolations. Here we take
+		   * all the "0" basis functions that Baby_Dolphin[pg->imtrx]
+		   * refers to, as the "1" types have been zeroed.
+		   *
+		   *  In other words, the local variable dof for the
+		   *  variable corresponding to the Elem_Blk 1 is always
+		   *  the first degree of freedom at a local node. The
+		   *  lvdof for the variable corresponding to Elem_Blk 2 is
+		   *  always the second degree of freedom for that variable
+		   *  type at the node. The basis function for dofs which
+		   *  are not interpolating dofs are set to zero, previously
+		   *  Therefore, in the loop below, we pick phi_i to
+		   *  be the basis function which is not zeroed out in
+		   *  the current element.
 		   */
-<<<<<<< HEAD
-                  ledof = ei->lvdof_to_ledof[eqn][ldof_eqn];
-                  mn_first = ei->matID_ledof[ledof];
+                  ledof = ei[pg->imtrx]->lvdof_to_ledof[eqn][ldof_eqn];
+                  mn_first = ei[pg->imtrx]->matID_ledof[ledof];
 
                   if((BC_Types[bc_input_id].BC_Data_Int[1] && 
                         Current_EB_ptr->Elem_Blk_Id == 
@@ -2286,74 +2242,13 @@
 		      ldof_eqn++;
                     }
 		  }
-=======
-		  if (bc_desc->i_apply == CROSS_PHASE_DISCONTINUOUS) {
-		    /*
-		     * For these boundary conditions, we need to extract
-		     * the correct nodal basis function for these
-		     * discontinuous interpolations. Here we take
-		     * all the "0" basis functions that Baby_Dolphin
-		     * refers to, as the "1" types have been zeroed.
-		     *
-		     *  In other words, the local variable dof for the
-		     *  variable corresponding to the Elem_Blk 1 is always
-		     *  the first degree of freedom at a local node. The
-		     *  lvdof for the variable corresponding to Elem_Blk 2 is
-		     *  always the second degree of freedom for that variable
-		     *  type at the node. The basis function for dofs which
-		     *  are not interpolating dofs are set to zero, previously
-		     *  Therefore, in the loop below, we pick phi_i to
-		     *  be the basis function which is not zeroed out in
-		     *  the current element.
-		     */
-		    ledof = ei[pg->imtrx]->lvdof_to_ledof[eqn][ldof_eqn];
-		    mn_first = ei[pg->imtrx]->matID_ledof[ledof];
-
-		    if (((Current_EB_ptr->Elem_Blk_Id  +1) % 2) == 0) {
-		      phi_i = bf[eqn]->phi[ldof_eqn];
-		      weight *= phi_i;
-		    } else {
-		      phi_i = bf[eqn]->phi[ldof_eqn+1];
-		      weight *= phi_i;
-		    }
-
-		    if (bc_desc->DV_Index_Default == DVI_MULTI_PHASE_VD) {
-		      if (mn_first != vd->MatID) {
-			ldof_eqn++;
-		      }
-#ifdef DEBUG
-                 
-#endif
-		    }
->>>>>>> 48a67847
-
-		    /*
-		     *  TIE Boundary conditions:
-		     *    These strongly integrated Dirichlet boundary
-		     *    conditions get applied on the second degree
-		     *    of freedom at the node.
-		     */
-		    if ((bf[eqn]->interpolation == I_Q2_D ||
-			 bf[eqn]->interpolation == I_Q1_D ||
-			 bf[eqn]->interpolation == I_Q2_D_LSA) &&
-			(bc->BC_Name == CONT_TANG_VEL_BC ||
-			 bc->BC_Name == CONT_NORM_VEL_BC ||
-			 bc->BC_Name == DISCONTINUOUS_VELO_BC ||
-			 bc->BC_Name == VL_EQUIL_BC ||
-			 bc->BC_Name == VL_POLY_BC ||
-			 bc->BC_Name == SDC_STEFANFLOW_BC ||
-			 bc->BC_Name == SDC_KIN_SF_BC ||
-			 bc->BC_Name == T_CONTACT_RESIS_2_BC)) {
-		      ldof_eqn += 1;
-		    }
-
-		  }
+
 		  /*
-		   *  Handle the case of SINGLE_PHASE boundary conditions and
-		   *  CROSS_PHASE boundary conditions for the phase in which
-		   *  the eqn actually is solved for.
+		   *  TIE Boundary conditions:
+		   *    These strongly integrated Dirichlet boundary
+		   *    conditions get applied on the second degree
+		   *    of freedom at the node.
 		   */
-<<<<<<< HEAD
 		  if ((bf[eqn]->interpolation == I_Q2_D || 
 		       bf[eqn]->interpolation == I_Q1_D || 
 		       bf[eqn]->interpolation == I_Q2_D_LSA) &&
@@ -2368,83 +2263,42 @@
 		       bc->BC_Name == LIGHTM_JUMP_BC ||  
 		       bc->BC_Name == T_CONTACT_RESIS_2_BC)) {
 		    ldof_eqn += 1;
-=======
-		  else if (bc_desc->i_apply == SINGLE_PHASE ||
-			   pd->e[pg->imtrx][eqn]) {
-		    if (bc->BC_Name == KINEMATIC_PETROV_BC ||
-			bc->BC_Name == VELO_NORMAL_LS_PETROV_BC ||
-			bc->BC_Name == KIN_DISPLACEMENT_PETROV_BC) {
-		      if (pd->Num_Dim != 2) {
-			EH(-1,"KINEMATIC_PETROV or KIN_DISPLACEMENT_PETROV not available in 3D yet");
-		      }
-		      id_side = elem_side_bc->id_side;
-		      i_basis = 1 - id_side%2;
-		      phi_i = bf[eqn]->dphidxi[ldof_eqn][i_basis];
-		      weight *= phi_i;
-		    } else {
-		      phi_i = bf[eqn]->phi[ldof_eqn];
-		      weight *= phi_i;
+		  }
+
+		}
+		/*
+		 *  Handle the case of SINGLE_PHASE boundary conditions and
+		 *  CROSS_PHASE boundary conditions for the phase in which
+		 *  the eqn actually is solved for.
+		 */
+		else if (bc_desc->i_apply == SINGLE_PHASE || 
+			 pd->e[pg->imtrx][eqn]) {
+  		  if (bc->BC_Name == KINEMATIC_PETROV_BC ||
+  		      bc->BC_Name == VELO_NORMAL_LS_PETROV_BC ||
+  		      bc->BC_Name == KIN_DISPLACEMENT_PETROV_BC) {
+		    if (pd->Num_Dim != 2) {
+ 		      EH(-1,"KINEMATIC_PETROV or KIN_DISPLACEMENT_PETROV not available in 3D yet");
 		    }
->>>>>>> 48a67847
-		  }
-		  /*
-		   *  Handle the case of CROSS_PHASE boundary conditions in the
-		   *  phase in which the eqn isn't solved for.
-		   */
-		  else if (bc_desc->i_apply == CROSS_PHASE) {
-		    /*
-		     *  We are here when the equation type doesn't exist
-		     *  in this material. Find the intepolation from the
-		     *  adjacent material
-		     */
-
-		    for (mn = 0; mn < upd->Num_Mat; mn++) {
-		      if (pd_glob[mn]->e[pg->imtrx][eqn] &&
-			  (eb_in_matrl(BC_Types[bc_input_id].BC_Data_Int[0], mn) ||
-			   eb_in_matrl(BC_Types[bc_input_id].BC_Data_Int[1], mn)))
-			{
-			  type = pd_glob[mn]->w[pg->imtrx][eqn];
-			  if (bfi[type] == NULL) EH(-1,"Illegal cross basis func");
-			  /* note that here, we don't have the ln_to_dof
-			     array for the adjacent
-			     material - for now assume that ldof_eqn = id */
-			  /* This further means that if I_Q2_D or I_Q1_D
-			     are used for velocity, then we
-			     cannot apply these sorts of BCs
-			     --ADD DIAGNOSTIC  */
-			  phi_i = bfi[type]->phi[id];
-			  weight *= phi_i;
-			}
-		    }
+		    id_side = elem_side_bc->id_side;
+		    i_basis = 1 - id_side%2;
+		    phi_i = bf[eqn]->dphidxi[ldof_eqn][i_basis];
+		    weight *= phi_i;
 		  } else {
-		    EH(-1,"Illegal bc phase definition");
+		    phi_i = bf[eqn]->phi[ldof_eqn];
+		    weight *= phi_i;
 		  }
 		}
-
 		/*
-		 * For strong conditions weight the function by BIG_PENALTY
+		 *  Handle the case of CROSS_PHASE boundary conditions in the
+		 *  phase in which the eqn isn't solved for.
 		 */
-		if (bc_desc->method == STRONG_INT_SURF ) {
-		  weight *= BIG_PENALTY;
-		}
-		/*
-		 *   Add in the multiplicative constant for corresponding to
-		 *   all boundary conditions, except for certain special
-		 *   cases
-		 */
-		if (bc_desc->method == WEAK_INT_SURF
-		    && bc->BC_Name != PSPG_BC
-		    && bc->BC_Name != VELO_SLIP_SOLID_BC
-		    && bc->BC_Name != ELEC_TRACTION_BC
-		    && bc->BC_Name != QSIDE_LS_BC
-		    && bc->BC_Name != LS_ADC_BC
-		    && bc->BC_Name != SHEAR_TO_SHELL_BC
-		    && bc->BC_Name != POR_LIQ_FLUX_FILL_BC
-		    && bc->BC_Name != DARCY_LUB_BC) {
-		  weight *= pd->etm[pg->imtrx][eqn][(LOG2_BOUNDARY)];
-		}
-
-<<<<<<< HEAD
+		else if (bc_desc->i_apply == CROSS_PHASE) {
+		  /*
+		   *  We are here when the equation type doesn't exist
+		   *  in this material. Find the intepolation from the
+		   *  adjacent material
+		   */
+
 		  for (mn = 0; mn < upd->Num_Mat; mn++) {
 		    if (pd_glob[mn]->e[eqn] &&
 			(eb_in_matrl(BC_Types[bc_input_id].BC_Data_Int[0], mn) ||
@@ -2475,21 +2329,11 @@
 			weight *= phi_i;
 		      }
 		  }
-=======
-		/*
-		 * Calculate the position in the local element residual
-		 * vector to put the current contribution
-		 * -> MASS_FRACTION unknowns get stuck at the end of
-		 *    this vector.
-		 */
-		if (eqn == R_MASS) {
-		  ieqn = MAX_PROB_EQN + bc->species_eq;
->>>>>>> 48a67847
 		} else {
-		  ieqn = upd->ep[pg->imtrx][eqn];
+		  EH(-1,"Illegal bc phase definition");
 		}
-
-<<<<<<< HEAD
+	      }
+
 	      /*
 	       * For strong conditions weight the function by BIG_PENALTY
 	       */
@@ -2515,7 +2359,7 @@
                   && bc->BC_Name != SH_SDET_BC
                   && bc->BC_Name != SH_MESH2_WEAK_BC
                   && bc->BC_Name != SHELL_LUBRICATION_OUTFLOW_BC ) {
-		weight *= pd->etm[eqn][(LOG2_BOUNDARY)];
+		weight *= pd->etm[pg->imtrx][eqn][(LOG2_BOUNDARY)];
 	      }
 
 	      /*
@@ -2527,7 +2371,7 @@
 	      if (eqn == R_MASS) {
 		ieqn = MAX_PROB_EQN + bc->species_eq;
 	      } else {
-		ieqn = upd->ep[eqn];
+		ieqn = upd->ep[pg->imtrx][eqn];
 	      }
 
 	      /*
@@ -2536,218 +2380,89 @@
 	       */
 	      if (ldof_eqn != -1) {
 		lec->R[ieqn][ldof_eqn] += weight * fv->sdet * func[p];
-=======
-		/*
-		 *  Add the current contribution to the local element
-		 *  residual vector
-		 */
-		if (ldof_eqn != -1) {
-		  lec->R[ieqn][ldof_eqn] += weight * fv->sdet * func[p];
->>>>>>> 48a67847
 		
 #ifdef DEBUG_BC
-		  if (IFPD == NULL) IFPD = fopen("darcy.txt", "a");
-		  fprintf (IFPD,
-			   "ielem = %d: BC_index = %d, lec->R[%d][%d] += weight"
-			   "* fv->sdet * func[p]: weight = %g, fv->sdet = %g, func[%d] = %g\n",
-			   ei[pg->imtrx]->ielem, bc_input_id, ieqn, ldof_eqn,
-			   weight, fv->sdet, p, func[p]);
-		  fflush(IFPD);
+		if (IFPD == NULL) IFPD = fopen("darcy.txt", "a");
+		fprintf (IFPD,
+			 "ielem = %d: BC_index = %d, lec->R[%d][%d] += weight"
+			 "* fv->sdet * func[p]: weight = %g, fv->sdet = %g, func[%d] = %g\n",
+			 ei[pg->imtrx]->ielem, bc_input_id, ieqn, ldof_eqn,
+			 weight, fv->sdet, p, func[p]);
+		fflush(IFPD);
 #endif
-		  /*
-		   *   Add sensitivities into matrix
-		   *  - find index of sensitivity in matrix
-		   *     (if variable is not defined at this node,
-		   *      loop over all dofs in element)
-		   *  - add into matrix
-		   */
+	        /* 
+	         *   Add sensitivities into matrix
+	         *  - find index of sensitivity in matrix
+	         *     (if variable is not defined at this node,
+	         *      loop over all dofs in element)
+	         *  - add into matrix
+	         */
 		      
-		  if (af->Assemble_Jacobian && ldof_eqn != -1) {
+		if (af->Assemble_Jacobian && ldof_eqn != -1) {
 		
-		    if (new_way) {
-		      for (w = 0; w < jacCol.Num_lvdesc; w++) {
-			lvdesc = jacCol.Lvdesc_Index[w];
-			tmp = jacCol.JacCol[w] * weight * fv->sdet;
-			/*
-			 *  Find the variable type that corresponds to
-			 *  the local variable description. This is the
-			 *  variable type for the column.
-			 */
-			if (lvdesc < 0 || lvdesc > MAX_LOCAL_VAR_DESC) {
-			  printf("we have an error\n");
-			}
-			var = ei[pg->imtrx]->Lvdesc_to_Var_Type[lvdesc];
-			if (var == MASS_FRACTION) {
-			  pvar = MAX_PROB_VAR + ei[pg->imtrx]->Lvdesc_to_MFSubvar[lvdesc];
-			} else {
+		  if (new_way) {
+		    for (w = 0; w < jacCol.Num_lvdesc; w++) {
+		      lvdesc = jacCol.Lvdesc_Index[w];
+		      tmp = jacCol.JacCol[w] * weight * fv->sdet;
+		      /*
+		       *  Find the variable type that corresponds to 
+		       *  the local variable description. This is the
+		       *  variable type for the column.
+		       */
+		      if (lvdesc < 0 || lvdesc > MAX_LOCAL_VAR_DESC) {
+			printf("we have an error\n");
+		      }
+		      var = ei[pg->imtrx]->Lvdesc_to_Var_Type[lvdesc];
+		      if (var == MASS_FRACTION) {
+			pvar = MAX_PROB_VAR + ei[pg->imtrx]->Lvdesc_to_MFSubvar[lvdesc];
+		      } else {
+			pvar = upd->vp[pg->imtrx][var];
+		      }
+		      /*
+		       *  ieqn = upd->ep[pg->imtrx][eqn] (MF's put high)
+		       *         Variable type of the row
+		       *
+		       *  HKM Note: This sum is over all of the basis
+		       *            functions in an element. However,
+		       *            we know that the only nonzero basis
+		       *            functions will be ones corresponding
+		       *            to nodes on the current side of the
+		       *            element. We should make use of that
+		       *            feature to cut down the amount of work.
+		       */
+		      jac_ptr = lec->J[ieqn][pvar][ldof_eqn];
+		      phi_ptr = bf[var]->phi;
+		      for (jlv = 0; jlv < ei[pg->imtrx]->Lvdesc_Numdof[lvdesc]; jlv++) {
+			j = ei[pg->imtrx]->Lvdesc_to_lvdof[lvdesc][jlv];
+			lnn = ei[pg->imtrx]->Lvdesc_to_Lnn[lvdesc][jlv];
+			q = ei[pg->imtrx]->ln_to_dof[var][lnn];
+			jac_ptr[j] += tmp * phi_ptr[q];
+		      }
+		    }
+	
+		    if (!af->Assemble_LSA_Mass_Matrix) {
+		      tmp = weight * fv->sdet;
+		      for (w = 0; w < jacCol.Num_lvdof; w++) {
+			var = jacCol.Lvdof_var_type[w];
+			pvar = upd->vp[pg->imtrx][var];
+			j = jacCol.Lvdof_lvdof[w];
+			lec->J[ieqn][pvar][ldof_eqn][j] += 
+			  tmp * jacCol.Jac_lvdof[w];
+		      }
+
+		      for (q = 0; q < pd->Num_Dim; q++) {
+			var = MESH_DISPLACEMENT1 + q;
+			if (pd->v[pg->imtrx][var]) {
 			  pvar = upd->vp[pg->imtrx][var];
-			}
-			/*
-			 *  ieqn = upd->ep[pg->imtrx][eqn] (MF's put high)
-			 *         Variable type of the row
-			 *
-			 *  HKM Note: This sum is over all of the basis
-			 *            functions in an element. However,
-			 *            we know that the only nonzero basis
-			 *            functions will be ones corresponding
-			 *            to nodes on the current side of the
-			 *            element. We should make use of that
-			 *            feature to cut down the amount of work.
-			 */
-			jac_ptr = lec->J[ieqn][pvar][ldof_eqn];
-			phi_ptr = bf[var]->phi;
-			for (jlv = 0; jlv < ei[pg->imtrx]->Lvdesc_Numdof[lvdesc]; jlv++) {
-			  j = ei[pg->imtrx]->Lvdesc_to_lvdof[lvdesc][jlv];
-			  lnn = ei[pg->imtrx]->Lvdesc_to_Lnn[lvdesc][jlv];
-			  q = ei[pg->imtrx]->ln_to_dof[var][lnn];
-			  jac_ptr[j] += tmp * phi_ptr[q];
-			}
-		      }
-	
-		      if (!af->Assemble_LSA_Mass_Matrix) {
-			tmp = weight * fv->sdet;
-			for (w = 0; w < jacCol.Num_lvdof; w++) {
-			  var = jacCol.Lvdof_var_type[w];
-			  pvar = upd->vp[pg->imtrx][var];
-			  j = jacCol.Lvdof_lvdof[w];
-			  lec->J[ieqn][pvar][ldof_eqn][j] +=
-			    tmp * jacCol.Jac_lvdof[w];
-			}
-
-			for (q = 0; q < pd->Num_Dim; q++) {
-			  var = MESH_DISPLACEMENT1 + q;
-			  if (pd->v[pg->imtrx][var]) {
-			    pvar = upd->vp[pg->imtrx][var];
-			    for (j = 0; j < ei[pg->imtrx]->dof[var]; j++) {
-			      lec->J[ieqn][pvar][ldof_eqn][j] +=
-				weight * func[p] * fv->dsurfdet_dx[q][j];
-			    }
+			  for (j = 0; j < ei[pg->imtrx]->dof[var]; j++) {
+			    lec->J[ieqn][pvar][ldof_eqn][j] +=
+			      weight * func[p] * fv->dsurfdet_dx[q][j];
 			  }
 			}
 		      }
-		    } else {
-		      /* OLD METHOD */
-
-		      /* if mesh displacement is variable,
-		       *  put in this sensitivity first
-		       * ... unless we are computing the mass matrix
-		       * for LSA.  In that case, we don't include
-		       * this first term b/c it doesn't involve any
-		       * primary time derivative variables.
-		       */
-		      if (!af->Assemble_LSA_Mass_Matrix) {
-			for (q = 0; q < pd->Num_Dim; q++) {
-			  var = MESH_DISPLACEMENT1 + q;
-			  pvar = upd->vp[pg->imtrx][var];
-			  if (pvar != -1) {
-			    for (j = 0; j < ei[pg->imtrx]->dof[var]; j++) {
-			      lec->J[ieqn][pvar][ldof_eqn][j] +=
-				weight * func[p] * fv->dsurfdet_dx[q][j];
-			    }
-			  }
-			}
-		      }
-			
-		      /* now add in sensitivity of BC function to
-		       * variables
-		       */
-		      for (var=0; var < MAX_VARIABLE_TYPES; var++) {
-			pvar = upd->vp[pg->imtrx][var];
-			if (pvar != -1 &&
-			    (BC_Types[bc_input_id].desc->sens[var] ||	1)) {
-			  if (var != MASS_FRACTION) {
-			    for (j = 0; j < ei[pg->imtrx]->dof[var]; j++) {
-			      lec->J[ieqn][pvar] [ldof_eqn][j] +=
-				weight * fv->sdet * d_func[p][var][j];
-			    }
-			  } else {
-			    /* variable type is MASS_FRACTION */
-			    for (w = 0; w < pd->Num_Species_Eqn; w++) {
-			      for (j = 0; j < ei[pg->imtrx]->dof[var]; j++) {
-				lec->J[ieqn][MAX_PROB_VAR + w][ldof_eqn][j] +=
-				  weight * fv->sdet *
-				  d_func[p][MAX_VARIABLE_TYPES + w][j];
-			      }
-			    } /* end of loop over species */
-			  } /* end of if MASS_FRACTION */
-			} /* end of variable exists and BC is sensitive to it */
-		      } /* end of var loop over variable types */
-		    } /* End of loop over new way */
-		  } /* end of NEWTON */
-		}
-	      } /* end of if (Res_BC != NULL) - i.e. apply residual at this node */
-	    } /* end of loop over equations that this condition applies to */
-	  } else { /* stress_bc == 1 */
-	    /* Stress BC is handled in different loop so that it is not too invasive to the
-	     * already overloaded loop */
-
-	    /* For a stress BC, we will loop over modes on top of loop over the stress components */
-	    for (imode = 0; imode < vn->modes; imode++) {
-	      for (p = 0; p < bc_desc->vector; p++) {
-		/*
-		 *   Check to see if this BC on this node is
-		 *   applicable (i.e. no other overriding Dirichlet conditions),
-		 *   And, find the global unknown number, index_eq, on which
-		 *   to applying this additive boundary condition, eqn
-		 */
-		index_eq = bc_eqn_index_stress(id, I, bc_input_id, ei[pg->imtrx]->mn,
-					       p, imode, &eqn, &matID_apply, &vd);
-
-		if (index_eq >= 0) {
-		  /*
-		   * Obtain the first local variable degree of freedom
-		   * at the current node, whether or not it actually an
-		   * interpolating degree of freedom
-		   */
-		  ldof_eqn = ei[pg->imtrx]->ln_to_first_dof[eqn][id];
-
-		  /*
-		   *   for weakly integrated boundary conditions,
-		   *   weight the function by wt
-		   */
-		  weight = wt;
-
-		  /*
-		   *  Handle the case of SINGLE_PHASE boundary conditions
-		   */
-
-		  if (bc_desc->i_apply == SINGLE_PHASE) {
-		    phi_i = bf[eqn]->phi[ldof_eqn];
-		    weight *= phi_i;
-		  }
-		  else {
-		    EH(-1,"Only SINGLE_PHASE is handled in stress BC implementation");
-		  }
-
-		  /*
-		   * For strong conditions weight the function by BIG_PENALTY
-		   */
-		  if (bc_desc->method == STRONG_INT_SURF ) {
-		    weight *= BIG_PENALTY;
-		  }
-
-		  /*
-		   * Determine the position in the local element residual
-		   * vector to put the current contribution
-		   */
-		  ieqn = upd->ep[pg->imtrx][eqn];
-
-		  /*
-		   *  Add the current contribution to the local element
-		   *  residual vector
-		   */
-
-		  lec->R[ieqn][ldof_eqn] += weight * fv->sdet * func_stress[imode][p];
-
-		  /*
-		   *   Add sensitivities into matrix
-		   *  - find index of sensitivity in matrix
-		   *     (if variable is not defined at this node,
-		   *      loop over all dofs in element)
-		   *  - add into matrix
-		   */
-
-		  if (af->Assemble_Jacobian && ldof_eqn != -1) {
+		    }
+		  } else {
+		    /* OLD METHOD */
 
 		    /* if mesh displacement is variable,
 		     *  put in this sensitivity first
@@ -2756,7 +2471,6 @@
 		     * this first term b/c it doesn't involve any
 		     * primary time derivative variables.
 		     */
-
 		    if (!af->Assemble_LSA_Mass_Matrix) {
 		      for (q = 0; q < pd->Num_Dim; q++) {
 			var = MESH_DISPLACEMENT1 + q;
@@ -2764,35 +2478,32 @@
 			if (pvar != -1) {
 			  for (j = 0; j < ei[pg->imtrx]->dof[var]; j++) {
 			    lec->J[ieqn][pvar][ldof_eqn][j] +=
-			      weight * func_stress[imode][p] * fv->dsurfdet_dx[q][j];
+			      weight * func[p] * fv->dsurfdet_dx[q][j];
 			  }
 			}
 		      }
 		    }
-
+			
 		    /* now add in sensitivity of BC function to
 		     * variables
 		     */
-
 		    for (var=0; var < MAX_VARIABLE_TYPES; var++) {
 		      pvar = upd->vp[pg->imtrx][var];
-		      if (pvar != -1) {
-
-			/* Case for variable type that is not MASS_FRACTION */
+		      if (pvar != -1 &&
+			  (BC_Types[bc_input_id].desc->sens[var] ||	1)) {
 			if (var != MASS_FRACTION) {
 			  for (j = 0; j < ei[pg->imtrx]->dof[var]; j++) {
 			    lec->J[ieqn][pvar] [ldof_eqn][j] +=
-			      weight * fv->sdet * d_func_stress[imode][p][var][j];
+			      weight * fv->sdet * d_func[p][var][j];
 			  }
-			}
-			/* Case for variable type that is MASS_FRACTION */
-			else {
+			} else {
+			  /* variable type is MASS_FRACTION */
 			  for (w = 0; w < pd->Num_Species_Eqn; w++) {
 			    for (j = 0; j < ei[pg->imtrx]->dof[var]; j++) {
-			      lec->J[ieqn][MAX_PROB_VAR + w][ldof_eqn][j] +=
-				weight * fv->sdet * d_func_stress[imode][p][MAX_VARIABLE_TYPES + w][j];
+			      lec->J[ieqn][MAX_PROB_VAR + w][ldof_eqn][j] += 
+				weight * fv->sdet *
+				d_func[p][MAX_VARIABLE_TYPES + w][j];
 			    }
-<<<<<<< HEAD
 			  } /* end of loop over species */
 			} /* end of if MASS_FRACTION */
 		      } /* end of variable exists and BC is sensitive to it */
@@ -2817,7 +2528,7 @@
                     *   And, find the global unknown number, index_eq, on which
                     *   to applying this additive boundary condition, eqn
                     */
-                    index_eq = bc_eqn_index_stress(id, I, bc_input_id, ei->mn,
+                    index_eq = bc_eqn_index_stress(id, I, bc_input_id, ei[pg->imtrx]->mn,
                                                    p, imode, &eqn, &matID_apply, &vd);
 
                     if (index_eq >= 0) {
@@ -2826,7 +2537,7 @@
                         * at the current node, whether or not it actually an
                         * interpolating degree of freedom
                         */
-                        ldof_eqn = ei->ln_to_first_dof[eqn][id];
+                        ldof_eqn = ei[pg->imtrx]->ln_to_first_dof[eqn][id];
 
                        /*
                         *   for weakly integrated boundary conditions,
@@ -2857,7 +2568,7 @@
                         * Determine the position in the local element residual
                         * vector to put the current contribution
                         */
-                        ieqn = upd->ep[eqn];
+                        ieqn = upd->ep[pg->imtrx][eqn];
 
                        /*
                         *  Add the current contribution to the local element
@@ -2887,9 +2598,9 @@
                            if (!af->Assemble_LSA_Mass_Matrix) {
                               for (q = 0; q < pd->Num_Dim; q++) {
                                   var = MESH_DISPLACEMENT1 + q;
-                                  pvar = upd->vp[var];
+                                  pvar = upd->vp[pg->imtrx][var];
                                   if (pvar != -1) {
-                                     for (j = 0; j < ei->dof[var]; j++) {
+                                     for (j = 0; j < ei[pg->imtrx]->dof[var]; j++) {
                                          lec->J[ieqn][pvar][ldof_eqn][j] +=
                                          weight * func_stress[imode][p] * fv->dsurfdet_dx[q][j];
                                      }
@@ -2902,12 +2613,12 @@
                            */
 
                            for (var=0; var < MAX_VARIABLE_TYPES; var++) {
-                               pvar = upd->vp[var];
+                               pvar = upd->vp[pg->imtrx][var];
                                if (pvar != -1) {
 
                                   /* Case for variable type that is not MASS_FRACTION */
                                   if (var != MASS_FRACTION) {
-                                     for (j = 0; j < ei->dof[var]; j++) {
+                                     for (j = 0; j < ei[pg->imtrx]->dof[var]; j++) {
                                           lec->J[ieqn][pvar] [ldof_eqn][j] +=
                                           weight * fv->sdet * d_func_stress[imode][p][var][j];
                                      }
@@ -2915,7 +2626,7 @@
                                  /* Case for variable type that is MASS_FRACTION */
                                   else {
                                      for (w = 0; w < pd->Num_Species_Eqn; w++) {
-                                         for (j = 0; j < ei->dof[var]; j++) {
+                                         for (j = 0; j < ei[pg->imtrx]->dof[var]; j++) {
                                              lec->J[ieqn][MAX_PROB_VAR + w][ldof_eqn][j] +=
                                              weight * fv->sdet * d_func_stress[imode][p][MAX_VARIABLE_TYPES + w][j];
                                          }
@@ -2930,19 +2641,6 @@
           }/* end of if it is a stress BC */
 
 	}  /* end for (i=0; i< num_nodes_on_side; i++) */
-=======
-			  }
-			}
-		      }
-		    }
-		  } /* End of if assemble Jacobian */
-		} /* end of if (Res_BC != NULL) - i.e. apply residual at this node */
-	      } /* End of loop over stress components */
-	    } /* End of loop over stress modes */
-	  }
-
-	}  /* end for (i=0; i< num_nodes_on_side; i++) */	    
->>>>>>> 48a67847
       }  /*End (if INT) (CAPILLARY and KINEMATIC and VELO_NORMAL and VELO_TANGENT . . .) */
     } /*(end for ibc) */
   } /*End for ip = 1,...*/  
