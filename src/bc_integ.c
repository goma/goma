--- conflicted
+++ resolved
@@ -546,14 +546,10 @@
 			  x_dot, theta, delta_t, (int) bc->BC_Name,0,0,135.0);
 	  ls_attach_bc( func, d_func, bc->BC_Data_Float[0] );
 	  break;
-<<<<<<< HEAD
-		
+
         case LS_WALL_ANGLE_BC:
           ls_wall_angle_bc(func, d_func, bc->BC_Data_Float[0]);
           break;
-=======
-
->>>>>>> ffea811c
 
  	case KIN_DISPLACEMENT_PETROV_BC:
 	case KIN_DISPLACEMENT_BC:
@@ -1770,8 +1766,7 @@
 
 	case RESTIME_GRADSIC_BC:
 	  func[0] = -bc->BC_Data_Float[0];
-	  /*  fall through to add in normal gradient term */
-
+          /* fall through to add in normal gradient term */
 	case RESTIME_NOBC_BC:
 	  restime_nobc_surf (func, d_func, time_intermediate);
 	  break;
