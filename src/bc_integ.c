/************************************************************************ *
* Goma - Multiphysics finite element software                             *
* Sandia National Laboratories                                            *
*                                                                         *
* Copyright (c) 2014 Sandia Corporation.                                  *
*                                                                         *
* Under the terms of Contract DE-AC04-94AL85000 with Sandia Corporation,  *
* the U.S. Government retains certain rights in this software.            *
*                                                                         *
* This software is distributed under the GNU General Public License.      *
\************************************************************************/
 
/* Routines for calculating Boundary Conditions and Adding them
 * to matrix_fill */

/*
 *$Id: bc_integ.c,v 5.24 2010-04-07 22:27:00 prschun Exp $
 */

/* Standard include files */
 
#include <stdio.h>
#include <string.h>
 
/* GOMA include files */
 
#include "std.h"
#include "el_elm.h"
#include "el_geom.h"
#include "rf_fem_const.h"
#include "rf_fem.h"
#include "rf_io.h"
#include "rf_bc_const.h"
#include "mm_elem_block_structs.h"
#include "rf_vars_const.h"
#include "mm_mp_const.h"
#include "mm_as_const.h"
#include "mm_as_structs.h"
#include "mm_as.h"
#include "mm_mp.h"
#include "mm_mp_structs.h"
#include "mm_fill_jac.h"
#include "mm_interface.h"
#include "el_elm_info.h"
#include "mm_fill_aux.h"
#include "mm_fill_species.h"
#include "mm_fill_terms.h"
#include "mm_fill_util.h"
#include "mm_fill_potential.h"
<<<<<<< HEAD
#include "mm_shell_bc.h"
#include "bc/rotate_coordinates.h"
=======
#include "mm_qp_storage.h"
#include "mm_shell_bc.h"
#include "mm_fill_em.h"


>>>>>>> ae709d92
#include "mm_eh.h"
#include "user_bc.h"
#include "ac_stability.h"
#include "ac_stability_util.h"
#include "bc_colloc.h"
#include "bc_integ.h"
#include "exo_struct.h"
#include "mm_fill_fill.h"
#include "mm_fill_ls.h"
#include "mm_fill_porous.h"
#include "mm_fill_rs.h"
#include "mm_fill_shell.h"
#include "mm_fill_solid.h"
#include "mm_ns_bc.h"
#include "rd_mesh.h"
#include "rf_bc.h"
#include "rf_solver.h"


#define GOMA_BC_INTEG_C

int
apply_integrated_bc(double x[],           /* Solution vector for the current processor    */
		    double resid_vector[],/* Residual vector for the current processor    */
		    const double delta_t, /* current time step size                       */
		    const double theta,	/* parameter (0 to 1) to vary time integration
					 *  ( implicit - 0 to explicit - 1)             */
		    const PG_DATA *pg_data,
		    const int ielem,       /* element number */
		    const int ielem_type,  /* element type */
		    const int num_local_nodes,
		    const int ielem_dim,
		    const int iconnect_ptr,
		    ELEM_SIDE_BC_STRUCT *elem_side_bc, /* Pointer to an element side boundary condition
							* structure */
		    const int num_total_nodes,
		    const int bc_application, /* flag indicating whether to integrate
					       * strong or weak BC's */
		    const double time_value,
		    SGRID *grid,	
		    const Exo_DB *exo)

/****************************************************************************
 *
 * apply_integrated_bc():
 *
 *    Calculate the local element contributions to boundary conditions which
 *    involve integrations along element edges.
 *
 ****************************************************************************/
{
  int ip, w, i, I, ibc, k, j, id, icount, ss_index, is_ns, mn, lnn;
  int iapply, matID_apply, id_side, i_basis = -1, skip_other_side;
  int new_way = FALSE, ledof, mn_first;
  int eqn, ieqn, var, pvar, p, q, index_eq, ldof_eqn, lvdesc, jlv;
  int err, status = 0;
  int bc_input_id, ip_total; 
  int contact_flag = FALSE;
  int imode;
  int stress_bc = 0;
  double v_attach; 
  double phi_i, tmp;
  double *phi_ptr, *jac_ptr;
  double s, t, u;	      	/* Gaussian quadrature point locations  */
  double xi[DIM];             /* Local element coordinates of Gauss point. */
  double x_dot[MAX_PDIM];
  double x_rs_dot[MAX_PDIM];
  double wt, weight, pb[DIM];
  double xsurf[MAX_PDIM];
  double dsigma_dx[DIM][MDE];
  double func[DIM];
  double d_func[DIM][MAX_VARIABLE_TYPES + MAX_CONC][MDE];
  double func_stress[MAX_MODES][6];
  double d_func_stress[MAX_MODES][6][MAX_VARIABLE_TYPES + MAX_CONC][MDE];
  double cfunc[MDE][DIM];
  double d_cfunc[MDE][DIM][MAX_VARIABLE_TYPES + MAX_CONC][MDE];
  double time_intermediate = time_value-theta*delta_t; /* time at which bc's are
							  evaluated */
  static INTERFACE_SOURCE_STRUCT *is = NULL;
  static JACOBIAN_VAR_DESC_STRUCT jacCol;
  BOUNDARY_CONDITION_STRUCT *bc;
  MATRL_PROP_STRUCT *mp_2;
  struct BC_descriptions *bc_desc;
  VARIABLE_DESCRIPTION_STRUCT *vd;
  double surface_centroid[DIM]; 
  int interface_id = -1;

  tran->time_value = time_intermediate;

  /***************************************************************************/
  /*     START OF SURFACE LOOPS THAT REQUIRE INTEGRATION (WEAK SENSE)        */
  /*                AND REQUIRE ROTATION IN TO N-T FORM                      */
  /***************************************************************************/

  /* Find out the number of surface quadrature points 
   *  -this is assumed independent of the type of boundary condition
   *   applied at the surface 
   */

  if ( ls != NULL && ls->SubElemIntegration && ls->elem_overlap_state )
    {
      Subgrid_Int.ip_total = get_subelement_integration_pts ( &Subgrid_Int.s, &Subgrid_Int.wt, &Subgrid_Int.ip_sign, 0., elem_side_bc->id_side-1, 0 );
      ip_total = Subgrid_Int.ip_total;
    }
  else if ( ls != NULL && ls->Integration_Depth > 0 && ls->elem_overlap_state )
    {
#ifdef SUBELEMENT_FOR_SUBGRID
      /* DRN: you can also do subgrid integration with the following.
         it recursive divides element to create small subelements and then
         creates subgrid integration points */
      Subgrid_Int.ip_total = get_subelement_integration_pts ( &Subgrid_Int.s, &Subgrid_Int.wt, &Subgrid_Int.ip_sign, 0., elem_side_bc->id_side-1, 0 );
      ip_total = Subgrid_Int.ip_total;
#else
      /* Tom - We need subgrid integration along this element side here */
      /* for now just use regular gauss integration */
      find_surf_center_st ( ielem_type, elem_side_bc->id_side, ielem_dim, surface_centroid, &s, &t );
      
      ip_total = gather_surface_subgrid_integration_pts( grid, elem_side_bc->id_side, surface_centroid, Subgrid_Int.s, Subgrid_Int.wt, 0 );  
	  
      /* print_subgrid_surface_integration_pts( Subgrid_Int.s, Subgrid_Int.wt, ip_total);  */

#endif
    }
  else
    {
      ip_total = elem_info(NQUAD_SURF, ielem_type);
    }

  /*
   *  Loop over the quadrature points at the surface
   */
  for (ip = 0; ip < ip_total; ip++) {
    
    if (ls != NULL && ls->SubElemIntegration && ls->elem_overlap_state)
      {
        ls->Elem_Sign = Subgrid_Int.ip_sign[ip];
	xi[0] = Subgrid_Int.s[ip][0];
        xi[1] = Subgrid_Int.s[ip][1];
	xi[2] = Subgrid_Int.s[ip][2];
	/* DRN: Are these really needed? I'll put garbage in them so someone knows not to! */
	s = 1.e30; 
	t = 1.e30;
        wt = Subgrid_Int.wt[ip];
      }
    else if ( ls != NULL && ls->Integration_Depth > 0 && ls->elem_overlap_state )
      {
#ifdef SUBELEMENT_FOR_SUBGRID
        ls->Elem_Sign = 0;
	xi[0] = Subgrid_Int.s[ip][0];
        xi[1] = Subgrid_Int.s[ip][1];
	xi[2] = Subgrid_Int.s[ip][2];
	/* DRN: Are these really needed? I'll put garbage in them so someone knows not to! */
	s = 1.e30; 
	t = 1.e30;
        wt = Subgrid_Int.wt[ip];
#else
        /* Tom - We need subgrid integration along this element side here */
        /* for now just use regular gauss integration */
        if ( ls != NULL ) ls->Elem_Sign = 0;
	xi[0] = Subgrid_Int.s[ip][0];
        xi[1] = Subgrid_Int.s[ip][1];
	xi[2] = Subgrid_Int.s[ip][2];
	/* DRN: Are these really needed? I'll put garbage in them so someone knows not to! */
	s = 1.e30; 
	t = 1.e30;
        wt = Subgrid_Int.wt[ip];
	/* find the quadrature point locations (s, t) for current ip 
	   find_surf_st(ip, ielem_type, elem_side_bc->id_side, pd->Num_Dim, xi, &s, &t, &u);
	   find the quadrature weight for current surface ip 
	   wt = Gq_surf_weight(ip, ielem_type); */
#endif
      }
    else
      {
        if ( ls != NULL ) ls->Elem_Sign = 0;
	/* find the quadrature point locations (s, t) for current ip */
	find_surf_st(ip, ielem_type, elem_side_bc->id_side,
                     ei[pg->imtrx]->ielem_dim, xi, &s, &t, &u);
        /* find the quadrature weight for current surface ip */
        wt = Gq_surf_weight(ip, ielem_type);
      } 
    
    err = load_basis_functions(xi, bfd);
    EH(err, "problem from load_basis_functions");
    
    err = beer_belly();
    EH(err, "beer_belly");
    
    /*
     *  precalculate variables at current integration pt.
     *  for the current material comprising the current element
     */
    err = load_fv();
    EH(err, "load_fv");

    /* What's going on here */

    err = load_bf_grad();
    EH(err, "load_bf_grad");

    err = load_bf_mesh_derivs(); 
    EH(err, "load_bf_mesh_derivs");

    /* calculate the determinant of the surface jacobian and the normal to 
     * the surface all at one time */
    surface_determinant_and_normal(ielem, iconnect_ptr, num_local_nodes, 
				   ielem_dim - 1,  
				   (int) elem_side_bc->id_side,
				   (int) elem_side_bc->num_nodes_on_side,
				   (elem_side_bc->local_elem_node_id) );
            
    if (ielem_dim !=3) {
      calc_surf_tangent(ielem, iconnect_ptr, num_local_nodes, ielem_dim-1,
			(int) elem_side_bc->num_nodes_on_side,
			(elem_side_bc->local_elem_node_id));
    }
    
    /*
     * Load up physical space gradients of field variables at this
     * Gauss point.
     */
    err = load_fv_grads();
    EH( err, "load_fv_grads");
    
    err = load_fv_mesh_derivs(1);
    EH(err, "load_fv_mesh_derivs");
    
    /*
     * Load up commonly used physical properties such as density at
     * the current quadrature point using the material state vector. 
     */
    load_properties(mp, time_value);
   
    /*
     * Determine the State Variable Vector for the material
     * on the "other" side of the interface, i.e., the material
     * located at the interface that is not the current material.
     * Then, calculate common properties using that state vector.
     * At the end of this loop, mp_2 should be pointing to the
     * material on the other side of the interface, and its
     * constituitive properties should be filled in.
     */
    for (i = 0; i < elem_side_bc->Num_MatID; i++) {
      mp_2 = mp_glob[elem_side_bc->MatID_List[i]];
      if (mp_2 != mp) {
        load_matrl_statevector(mp_2);
	load_properties(mp_2, time_value);
	break;
      }
    }    

    /*
     * Load up porous media variables and properties, if needed 
     */
    if (mp->PorousMediaType == POROUS_UNSATURATED ||
	mp->PorousMediaType == POROUS_SATURATED || 
	mp->PorousMediaType == POROUS_TWO_PHASE) {
      err = load_porous_properties(); 
      EH( err, "load_porous_properties"); 
    }

    if (mp->SurfaceTensionModel != CONSTANT) {
      load_surface_tension(dsigma_dx);
      if (neg_elem_volume) return(status);
    }
    
    if (TimeIntegration != STEADY && pd->e[pg->imtrx][MESH_DISPLACEMENT1]) {
      for (icount = 0; icount < ielem_dim; icount++ ) {
	x_dot[icount] = fv_dot->x[icount];
	/* calculate surface position for wall repulsion/no penetration condition */
	xsurf[icount] = fv->x0[icount];
      }

      if (pd->e[pg->imtrx][SOLID_DISPLACEMENT1]) {
	for (icount = 0; icount < VIM; icount++)
	  x_rs_dot[icount] = 0.;
	for (icount = 0; icount < ielem_dim; icount++ )	{
	  /* Notice how I use here fv->d_rs instead of fv->x_rs
	   * (which doesn't exist) because
	   * x_rs_dot = d(X_rs)/dt = d(Coor[][] + d_rs)/dt = d(d_rs)/dt
	   */
	  x_rs_dot[icount] = fv_dot->d_rs[icount];
	}
      }
    }  else {
      for (icount = 0; icount < ielem_dim; icount++ ) {
	x_rs_dot[icount] = 0.;
	x_dot[icount] = 0.;
	xsurf[icount] = fv->x0[icount];
      }
    }
   
    /*
     *  Loop over all of the boundary conditions assigned to this side
     *  of the element
     */
    do_LSA_mods(LSA_SURFACE);

    for (ibc =0;
	 (bc_input_id = (int) elem_side_bc->BC_input_id[ibc]) != -1;
	 ibc++) {
      /*
       *  Create a couple of pointers to cut down on the
       *  amount of indirect addressing
       */
      bc = BC_Types + bc_input_id;
      bc_desc = bc->desc;

      ss_index = in_list(bc->BC_ID, 0, exo->num_side_sets,
                         &(ss_to_blks[0][0]));
      is_ns = strcmp(BC_Types[bc_input_id].Set_Type, "NS");
      if (ss_index == -1 && is_ns != 0) {
	sprintf(Err_Msg, "Could not find BC_ID %d in ss_to_blks",
	        BC_Types[bc_input_id].BC_ID);
	EH(GOMA_ERROR, Err_Msg);
      }

      /*
       *  Set flag to indicate if we're in the right
       *  material (only one) to apply
       */
      if (bc->BC_Name == VL_EQUIL_PRXN_BC ||
	  bc->BC_Name == IS_EQUIL_PRXN_BC ||
	  bc->BC_Name == YFLUX_DISC_RXN_BC ||
	  bc->BC_Name == SDC_STEFANFLOW_BC ||
	  bc->BC_Name == SDC_KIN_SF_BC ) {
	  new_way = TRUE;
	  for (icount = 0; icount < Num_Interface_Srcs; icount++)  {
                if(bc->BC_ID == IntSrc_BCID[icount])    {
                     interface_id = icount;
                     }
                }
          if (is)
            {
	     for (icount = 0; icount < mp->Num_Species; icount++)  {
                    is[interface_id].Processed[icount] = FALSE;
                    }
	    }
      } else {
        new_way = FALSE;
      }
      iapply = 0;
      skip_other_side = FALSE;
      if (is_ns != 0) {
        if (ei[pg->imtrx]->elem_blk_id == ss_to_blks[1][ss_index]) {
          iapply = 1;
        }
      }

      /*
       *  However, override if the side set is an external one. In
       *  other words, if the side set is an external side set, we will
       *  apply the boundary condition no matter what.
       */
      if (SS_Internal_Boundary != NULL ) {
        if (SS_Internal_Boundary[ss_index] == -1) {
          iapply = 1;
        }
      }
	
      /*  check to see if this bc is an integrated bc and thus to be handled
       *  by this routine and not others. Also, this routine is called
       *  twice by matrix fill, once for weakly integrated bc's and once for
       *  strongly integrated bc's. Only go forward with the pertinent bc
       *  from here.
       */
      if (bc_desc->method == bc_application) {

	/*
	 * Check to see if this is a new wave boundary condition and thus
	 * to use Jacbobian_Var_Desc structure to hold jacobian terms
	 */
	if (bc->BC_Name > NEW_WAY_LOW_BC &&
	    bc->BC_Name < NEW_WAY_HIGH_BC) {
          new_way = TRUE;
	}

	/* Initialize the general function to zero may have more than one entry
	 * for vector conditions like capillary. 
	 * If not the new way, first do a
	 * really long and expense zeroing of a vast amount of basically unused
	 * array locations.
	 */
	if (!new_way) {
	  func[0] = 0.0; func[1] =0.0; func[2] = 0.0;
		
	  if ( bc_desc->vector == VECTOR )  /* save some initialization if not a vector cond */
	    memset(d_func, 0, DIM*(MAX_VARIABLE_TYPES + MAX_CONC)*MDE*sizeof(double));
	  else
	    memset(d_func,0, (MAX_VARIABLE_TYPES + MAX_CONC)*MDE*sizeof(double));

          memset(func_stress, 0.0, MAX_MODES * 6 * sizeof(double));
          memset(d_func_stress, 0.0, MAX_MODES * 6 * (MAX_VARIABLE_TYPES + MAX_CONC) * MDE * sizeof(double));
	}
	/*
	 * Here's a RECIPE for adding new boundary conditions so you don't have any
	 * excuses not to add new ones.  The changes should be made in at least
	 * four files (rf_bc_const.h, mm_names.h, mm_input.c, and bc_[method].c)
	 * for some boundary conditions you may want to make additions elsewhere also.
	 * One example of extra additions is in el_exoII_io.c where the ss_dup_list
	 * is created - you may want to adapt the logic for rotation of new conditions.
	 * (note that these lines are repeated at each place where you need to 
	 * make changes):
	 *  Boundary Condition  Step 1: add Macro Substitution for your new boundary
	 *                              condition in rf_bc_const.h - this is how you
	 *      rf_bc_const.h           will refer to the new boundary condition 
	 *                              throughout the code.  Make sure the integer
	 *                              you choose is unique from all the other BC
	 *                              types.
	 *  Boundary Condition  Step 2: add a description of your boundary condition
	 *                              to the BC_Desc structure array in mm_names.h.
	 *      mm_names.h              This structure includes information about the 
	 *                              type of boundary condition, which equation it
	 *                              applies to, what variables it is sensitive to,
	 *                              whether to rotate mesh or momentum equations, 
	 *                              etc.  It is very important that you fill out
	 *                              this structure carefully, otherwise the code
	 *                              won't know what to do.
	 *  Boundary Condition  Step 3: add your BC case to the correct format listing 
	 *                              for reading the necessary arguments from the
	 *      mm_input_bc.c           input file in mm_input_bc.c.
	 *
	 *  Boundary Condition  Step 4: Add a function call (and a function) in the 
	 *                              correct routine for evaluating your boundary
	 *      bc_colloc.c             condition.  This will probably in bc_colloc.c
	 *      bc_integ.c              for collocated conditions or bc_integ.c for 
	 *                              strong or weak integrated conditions.
	 *  Boundary Condition  Step 5: use and enjoy your new boundary condition
	 *
	 * Step 4 should be done below (or in bc_colloc.c), and add your new function at 
	 *     the end of this file (see fplane)
	 */

	switch (bc->BC_Name) {
	    
        case KINEMATIC_PETROV_BC:
	case KINEMATIC_BC:
	case VELO_NORMAL_BC:
	case VELO_NORMAL_LS_BC:
	case VELO_NORMAL_LS_PETROV_BC:
        {

//        if (goma_automatic_rotations.rotation_nodes == NULL) {

	  contact_flag = (ls != NULL);

	  /*  first all external boundaries with velocity
	      second - internal boundaries with an explicit block id
	      third  - internal boundaries with implicit iapply logic
	  */
          if ( (SS_Internal_Boundary[ss_index] == -1 && pd->v[pg->imtrx][VELOCITY1])
	       || (SS_Internal_Boundary[ss_index] != -1 &&
		   bc->BC_Data_Int[0] == ei[pg->imtrx]->elem_blk_id)
	       || (SS_Internal_Boundary[ss_index] != -1 && 
		   bc->BC_Data_Int[0] == -1 && iapply && pd->v[pg->imtrx][VELOCITY1]))
	    {
	      fvelo_normal_bc(func, d_func, bc->BC_Data_Float[0], contact_flag,
			      x_dot, theta, delta_t, (int) bc->BC_Name,
                                bc->BC_Data_Float[1], bc->BC_Data_Float[2],
                                bc->BC_Data_Float[3]);
	    }
        }
//        }
          break;

	case VELO_TANGENT_LS_BC:
		
	  /*  first all external boundaries with velocity
	      second - internal boundaries with an explicit block id
	      third  - internal boundaries with implicit iapply logic
	  */
          if (ls != NULL)
          {
	  if ( (SS_Internal_Boundary[ss_index] == -1 && pd->v[pg->imtrx][VELOCITY1])
	       || (SS_Internal_Boundary[ss_index] != -1 &&
		   bc->BC_Data_Int[0] == ei[pg->imtrx]->elem_blk_id)
	       || (SS_Internal_Boundary[ss_index] != -1 && 
		   bc->BC_Data_Int[0] == -1 && iapply && pd->v[pg->imtrx][VELOCITY1]))
	    {
	      fvelo_tangential_ls_bc(func, 
                                     d_func, 
                                     bc->BC_Data_Float[0], 
			             x_dot, 
                                     theta, 
                                     delta_t, 
                                     bc->BC_Data_Float[1], 
                                     bc->BC_Data_Float[2],
                                     bc->BC_Data_Float[3]);
	    }
          }
	  break;

	case LS_ATTACH_BC:
	  fvelo_normal_bc(func, d_func, 0.0, contact_flag = FALSE, 
			  x_dot, theta, delta_t, (int) bc->BC_Name,0,0,135.0);
	  ls_attach_bc( func, d_func, bc->BC_Data_Float[0] );
	  break;
		
        case LS_WALL_ANGLE_BC:
          ls_wall_angle_bc(func, d_func, bc->BC_Data_Float[0]);
          break;

 	case KIN_DISPLACEMENT_PETROV_BC:
	case KIN_DISPLACEMENT_BC:
	  f_kinematic_displacement_bc(func, d_func, bc->BC_Data_Int[0], bc->BC_ID, bc->u_BC, bc->len_u_BC);
	  break;

	case KIN_DISPLACEMENT_RS_BC:
	  f_kinematic_displacement_rs_bc(func, d_func, bc->BC_Data_Int[0], 
					 elem_side_bc->id_side, xi, exo );
	  break;

	case KINEMATIC_DISC_BC:
	case VELO_NORMAL_DISC_BC:
	  fvelo_normal_disc_bc(func, d_func, bc->BC_Data_Float[0], 
			       x_dot, theta, delta_t);
	  break;

	case KINEMATIC_SPECIES_BC:
	  kinematic_species_bc(func, d_func, bc->BC_Data_Int[0], 
			       bc->BC_Data_Float[0], x_dot, theta, delta_t);
	  break;

	case CONT_TANG_VEL_BC:
	  continuous_tangent_velocity(func, d_func, ielem_dim);
	  break;

	case CONT_NORM_VEL_BC:
	  continuous_normal_velocity(func, d_func, ielem_dim);
	  break;

	case DISCONTINUOUS_VELO_BC:
	  discontinuous_velocity(func, d_func, x_dot, bc->BC_Data_Int[0],
				 bc->BC_Data_Int[1], bc->BC_Data_Int[2],
				 theta, delta_t);
	  break;

	case DARCY_CONTINUOUS_BC:
	case DARCY_LUB_BC:
	  
	  if(time_intermediate >= bc->BC_Data_Float[1])
	    {
	      v_attach = -0.0;  /*This will eventually be replaced by 
				 *a squeeze flow model */  

	      sat_darcy_continuous_bc(func, d_func, theta, delta_t, time_value,
				      bc->BC_Data_Int[0], bc->BC_Data_Int[1],
				      bc->BC_Data_Float[0], v_attach);
	      if (neg_elem_volume) return (status);
	    }

	  break;
	    
	case T_MELT_BC:
	  if (iapply) {
	    ftmelt_bc(func, d_func, bc->BC_Data_Float[0], 
		      x_dot, theta, delta_t);
	  }
	  break;
		
	case KIN_LEAK_BC:
	case KIN_LEAK_HEAT_BC:
	case VNORM_LEAK_BC:
        case KIN_CHEM_BC:
	  if(iapply) {
	      kin_bc_leak(func, d_func, x_dot, theta, delta_t,
			  bc_input_id, BC_Types);
	  }
	    break;

        case SHELL_SURFACE_CHARGE_BC:  /* Applies only to shell elements */
	  shell_surface_charge_bc(func, d_func, x_dot, theta, delta_t,
				  elem_side_bc->id_side, wt, xi, exo, 0);
	  break;
        case SHELL_SURFACE_CHARGE_SIC_BC:  /* Applies only to shell elements */
	  shell_surface_charge_bc(func, d_func, x_dot, theta, delta_t,
				  elem_side_bc->id_side, wt, xi, exo, 1);
	  break;

        case SHELL_DIFF_KINEMATIC_BC:  /* Applies only to shell elements */
	  shell_diff_kinematic_bc(func, d_func, x_dot, theta, delta_t,
				  elem_side_bc->id_side, wt, xi, exo, 0);
	  break;

        case SH_LUBP_SOLID_BC:
	case SH_LUBP_SOLID_RS_BC:
	  shell_lubr_solid_struct_bc(func, d_func, x_dot, theta, delta_t, 
				   elem_side_bc->id_side, wt, xi, exo, 
				   bc->BC_Data_Float[0]);

	  break;

	case LUBP_SH_FP_MATCH_BC:
	  match_lubrication_film_pressure(func, d_func,
					  bc->BC_Data_Int[0], 
					  bc->BC_Data_Int[1]);
	  break;

        case KIN_ELECTRODEPOSITION_BC:  /*  RSL 5/28/02  */
	  if (iapply) {
	    kin_bc_electrodeposition(func, d_func, time_value, theta, delta_t, bc_input_id, BC_Types);
	  }
	  break;

	case VNORM_ELECTRODEPOSITION_BC:
	  if (iapply) {
	    vnorm_bc_electrodeposition(func, d_func, theta, time_value, delta_t, bc_input_id, BC_Types);
	  }
	  break;

	case VELO_TANGENT_BC:
	case VELO_TANGENT_USER_BC:
 	case VELO_STREAMING_BC:
	  fvelo_tangential_bc(func, d_func, x,
			      bc->BC_Data_Int[0], 
			      bc->BC_Data_Float[0], 
			      bc->BC_Data_Float[1], 
			      bc->BC_Data_Float[2], 
			      xsurf, x_dot, theta, delta_t, (int) bc->BC_Name,
			      elem_side_bc->id_side, xi, exo,
			      time_intermediate, bc->u_BC, bc->len_u_BC);
	  if (neg_elem_volume) return (status);
	  break;

	case VELO_TANGENT_3D_BC:
	  fvelo_tangent_3d(func, d_func, x_dot, 
			   bc->BC_Data_Float[0], 
			   bc->BC_Data_Float[1], 
			   bc->BC_Data_Float[2], 
			   bc->BC_Data_Float[3], 
			   theta, delta_t);
	  if (neg_elem_volume) return (status);
	  break;
        case ZERO_VELO_TANGENT_3D_BC:
          fzero_velo_tangent_3d(func, d_func, elem_side_bc->id_side, 0);
          break;

	case VELO_TANGENT_SOLID_BC:
	case VELO_SLIP_SOLID_BC:
	  fvelo_tangential_solid_bc(func, d_func, x,  x_dot, x_rs_dot,
				    (int) bc->BC_Name,
				    bc->BC_Data_Int[0], 
				    bc->BC_Data_Int[1], 
				    bc->BC_Data_Float[0],
				    bc->BC_Data_Int[2],
				    bc->BC_Data_Float[1],
				    xsurf, theta, delta_t);
	  break;

	case VELO_NORMAL_SOLID_BC:

	  fvelo_normal_solid_bc(func, d_func, x,  x_dot, x_rs_dot,
				(int) bc->BC_Name,
				bc->BC_Data_Int[0], 
				bc->BC_Data_Int[1], 
				theta, delta_t);
	  break;

	case VELO_SLIP_BC:
	case VELO_SLIP_ROT_BC:
	case VELO_SLIP_FILL_BC:
 	case VELO_SLIP_ROT_FILL_BC:
	case VELO_SLIP_FLUID_BC:
	case VELO_SLIP_ROT_FLUID_BC:
	  fvelo_slip_bc(func, d_func, x, 
			(int) bc->BC_Name,
			(int) bc->max_DFlt,
			bc->BC_Data_Float,
			(int) bc->BC_Data_Int[0],
			xsurf, theta, delta_t);
	  break;
	case VELO_SLIP_POWER_CARD_BC:
	case VELO_SLIP_POWER_BC:
	  fvelo_slip_power_bc(func, d_func,
			      (int) bc->BC_Name,
			      (int) bc->max_DFlt,
			      bc->BC_Data_Float,
			      theta, delta_t);
	break;

	case AIR_FILM_BC:
	case AIR_FILM_ROT_BC:
	  fvelo_airfilm_bc(func, d_func, x, 
			(int) bc->BC_Name,
			bc->BC_Data_Float,
			(int) bc->BC_Data_Int[0],
			xsurf, theta, delta_t);
	  break;  

	case VELO_SLIP_EK_BC:
	  fvelo_slip_electrokinetic_bc(func, d_func, 
				       bc->BC_Data_Float[0],
				       bc->BC_Data_Float[1]);
	  break;  

	case VELO_EK_3D_BC:
	  fvelo_electrokinetic_3d(func, d_func, x_dot, 
				  bc->BC_Data_Float[0], 
				  bc->BC_Data_Float[1], 
				  bc->BC_Data_Float[2], 
				  bc->BC_Data_Float[3], 
				  bc->BC_Data_Float[4], 
				  theta, delta_t);
	  if (neg_elem_volume) return (status);
	  break;

	case VELO_SLIP_LEVEL_BC:
	case VELO_SLIP_LEVEL_SIC_BC:
	case VELO_SLIP_LS_ROT_BC:
	  fvelo_slip_level( func, d_func, 
		             (int) bc->BC_Name,
			     bc->BC_Data_Float[0], 
			     bc->BC_Data_Float[1], 
			     bc->BC_Data_Float[2], 
			     bc->BC_Data_Float[3], 
			     bc->BC_Data_Float[4],
			     bc->BC_Data_Float[5],
			     bc->BC_Data_Float[6],
			     bc->BC_Data_Float[7],
			     bc->BC_Data_Float[8],
                             theta, delta_t);
	  break;

	case VELO_SLIP_LS_HEAVISIDE_BC:
	  fvelo_slip_ls_heaviside( func, d_func,
				   bc->BC_Data_Float[0],
				   bc->BC_Data_Float[1],
				   bc->BC_Data_Float[2],
				   bc->BC_Data_Float[3],
				   bc->BC_Data_Float[4],
				   bc->BC_Data_Float[5],
				   theta, delta_t);
	  break;

        case VELO_SLIP_LS_ORIENTED_BC:
          fvelo_slip_ls_oriented( func, d_func,
                                   bc->BC_Data_Float[0],
                                   bc->BC_Data_Float[1],
                                   bc->BC_Data_Float[2],
                                   bc->BC_Data_Float[3],
                                   bc->BC_Data_Float[4],
                                   bc->BC_Data_Float[5],
                                   bc->BC_Data_Float[6],
                                 bc->BC_Data_Float[7]);
          break;

	case Q_VELO_SLIP_BC:
	  q_velo_slip_bc(func, d_func, 
			 (int) BC_Types[bc_input_id].BC_Data_Int[0],
			 x, xsurf, theta, delta_t);
	  break;

	case NO_SLIP_BC:
	case NO_SLIP_RS_BC:    /*for backward compatibility even though
				 NO_SLIP_RS was removed on 12/17/98 */
	  no_slip(func, d_func, x_dot, x_rs_dot,
		  theta, delta_t, bc_input_id, BC_Types,
		  (int) bc->BC_Data_Int[0],
		  (int) bc->BC_Data_Int[1]);
	  break;

	case VN_POROUS_BC:
	  porous_normal_velocity_bc(func, d_func, x_dot, theta, delta_t, 
				    bc_input_id, BC_Types,
				    (int) bc->BC_Data_Int[0],
				    (int) bc->BC_Data_Int[1],
				    (int) bc->BC_Data_Int[2],
				    bc->BC_Data_Float[0]);
	  break;

	case UUSER_BC:
	  uuser_surf(func, d_func, bc->u_BC, time_intermediate);
	  break;

	case VUSER_BC:
	  vuser_surf(func, d_func, bc->u_BC, time_intermediate);
	  break;

	case WUSER_BC:
	  wuser_surf(func, d_func, bc->u_BC, time_intermediate);
	  break;

	case SLOPEX_BC:
	case SLOPEY_BC:
	case SLOPEZ_BC:
	case SLOPE_BC:
	  slope_n_dot_n0_bc(func, d_func,
			    bc->BC_Data_Float[0],
			    bc->BC_Data_Float[1],
			    bc->BC_Data_Float[2]);
	  break;
	      
	case FORCE_BC:
	case FORCE_RS_BC:
	  force_n_dot_f_bc(func, d_func,
			   bc->BC_Data_Float[0],
			   bc->BC_Data_Float[1],
			   bc->BC_Data_Float[2], 0,
			   delta_t, theta, ip, ip_total, time_intermediate);
	  break;
	case FORCE_SIC_BC:
	  force_n_dot_f_bc(func, d_func,
			   bc->BC_Data_Float[0],
			   bc->BC_Data_Float[1],
			   bc->BC_Data_Float[2], 1,
			   delta_t, theta, ip, ip_total, time_intermediate);
	  break;

	case FORCE_USER_BC:
	case FORCE_USER_RS_BC:
	  force_user_surf (func, d_func,
			   bc->u_BC,
			   time_intermediate);
	  break;

	case FORCE_USER_SIC_BC:
	  force_user_surf (func, d_func,
			   bc->u_BC,
			   time_intermediate);
	  force_n_dot_f_bc(func, d_func,
			   0, 0, 0, 2,
			   delta_t, theta, ip, ip_total, time_intermediate);
	  break;

	case REP_FORCE_BC:
	case REP_FORCE_RS_BC:
        case ATTR_FORCE_BC:
        case ATTR_FORCE_RS_BC:
	  rep_force_n_dot_f_bc(func, d_func,
			       bc->BC_Data_Float[0],
			       bc->BC_Data_Float[1],
			       bc->BC_Data_Float[2],
			       bc->BC_Data_Float[3],
			       bc->BC_Data_Float[4],
			       bc->BC_Data_Float[5],
			       bc->BC_Data_Float[6],
			       (int)bc->BC_Name );
	  break;
	case REP_FORCE_ROLL_BC:
	case REP_FORCE_ROLL_RS_BC:
	  rep_force_roll_n_dot_f_bc(func, d_func,
			       bc->BC_Data_Float[0],
			       &(bc->BC_Data_Float[1]),
			       &(bc->BC_Data_Float[4]),
			       bc->BC_Data_Float[7],
			       bc->BC_Data_Float[8],
			       bc->BC_Data_Float[9],
			       (int)bc->BC_Name );
	  break;

	case NORM_FORCE_BC:
	case NORM_FORCE_RS_BC:
	  norm_force_n_dot_f_bc(func, d_func,
				bc->BC_Data_Float[0],
				bc->BC_Data_Float[1],
				bc->BC_Data_Float[2]);
	  break;
	      
	case FRICTION_BC:
	case FRICTION_RS_BC:
	case FRICTION_ACOUSTIC_BC:
	case FRICTION_ACOUSTIC_RS_BC:
	  friction_n_dot_f_bc(func, d_func,
			      bc->BC_Data_Float[0],
			      bc->BC_Data_Int[0],
			      delta_t, theta, ip, ip_total, (int) bc->BC_Name,
			      time_intermediate, bc->u_BC, bc->len_u_BC);
	  break;

        case REP_FORCE_SHU_BC:  /* Applies only to shell elements */
	  rep_force_shell_n_dot_f_bc(func, d_func, x_dot, theta, delta_t,
				     ip, ip_total, elem_side_bc->id_side, wt, xi, exo, 0);
	  break;
        case REP_FORCE_SHU_SIC_BC:  /* Applies only to shell elements */
	  rep_force_shell_n_dot_f_bc(func, d_func, x_dot, theta, delta_t,
				     ip, ip_total, elem_side_bc->id_side, wt, xi, exo, 1);
	  break;


	case ELEC_TRACTION_BC:
	case ELEC_TRACTION_SOLID_BC:

	  /* There are no time derivatives in here. */
	  if (af->Assemble_LSA_Mass_Matrix) break;

	  memset(cfunc, 0, MDE*DIM*sizeof(double));
	  memset(d_cfunc, 0,
		 MDE*DIM*(MAX_VARIABLE_TYPES + MAX_CONC)*MDE*sizeof(double));

	  /*
	   * Electric Stress
	   *
	   * Add the electric stress if we're in the specified material
	   * (first integer parameter for the BC).
	   */

	  if (bc->BC_Data_Int[0] == ei[pg->imtrx]->elem_blk_id)
	    {
	      elec_surf_stress(cfunc,
			       d_cfunc,
			       elem_side_bc->id_side,
			       elem_side_bc,
			       iconnect_ptr,
  			       mp->permittivity,
			       bc->BC_Data_Float[0],
			       (int) bc->BC_Name);
	      
	    }
	  else
	    {
	      skip_other_side = TRUE;
	    }
	  break;
	  
	case SHEAR_TO_SHELL_BC:
	  memset(cfunc, 0, MDE*DIM*sizeof(double));
	  memset(d_cfunc, 0,MDE*DIM*(MAX_VARIABLE_TYPES + MAX_CONC)*MDE*sizeof(double));
		
	  shear_to_shell ( cfunc, d_cfunc, elem_side_bc->id_side,	
			   bc->BC_Data_Float[0],
			   elem_side_bc,
			   iconnect_ptr,
			   xi,
			   exo);
	  break;
	  
	case TENSION_SHEET_BC:
	  memset(cfunc, 0, MDE*DIM*sizeof(double));
	  memset(d_cfunc, 0, MDE*DIM*(MAX_VARIABLE_TYPES + MAX_CONC)*MDE*sizeof(double));
	  sheet_tension( cfunc,d_cfunc,
			 elem_side_bc->id_side,
			 bc->BC_Data_Float[0],
			 elem_side_bc,
			 iconnect_ptr,
                         xi, exo);
	  break;

	case CAPILLARY_BC:
	case CAP_REPULSE_BC:
	case CAP_REPULSE_ROLL_BC:
	case CAP_REPULSE_USER_BC:
	case CAP_REPULSE_TABLE_BC:
	case CAP_RECOIL_PRESS_BC:
	case CAPILLARY_SHEAR_VISC_BC:
	case CAPILLARY_TABLE_BC:
	  memset(cfunc, 0, MDE*DIM*sizeof(double));
	  memset(d_cfunc, 0,
		 MDE*DIM*(MAX_VARIABLE_TYPES + MAX_CONC)*MDE*sizeof(double));

	  /* MMH: I looked in the fncs below, and there were no time derivatives. */
	  if (af->Assemble_LSA_Mass_Matrix) break;

	  if ( bc->BC_Data_Int[0] == ei[pg->imtrx]->elem_blk_id ||
	       ( bc->BC_Data_Int[0] == -1 && iapply ) ) {

	    int dir;
	    /* set up surface repulsion force and zero it if 
	     * bc is CAP_REPULSE or CAP_RECOIL_PRESS
	     * because then force is calculated
	     * later */
	    for( dir=0 ; dir<ielem_dim ; dir++)
	       { pb[dir] = BC_Types[bc_input_id].BC_Data_Float[dir+1];}
	    if ( ielem_dim == DIM)
		{
		 pb[DIM-1] = 0.0;
		 /*WH(-1,"3rd Direction bulk stress not connected to CAPILLARY BC yet...\n");*/
		}
	    if (BC_Types[bc_input_id].BC_Name == CAPILLARY_TABLE_BC)
               {
	  apply_table_wic_bc(func, d_func, &BC_Types[bc_input_id], time_value);
              pb[0] += func[0];
               }

	    fn_dot_T(cfunc, d_cfunc, elem_side_bc->id_side,
		     bc->BC_Data_Float[0], pb,
		     elem_side_bc, iconnect_ptr, dsigma_dx);

	    if (bc->BC_Name == CAP_REPULSE_BC) {
	      apply_repulsion(cfunc, d_cfunc, bc->BC_Data_Float[2],
			      bc->BC_Data_Float[3], bc->BC_Data_Float[4],
			      bc->BC_Data_Float[5], bc->BC_Data_Float[6],
			      elem_side_bc, iconnect_ptr);
	    }

	    if (bc->BC_Name == CAP_REPULSE_ROLL_BC) {
	      apply_repulsion_roll(cfunc, d_cfunc, x, 
                               bc->BC_Data_Float[2], 
			       &(bc->BC_Data_Float[3]),
			       &(bc->BC_Data_Float[6]),
                               bc->BC_Data_Float[9], 
                               bc->BC_Data_Float[10], 
                               bc->BC_Data_Float[11], 
                               bc->BC_Data_Float[12], 
                               bc->BC_Data_Float[13], 
                               bc->BC_Data_Float[14], 
                               bc->BC_Data_Int[2],
			      elem_side_bc, iconnect_ptr);
	    }
	    if (bc->BC_Name == CAP_REPULSE_USER_BC) {
	      apply_repulsion_user(cfunc, d_cfunc, 
                               bc->BC_Data_Float[2], 
			       &(bc->BC_Data_Float[3]),
			       &(bc->BC_Data_Float[6]),
                               bc->BC_Data_Float[9], 
                               bc->BC_Data_Float[10], 
                               bc->BC_Data_Float[11], 
                               bc->BC_Data_Float[12], 
                               bc->BC_Data_Float[13], 
			      elem_side_bc, iconnect_ptr);
	    }
	    if (bc->BC_Name == CAP_REPULSE_TABLE_BC) {
	      apply_repulsion_table(cfunc, d_cfunc, x, bc->BC_Data_Float[2], 
                               bc->BC_Data_Float[3], 
                               bc->BC_Data_Float[4], 
                               bc->BC_Data_Float[5], 
                               bc->BC_Data_Float[6], 
			       &(bc->BC_Data_Float[7]),
                               bc->BC_Data_Int[2],
			      elem_side_bc, iconnect_ptr);
	    }
	    if (BC_Types[bc_input_id].BC_Name == CAP_RECOIL_PRESS_BC)
	      {
		apply_vapor_recoil(cfunc, d_cfunc, 
				   BC_Types[bc_input_id].BC_Data_Float[2],
				   BC_Types[bc_input_id].BC_Data_Float[3],
				   BC_Types[bc_input_id].BC_Data_Float[4],
				   BC_Types[bc_input_id].BC_Data_Float[5],
				   BC_Types[bc_input_id].BC_Data_Float[6],
				   elem_side_bc, iconnect_ptr);
	      }
	    if (BC_Types[bc_input_id].BC_Name == CAPILLARY_SHEAR_VISC_BC)
	      {
		apply_surface_viscosity(cfunc, d_cfunc, bc->BC_Data_Float[0], bc->BC_Data_Float[1],
                                        bc->BC_Data_Float[2], bc->BC_Data_Float[3], time_value,
					elem_side_bc, wt, xi, exo, iconnect_ptr);
	      }
	  }
	  break;

	case FLOW_PRESS_USER_BC:
	case PRESSURE_USER_BC:
	  fn_dot_T_user(func, d_func, bc->u_BC,
			time_intermediate);
	  break;

	case FLOW_PRESSURE_BC:
	  flow_n_dot_T_hydro(func, d_func,0.,0.,0.,
			     bc->BC_Data_Float[0]);
	  break;

	case LGR_FLOWRATE_BC:
	  {
	    int iAC = bc->BC_Data_Int[0];  /* need this index so we can retrieve the current LM value from augc */

	    flow_n_dot_T_hydro(func, d_func, 0.,0.,0.,
			       -augc[iAC].DataFlt[0] );
	  }
	  break;


	case FLOW_HYDROSTATIC_BC:
	  flow_n_dot_T_hydro(func, d_func,
			     bc->BC_Data_Float[0],
			     bc->BC_Data_Float[1],
			     bc->BC_Data_Float[2],
			     bc->BC_Data_Float[3]);
	  break;

	case FLOW_PRESSURE_VAR_BC:
	  flow_n_dot_T_var_density(func, d_func,
			     bc->BC_Data_Float[0],
			     time_value);
	  break;

	case FLOW_STRESSNOBC_BC:
	  flow_n_dot_T_nobc(func, d_func,
			    bc->BC_Data_Float[0],
			    bc->BC_Data_Int[0]);
	  break;

	case FLOW_GRADV_BC:
	  flow_n_dot_T_gradv(func, d_func,
			     bc->BC_Data_Float[0],
			     bc->BC_Data_Int[0]);
	  break;


	case FLOW_GRADV_SIC_BC:
	  flow_n_dot_T_gradv_sic(func, d_func,
			     bc->BC_Data_Float[0],
			     bc->BC_Data_Int[0]);
	  break;
	  
        case STRESS_DEVELOPED_BC:
          if (vn->evssModel == LOG_CONF || vn->evssModel == LOG_CONF_GRADV)
            {
              stress_no_v_dot_gradS_logc(func_stress, d_func_stress, delta_t, theta);
            }
          else
            {
              stress_no_v_dot_gradS(func_stress, d_func_stress, delta_t, theta);
            }
          break;


        case GRAD_LUB_PRESS_BC:
	  shell_n_dot_flow_bc_confined(func, d_func,
                                       bc->BC_Data_Float[0], 
                                       time_value, delta_t,
                                       xi, exo);
	  surface_determinant_and_normal(ielem, iconnect_ptr, num_local_nodes,
					 ielem_dim - 1,
					 (int) elem_side_bc->id_side,
					 (int) elem_side_bc->num_nodes_on_side,
					 (elem_side_bc->local_elem_node_id) );
	  break;

         case LUB_STATIC_BC:
         lub_static_pressure(func, d_func,
                             bc->BC_Data_Float[0],
                             time_value, delta_t,
                             xi, exo);
         surface_determinant_and_normal(ielem, iconnect_ptr, num_local_nodes,
                                       	ielem_dim - 1,
                                       	(int) elem_side_bc->id_side,
                                       	(int) elem_side_bc->num_nodes_on_side,
                                       	(elem_side_bc->local_elem_node_id) );
          break;


        case SHELL_GRAD_FP_BC:
	  shell_n_dot_flow_bc_film(func, d_func,
                                   bc->BC_Data_Float[0], 
                                   time_value, delta_t,
                                   xi, exo);
	  surface_determinant_and_normal(ielem, iconnect_ptr, num_local_nodes,
					 ielem_dim - 1,
					 (int) elem_side_bc->id_side,
					 (int) elem_side_bc->num_nodes_on_side,
					 (elem_side_bc->local_elem_node_id) );
	  break;


        case SHELL_FLOW_DEVELOPED_BC:
	  shell_n_dot_gradp_bc(func, d_func, 
                                time_value, delta_t,
                                xi, exo);
	  surface_determinant_and_normal(ielem, iconnect_ptr, num_local_nodes,
					 ielem_dim - 1,
					 (int) elem_side_bc->id_side,
					 (int) elem_side_bc->num_nodes_on_side,
					 (elem_side_bc->local_elem_node_id) );
	  break;


	case SHELL_GRAD_FP_NOBC_BC:
	  shell_n_dot_flow_bc_film(func, d_func, 0.0, 
                                   time_value, delta_t,
                                   xi, exo);
	  surface_determinant_and_normal(ielem, iconnect_ptr, num_local_nodes,
					 ielem_dim - 1,
					 (int) elem_side_bc->id_side,
					 (int) elem_side_bc->num_nodes_on_side,
					 (elem_side_bc->local_elem_node_id) );
	  break;



        case SHELL_GRAD_FH_BC:
	  shell_n_dot_gradh_bc(func, d_func,
                                  bc->BC_Data_Float[0]);
	  surface_determinant_and_normal(ielem, iconnect_ptr, num_local_nodes,
					 ielem_dim - 1,
					 (int) elem_side_bc->id_side,
					 (int) elem_side_bc->num_nodes_on_side,
					 (elem_side_bc->local_elem_node_id) );
	  break;

	case SHELL_GRAD_FH_NOBC_BC:
	  shell_n_dot_gradh_bc(func, d_func, 0.0);
	  surface_determinant_and_normal(ielem, iconnect_ptr, num_local_nodes,
					 ielem_dim - 1,
					 (int) elem_side_bc->id_side,
					 (int) elem_side_bc->num_nodes_on_side,
					 (elem_side_bc->local_elem_node_id) );
	  break;

        case SHELL_GRAD_PC_BC:
	  shell_n_dot_pflux_bc(func, d_func,
			       bc->BC_Data_Float[0], 
			       time_value, delta_t);
	  surface_determinant_and_normal(ielem, iconnect_ptr, num_local_nodes,
					 ielem_dim - 1,
					 (int) elem_side_bc->id_side,
					 (int) elem_side_bc->num_nodes_on_side,
					 (elem_side_bc->local_elem_node_id) );          
	  break;

	case SHELL_GRAD_PC_NOBC_BC:
	    shell_n_dot_pflux_bc(func, d_func, 0.0, 
                                 time_value, delta_t);
            surface_determinant_and_normal(ielem, iconnect_ptr, num_local_nodes,
                                           ielem_dim - 1,
                                           (int) elem_side_bc->id_side,
                                           (int) elem_side_bc->num_nodes_on_side,
                                           (elem_side_bc->local_elem_node_id) );
            break;

	case SHELL_TFMP_FREE_LIQ_BC:
          if (pd->e[pg->imtrx][R_TFMP_MASS]) {
            shell_n_dot_liq_velo_bc_tfmp(func, d_func, 0.0,
                                         time_value, delta_t,
                                         xi, exo);

            surface_determinant_and_normal(ielem, iconnect_ptr, num_local_nodes,
                   ielem_dim - 1,
                   (int) elem_side_bc->id_side,
                   (int) elem_side_bc->num_nodes_on_side,
                 (elem_side_bc->local_elem_node_id) );
          }

	  break;
	case SHELL_TFMP_NUM_DIFF_BC:
	  shell_num_diff_bc_tfmp(func, d_func, 
                                 time_value, delta_t,
                                 xi, exo);
	  surface_determinant_and_normal(ielem, iconnect_ptr, num_local_nodes,
					 ielem_dim - 1,
					 (int) elem_side_bc->id_side,
					 (int) elem_side_bc->num_nodes_on_side,
					 (elem_side_bc->local_elem_node_id) );
	  break;
        case SHELL_LUBRICATION_OUTFLOW_BC:
            shell_lubrication_outflow(func, d_func,
                                      time_value, delta_t,
                                      xi, exo);
            surface_determinant_and_normal(ielem, iconnect_ptr, num_local_nodes,
                                           ielem_dim - 1,
                                           (int) elem_side_bc->id_side,
                                           (int) elem_side_bc->num_nodes_on_side,
                                           (elem_side_bc->local_elem_node_id) );
            break;

        case SH_S11_WEAK_BC:
        case SH_S22_WEAK_BC:
          apply_shell_traction_bc(func, d_func,
                                  bc->BC_Name,
                                  bc->BC_Data_Float[0],
                                  bc->BC_Data_Float[1],
                                  bc->BC_Data_Float[2]);

            break;
	case SHELL_TFMP_AVG_PLATE_VELO_BC:
          shell_tfmp_avg_plate_velo_liq(func, d_func,
                                        time_value,
                                        delta_t,
                                        xi,
                                        exo);
          surface_determinant_and_normal(ielem, iconnect_ptr, num_local_nodes,
                                         ielem_dim - 1,
                                         (int) elem_side_bc->id_side,
                                         (int) elem_side_bc->num_nodes_on_side,
                                         (elem_side_bc->local_elem_node_id) );
          break;

	case SHELL_TFMP_FREE_GAS_BC:
	  shell_n_dot_gas_velo_bc_tfmp(func, d_func, 0.0, 
				       time_value, delta_t,
				       xi, exo);
          surface_determinant_and_normal(ielem, iconnect_ptr, num_local_nodes,
					 ielem_dim - 1,
					 (int) elem_side_bc->id_side,
					 (int) elem_side_bc->num_nodes_on_side,
					 (elem_side_bc->local_elem_node_id) );

	  break;
	case SHELL_TFMP_GRAD_S_BC:
          shell_tfmp_n_dot_grad_s(func, d_func,
                                  time_value,
                                  delta_t,
                                  xi,
                                                                                                                exo);
          surface_determinant_and_normal(ielem, iconnect_ptr, num_local_nodes,
                                         ielem_dim - 1,
                                         (int) elem_side_bc->id_side,
                                         (int) elem_side_bc->num_nodes_on_side,
                                         (elem_side_bc->local_elem_node_id) );
          break;


	case HYDROSTATIC_SYMM_BC:
	  EH(GOMA_ERROR, "HYDROSTATIC_SYMM is no longer supported.");
	  /* 	    hydrostatic_n_dot_T(func, d_func); */
	  break;

	case VL_EQUIL_BC:

	  raoults_law(func, d_func, bc->BC_Data_Int[0],
		      bc->BC_Data_Int[1], bc->BC_Data_Int[2],
		      bc->BC_Data_Float[0], bc->BC_Data_Float[1],
		      bc->BC_Data_Float[2], bc->BC_Data_Float[3],
		      bc->BC_Data_Float[4]);
	  break;

	case YFLUX_DISC_RXN_BC:

	  yflux_disc_rxn_bc(func, d_func, bc->BC_Data_Int[0],
			    bc->BC_Data_Int[1], bc->BC_Data_Int[2],
			    bc->BC_Data_Float[0], bc->BC_Data_Float[1], delta_t, theta) ;

	  break;

	case VL_EQUIL_PRXN_BC:
	  new_way = TRUE;
	  func[0] = raoults_law_prxn(&jacCol, bc, ip, elem_side_bc, 
		  x_dot, time_value, theta, delta_t,interface_id);
	  break;

	case IS_EQUIL_PRXN_BC:
	  new_way = TRUE;
	  func[0] = is_equil_prxn(&jacCol, bc, ip, elem_side_bc,
          	  x_dot, time_value, theta, delta_t,interface_id);
	  break;

        case SDC_STEFANFLOW_BC:
	  /*
	   * This is a one sided boundary condition. The side of the
	   * boundary condition is specified on the bc card as
	   * the first integer
	   */
	  if (ei[pg->imtrx]->elem_blk_id == bc->BC_Data_Int[0]) {
	    iapply = 1;
	  } else {
	    iapply = 0;
	  }
	  if (iapply) {
	    func[0] = sdc_stefan_flow(&jacCol, bc, ip, elem_side_bc,
		      x_dot, time_value, theta, delta_t,interface_id);
	  } else {
	    skip_other_side = TRUE;
	  }
	  new_way = TRUE;
	  break;
	case SDC_KIN_SF_BC:
	  /*
	   * This is a one sided boundary condition. The side of the
	   * boundary condition is specified on the bc card as
	   * the first integer
	   */
	  if (ei[pg->imtrx]->elem_blk_id == bc->BC_Data_Int[0]) {
	    iapply = 1;
	  } else {
	    iapply = 0;
	  }
	  if (iapply) {
	    func[0] = sdc_stefan_flow(&jacCol, bc, ip, elem_side_bc,
	             x_dot, time_value, theta, delta_t, interface_id);
	  } else {
	    skip_other_side = TRUE;
	  }
	  new_way = TRUE;
	  break;
	case SDC_KIN_SFV_BC:
	  /*
	   * This is a one sided boundary condition. The side of the
	   * boundary condition is specified on the bc card as
	   * the first integer
	   */
	  if (ei[pg->imtrx]->elem_blk_id == bc->BC_Data_Int[0]) {
	    iapply = 1;
	  } else {
	    iapply = 0;
	  }
	  if (iapply) {
	    func[0] = sdc_stefan_volume_flow(&jacCol, bc, ip, elem_side_bc,
					     x_dot, theta, delta_t);
	  } else {
	    skip_other_side = TRUE;
	  }
	  new_way = TRUE;
	  break;

	case VL_POLY_BC:
	  flory_huggins(func, d_func, bc->BC_Data_Int[0],
			bc->BC_Data_Int[1], bc->BC_Data_Int[2],
			bc->BC_Data_Int[3], bc->BC_Data_Float[0]);
	  break;

	case YTOTALFLUX_CONST_BC:  /*  RSL 6/7/00  */
	  if (iapply) {
	    const_mass_flux_surf_bc(func, d_func, bc->BC_Data_Int[0],
				    bc->BC_Data_Float[0], time_value, delta_t, theta);
	  }
	  break;

	case YFLUX_BC:
	  if (iapply) {
	    mass_flux_surf_bc(func, d_func, bc->BC_Data_Int[0],
			      bc->BC_Data_Float[0], bc->BC_Data_Float[1], 
			      delta_t, theta);
	  }
	  break;

	case YFLUX_ETCH_BC:
	  if (iapply) {
	    mass_flux_surf_etch(func, d_func, bc->BC_Data_Int[0],
			        bc->BC_Data_Int[1], time_value, delta_t, theta);
	  }
	  break;

	case YFLUX_BV_BC:
	  if (iapply) {
	    mass_flux_BV_surf_bc(func, d_func,
				 BC_Types[bc_input_id].BC_Data_Int[0],
				 BC_Types[bc_input_id].BC_Data_Float[0],
				 BC_Types[bc_input_id].BC_Data_Float[1], 
				 BC_Types[bc_input_id].BC_Data_Float[2], 
				 BC_Types[bc_input_id].BC_Data_Float[3], 
				 BC_Types[bc_input_id].BC_Data_Float[4], 
				 BC_Types[bc_input_id].BC_Data_Float[5], 
				 BC_Types[bc_input_id].BC_Data_Float[6], 
				 delta_t, theta);
	  }
	  break;

        case YFLUX_HOR_BC:
	  if (iapply) {
	    mass_flux_HOR_surf_bc(func, d_func,
				  BC_Types[bc_input_id].BC_Data_Int[0],
				  BC_Types[bc_input_id].BC_Data_Float[0],
				  BC_Types[bc_input_id].BC_Data_Float[1],
				  BC_Types[bc_input_id].BC_Data_Float[2],
				  BC_Types[bc_input_id].BC_Data_Float[3],
				  BC_Types[bc_input_id].BC_Data_Float[4],
				  BC_Types[bc_input_id].BC_Data_Float[5],
				  BC_Types[bc_input_id].BC_Data_Float[6],
				  BC_Types[bc_input_id].BC_Data_Float[7],
				  BC_Types[bc_input_id].BC_Data_Float[8],
				  BC_Types[bc_input_id].BC_Data_Float[9],
				  delta_t, theta);
	  }
	  break;

        case YFLUX_ORR_BC:
	  if (iapply) {
	    mass_flux_ORR_surf_bc(func, d_func,
				  BC_Types[bc_input_id].BC_Data_Int[0],
				  BC_Types[bc_input_id].BC_Data_Float[0],
				  BC_Types[bc_input_id].BC_Data_Float[1],
				  BC_Types[bc_input_id].BC_Data_Float[2],
				  BC_Types[bc_input_id].BC_Data_Float[3],
				  BC_Types[bc_input_id].BC_Data_Float[4],
				  BC_Types[bc_input_id].BC_Data_Float[5],
				  BC_Types[bc_input_id].BC_Data_Float[6],
				  BC_Types[bc_input_id].BC_Data_Float[7],
				  BC_Types[bc_input_id].BC_Data_Float[8],
				  delta_t, theta);
	  }
	  break;

        case YFLUX_H2O_ANODE_BC:
	  if (iapply) {
	    mass_flux_H2O_ANODE_surf_bc(func, d_func,
					BC_Types[bc_input_id].BC_Data_Int[0],
					BC_Types[bc_input_id].BC_Data_Float[0],
					BC_Types[bc_input_id].BC_Data_Float[1],
					BC_Types[bc_input_id].BC_Data_Float[2],
					BC_Types[bc_input_id].BC_Data_Float[3],
					BC_Types[bc_input_id].BC_Data_Float[4],
					BC_Types[bc_input_id].BC_Data_Float[5],
					BC_Types[bc_input_id].BC_Data_Float[6],
					BC_Types[bc_input_id].BC_Data_Float[7],
					delta_t, theta);
	  }
	  break;

        case YFLUX_H2O_CATHODE_BC:
	  if (iapply) {
	    mass_flux_H2O_CATHODE_surf_bc(func, d_func,
					  BC_Types[bc_input_id].BC_Data_Int[0],
					  BC_Types[bc_input_id].BC_Data_Float[0],
					  BC_Types[bc_input_id].BC_Data_Float[1],
					  BC_Types[bc_input_id].BC_Data_Float[2],
					  BC_Types[bc_input_id].BC_Data_Float[3],
					  BC_Types[bc_input_id].BC_Data_Float[4],
					  BC_Types[bc_input_id].BC_Data_Float[5],
					  BC_Types[bc_input_id].BC_Data_Float[6],
					  BC_Types[bc_input_id].BC_Data_Float[7],
					  delta_t, theta);
	  }
	  break;

	case YFLUX_SULFIDATION_BC: 
	  if (iapply) {
	    mass_flux_SULFIDATION_surf_bc(func, d_func, 
					  BC_Types[bc_input_id].BC_Data_Int[2],
					  BC_Types[bc_input_id].BC_Data_Int[0],
					  BC_Types[bc_input_id].BC_Data_Float[0],
					  BC_Types[bc_input_id].BC_Data_Float[1], 
					  BC_Types[bc_input_id].BC_Data_Float[2], 
					  BC_Types[bc_input_id].BC_Data_Float[3], 
					  BC_Types[bc_input_id].BC_Data_Float[4], 
					  BC_Types[bc_input_id].BC_Data_Float[5], 
					  BC_Types[bc_input_id].BC_Data_Float[6], 
					  BC_Types[bc_input_id].BC_Data_Float[7], 
					  BC_Types[bc_input_id].BC_Data_Float[8], 
					  BC_Types[bc_input_id].BC_Data_Float[9], 
					  delta_t, theta);
	  }
	  break;

        case YFLUX_BV2_BC:  /* RSL 1/15/01 */
	  if (iapply) {
	    mass_flux_BV2_surf_bc(func, d_func,
				  bc->BC_Data_Int[0],
				  bc->BC_Data_Float[0],
				  bc->BC_Data_Float[1],
				  bc->BC_Data_Float[2],
				  bc->BC_Data_Float[3],
				  bc->BC_Data_Float[4],
				  bc->BC_Data_Float[5],
				  time_value, delta_t, theta);
	  }
	  break;

        case CURRENT_BV2_BC:  /* RSL 1/22/01 */
	  if (iapply) {
	    current_BV2_surf_bc(func, d_func,
				bc->BC_Data_Int[0],
				bc->BC_Data_Float[0],
				bc->BC_Data_Float[1],
				bc->BC_Data_Float[2],
				bc->BC_Data_Float[3],
				bc->BC_Data_Float[4],
				bc->BC_Data_Float[5],
				time_value, delta_t, theta);
	  }
	  break;

        case YFLUX_NI_BC:  /* RSL 3/9/01 */
	  if (iapply) {
	    mass_flux_NI_surf_bc(func, d_func,
				 bc->BC_Data_Int[0],
				 bc->BC_Data_Float[0],
				 bc->BC_Data_Float[1],
				 time_value, delta_t, theta);
	  }
	  break;

        case CURRENT_NI_BC:  /* RSL 3/9/01 */
	  if (iapply) {
	    current_NI_surf_bc(func, d_func,
			       bc->BC_Data_Int[0],
			       bc->BC_Data_Float[0],
			       bc->BC_Data_Float[1],
			       time_value, delta_t, theta);
	  }
	  break;

	case YFLUX_SUS_BC:
	  sus_mass_flux_surf_bc (func, d_func,
				 bc->BC_Data_Int[0], 
				 time_value, delta_t, theta, pg_data->h);
	  break;

	case YFLUX_CONST_BC:
	  /* no need to call function - this is too easy */
	  *func = bc->BC_Data_Float[0];
	  break;

	case YFLUX_USER_BC:
	  mass_flux_surf_user_bc(func, d_func, bc->BC_Data_Int[0],
				 bc->u_BC, time_intermediate);
	  break;

	case YFLUX_EQUIL_BC:
	  get_equil_surf_bc(func, d_func, bc->BC_Data_Int[2],
			    bc->BC_Data_Int[0], bc->BC_Data_Float[0],
			    bc->BC_Data_Float[1], bc->BC_Data_Float[2],
			    bc->BC_Data_Float[3], bc->BC_Data_Float[4],
			    delta_t, theta);  
	  break;

	case YUSER_BC:
	  yuser_surf( func, d_func,
		      BC_Types[bc_input_id].BC_Data_Int[0], 
		      BC_Types[bc_input_id].u_BC,
		      time_intermediate);
	  break;
	    
	case YFLUX_ALLOY_BC:
	  mass_flux_alloy_surf( func, d_func,
				BC_Types[bc_input_id].BC_Data_Int[0], 
				BC_Types[bc_input_id].u_BC,
				time_intermediate);
	  break;

	case SURFACE_CHARGE_BC:   
	  surface_charge_surf(func, d_func, bc->BC_Data_Float[0]);
	  break;
	case FICK_CHRGD_SURF_GRAD_BC:
	  fickian_charged_gradient_bc(func, d_func, bc->BC_Data_Int[0],bc->BC_Data_Float[0]);
	  break; 

	case POROUS_FLUX_BC:
	  porous_mass_flux_surf_bc (func, d_func,
				    bc->BC_Data_Int[0],
				    bc->BC_Data_Float[0],
				    bc->BC_Data_Float[1], 
				    bc->BC_Data_Float[2],
				    bc->BC_Data_Float[3],
				    delta_t,theta);
	  if (neg_elem_volume) return (status);
	  break;
	    
	case POROUS_CONV_BC:
	  porous_convection_bc (func, d_func,
				bc->BC_Data_Int[0],
				delta_t,theta);
	  if( neg_elem_volume ) return(status);
	  break;
	    
	case VP_EQUIL_BC:
	  porous_vapor_equil_bc(func, d_func, x_dot, theta, delta_t,
				bc_input_id, BC_Types,
				(int) bc->BC_Data_Int[0],
				(int) bc->BC_Data_Int[1],
				(int) bc->BC_Data_Int[2],
				bc->BC_Data_Float[0]);
	  break;
	    
	case POROUS_GAS_BC:
	  put_gas_flux_in_pores (func, d_func, x_dot, theta, delta_t,
				 bc_input_id, BC_Types,
				 (int) bc->BC_Data_Int[0],
				 (int) bc->BC_Data_Int[1],
				 (int) bc->BC_Data_Int[2],
				 bc->BC_Data_Float[0],
				 bc->BC_Data_Float[1]);
	  break;
	case POR_LIQ_FLUX_FILL_BC:
	  por_liq_flux_fill ( func, d_func, theta, delta_t,
			      (int) bc->BC_Data_Int[0],
			      (int) bc->BC_Data_Int[1],
			      (double) bc->BC_Data_Float[0],
			      (double) bc->BC_Data_Float[1],
			      (double) bc->BC_Data_Float[2],
			      (double) bc->BC_Data_Float[3], 0 ); 

	  break;
        case POROUS_LIQ_FLUX_CONST_BC: /* no need to call function - this is too easy */
	  *func = BC_Types[bc_input_id].BC_Data_Float[0];
	  break;

        case POROUS_GAS_FLUX_CONST_BC: /* no need to call function - this is too easy */
	  *func = BC_Types[bc_input_id].BC_Data_Float[0];
	  break;

	case QRAD_BC:
	  qrad_surf (func, d_func,
		     BC_Types[bc_input_id].BC_Data_Float[0],
		     BC_Types[bc_input_id].BC_Data_Float[1],
		     BC_Types[bc_input_id].BC_Data_Float[2],
		     BC_Types[bc_input_id].BC_Data_Float[3]);
	  break;
            
	case QCONV_BC:
	  qrad_surf (func, d_func,
		     BC_Types[bc_input_id].BC_Data_Float[0],
		     BC_Types[bc_input_id].BC_Data_Float[1],
		     0.,0.);
	  break;

	case QRAD_REPULSE_ROLL_BC:
	  qrad_surf_repulse (func, d_func,
		     BC_Types[bc_input_id].BC_Data_Float[0],
		     BC_Types[bc_input_id].BC_Data_Float[1],
		     BC_Types[bc_input_id].BC_Data_Float[2],
		     BC_Types[bc_input_id].BC_Data_Float[3],
		     BC_Types[bc_input_id].BC_Data_Float[4],
		    &(BC_Types[bc_input_id].BC_Data_Float[5]),
		    &(BC_Types[bc_input_id].BC_Data_Float[8]),
		     BC_Types[bc_input_id].BC_Data_Float[11],
		     BC_Types[bc_input_id].BC_Data_Float[12],
		     BC_Types[bc_input_id].BC_Data_Float[13],
		     BC_Types[bc_input_id].BC_Data_Float[14]);
	  break;
            
	case QUSER_BC:
	  quser_surf(func, d_func, BC_Types[bc_input_id].u_BC,
		     time_intermediate);
	  break;
	case Q_LASER_WELD_BC:
	  qlaser_surf(func, d_func, BC_Types[bc_input_id].u_BC, x,
		      time_intermediate);
	  break;

	case Q_VAPOR_BC:
	  q_vapor(func, d_func, BC_Types[bc_input_id].u_BC, x,
		  time_intermediate);
	  break;
		  
	case QSIDE_BC: /* no need to call function - this is too easy */
	  *func = bc->BC_Data_Float[0];
	  break;

	case QSIDE_DIR_BC: 
	  qside_directional(func, d_func,
			    bc->BC_Data_Float[0],
			    bc->BC_Data_Float[1],
			    bc->BC_Data_Float[2]);
	  break;
	  
	case QSIDE_LS_BC: 
	   
	  qside_ls( func,d_func,
		    bc->BC_Data_Int[0],
		    bc->BC_Data_Int[1],
		    bc->BC_Data_Float[0],
		    bc->BC_Data_Float[1]);
		    
	  break;

	case QNOBC_BC:
	  qnobc_surf (func, d_func, time_intermediate);
	  break;

	case T_CONTACT_RESIS_BC:
	  qside_contact_resis(func, d_func,
			    bc->BC_Data_Int[0],
			    bc->BC_Data_Int[1],
			    bc->BC_Data_Float[0]);
	 break;
	case T_CONTACT_RESIS_2_BC:
	  qside_contact_resis(func, d_func,
			    bc->BC_Data_Int[0],
			    bc->BC_Data_Int[1],
			    bc->BC_Data_Float[0]);
	 break;

	case APR_PLANE_TRANS_BC:
	case API_PLANE_TRANS_BC:
	case APR_VELOCITY_BC:
	case API_VELOCITY_BC:
	    acoustic_plane_transmission (func, d_func, time_intermediate, 
                      (int)bc->BC_Name, bc->BC_Data_Float[0],
                      bc->BC_Data_Float[1], bc->BC_Data_Float[2],
                      bc->BC_Data_Float[3], bc->BC_Data_Int[0]);
	    break;
          case EM_ER_FARFIELD_DIRECT_BC:
          case EM_EI_FARFIELD_DIRECT_BC:
          case EM_HR_FARFIELD_DIRECT_BC:
          case EM_HI_FARFIELD_DIRECT_BC:
              apply_em_farfield_direct_vec
                  (func,
                   d_func,
                   xi,
                   (int) bc->BC_Name,
                   bc->BC_Data_Float
                  );
              break;
          case EM_ER_SOMMERFELD_BC:
          case EM_EI_SOMMERFELD_BC:
          case EM_HR_SOMMERFELD_BC:
          case EM_HI_SOMMERFELD_BC:
              apply_em_sommerfeld_vec
                  (func,
                   d_func,
                   xi,
                   (int) bc->BC_Name,
                   bc->BC_Data_Float
                  );
              break;
          case EM_ER_FREE_BC:
          case EM_EI_FREE_BC:
          case EM_HR_FREE_BC:
          case EM_HI_FREE_BC:
              apply_em_free_vec
                  (func,
                   d_func,
                   xi,
                   (int) bc->BC_Name
                  );
              break;
        case E_ER_PLANEWAVE_BC:
        case E_EI_PLANEWAVE_BC:
            apply_ewave_planewave_vec
                (func,
                 d_func,
                 xi,
                 (int) bc->BC_Name,
                 bc->BC_Data_Float
                );
            break;
        case LIGHTP_TRANS_BC:
	case LIGHTM_TRANS_BC:
	case LIGHTD_TRANS_BC:
	    light_transmission (func, d_func, time_intermediate, 
                      (int)bc->BC_Name, bc->BC_Data_Float[0],
                      bc->BC_Data_Float[1], bc->BC_Data_Float[2],
                      bc->BC_Data_Int[0]);
	    break;
	case LIGHTP_JUMP_BC:
	case LIGHTM_JUMP_BC:
	  if (ei[pg->imtrx]->elem_blk_id == bc->BC_Data_Int[0]) {
	    iapply = 1;
	  } else {
	    iapply = 1;
	  }
	  if (iapply) {
	  qside_light_jump(func, d_func, time_intermediate,(int)bc->BC_Name,
			    bc->BC_Data_Int[0],
			    bc->BC_Data_Int[1]);
	  } else {
	    skip_other_side = FALSE;
	  }
	 break;
	case LIGHTP_JUMP_2_BC:
	case LIGHTM_JUMP_2_BC:
	  qside_light_jump(func, d_func, time_intermediate,(int)bc->BC_Name,
			    bc->BC_Data_Int[0],
			    bc->BC_Data_Int[1]);
	 break;
	case APR_NOBC_BC:
	case API_NOBC_BC:
	  acoustic_nobc_surf (func, d_func, time_intermediate, (int)bc->BC_Name);
	  break;

	case POTENTIAL_NOBC_BC:
	  potential_nobc_surf (func, d_func, time_intermediate);
	  break;
 
	case LATENT_HEAT_BC:
	  if (iapply) {
	    lat_heat_bc(func, d_func, x_dot, theta,
			delta_t, bc_input_id, BC_Types);
	    if (neg_elem_volume) return(status);
	  }
	  break;

	case LATENT_HEAT_INTERNAL_BC:
	  if (iapply) {
	    lat_heat_internal_bc(func, d_func, theta, delta_t, 
				 bc_input_id, BC_Types);
	  }
	  break;

	case HEAT_OF_RXN_BC:
	  /* NB. PRS (02/09/01). To implement this surface reaction, 
	   * nonisothermal effect you should start with a routine like
	   * lat_heat, in mm_fill_species.  In there you will have to make 
	   * sure your heats of reaction are deployed based on the flux 
	   * (and hence reaction) rates, either through YFLUX_BV, or 
	   * YFLUX_USER, etc. */
	  EH(GOMA_ERROR, "HEAT_OF_RXN_BC: not yet implemented.");
	  break;
	      
	case PSPG_BC:
	  /* MMH: LSA LSA LSA Stopped here.  ALMOST done with bc_integ.c LSA LSA LSA */
	  if (!PSPG) {
	    EH(GOMA_ERROR,
	       "You don't have PSPG turned on and you trying to apply a PSPG boundary condition");
	  }
	  PSPG_consistency_bc(func, d_func,  x_dot, time_value, delta_t,
			      theta, pg_data);
	  break;
                         
	case FILL_CA_BC:
	  apply_CA_FILL(func, d_func,
			BC_Types[bc_input_id].BC_Data_Float[0]);             
	  break;

	case WETTING_TENSION_BC :
	  apply_wetting_tension( func,d_func,
				 BC_Types[bc_input_id].BC_Data_Float[0]);
	  break;
		
	case WETTING_SPEED_LIN_BC:
	  apply_wetting_velocity( func, d_func,
				  elem_side_bc->id_side,
				  ielem_type,
				  BC_Types[bc_input_id].BC_Data_Float[3],
				  &(BC_Types[bc_input_id].BC_Data_Float[4]),
				  BC_Types[bc_input_id].BC_Data_Float[2],
				  BC_Types[bc_input_id].BC_Data_Float[0],
				  BC_Types[bc_input_id].BC_Data_Float[1]);
	  break;
	case LINEAR_WETTING_SIC_BC:
	  apply_linear_wetting_sic( func, d_func,delta_t, theta,
				    elem_side_bc->id_side,
				    ielem_type,
				    BC_Types[bc_input_id].BC_Data_Float[3],
				    &(BC_Types[bc_input_id].BC_Data_Float[4]),
				    BC_Types[bc_input_id].BC_Data_Float[2],
				    BC_Types[bc_input_id].BC_Data_Float[0],
				    BC_Types[bc_input_id].BC_Data_Float[1],
				    BC_Types[bc_input_id].BC_Data_Float[7]);
	  break;
	case WETTING_SPEED_BLAKE_BC:
	case WETTING_SPEED_HOFFMAN_BC:
	case WETTING_SPEED_COX_BC:
	case WETTING_SPEED_SHIK_BC:
	  apply_blake_wetting_velocity( func, d_func,
					(int) bc->BC_Name,
					elem_side_bc->id_side,
					ielem_type,
					BC_Types[bc_input_id].BC_Data_Float[4],
					BC_Types[bc_input_id].BC_Data_Float[3],
					BC_Types[bc_input_id].BC_Data_Float[0],
					BC_Types[bc_input_id].BC_Data_Float[1],
					BC_Types[bc_input_id].BC_Data_Float[2]);		
		
	  break;
	case BLAKE_DIRICH_ROLL_BC:
        case HOFFMAN_DIRICH_ROLL_BC:
        case COX_DIRICH_ROLL_BC:
        case BLAKE_DIRICHLET_BC:
        case HOFFMAN_DIRICHLET_BC:
        case COX_DIRICHLET_BC:
	  {	/* trying to find wall velocity, assume velo_normal=0 */
	    double wall_velo[DIM], theta_max = 180.0;
	    int i1;
	    wall_velo[0] = BC_Types[bc_input_id].BC_Data_Float[5];
	    wall_velo[1] = BC_Types[bc_input_id].BC_Data_Float[6];
	    wall_velo[2] = BC_Types[bc_input_id].BC_Data_Float[7];
	    for (i1 = 0; i1 < Num_BC; i1++) 
	      {
		if( BC_Types[i1].BC_ID == bc->BC_ID )
		  {
		    switch(BC_Types[i1].BC_Name)
		      {
		      case VELO_TANGENT_BC:
		      case VELO_STREAMING_BC:
			wall_velo[0] = fv->snormal[1]*BC_Types[i1].BC_Data_Float[0];
			wall_velo[1] = -fv->snormal[0]*BC_Types[i1].BC_Data_Float[0];
			break;
		      case VELO_SLIP_BC:
		      case VELO_SLIP_FLUID_BC:
		      case AIR_FILM_BC:
			wall_velo[0] = BC_Types[i1].BC_Data_Float[1];
			wall_velo[1] = BC_Types[i1].BC_Data_Float[2];
			break;
		      case VELO_SLIP_ROT_BC:
		      case VELO_SLIP_ROT_FLUID_BC:
		      case AIR_FILM_ROT_BC:
			wall_velo[0] = BC_Types[i1].BC_Data_Float[1]*(fv->x[1]-BC_Types[i1].BC_Data_Float[3]);
			wall_velo[1] =BC_Types[i1].BC_Data_Float[1]*(fv->x[0]-BC_Types[i1].BC_Data_Float[2]);
			break;
		      case VELO_TANGENT_USER_BC:
			wall_velo[0] = velo_vary_fnc(UVARY_BC, fv->x[0], fv->x[1], fv->x[2] , BC_Types[i1].u_BC, time_value);
			wall_velo[1] = velo_vary_fnc(VVARY_BC, fv->x[0], fv->x[1], fv->x[2] , BC_Types[i1].u_BC, time_value);
			wall_velo[2] = velo_vary_fnc(WVARY_BC, fv->x[0], fv->x[1], fv->x[2] , BC_Types[i1].u_BC, time_value);
			break;
		      default:
			if( Debug_Flag > 1 )WH(-1,"Wall velocity bc not found\n");
                      }  /* switch bc */
                    }       /*  if BC_Types  */
                  }               /*  Num_BC loop  */
		apply_blake_wetting_velocity_sic( func, d_func,delta_t,theta,
		             		  (int) bc->BC_Name,
					  elem_side_bc->id_side,
					  ielem_type,
					  BC_Types[bc_input_id].BC_Data_Float[3],
					  BC_Types[bc_input_id].BC_Data_Float[0],
					  BC_Types[bc_input_id].BC_Data_Float[1],
					  BC_Types[bc_input_id].BC_Data_Float[2],
                      BC_Types[bc_input_id].BC_Data_Float[4],
				  	  wall_velo, theta_max, 
                                          BC_Types[bc_input_id].BC_Data_Int[3],
       				  BC_Types[bc_input_id].BC_Data_Float[9],
				  BC_Types[bc_input_id].BC_Data_Float[10],
				  BC_Types[bc_input_id].BC_Data_Float[11]);		
		}
		break;
		
	case SHIK_DIRICH_ROLL_BC:
        case SHIK_DIRICHLET_BC:
		apply_blake_wetting_velocity_sic( func, d_func,delta_t,theta,
		             		  (int) bc->BC_Name,
					  elem_side_bc->id_side,
					  ielem_type,
					  BC_Types[bc_input_id].BC_Data_Float[3],
					  BC_Types[bc_input_id].BC_Data_Float[0],
					  BC_Types[bc_input_id].BC_Data_Float[1],
					  BC_Types[bc_input_id].BC_Data_Float[2],
					  BC_Types[bc_input_id].BC_Data_Float[4],
					&(BC_Types[bc_input_id].BC_Data_Float[5]),
					  BC_Types[bc_input_id].BC_Data_Float[8],
					  BC_Types[bc_input_id].BC_Data_Int[3],  
       				  BC_Types[bc_input_id].BC_Data_Float[9],
				  BC_Types[bc_input_id].BC_Data_Float[10],
				  BC_Types[bc_input_id].BC_Data_Float[11]);		
		break;
		
	case HYSTERESIS_WETTING_BC:
	  apply_hysteresis_wetting_sic ( func, d_func, delta_t, theta, &(BC_Types[bc_input_id].BC_Data_Float[0]) );
	  break;
		
	case STRONG_FILL_CA_BC :
	  /* nothing to be done here, this condition applied to FILL EQN */            
	  break;
		  
	case TABLE_WICV_BC:
	case TABLE_WICS_BC:
	  apply_table_wic_bc(func, d_func, &BC_Types[bc_input_id], time_value);
	  break;

	case H_FREE_BC :
	  boundary_curvature( func,d_func, NULL );
	  break;

	case LS_CA_H_BC :
	  boundary_curvature( func,d_func, &(BC_Types[bc_input_id].BC_Data_Float[0] ) );
	  break;

	case CURRENT_BC: /* no need to call function - this is too easy */
	  *func = bc->BC_Data_Float[0];
	  break;

 	case CURRENT_SIC_BC: /* strong integrated bc on potential eqn  */
	  apply_potential_grad_bc(func, d_func, &BC_Types[bc_input_id], time_intermediate, delta_t);
	  break;

	case CURRENT_USER_BC: 
	  current_user_surf(func, d_func, BC_Types[bc_input_id].u_BC, time_intermediate);
	  break;

	case CURRENT_USER_SIC_BC: 
	  current_user_surf(func, d_func, BC_Types[bc_input_id].u_BC, time_intermediate);
	  apply_potential_grad_bc(func, d_func, &BC_Types[bc_input_id], time_intermediate, delta_t);
	  break;

        case VOLT_USER_BC:
	  volt_user_surf(func, d_func, BC_Types[bc_input_id].u_BC, time_intermediate);

	  break;

	case CURRENT_BV_BC: 
	  if (iapply) {
	    current_BV_surf(func, d_func, 
			    BC_Types[bc_input_id].BC_Data_Int[0],
			    BC_Types[bc_input_id].BC_Data_Float[0],
			    BC_Types[bc_input_id].BC_Data_Float[1], 
			    BC_Types[bc_input_id].BC_Data_Float[2], 
			    BC_Types[bc_input_id].BC_Data_Float[3], 
			    BC_Types[bc_input_id].BC_Data_Float[4], 
			    BC_Types[bc_input_id].BC_Data_Float[5], 
			    BC_Types[bc_input_id].BC_Data_Float[6], 
			    delta_t, theta);
	  }
	  break;

	case CURRENT_ORR_BC:
	  if (iapply) {
	    current_ORR_surf(func, d_func,
			     BC_Types[bc_input_id].BC_Data_Int[0],
			     BC_Types[bc_input_id].BC_Data_Float[0],
			     BC_Types[bc_input_id].BC_Data_Float[1],
			     BC_Types[bc_input_id].BC_Data_Float[2],
			     BC_Types[bc_input_id].BC_Data_Float[3],
			     BC_Types[bc_input_id].BC_Data_Float[4],
			     BC_Types[bc_input_id].BC_Data_Float[5],
			     BC_Types[bc_input_id].BC_Data_Float[6],
			     BC_Types[bc_input_id].BC_Data_Float[7],
			     delta_t, theta);
	  }
	  break;

	case CURRENT_HOR_BC:
	  if (iapply) {
	    current_HOR_surf(func, d_func,
			     BC_Types[bc_input_id].BC_Data_Int[0],
			     BC_Types[bc_input_id].BC_Data_Float[0],
			     BC_Types[bc_input_id].BC_Data_Float[1],
			     BC_Types[bc_input_id].BC_Data_Float[2],
			     BC_Types[bc_input_id].BC_Data_Float[3],
			     BC_Types[bc_input_id].BC_Data_Float[4],
			     BC_Types[bc_input_id].BC_Data_Float[5],
			     BC_Types[bc_input_id].BC_Data_Float[6],
			     BC_Types[bc_input_id].BC_Data_Float[7],
			     BC_Types[bc_input_id].BC_Data_Float[8],
			     delta_t, theta);
	  }
	  break;

        case SH_SDET_BC:
          apply_sdet(func, d_func, xi, exo);

          break;
        case SH_MESH2_WEAK_BC:
          apply_sh_weak(func, d_func, xi, exo,
                       BC_Types[bc_input_id].BC_Data_Float[0]);

          break;

	default:
	  sprintf(Err_Msg, "Integrated BC %s not found", bc_desc->name1);
	  EH(GOMA_ERROR, Err_Msg);
	  break;


	} /* end of switch over bc type */

        /*
	 *  If we have determined that the current boundary condition need 
	 *  only be applied on one side of the interface and we are currently
	 *  on the other side of the interface, skip processing the rest
	 *  of this surface integral for this particular boundary condition.
	 *  Go directly to the next surface boundary condition on the current
	 *  side.
	 */
        if (skip_other_side) continue;
		
	/**********************************************************************/
	/*        LOOP OVER THE LOCAL ELEMENT NODE NUMBER                     */
	/*        FOR NODES THAT LIE ON THE CURRENT SURFACE		      */
	/* this is a loop designed to loop over equations that lie on         */
	/*  current surface                                                   */
	/*    ADD the Boundary condition functions into the Residual          */
	/*         vector and Jacobian Matrix                                 */
	/**********************************************************************/

	for (i = 0; i < (int) elem_side_bc->num_nodes_on_side; i++)  {
	      
	  /* Find the local element node number for the current node */
	  id = (int) elem_side_bc->local_elem_node_id[i];
	      
	  /* Find the processor node number given the
	   * local element node number,  'i'
	   */
	  I = Proc_Elem_Connect[iconnect_ptr + id];

	  /*
	   * If BC is capillarity, convert the node-based cfunc to func
	   */

	  if ((BC_Types[bc_input_id].BC_Name == CAPILLARY_BC || 
	       BC_Types[bc_input_id].BC_Name == CAP_REPULSE_BC ||
	       BC_Types[bc_input_id].BC_Name == CAP_REPULSE_ROLL_BC ||
	       BC_Types[bc_input_id].BC_Name == CAP_REPULSE_USER_BC ||
	       BC_Types[bc_input_id].BC_Name == CAP_REPULSE_TABLE_BC ||
	       BC_Types[bc_input_id].BC_Name == CAP_RECOIL_PRESS_BC ||
	       BC_Types[bc_input_id].BC_Name == CAPILLARY_TABLE_BC ||
	       BC_Types[bc_input_id].BC_Name == ELEC_TRACTION_BC ||
	       BC_Types[bc_input_id].BC_Name == CAPILLARY_SHEAR_VISC_BC) &&
	      (Dolphin[pg->imtrx][I][VELOCITY1] > 0 )) { /* DRN: getting segfault for Q1P0 on Q2 mesh, does this fix it? */
	    for (p = 0; p < bc_desc->vector; p++) {
	      /* assuming momentum and species have same interpolation, for now */
	      func[p] = cfunc[ei[pg->imtrx]->ln_to_first_dof[R_MOMENTUM1][id]][p];
	      for (k = 0; k < MAX_VARIABLE_TYPES + MAX_CONC; k++) {
		for (j = 0; j < MDE; j++) {
		  d_func[p][k][j] = d_cfunc[ei[pg->imtrx]->ln_to_first_dof[R_MOMENTUM1][id]][p][k][j];
		}
	      }
	    }
	  }
//          if (goma_automatic_rotations.rotation_nodes != NULL) {
//            switch (bc->BC_Name) {

//            case KINEMATIC_PETROV_BC:
//            case KINEMATIC_BC:
//            case VELO_NORMAL_BC:
//            case VELO_NORMAL_LS_BC:
//            case VELO_NORMAL_LS_PETROV_BC:

//              contact_flag = (ls != NULL);

//              /*  first all external boundaries with velocity
//                  second - internal boundaries with an explicit block id
//                  third  - internal boundaries with implicit iapply logic
//              */
//          func[0] = 0.0; func[1] =0.0; func[2] = 0.0;
//            memset(d_func, 0, DIM*(MAX_VARIABLE_TYPES + MAX_CONC)*MDE*sizeof(double));
//              if ( (SS_Internal_Boundary[ss_index] == -1 && pd->v[pg->imtrx][VELOCITY1])
//                   || (SS_Internal_Boundary[ss_index] != -1 &&
//                       bc->BC_Data_Int[0] == ei[pg->imtrx]->elem_blk_id)
//                   || (SS_Internal_Boundary[ss_index] != -1 &&
//                       bc->BC_Data_Int[0] == -1 && iapply && pd->v[pg->imtrx][VELOCITY1]))
//                {

//                  fvelo_normal_auto_bc(func, d_func, bc->BC_Data_Float[0], contact_flag,
//                                  x_dot, theta, delta_t, (int) bc->BC_Name,
//                                    bc->BC_Data_Float[1], bc->BC_Data_Float[2],
//                                    bc->BC_Data_Float[3], elem_side_bc->id_side, I);
//                }
//              break;
//            default:
//              break;
//            }
//          }

	  
	  if( (BC_Types[bc_input_id].BC_Name == TENSION_SHEET_BC ) && (Dolphin[pg->imtrx][I][MESH_DISPLACEMENT1] > 0 ) )
	    {
	      func[0] = cfunc[ei[pg->imtrx]->ln_to_first_dof[R_MESH1][id]][0];
	      for (k = 0; k < MAX_VARIABLE_TYPES + MAX_CONC; k++) {
		for (j = 0; j < MDE; j++) {
		  d_func[0][k][j] = d_cfunc[ ei[pg->imtrx]->ln_to_first_dof[R_MESH1][id]  ][0][k][j];
		}
	      }
	    }
	  
	  if( (BC_Types[bc_input_id].BC_Name == SHEAR_TO_SHELL_BC ) && (Dolphin[pg->imtrx][I][R_SHELL_TENSION] > 0 ) )
	    {
	      func[0] = cfunc[ei[pg->imtrx]->ln_to_first_dof[R_SHELL_TENSION][id]][0];
	      for (k = 0; k < MAX_VARIABLE_TYPES + MAX_CONC; k++) {
		for (j = 0; j < MDE; j++) {
		  d_func[0][k][j] = d_cfunc[ ei[pg->imtrx]->ln_to_first_dof[R_SHELL_TENSION][id]][0][k][j];
		}
	      }
	    }

          /* Here , we are going to determine whether it is a stress BCs or not */
          if (bc_desc->equation == R_STRESS11)
            {
             stress_bc = 1;
            }
          else
            {
             stress_bc = 0;
            }

          /* If it is not a stress BC go for the loop over vector components */
          if (stress_bc == 0) {
          /*
	   * Boundary condition may actually be a vector of
	   * bc's. Loop over that vector here.
	   */
	  for (p = 0; p < bc_desc->vector; p++) {
	    /* 
	     *   Check to see if this BC on this node is
	     *   applicable (i.e. no other overriding Dirichlet conditions),
	     *   And, find the global unknown number, index_eq, on which 
	     *   to applyi this additive boundary condition, eqn
	     */
            index_eq = bc_eqn_index(id, I, bc_input_id, ei[pg->imtrx]->mn,
				    p, &eqn, &matID_apply, &vd);

	    if (index_eq >= 0) {
	      /*
	       * Obtain the first local variable degree of freedom
	       * at the current node, whether or not it actually an
	       * interpolating degree of freedom
	       */
	      ldof_eqn = ei[pg->imtrx]->ln_to_first_dof[eqn][id];

	      /*
	       *   for weakly integrated boundary conditions,
	       *   weight the function by wt
	       */
	      weight = wt;

	      /*
	       * Weight the function by the weighting function unless it is 
	       * integrated by parts twice
	       */
	      if (BC_Types[bc_input_id].BC_Name != CAPILLARY_BC  &&
		  BC_Types[bc_input_id].BC_Name != CAPILLARY_SHEAR_VISC_BC  &&
		  BC_Types[bc_input_id].BC_Name != ELEC_TRACTION_BC  &&
		  BC_Types[bc_input_id].BC_Name != CAP_REPULSE_BC &&
		  BC_Types[bc_input_id].BC_Name != CAP_REPULSE_ROLL_BC &&
		  BC_Types[bc_input_id].BC_Name != CAP_REPULSE_USER_BC &&
		  BC_Types[bc_input_id].BC_Name != CAP_REPULSE_TABLE_BC &&
		  BC_Types[bc_input_id].BC_Name != CAP_RECOIL_PRESS_BC &&
		  BC_Types[bc_input_id].BC_Name != CAPILLARY_TABLE_BC &&
		  BC_Types[bc_input_id].BC_Name != TENSION_SHEET_BC &&
		  BC_Types[bc_input_id].BC_Name != SHEAR_TO_SHELL_BC ) {
		/*
		 * Do processing specific to CROSS_PHASE_DISCONTINUOUS
		 * boundary conditions.
		 */
		if (bc_desc->i_apply == CROSS_PHASE_DISCONTINUOUS) {
		  /*
		   * For these boundary conditions, we need to extract
		   * the correct nodal basis function for these
		   * discontinuous interpolations. Here we take
		   * all the "0" basis functions that Baby_Dolphin[pg->imtrx]
		   * refers to, as the "1" types have been zeroed.
		   *
		   *  In other words, the local variable dof for the
		   *  variable corresponding to the Elem_Blk 1 is always
		   *  the first degree of freedom at a local node. The
		   *  lvdof for the variable corresponding to Elem_Blk 2 is
		   *  always the second degree of freedom for that variable
		   *  type at the node. The basis function for dofs which
		   *  are not interpolating dofs are set to zero, previously
		   *  Therefore, in the loop below, we pick phi_i to
		   *  be the basis function which is not zeroed out in
		   *  the current element.
		   */
                  ledof = ei[pg->imtrx]->lvdof_to_ledof[eqn][ldof_eqn];
                  mn_first = ei[pg->imtrx]->matID_ledof[ledof];

                  if((BC_Types[bc_input_id].BC_Data_Int[1] && 
                        Current_EB_ptr->Elem_Blk_Id == 
                              BC_Types[bc_input_id].BC_Data_Int[1])  ||  
                      (!BC_Types[bc_input_id].BC_Data_Int[1] &&
                      ((Current_EB_ptr->Elem_Blk_Id  +1) % 2) == 0))   {

		    phi_i = bf[eqn]->phi[ldof_eqn];
		    weight *= phi_i;
		  } else {
		    phi_i = bf[eqn]->phi[ldof_eqn+1];
		    weight *= phi_i;
		  }

                  if (bc_desc->DV_Index_Default == DVI_MULTI_PHASE_VD) {
		    if (mn_first != vd->MatID) {
		      ldof_eqn++;
                    }
		  }

		  /*
		   *  TIE Boundary conditions:
		   *    These strongly integrated Dirichlet boundary
		   *    conditions get applied on the second degree
		   *    of freedom at the node.
		   */
		  if ((bf[eqn]->interpolation == I_Q2_D || 
		       bf[eqn]->interpolation == I_Q1_D || 
		       bf[eqn]->interpolation == I_Q2_D_LSA) &&
		      (bc->BC_Name == CONT_TANG_VEL_BC ||
		       bc->BC_Name == CONT_NORM_VEL_BC ||
		       bc->BC_Name == DISCONTINUOUS_VELO_BC ||
		       bc->BC_Name == VL_EQUIL_BC ||
		       bc->BC_Name == VL_POLY_BC ||
		       bc->BC_Name == SDC_STEFANFLOW_BC ||
		       bc->BC_Name == SDC_KIN_SF_BC ||
		       bc->BC_Name == LIGHTP_JUMP_BC ||
		       bc->BC_Name == LIGHTM_JUMP_BC ||  
		       bc->BC_Name == T_CONTACT_RESIS_2_BC)) {
		    ldof_eqn += 1;
		  }

		}
		/*
		 *  Handle the case of SINGLE_PHASE boundary conditions and
		 *  CROSS_PHASE boundary conditions for the phase in which
		 *  the eqn actually is solved for.
		 */
		else if (bc_desc->i_apply == SINGLE_PHASE || 
			 pd->e[pg->imtrx][eqn]) {
  		  if (bc->BC_Name == KINEMATIC_PETROV_BC ||
  		      bc->BC_Name == VELO_NORMAL_LS_PETROV_BC ||
  		      bc->BC_Name == KIN_DISPLACEMENT_PETROV_BC) {
		    if (pd->Num_Dim != 2) {
 		      EH(GOMA_ERROR,"KINEMATIC_PETROV or KIN_DISPLACEMENT_PETROV not available in 3D yet");
		    }
		    id_side = elem_side_bc->id_side;
		    i_basis = 1 - id_side%2;
		    phi_i = bf[eqn]->dphidxi[ldof_eqn][i_basis];
		    weight *= phi_i;
		  } else {
		    phi_i = bf[eqn]->phi[ldof_eqn];
		    weight *= phi_i;
		  }
		}
		/*
		 *  Handle the case of CROSS_PHASE boundary conditions in the
		 *  phase in which the eqn isn't solved for.
		 */
		else if (bc_desc->i_apply == CROSS_PHASE) {
		  /*
		   *  We are here when the equation type doesn't exist
		   *  in this material. Find the intepolation from the
		   *  adjacent material
		   */

		  for (mn = 0; mn < upd->Num_Mat; mn++) {
                    if (pd_glob[mn]->e[pg->imtrx][eqn] &&
			(eb_in_matrl(BC_Types[bc_input_id].BC_Data_Int[0], mn) ||
			 eb_in_matrl(BC_Types[bc_input_id].BC_Data_Int[1], mn)))
		      {
			//type = pd_glob[mn]->w[eqn];
			//if (bfi[type] == NULL) EH(GOMA_ERROR,"Illegal cross basis func");
			
			/* note that here, we don't have the ln_to_dof
			   array for the adjacent 
			   material - for now assume that ldof_eqn = id */
			/* This further means that if I_Q2_D or I_Q1_D
			   are used for velocity, then we
			   cannot apply these sorts of BCs
			   --ADD DIAGNOSTIC  */
			
			//phi_i = bfi[type]->phi[id];
			
			/* DSH 08/2016
			 * The above was the old way of loading up basis functions for 
			 * CROSS_PHASE boundary conditions when we are in the adjacent 
			 * material.  This approach breaks down when considering shells
			 * mixed with continuum elements.  In either case, bf[eqn] works,
			 * so I am not sure why the bfi[type] was used in the first place.
			 */
			
			phi_i = bf[eqn]->phi[id];
			weight *= phi_i;
		      }
		  }
		} else {
		  EH(GOMA_ERROR,"Illegal bc phase definition");
		}
	      }

	      /*
	       * For strong conditions weight the function by BIG_PENALTY
	       */
	      if (bc_desc->method == STRONG_INT_SURF ) {
		weight *= BIG_PENALTY;
	      }
	      /*
	       *   Add in the multiplicative constant for corresponding to
	       *   all boundary conditions, except for certain special
	       *   cases
	       */
	      if (bc_desc->method == WEAK_INT_SURF
		  && bc->BC_Name != PSPG_BC
		  && bc->BC_Name != VELO_SLIP_SOLID_BC
		  && bc->BC_Name != ELEC_TRACTION_BC 
		  && bc->BC_Name != QSIDE_LS_BC
		  && bc->BC_Name != LS_ADC_BC
		  && bc->BC_Name != SHEAR_TO_SHELL_BC 
		  && bc->BC_Name != POR_LIQ_FLUX_FILL_BC 
		  && bc->BC_Name != DARCY_LUB_BC
		  && bc->BC_Name != SHELL_TFMP_FREE_LIQ_BC
		  && bc->BC_Name != SHELL_TFMP_NUM_DIFF_BC
                  && bc->BC_Name != SH_SDET_BC
                  && bc->BC_Name != SH_MESH2_WEAK_BC
                  && bc->BC_Name != SHELL_LUBRICATION_OUTFLOW_BC ) {
		weight *= pd->etm[pg->imtrx][eqn][(LOG2_BOUNDARY)];
	      }

	      /*
	       * Calculate the position in the local element residual
	       * vector to put the current contribution
	       * -> MASS_FRACTION unknowns get stuck at the end of
	       *    this vector.
	       */
	      if (eqn == R_MASS) {
		ieqn = MAX_PROB_EQN + bc->species_eq;
	      } else {
		ieqn = upd->ep[pg->imtrx][eqn];
                if (goma_automatic_rotations.automatic_rotations && (bc->desc->rotate != NO_ROT)) {
                  ieqn = equation_index_auto_rotate(elem_side_bc, I, eqn, p, ldof_eqn, bc);
                }
              }

	      /*
	       *  Add the current contribution to the local element
	       *  residual vector
	       */
	      if (ldof_eqn != -1) {
<<<<<<< HEAD
                lec->R[ieqn][ldof_eqn] += weight * fv->sdet * func[p];

=======
                lec->R[LEC_R_INDEX(ieqn,ldof_eqn)] += weight * fv->sdet * func[p];
>>>>>>> ae709d92
		
#ifdef DEBUG_BC
		if (IFPD == NULL) IFPD = fopen("darcy.txt", "a");
		fprintf (IFPD,
                         "ielem = %d: BC_index = %d, lec->R[LEC_R_INDEX(%d,%d)] += weight"
			 "* fv->sdet * func[p]: weight = %g, fv->sdet = %g, func[%d] = %g\n",
			 ei[pg->imtrx]->ielem, bc_input_id, ieqn, ldof_eqn,
			 weight, fv->sdet, p, func[p]);
		fflush(IFPD);
#endif
	        /* 
	         *   Add sensitivities into matrix
	         *  - find index of sensitivity in matrix
	         *     (if variable is not defined at this node,
	         *      loop over all dofs in element)
	         *  - add into matrix
	         */
		      
		if (af->Assemble_Jacobian && ldof_eqn != -1) {
		
		  if (new_way) {
		    for (w = 0; w < jacCol.Num_lvdesc; w++) {
		      lvdesc = jacCol.Lvdesc_Index[w];
		      tmp = jacCol.JacCol[w] * weight * fv->sdet;
		      /*
		       *  Find the variable type that corresponds to 
		       *  the local variable description. This is the
		       *  variable type for the column.
		       */
		      if (lvdesc < 0 || lvdesc > MAX_LOCAL_VAR_DESC) {
			printf("we have an error\n");
		      }
		      var = ei[pg->imtrx]->Lvdesc_to_Var_Type[lvdesc];
		      if (var == MASS_FRACTION) {
			pvar = MAX_PROB_VAR + ei[pg->imtrx]->Lvdesc_to_MFSubvar[lvdesc];
		      } else {
			pvar = upd->vp[pg->imtrx][var];
		      }
		      /*
		       *  ieqn = upd->ep[pg->imtrx][eqn] (MF's put high)
		       *         Variable type of the row
		       *
		       *  HKM Note: This sum is over all of the basis
		       *            functions in an element. However,
		       *            we know that the only nonzero basis
		       *            functions will be ones corresponding
		       *            to nodes on the current side of the
		       *            element. We should make use of that
		       *            feature to cut down the amount of work.
		       */
                      jac_ptr = &(lec->J[LEC_J_INDEX(ieqn,pvar,ldof_eqn,0)]);
		      phi_ptr = bf[var]->phi;
		      for (jlv = 0; jlv < ei[pg->imtrx]->Lvdesc_Numdof[lvdesc]; jlv++) {
			j = ei[pg->imtrx]->Lvdesc_to_lvdof[lvdesc][jlv];
			lnn = ei[pg->imtrx]->Lvdesc_to_Lnn[lvdesc][jlv];
			q = ei[pg->imtrx]->ln_to_dof[var][lnn];
			jac_ptr[j] += tmp * phi_ptr[q];
		      }
		    }
	
		    if (!af->Assemble_LSA_Mass_Matrix) {
		      tmp = weight * fv->sdet;
		      for (w = 0; w < jacCol.Num_lvdof; w++) {
			var = jacCol.Lvdof_var_type[w];
			pvar = upd->vp[pg->imtrx][var];
			j = jacCol.Lvdof_lvdof[w];
                        lec->J[LEC_J_INDEX(ieqn,pvar,ldof_eqn,j)] +=
			  tmp * jacCol.Jac_lvdof[w];
		      }

		      for (q = 0; q < pd->Num_Dim; q++) {
			var = MESH_DISPLACEMENT1 + q;
			if (pd->v[pg->imtrx][var]) {
			  pvar = upd->vp[pg->imtrx][var];
			  for (j = 0; j < ei[pg->imtrx]->dof[var]; j++) {
                            lec->J[LEC_J_INDEX(ieqn,pvar,ldof_eqn,j)] +=
			      weight * func[p] * fv->dsurfdet_dx[q][j];
			  }
			}
		      }
		    }
		  } else {
		    /* OLD METHOD */

		    /* if mesh displacement is variable,
		     *  put in this sensitivity first
		     * ... unless we are computing the mass matrix
		     * for LSA.  In that case, we don't include
		     * this first term b/c it doesn't involve any
		     * primary time derivative variables.
		     */
		    if (!af->Assemble_LSA_Mass_Matrix) {
		      for (q = 0; q < pd->Num_Dim; q++) {
			var = MESH_DISPLACEMENT1 + q;
			pvar = upd->vp[pg->imtrx][var];
			if (pvar != -1) {
			  for (j = 0; j < ei[pg->imtrx]->dof[var]; j++) {
                            lec->J[LEC_J_INDEX(ieqn,pvar,ldof_eqn,j)] +=
			      weight * func[p] * fv->dsurfdet_dx[q][j];
			  }
			}
		      }
		    }
			
		    /* now add in sensitivity of BC function to
		     * variables
		     */
		    for (var=0; var < MAX_VARIABLE_TYPES; var++) {
		      pvar = upd->vp[pg->imtrx][var];
		      if (pvar != -1 &&
			  (BC_Types[bc_input_id].desc->sens[var] ||	1)) {
			if (var != MASS_FRACTION) {
			  for (j = 0; j < ei[pg->imtrx]->dof[var]; j++) {
                            lec->J[LEC_J_INDEX(ieqn,pvar,ldof_eqn,j)] +=
			      weight * fv->sdet * d_func[p][var][j];
			  }
			} else {
			  /* variable type is MASS_FRACTION */
			  for (w = 0; w < pd->Num_Species_Eqn; w++) {
			    for (j = 0; j < ei[pg->imtrx]->dof[var]; j++) {
                              lec->J[LEC_J_INDEX(ieqn,MAX_PROB_VAR + w,ldof_eqn,j)] +=
				weight * fv->sdet *
				d_func[p][MAX_VARIABLE_TYPES + w][j];
			    }
			  } /* end of loop over species */
			} /* end of if MASS_FRACTION */
		      } /* end of variable exists and BC is sensitive to it */
		    } /* end of var loop over variable types */
		  } /* End of loop over new way */
		} /* end of NEWTON */
	      }
	    } /* end of if (Res_BC != NULL) - i.e. apply residual at this node */
	  } /* end of loop over equations that this condition applies to */
          } /* end of if it is not a stress BC */

          /* Stress BC is handled in different loop so that it is not too invasive to the
           * already overloaded loop */
          if (stress_bc == 1) {

             /* For a stress BC, we will loop over modes on top of loop over the stress components */
             for (imode = 0; imode < vn->modes; imode++) {
                for (p = 0; p < bc_desc->vector; p++) {
                   /*
                    *   Check to see if this BC on this node is
                    *   applicable (i.e. no other overriding Dirichlet conditions),
                    *   And, find the global unknown number, index_eq, on which
                    *   to applying this additive boundary condition, eqn
                    */
                    index_eq = bc_eqn_index_stress(id, I, bc_input_id, ei[pg->imtrx]->mn,
                                                   p, imode, &eqn, &matID_apply, &vd);

                    if (index_eq >= 0) {
                       /*
                        * Obtain the first local variable degree of freedom
                        * at the current node, whether or not it actually an
                        * interpolating degree of freedom
                        */
                        ldof_eqn = ei[pg->imtrx]->ln_to_first_dof[eqn][id];

                       /*
                        *   for weakly integrated boundary conditions,
                        *   weight the function by wt
                        */
                        weight = wt;

                       /*
                        *  Handle the case of SINGLE_PHASE boundary conditions
                        */

                        if (bc_desc->i_apply == SINGLE_PHASE) {
                           phi_i = bf[eqn]->phi[ldof_eqn];
                           weight *= phi_i;
                        }
                        else {
                           EH(GOMA_ERROR,"Only SINGLE_PHASE is handled in stress BC implementation");
                        }

                       /*
                        * For strong conditions weight the function by BIG_PENALTY
                        */
                        if (bc_desc->method == STRONG_INT_SURF ) {
                           weight *= BIG_PENALTY;
                        }

                       /*
                        * Determine the position in the local element residual
                        * vector to put the current contribution
                        */
                        ieqn = upd->ep[pg->imtrx][eqn];

                       /*
                        *  Add the current contribution to the local element
                        *  residual vector
                        */

                        lec->R[LEC_R_INDEX(ieqn,ldof_eqn)] += weight * fv->sdet * func_stress[imode][p];

                       /*
                        *   Add sensitivities into matrix
                        *  - find index of sensitivity in matrix
                        *     (if variable is not defined at this node,
                        *      loop over all dofs in element)
                        *  - add into matrix
                        */

                        if (af->Assemble_Jacobian && ldof_eqn != -1) {

                          /* if mesh displacement is variable,
                           *  put in this sensitivity first
                           * ... unless we are computing the mass matrix
                           * for LSA.  In that case, we don't include
                           * this first term b/c it doesn't involve any
                           * primary time derivative variables.
                           */

                           if (!af->Assemble_LSA_Mass_Matrix) {
                              for (q = 0; q < pd->Num_Dim; q++) {
                                  var = MESH_DISPLACEMENT1 + q;
                                  pvar = upd->vp[pg->imtrx][var];
                                  if (pvar != -1) {
                                     for (j = 0; j < ei[pg->imtrx]->dof[var]; j++) {
                                         lec->J[LEC_J_INDEX(ieqn,pvar,ldof_eqn,j)] +=
                                         weight * func_stress[imode][p] * fv->dsurfdet_dx[q][j];
                                     }
                                 }
                             }
                           }

                          /* now add in sensitivity of BC function to
                           * variables
                           */

                           for (var=0; var < MAX_VARIABLE_TYPES; var++) {
                               pvar = upd->vp[pg->imtrx][var];
                               if (pvar != -1) {

                                  /* Case for variable type that is not MASS_FRACTION */
                                  if (var != MASS_FRACTION) {
                                     for (j = 0; j < ei[pg->imtrx]->dof[var]; j++) {
                                          lec->J[LEC_J_INDEX(ieqn,pvar,ldof_eqn,j)] +=
                                          weight * fv->sdet * d_func_stress[imode][p][var][j];
                                     }
                                  }
                                 /* Case for variable type that is MASS_FRACTION */
                                  else {
                                     for (w = 0; w < pd->Num_Species_Eqn; w++) {
                                         for (j = 0; j < ei[pg->imtrx]->dof[var]; j++) {
                                             lec->J[LEC_J_INDEX(ieqn,MAX_PROB_VAR + w,ldof_eqn,j)] +=
                                             weight * fv->sdet * d_func_stress[imode][p][MAX_VARIABLE_TYPES + w][j];
                                         }
                                     }
                                  }
                               }
                           }
                        } /* End of if assemble Jacobian */
                    } /* end of if (Res_BC != NULL) - i.e. apply residual at this node */
                } /* End of loop over stress components */
             } /* End of loop over stress modes */
          }/* end of if it is a stress BC */

	}  /* end for (i=0; i< num_nodes_on_side; i++) */
      }  /*End (if INT) (CAPILLARY and KINEMATIC and VELO_NORMAL and VELO_TANGENT . . .) */
    } /*(end for ibc) */
  } /*End for ip = 1,...*/  
  return (status);
}
/* END of routine apply_integrated_bc */

int equation_index_auto_rotate(const ELEM_SIDE_BC_STRUCT *elem_side_bc,
                               int I,
                               int eqn,
                               int p,
                               int ldof_eqn,
                               const BOUNDARY_CONDITION_STRUCT *bc) {
  int ieqn;
  if (!goma_automatic_rotations.automatic_rotations) {
    EH(GOMA_ERROR, "equation_index_auto_rotate requires 3D automatic rotations");
    return -1;
  }
  int node = ei[pg->imtrx]->gnn_list[eqn][ldof_eqn];
  if (node != I) {
    EH(GOMA_ERROR, "issue with rotation node and ei");
  }
  int n_index = -1;
  for (int i = 0; i < goma_automatic_rotations.rotation_nodes[node].n_normals; i++) {
    if (goma_automatic_rotations.rotation_nodes[node].element[i] == ei[pg->imtrx]->ielem &&
        goma_automatic_rotations.rotation_nodes[node].face[i] == elem_side_bc->id_side) {
      n_index = i;
      break;
    }
  }
  EH(n_index, "Rotations incorrectly setup");
  int rot_dir = (int) goma_automatic_rotations.rotation_nodes[I].face_coordinate_association[n_index];

  int t1dir = 0;
  int t2dir = 0;
  for (int k = 0; k < DIM; k++) {
    if (k != rot_dir) {
      t1dir = k;
      break;
    }
  }
  for (int k = 0; k < DIM; k++) {
    if (k != rot_dir && k != t1dir) {
      t2dir = k;
    }
  }
  int eq_idx[DIM];
  eq_idx[0] = rot_dir;
  eq_idx[1] = t1dir;
  eq_idx[2] = t2dir;
  ieqn = upd->ep[pg->imtrx][eqn + eq_idx[p]];
  return ieqn;
}

/*******************************************************************************/
/*******************************************************************************/
/*******************************************************************************/

void
apply_table_wic_bc( double func[],
		    double d_func[][MAX_VARIABLE_TYPES+MAX_CONC][MDE],
		    struct Boundary_Condition *BC_Type,
		    double time_value)

/*
  Compute the difference between the current value of the
  field in question and its value obtained by interpolating
  a table of data points.  The abscissa of the table data is
  restricted to one of the three coordinates.  Return the
  the difference and its sensitivity.

  Author : Thomas A. Baer, Org 9111
  Date   : July 16, 1998

  Parameters:
  func = pointer to double that carries back the residual value
  d_func = array of sensitivities of residual wrt to all variables.
  BC_Type = pointer to Boundary Condition structure,
  i.e. &(BC_Types[bc_input_id]
*/
{
  int  basis;
  double  slope, interp_val, x_table[2];

  if (af->Assemble_LSA_Mass_Matrix) return;

  basis = BC_Type->table->t_index[0];

  /*  Setup Dummy variable to pass array to interpolation function */

  if ( basis != -1 )
    x_table[0]=fv->x[basis];
  else
    x_table[0] = time_value;

  if (BC_Type->table->interp_method == BIQUADRATIC
      || BC_Type->table->interp_method == BILINEAR )
    {
      x_table[1] = fv->x[BC_Type->table->t_index[1]];
    }
  interp_val = interpolate_table(BC_Type->table, x_table, &slope, NULL);

  /*   the integrand for the weak integrated conditions is passed
   *     back through table->slope structure because it's
   *    convenient.
   */
  if (BC_Type->BC_Name == TABLE_WICV_BC) {
    func[0] = BC_Type->table->slope[0]*BC_Type->table->yscale;
    func[1] = BC_Type->table->slope[1]*BC_Type->table->yscale;
    func[2] = BC_Type->table->slope[2]*BC_Type->table->yscale;
  } else {
    func[0] = interp_val*BC_Type->table->yscale;
  }
}
/*******************************************************************************/<|MERGE_RESOLUTION|>--- conflicted
+++ resolved
@@ -47,16 +47,9 @@
 #include "mm_fill_terms.h"
 #include "mm_fill_util.h"
 #include "mm_fill_potential.h"
-<<<<<<< HEAD
 #include "mm_shell_bc.h"
 #include "bc/rotate_coordinates.h"
-=======
-#include "mm_qp_storage.h"
-#include "mm_shell_bc.h"
 #include "mm_fill_em.h"
-
-
->>>>>>> ae709d92
 #include "mm_eh.h"
 #include "user_bc.h"
 #include "ac_stability.h"
@@ -2508,12 +2501,8 @@
 	       *  residual vector
 	       */
 	      if (ldof_eqn != -1) {
-<<<<<<< HEAD
-                lec->R[ieqn][ldof_eqn] += weight * fv->sdet * func[p];
-
-=======
                 lec->R[LEC_R_INDEX(ieqn,ldof_eqn)] += weight * fv->sdet * func[p];
->>>>>>> ae709d92
+
 		
 #ifdef DEBUG_BC
 		if (IFPD == NULL) IFPD = fopen("darcy.txt", "a");
