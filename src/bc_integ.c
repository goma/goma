--- conflicted
+++ resolved
@@ -545,610 +545,12 @@
                                      bc->BC_Data_Float[3]);
             }
           }
-<<<<<<< HEAD
-	  break;
-
-	case LS_ATTACH_BC:
-	  fvelo_normal_bc(func, d_func, 0.0, contact_flag = FALSE, 
-			  x_dot, theta, delta_t, (int) bc->BC_Name,0,0,135.0);
-	  ls_attach_bc( func, d_func, bc->BC_Data_Float[0] );
-	  break;
-
-
- 	case KIN_DISPLACEMENT_PETROV_BC:
-	case KIN_DISPLACEMENT_BC:
-	  f_kinematic_displacement_bc(func, d_func, bc->BC_Data_Int[0], bc->BC_ID, bc->u_BC, bc->len_u_BC);
-	  break;
-
-	case KIN_DISPLACEMENT_RS_BC:
-	  f_kinematic_displacement_rs_bc(func, d_func, bc->BC_Data_Int[0], 
-					 elem_side_bc->id_side, xi, exo );
-	  break;
-
-	case KINEMATIC_DISC_BC:
-	case VELO_NORMAL_DISC_BC:
-	  fvelo_normal_disc_bc(func, d_func, bc->BC_Data_Float[0], 
-			       x_dot, theta, delta_t);
-	  break;
-
-	case KINEMATIC_SPECIES_BC:
-	  kinematic_species_bc(func, d_func, bc->BC_Data_Int[0], 
-			       bc->BC_Data_Float[0], x_dot, theta, delta_t);
-	  break;
-
-	case CONT_TANG_VEL_BC:
-	  continuous_tangent_velocity(func, d_func, ielem_dim);
-	  break;
-
-	case CONT_NORM_VEL_BC:
-	  continuous_normal_velocity(func, d_func, ielem_dim);
-	  break;
-
-	case DISCONTINUOUS_VELO_BC:
-	  discontinuous_velocity(func, d_func, x_dot, bc->BC_Data_Int[0],
-				 bc->BC_Data_Int[1], bc->BC_Data_Int[2],
-				 theta, delta_t);
-	  break;
-
-	case DARCY_CONTINUOUS_BC:
-	case DARCY_LUB_BC:
-
-	  if(time_intermediate >= bc->BC_Data_Float[1])
-	    {
-	      v_attach = -0.0;  /*This will eventually be replaced by
-				 *a squeeze flow model */
-
-	      sat_darcy_continuous_bc(func, d_func, theta, delta_t, time_value,
-				      bc->BC_Data_Int[0], bc->BC_Data_Int[1],
-				      bc->BC_Data_Float[0], v_attach);
-	      if (neg_elem_volume) return (status);
-	    }
-
-	  break;
-
-	case T_MELT_BC:
-	  if (iapply) {
-	    ftmelt_bc(func, d_func, bc->BC_Data_Float[0],
-		      x_dot, theta, delta_t);
-	  }
-	  break;
-
-	case KIN_LEAK_BC:
-	case KIN_LEAK_HEAT_BC:
-	case VNORM_LEAK_BC:
-        case KIN_CHEM_BC:
-	  if(iapply) {
-	      kin_bc_leak(func, d_func, x_dot, theta, delta_t,
-			  bc_input_id, BC_Types);
-	  }
-	    break;
-
-        case KIN_ANTOINE_BC:
-	  if(iapply) {
-	      kin_bc_antoine(func, d_func, x_dot, theta, delta_t,
-			     bc_input_id, BC_Types);
-	  }
-	    break;
-
-
-        case SHELL_SURFACE_CHARGE_BC:  /* Applies only to shell elements */
-	  shell_surface_charge_bc(func, d_func, x_dot, theta, delta_t,
-				  elem_side_bc->id_side, wt, xi, exo, 0);
-	  break;
-        case SHELL_SURFACE_CHARGE_SIC_BC:  /* Applies only to shell elements */
-	  shell_surface_charge_bc(func, d_func, x_dot, theta, delta_t,
-				  elem_side_bc->id_side, wt, xi, exo, 1);
-	  break;
-
-        case SHELL_DIFF_KINEMATIC_BC:  /* Applies only to shell elements */
-	  shell_diff_kinematic_bc(func, d_func, x_dot, theta, delta_t,
-				  elem_side_bc->id_side, wt, xi, exo, 0);
-	  break;
-
-        case SH_LUBP_SOLID_BC:
-	case SH_LUBP_SOLID_RS_BC:
-	  shell_lubr_solid_struct_bc(func, d_func, x_dot, theta, delta_t,
-				   elem_side_bc->id_side, wt, xi, exo,
-				   bc->BC_Data_Float[0]);
-
-	  break;
-
-	case LUBP_SH_FP_MATCH_BC:
-	  match_lubrication_film_pressure(func, d_func,
-					  bc->BC_Data_Int[0],
-					  bc->BC_Data_Int[1]);
-	  break;
-
-        case KIN_ELECTRODEPOSITION_BC:  /*  RSL 5/28/02  */
-	  if (iapply) {
-	    kin_bc_electrodeposition(func, d_func, time_value, theta, delta_t, bc_input_id, BC_Types);
-	  }
-	  break;
-
-	case VNORM_ELECTRODEPOSITION_BC:
-	  if (iapply) {
-	    vnorm_bc_electrodeposition(func, d_func, theta, time_value, delta_t, bc_input_id, BC_Types);
-	  }
-	  break;
-
-	case VELO_TANGENT_BC:
-	case VELO_TANGENT_USER_BC:
- 	case VELO_STREAMING_BC:
-	  fvelo_tangential_bc(func, d_func, x,
-			      bc->BC_Data_Int[0], 
-			      bc->BC_Data_Float[0], 
-			      bc->BC_Data_Float[1], 
-			      bc->BC_Data_Float[2], 
-			      bc->BC_Data_Float[3], 
-			      xsurf, x_dot, theta, delta_t, (int) bc->BC_Name,
-			      elem_side_bc->id_side, xi, exo,
-			      time_intermediate, bc->u_BC, bc->len_u_BC);
-	  if (neg_elem_volume) return (status);
-	  break;
-
-	case VELO_TANGENT_3D_BC:
-	  fvelo_tangent_3d(func, d_func, x_dot,
-			   bc->BC_Data_Float[0],
-			   bc->BC_Data_Float[1],
-			   bc->BC_Data_Float[2],
-			   bc->BC_Data_Float[3],
-			   theta, delta_t);
-	  if (neg_elem_volume) return (status);
-	  break;
-
-	case VELO_TANGENT_SOLID_BC:
-	case VELO_SLIP_SOLID_BC:
-	  fvelo_tangential_solid_bc(func, d_func, x,  x_dot, x_rs_dot,
-				    (int) bc->BC_Name,
-				    bc->BC_Data_Int[0],
-				    bc->BC_Data_Int[1],
-				    bc->BC_Data_Float[0],
-				    bc->BC_Data_Int[2],
-				    bc->BC_Data_Float[1],
-				    xsurf, theta, delta_t);
-	  break;
-
-	case VELO_NORMAL_SOLID_BC:
-
-	  fvelo_normal_solid_bc(func, d_func, x,  x_dot, x_rs_dot,
-				(int) bc->BC_Name,
-				bc->BC_Data_Int[0],
-				bc->BC_Data_Int[1],
-				theta, delta_t);
-	  break;
-
-	case VELO_SLIP_BC:
-	case VELO_SLIP_ROT_BC:
-	case VELO_SLIP_FILL_BC:
- 	case VELO_SLIP_ROT_FILL_BC:
-	case VELO_SLIP_FLUID_BC:
-	case VELO_SLIP_ROT_FLUID_BC:
-	  fvelo_slip_bc(func, d_func, x,
-			(int) bc->BC_Name,
-			(int) bc->max_DFlt,
-			bc->BC_Data_Float,
-			(int) bc->BC_Data_Int[0],
-			xsurf, theta, delta_t);
-	  break;
-	case VELO_SLIP_POWER_CARD_BC:
-	case VELO_SLIP_POWER_BC:
-	  fvelo_slip_power_bc(func, d_func,
-			      (int) bc->BC_Name,
-			      (int) bc->max_DFlt,
-			      bc->BC_Data_Float,
-			      theta, delta_t);
-	break;
-
-	case AIR_FILM_BC:
-	case AIR_FILM_ROT_BC:
-	  fvelo_airfilm_bc(func, d_func, x, 
-			(int) bc->BC_Name,
-			bc->BC_Data_Float,
-			(int) bc->BC_Data_Int[0],
-			xsurf, theta, delta_t);
-	  break;  
-
-	case VELO_SLIP_EK_BC:
-	  fvelo_slip_electrokinetic_bc(func, d_func, 
-				       bc->BC_Data_Float[0],
-				       bc->BC_Data_Float[1]);
-	  break;  
-
-	case VELO_EK_3D_BC:
-	  fvelo_electrokinetic_3d(func, d_func, x_dot, 
-				  bc->BC_Data_Float[0], 
-				  bc->BC_Data_Float[1], 
-				  bc->BC_Data_Float[2], 
-				  bc->BC_Data_Float[3], 
-				  bc->BC_Data_Float[4], 
-				  theta, delta_t);
-	  if (neg_elem_volume) return (status);
-	  break;
-
-	case VELO_SLIP_LEVEL_BC:
-	case VELO_SLIP_LEVEL_SIC_BC:
-	case VELO_SLIP_LS_ROT_BC:
-	  fvelo_slip_level( func, d_func, 
-		             (int) bc->BC_Name,
-			     bc->BC_Data_Float[0], 
-			     bc->BC_Data_Float[1], 
-			     bc->BC_Data_Float[2], 
-			     bc->BC_Data_Float[3], 
-			     bc->BC_Data_Float[4],
-			     bc->BC_Data_Float[5],
-			     bc->BC_Data_Float[6],
-			     bc->BC_Data_Float[7],
-			     bc->BC_Data_Float[8],
-                             theta, delta_t);
-	  break;
-
-
-
-	case Q_VELO_SLIP_BC:
-	  q_velo_slip_bc(func, d_func, 
-			 (int) BC_Types[bc_input_id].BC_Data_Int[0],
-			 x, xsurf, theta, delta_t);
-	  break;
-
-	case NO_SLIP_BC:
-	case NO_SLIP_RS_BC:    /*for backward compatibility even though
-				 NO_SLIP_RS was removed on 12/17/98 */
-	  no_slip(func, d_func, x_dot, x_rs_dot,
-		  theta, delta_t, bc_input_id, BC_Types,
-		  (int) bc->BC_Data_Int[0],
-		  (int) bc->BC_Data_Int[1]);
-	  break;
-
-	case VN_POROUS_BC:
-	  porous_normal_velocity_bc(func, d_func, x_dot, theta, delta_t, 
-				    bc_input_id, BC_Types,
-				    (int) bc->BC_Data_Int[0],
-				    (int) bc->BC_Data_Int[1],
-				    (int) bc->BC_Data_Int[2],
-				    bc->BC_Data_Float[0]);
-	  break;
-
-	case UUSER_BC:
-	  uuser_surf(func, d_func, bc->u_BC, time_intermediate);
-	  break;
-
-	case VUSER_BC:
-	  vuser_surf(func, d_func, bc->u_BC, time_intermediate);
-	  break;
-
-	case WUSER_BC:
-	  wuser_surf(func, d_func, bc->u_BC, time_intermediate);
-	  break;
-
-	case SLOPEX_BC:
-	case SLOPEY_BC:
-	case SLOPEZ_BC:
-	case SLOPE_BC:
-	  slope_n_dot_n0_bc(func, d_func,
-			    bc->BC_Data_Float[0],
-			    bc->BC_Data_Float[1],
-			    bc->BC_Data_Float[2]);
-	  break;
-	      
-	case FORCE_BC:
-	case FORCE_RS_BC:
-	  force_n_dot_f_bc(func, d_func,
-			   bc->BC_Data_Float[0],
-			   bc->BC_Data_Float[1],
-			   bc->BC_Data_Float[2], 0,
-			   delta_t, theta, ip, ip_total, time_intermediate);
-	  break;
-	case FORCE_SIC_BC:
-	  force_n_dot_f_bc(func, d_func,
-			   bc->BC_Data_Float[0],
-			   bc->BC_Data_Float[1],
-			   bc->BC_Data_Float[2], 1,
-			   delta_t, theta, ip, ip_total, time_intermediate);
-	  break;
-
-	case FORCE_USER_BC:
-	case FORCE_USER_RS_BC:
-	  force_user_surf (func, d_func,
-			   bc->u_BC,
-			   time_intermediate);
-	  break;
-
-	case FORCE_USER_SIC_BC:
-	  force_user_surf (func, d_func,
-			   bc->u_BC,
-			   time_intermediate);
-	  force_n_dot_f_bc(func, d_func,
-			   0, 0, 0, 2,
-			   delta_t, theta, ip, ip_total, time_intermediate);
-	  break;
-
-	case REP_FORCE_BC:
-	case REP_FORCE_RS_BC:
-        case ATTR_FORCE_BC:
-        case ATTR_FORCE_RS_BC:
-	  rep_force_n_dot_f_bc(func, d_func,
-			       bc->BC_Data_Float[0],
-			       bc->BC_Data_Float[1],
-			       bc->BC_Data_Float[2],
-			       bc->BC_Data_Float[3],
-			       bc->BC_Data_Float[4],
-			       bc->BC_Data_Float[5],
-			       bc->BC_Data_Float[6],
-			       (int)bc->BC_Name );
-	  break;
-	case REP_FORCE_ROLL_BC:
-	case REP_FORCE_ROLL_RS_BC:
-	  rep_force_roll_n_dot_f_bc(func, d_func,
-			       bc->BC_Data_Float[0],
-			       &(bc->BC_Data_Float[1]),
-			       &(bc->BC_Data_Float[4]),
-			       bc->BC_Data_Float[7],
-			       bc->BC_Data_Float[8],
-			       bc->BC_Data_Float[9],
-			       (int)bc->BC_Name );
-	  break;
-
-	case NORM_FORCE_BC:
-	case NORM_FORCE_RS_BC:
-	  norm_force_n_dot_f_bc(func, d_func,
-				bc->BC_Data_Float[0],
-				bc->BC_Data_Float[1],
-				bc->BC_Data_Float[2]);
-	  break;
-	      
-	case FRICTION_BC:
-	case FRICTION_RS_BC:
-	case FRICTION_ACOUSTIC_BC:
-	case FRICTION_ACOUSTIC_RS_BC:
-	  friction_n_dot_f_bc(func, d_func,
-			      bc->BC_Data_Float[0],
-			      bc->BC_Data_Int[0],
-			      delta_t, theta, ip, ip_total, (int) bc->BC_Name,
-			      time_intermediate, bc->u_BC, bc->len_u_BC);
-	  break;
-
-        case REP_FORCE_SHU_BC:  /* Applies only to shell elements */
-	  rep_force_shell_n_dot_f_bc(func, d_func, x_dot, theta, delta_t,
-				     ip, ip_total, elem_side_bc->id_side, wt, xi, exo, 0);
-	  break;
-        case REP_FORCE_SHU_SIC_BC:  /* Applies only to shell elements */
-	  rep_force_shell_n_dot_f_bc(func, d_func, x_dot, theta, delta_t,
-				     ip, ip_total, elem_side_bc->id_side, wt, xi, exo, 1);
-	  break;
-
-
-	case ELEC_TRACTION_BC:
-	case ELEC_TRACTION_SOLID_BC:
-
-	  /* There are no time derivatives in here. */
-	  if (af->Assemble_LSA_Mass_Matrix) break;
-
-	  memset(cfunc, 0, MDE*DIM*sizeof(double));
-	  memset(d_cfunc, 0,
-		 MDE*DIM*(MAX_VARIABLE_TYPES + MAX_CONC)*MDE*sizeof(double));
-
-	  /*
-	   * Electric Stress
-	   *
-	   * Add the electric stress if we're in the specified material
-	   * (first integer parameter for the BC).
-	   */
-
-	  if (bc->BC_Data_Int[0] == ei->elem_blk_id)
-	    {
-	      elec_surf_stress(cfunc,
-			       d_cfunc,
-			       elem_side_bc->id_side,
-			       elem_side_bc,
-			       iconnect_ptr,
-  			       mp->permittivity,
-			       bc->BC_Data_Float[0],
-			       (int) bc->BC_Name);
-	      
-	    }
-	  else
-	    {
-	      skip_other_side = TRUE;
-	    }
-	  break;
-	  
-	case SHEAR_TO_SHELL_BC:
-	  memset(cfunc, 0, MDE*DIM*sizeof(double));
-	  memset(d_cfunc, 0,MDE*DIM*(MAX_VARIABLE_TYPES + MAX_CONC)*MDE*sizeof(double));
-		
-	  shear_to_shell ( cfunc, d_cfunc, elem_side_bc->id_side,	
-			   bc->BC_Data_Float[0],
-			   elem_side_bc,
-			   iconnect_ptr,
-			   xi,
-			   exo);
-	  break;
-	  
-	case TENSION_SHEET_BC:
-	  memset(cfunc, 0, MDE*DIM*sizeof(double));
-	  memset(d_cfunc, 0, MDE*DIM*(MAX_VARIABLE_TYPES + MAX_CONC)*MDE*sizeof(double));
-	  sheet_tension( cfunc,d_cfunc,
-			 elem_side_bc->id_side,
-			 bc->BC_Data_Float[0],
-			 elem_side_bc,
-			 iconnect_ptr,
-                         xi, exo);
-	  break;
-
-	case CAPILLARY_BC:
-	case CAP_REPULSE_BC:
-	case CAP_REPULSE_ROLL_BC:
-	case CAP_REPULSE_USER_BC:
-	case CAP_REPULSE_TABLE_BC:
-	case CAP_RECOIL_PRESS_BC:
-	case CAPILLARY_SHEAR_VISC_BC:
-	case CAPILLARY_TABLE_BC:
-	  memset(cfunc, 0, MDE*DIM*sizeof(double));
-	  memset(d_cfunc, 0,
-		 MDE*DIM*(MAX_VARIABLE_TYPES + MAX_CONC)*MDE*sizeof(double));
-
-	  /* MMH: I looked in the fncs below, and there were no time derivatives. */
-	  if (af->Assemble_LSA_Mass_Matrix) break;
-
-	  if ( bc->BC_Data_Int[0] == ei->elem_blk_id ||
-	       ( bc->BC_Data_Int[0] == -1 && iapply ) ) {
-
-	    int dir;
-	    /* set up surface repulsion force and zero it if 
-	     * bc is CAP_REPULSE or CAP_RECOIL_PRESS
-	     * because then force is calculated
-	     * later */
-	    for( dir=0 ; dir<ielem_dim ; dir++)
-	       { pb[dir] = BC_Types[bc_input_id].BC_Data_Float[dir+1];}
-	    if ( ielem_dim == DIM)
-		{
-		 pb[DIM-1] = 0.0;
-		 /*WH(-1,"3rd Direction bulk stress not connected to CAPILLARY BC yet...\n");*/
-		}
-/*  BC_Data_Float[1]&[2] are now used for external pressure and shear stress  */
-	    if (BC_Types[bc_input_id].BC_Name == CAPILLARY_TABLE_BC)
-               {
-	        apply_table_wic_bc(func, d_func, &BC_Types[bc_input_id], time_value);
-                pb[0] += func[0];
-               }
-
-	    fn_dot_T(cfunc, d_cfunc, elem_side_bc->id_side,
-		     bc->BC_Data_Float[0], pb,
-		     elem_side_bc, iconnect_ptr, dsigma_dx);
-
-	    if (bc->BC_Name == CAP_REPULSE_BC) {
-	      apply_repulsion(cfunc, d_cfunc, bc->BC_Data_Float[3],
-			      bc->BC_Data_Float[4], bc->BC_Data_Float[5],
-			      bc->BC_Data_Float[6], bc->BC_Data_Float[7],
-			      elem_side_bc, iconnect_ptr);
-	    }
-
-	    if (bc->BC_Name == CAP_REPULSE_ROLL_BC) {
-	      apply_repulsion_roll(cfunc, d_cfunc, x, 
-                               bc->BC_Data_Float[3], 
-			       &(bc->BC_Data_Float[4]),
-			       &(bc->BC_Data_Float[7]),
-                               bc->BC_Data_Float[10], 
-                               bc->BC_Data_Float[11], 
-                               bc->BC_Data_Float[12], 
-                               bc->BC_Data_Float[13], 
-                               bc->BC_Data_Float[14], 
-                               bc->BC_Data_Float[15], 
-                               bc->BC_Data_Int[2],
-			      elem_side_bc, iconnect_ptr);
-	    }
-	    if (bc->BC_Name == CAP_REPULSE_USER_BC) {
-	      apply_repulsion_user(cfunc, d_cfunc, 
-                               bc->BC_Data_Float[3], 
-			       &(bc->BC_Data_Float[4]),
-			       &(bc->BC_Data_Float[7]),
-                               bc->BC_Data_Float[10], 
-                               bc->BC_Data_Float[11], 
-                               bc->BC_Data_Float[12], 
-                               bc->BC_Data_Float[13], 
-                               bc->BC_Data_Float[14], 
-			      elem_side_bc, iconnect_ptr);
-	    }
-	    if (bc->BC_Name == CAP_REPULSE_TABLE_BC) {
-	      apply_repulsion_table(cfunc, d_cfunc, x, bc->BC_Data_Float[3], 
-                               bc->BC_Data_Float[4], 
-                               bc->BC_Data_Float[5], 
-                               bc->BC_Data_Float[6], 
-                               bc->BC_Data_Float[7], 
-			       &(bc->BC_Data_Float[8]),
-                               bc->BC_Data_Int[2],
-			      elem_side_bc, iconnect_ptr);
-	    }
-	    if (BC_Types[bc_input_id].BC_Name == CAP_RECOIL_PRESS_BC)
-	      {
-		apply_vapor_recoil(cfunc, d_cfunc, 
-				   BC_Types[bc_input_id].BC_Data_Float[3],
-				   BC_Types[bc_input_id].BC_Data_Float[4],
-				   BC_Types[bc_input_id].BC_Data_Float[5],
-				   BC_Types[bc_input_id].BC_Data_Float[6],
-				   BC_Types[bc_input_id].BC_Data_Float[7],
-				   elem_side_bc, iconnect_ptr);
-	      }
-	    if (BC_Types[bc_input_id].BC_Name == CAPILLARY_SHEAR_VISC_BC)
-	      {
-		apply_surface_viscosity(cfunc, d_cfunc, bc->BC_Data_Float[0], bc->BC_Data_Float[1],
-                                        bc->BC_Data_Float[2], bc->BC_Data_Float[3], time_value,
-					elem_side_bc, wt, xi, exo, iconnect_ptr);
-	      }
-	  }
-	  break;
-
-	case FLOW_PRESS_USER_BC:
-	case PRESSURE_USER_BC:
-	  fn_dot_T_user(func, d_func, bc->u_BC,
-			time_intermediate);
-	  break;
-
-	case FLOW_PRESSURE_BC:
-	  flow_n_dot_T_hydro(func, d_func,0.,0.,0.,
-			     bc->BC_Data_Float[0]);
-	  break;
-
-	case LGR_FLOWRATE_BC:
-	  {
-	    int iAC = bc->BC_Data_Int[0];  /* need this index so we can retrieve the current LM value from augc */
-
-	    flow_n_dot_T_hydro(func, d_func, 0.,0.,0.,
-			       -augc[iAC].DataFlt[0] );
-	  }
-	  break;
-
-
-	case FLOW_HYDROSTATIC_BC:
-	  flow_n_dot_T_hydro(func, d_func,
-			     bc->BC_Data_Float[0],
-			     bc->BC_Data_Float[1],
-			     bc->BC_Data_Float[2],
-			     bc->BC_Data_Float[3]);
-	  break;
-
-	case FLOW_PRESSURE_VAR_BC:
-	  flow_n_dot_T_var_density(func, d_func,
-			     bc->BC_Data_Float[0],
-			     time_value);
-	  break;
-
-	case FLOW_STRESSNOBC_BC:
-	  flow_n_dot_T_nobc(func, d_func,
-			    bc->BC_Data_Float[0],
-			    bc->BC_Data_Int[0], time_value);
-	  break;
-
-	case FLOW_GRADV_BC:
-	  flow_n_dot_T_gradv(func, d_func,
-			     bc->BC_Data_Float[0],
-			     bc->BC_Data_Int[0]);
-	  break;
-
-
-	case FLOW_GRADV_SIC_BC:
-	  flow_n_dot_T_gradv_sic(func, d_func,
-			     bc->BC_Data_Float[0],
-			     bc->BC_Data_Int[0]);
-	  break;
-	  
-        case STRESS_DEVELOPED_BC:
-          if (vn->evssModel == LOG_CONF || vn->evssModel == LOG_CONF_GRADV)
-            {
-              stress_no_v_dot_gradS_logc(func_stress, d_func_stress, delta_t, theta);
-            }
-          else
-            {
-              stress_no_v_dot_gradS(func_stress, d_func_stress, delta_t, theta);
-            }
-=======
           break;
 
         case LS_ATTACH_BC:
           fvelo_normal_bc(func, d_func, 0.0, contact_flag = FALSE, x_dot, theta, delta_t,
                           (int)bc->BC_Name, 0, 0, 135.0);
           ls_attach_bc(func, d_func, bc->BC_Data_Float[0]);
->>>>>>> 3332841a
           break;
 
         case LS_WALL_ANGLE_BC:
@@ -1219,6 +621,12 @@
           }
           break;
 
+        case KIN_ANTOINE_BC:
+          if (iapply) {
+            kin_bc_antoine(func, d_func, x_dot, theta, delta_t, bc_input_id, BC_Types);
+          }
+          break;
+
         case SHELL_SURFACE_CHARGE_BC: /* Applies only to shell elements */
           shell_surface_charge_bc(func, d_func, x_dot, theta, delta_t, elem_side_bc->id_side, wt,
                                   xi, exo, 0);
@@ -1233,120 +641,10 @@
                                   xi, exo, 0);
           break;
 
-<<<<<<< HEAD
-        case SDC_STEFANFLOW_BC:
-	  /*
-	   * This is a one sided boundary condition. The side of the
-	   * boundary condition is specified on the bc card as
-	   * the first integer
-	   */
-	  if (ei->elem_blk_id == bc->BC_Data_Int[0]) {
-	    iapply = 1;
-	  } else {
-	    iapply = 0;
-	  }
-	  if (iapply) {
-	    func[0] = sdc_stefan_flow(&jacCol, bc, ip, elem_side_bc,
-		      x_dot, time_value, theta, delta_t,interface_id);
-	  } else {
-	    skip_other_side = TRUE;
-	  }
-	  new_way = TRUE;
-	  break;
-	case SDC_KIN_SF_BC:
-	  /*
-	   * This is a one sided boundary condition. The side of the
-	   * boundary condition is specified on the bc card as
-	   * the first integer
-	   */
-	  if (ei->elem_blk_id == bc->BC_Data_Int[0]) {
-	    iapply = 1;
-	  } else {
-	    iapply = 0;
-	  }
-	  if (iapply) {
-	    func[0] = sdc_stefan_flow(&jacCol, bc, ip, elem_side_bc,
-	             x_dot, time_value, theta, delta_t, interface_id);
-	  } else {
-	    skip_other_side = TRUE;
-	  }
-	  new_way = TRUE;
-	  break;
-	case SDC_KIN_SFV_BC:
-	  /*
-	   * This is a one sided boundary condition. The side of the
-	   * boundary condition is specified on the bc card as
-	   * the first integer
-	   */
-	  if (ei->elem_blk_id == bc->BC_Data_Int[0]) {
-	    iapply = 1;
-	  } else {
-	    iapply = 0;
-	  }
-	  if (iapply) {
-	    func[0] = sdc_stefan_volume_flow(&jacCol, bc, ip, elem_side_bc,
-					     x_dot, theta, delta_t);
-	  } else {
-	    skip_other_side = TRUE;
-	  }
-	  new_way = TRUE;
-	  break;
-
-	case VL_POLY_BC:
-	  flory_huggins(func, d_func, bc->BC_Data_Int[0],
-			bc->BC_Data_Int[1], bc->BC_Data_Int[2],
-			bc->BC_Data_Int[3], bc->BC_Data_Float[0]);
-	  break;
-
-	case YTOTALFLUX_CONST_BC:  /*  RSL 6/7/00  */
-	  if (iapply) {
-	    const_mass_flux_surf_bc(func, d_func, bc->BC_Data_Int[0],
-				    bc->BC_Data_Float[0], time_value, delta_t, theta);
-	  }
-	  break;
-
-	case YFLUX_BC:
-	  if (iapply) {
-	    mass_flux_surf_bc(func, d_func, bc->BC_Data_Int[0],
-			      bc->BC_Data_Float[0], bc->BC_Data_Float[1], 
-			      delta_t, theta);
-	  }
-	  break;
-
-	case YFLUX_ETCH_BC:
-	  if (iapply) {
-	    mass_flux_surf_etch(func, d_func, bc->BC_Data_Int[0],
-			        bc->BC_Data_Int[1], time_value, delta_t, theta);
-	  }
-	  break;
-
-	case YFLUX_ANTOINE_BC:
-	  if (iapply) {
-	    mass_flux_surf_antoine_bc(func, d_func, x_dot, theta, delta_t,
-                                      bc_input_id, BC_Types);
-	  }
-	  break;
-
-	case YFLUX_BV_BC:
-	  if (iapply) {
-	    mass_flux_BV_surf_bc(func, d_func,
-				 BC_Types[bc_input_id].BC_Data_Int[0],
-				 BC_Types[bc_input_id].BC_Data_Float[0],
-				 BC_Types[bc_input_id].BC_Data_Float[1], 
-				 BC_Types[bc_input_id].BC_Data_Float[2], 
-				 BC_Types[bc_input_id].BC_Data_Float[3], 
-				 BC_Types[bc_input_id].BC_Data_Float[4], 
-				 BC_Types[bc_input_id].BC_Data_Float[5], 
-				 BC_Types[bc_input_id].BC_Data_Float[6], 
-				 delta_t, theta);
-	  }
-	  break;
-=======
         case SH_LUBP_SOLID_BC:
         case SH_LUBP_SOLID_RS_BC:
           shell_lubr_solid_struct_bc(func, d_func, x_dot, theta, delta_t, elem_side_bc->id_side, wt,
                                      xi, exo, bc->BC_Data_Float[0]);
->>>>>>> 3332841a
 
           break;
 
@@ -1368,177 +666,6 @@
           }
           break;
 
-<<<<<<< HEAD
-        case POROUS_GAS_FLUX_CONST_BC: /* no need to call function - this is too easy */
-	  *func = BC_Types[bc_input_id].BC_Data_Float[0];
-	  break;
-
-	case QRAD_BC:
-	  qrad_surf (func, d_func,
-		     BC_Types[bc_input_id].BC_Data_Float[0],
-		     BC_Types[bc_input_id].BC_Data_Float[1],
-		     BC_Types[bc_input_id].BC_Data_Float[2],
-		     BC_Types[bc_input_id].BC_Data_Float[3],
-                     BC_Types[bc_input_id].BC_Data_Int[2],
-                     bc_input_id,
-                     time_value);
-	  break;
-            
-	case QCONV_BC:
-	  qrad_surf (func, d_func,
-		     BC_Types[bc_input_id].BC_Data_Float[0],
-		     BC_Types[bc_input_id].BC_Data_Float[1],
-		     0.,0.,0,bc_input_id,time_value);
-	  break;
-
-	case QRAD_REPULSE_ROLL_BC:
-	  qrad_surf_repulse (func, d_func,
-		     BC_Types[bc_input_id].BC_Data_Float[0],
-		     BC_Types[bc_input_id].BC_Data_Float[1],
-		     BC_Types[bc_input_id].BC_Data_Float[2],
-		     BC_Types[bc_input_id].BC_Data_Float[3],
-		     BC_Types[bc_input_id].BC_Data_Float[4],
-		    &(BC_Types[bc_input_id].BC_Data_Float[5]),
-		    &(BC_Types[bc_input_id].BC_Data_Float[8]),
-		     BC_Types[bc_input_id].BC_Data_Float[11],
-		     BC_Types[bc_input_id].BC_Data_Float[12],
-		     BC_Types[bc_input_id].BC_Data_Float[13],
-		     BC_Types[bc_input_id].BC_Data_Float[14]);
-	  break;
-            
-	case QUSER_BC:
-	  quser_surf(func, d_func, BC_Types[bc_input_id].u_BC,
-		     time_intermediate);
-	  break;
-	case Q_LASER_WELD_BC:
-	  qlaser_surf(func, d_func, BC_Types[bc_input_id].u_BC, x,
-		      time_intermediate);
-	  break;
-
-	case Q_VAPOR_BC:
-	  q_vapor(func, d_func, BC_Types[bc_input_id].u_BC, x,
-		  time_intermediate);
-	  break;
-		  
-	case QSIDE_BC: /* no need to call function - this is too easy */
-	  *func = bc->BC_Data_Float[0];
-	  break;
-
-	case QSIDE_DIR_BC: 
-	  qside_directional(func, d_func,
-			    bc->BC_Data_Float[0],
-			    bc->BC_Data_Float[1],
-			    bc->BC_Data_Float[2]);
-	  break;
-	  
-	case QSIDE_LS_BC: 
-	   
-	  qside_ls( func,d_func,
-		    bc->BC_Data_Int[0],
-		    bc->BC_Data_Int[1],
-		    bc->BC_Data_Float[0],
-		    bc->BC_Data_Float[1]);
-		    
-	  break;
-
-	case QNOBC_BC:
-	  qnobc_surf (func, d_func, time_intermediate);
-	  break;
-
-	case RESTIME_GRADSIC_BC:
-	  func[0] = -bc->BC_Data_Float[0];
-	  /*  fall through to add in normal gradient term */
-
-	case RESTIME_NOBC_BC:
-	  restime_nobc_surf (func, d_func, time_intermediate);
-	  break;
-
-	case T_CONTACT_RESIS_BC:
-	  qside_contact_resis(func, d_func,
-			    bc->BC_Data_Int[0],
-			    bc->BC_Data_Int[1],
-			    bc->BC_Data_Float[0]);
-	 break;
-	case T_CONTACT_RESIS_2_BC:
-	  qside_contact_resis(func, d_func,
-			    bc->BC_Data_Int[0],
-			    bc->BC_Data_Int[1],
-			    bc->BC_Data_Float[0]);
-	 break;
-
-	case APR_PLANE_TRANS_BC:
-	case API_PLANE_TRANS_BC:
-	case APR_VELOCITY_BC:
-	case API_VELOCITY_BC:
-	    acoustic_plane_transmission (func, d_func, time_intermediate, 
-                      (int)bc->BC_Name, bc->BC_Data_Float[0],
-                      bc->BC_Data_Float[1], bc->BC_Data_Float[2],
-                      bc->BC_Data_Float[3], bc->BC_Data_Int[0]);
-	    break;
-          case EM_ER_FARFIELD_DIRECT_BC:
-          case EM_EI_FARFIELD_DIRECT_BC:
-          case EM_HR_FARFIELD_DIRECT_BC:
-          case EM_HI_FARFIELD_DIRECT_BC:
-              apply_em_farfield_direct_vec
-                  (func,
-                   d_func,
-                   xi,
-                   (int) bc->BC_Name,
-                   bc->BC_Data_Float
-                  );
-              break;
-          case EM_ER_SOMMERFELD_BC:
-          case EM_EI_SOMMERFELD_BC:
-          case EM_HR_SOMMERFELD_BC:
-          case EM_HI_SOMMERFELD_BC:
-              apply_em_sommerfeld_vec
-                  (func,
-                   d_func,
-                   xi,
-                   (int) bc->BC_Name,
-                   bc->BC_Data_Float
-                  );
-              break;
-          case EM_ER_FREE_BC:
-          case EM_EI_FREE_BC:
-          case EM_HR_FREE_BC:
-          case EM_HI_FREE_BC:
-              apply_em_free_vec
-                  (func,
-                   d_func,
-                   xi,
-                   (int) bc->BC_Name
-                  );
-              break;
-        case E_ER_PLANEWAVE_BC:
-        case E_EI_PLANEWAVE_BC:
-            apply_ewave_planewave_vec
-                (func,
-                 d_func,
-                 xi,
-                 (int) bc->BC_Name,
-                 bc->BC_Data_Float
-                );
-            break;
-        case E_ER_FARFIELD_BC:
-        case E_EI_FARFIELD_BC:
-            apply_ewave_curlcurl_farfield_vec
-                (func,
-                 d_func,
-                 xi,
-                 time_value,
-                 (int) bc->BC_Name,
-                 bc->BC_Data_Float
-                );
-            break;
-        case E_ER_2D_BC:
-        case E_EI_2D_BC:
-          apply_ewave_2D(func,
-                         d_func,
-                         xi,
-                         (int) bc->BC_Name
-                         );
-=======
         case VELO_TANGENT_BC:
         case VELO_TANGENT_USER_BC:
         case VELO_STREAMING_BC:
@@ -1548,7 +675,6 @@
                               xi, exo, time_intermediate, bc->u_BC, bc->len_u_BC);
           if (neg_elem_volume)
             return (status);
->>>>>>> 3332841a
           break;
 
         case VELO_TANGENT_3D_BC:
@@ -2168,6 +1294,12 @@
           }
           break;
 
+        case YFLUX_ANTOINE_BC:
+          if (iapply) {
+            mass_flux_surf_antoine_bc(func, d_func, x_dot, theta, delta_t, bc_input_id, BC_Types);
+          }
+          break;
+
         case YFLUX_BV_BC:
           if (iapply) {
             mass_flux_BV_surf_bc(
@@ -2354,12 +1486,13 @@
         case QRAD_BC:
           qrad_surf(func, d_func, BC_Types[bc_input_id].BC_Data_Float[0],
                     BC_Types[bc_input_id].BC_Data_Float[1], BC_Types[bc_input_id].BC_Data_Float[2],
-                    BC_Types[bc_input_id].BC_Data_Float[3], BC_Types[bc_input_id].BC_Data_Float[4]);
+                    BC_Types[bc_input_id].BC_Data_Float[3], BC_Types[bc_input_id].BC_Data_Float[4],
+                    BC_Types[bc_input_id].BC_Data_Int[2], bc_input_id, time_value);
           break;
 
         case QCONV_BC:
           qrad_surf(func, d_func, BC_Types[bc_input_id].BC_Data_Float[0],
-                    BC_Types[bc_input_id].BC_Data_Float[1], 0., 0., 0.);
+                    BC_Types[bc_input_id].BC_Data_Float[1], 0., 0., 0., 0, bc_input_id, time_value);
           break;
 
         case QRAD_REPULSE_ROLL_BC:
