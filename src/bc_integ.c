/************************************************************************ *
* Goma - Multiphysics finite element software                             *
* Sandia National Laboratories                                            *
*                                                                         *
* Copyright (c) 2014 Sandia Corporation.                                  *
*                                                                         *
* Under the terms of Contract DE-AC04-94AL85000 with Sandia Corporation,  *
* the U.S. Government retains certain rights in this software.            *
*                                                                         *
* This software is distributed under the GNU General Public License.      *
\************************************************************************/
 
/* Routines for calculating Boundary Conditions and Adding them
 * to matrix_fill */

/*
 *$Id: bc_integ.c,v 5.24 2010-04-07 22:27:00 prschun Exp $
 */

/* Standard include files */
 
#include <stdio.h>
#include <string.h>
#include <math.h>
 
/* GOMA include files */
 
#include "std.h"
#include "el_elm.h"
#include "el_geom.h"
#include "rf_fem_const.h"
#include "rf_fem.h"
#include "rf_io_const.h"
#include "rf_io_structs.h"
#include "rf_io.h"
#include "rf_mp.h"
 
#include "rf_bc_const.h"
#include "rf_solver_const.h"
#include "rf_fill_const.h"
#include "mm_elem_block_structs.h"
#include "rf_vars_const.h"
#include "mm_mp_const.h"
#include "mm_as_const.h"
#include "mm_as_structs.h"
#include "mm_as.h"

#include "mm_mp.h"
#include "mm_mp_structs.h"

#include "mm_fill_jac.h"
#include "mm_interface.h"

#include "el_elm_info.h"
#include "mm_fill_aux.h"
#include "mm_fill_species.h"
#include "mm_fill_terms.h"
#include "mm_fill_util.h"
#include "mm_fill_potential.h"
#include "mm_qp_storage.h"
#include "mm_shell_bc.h"
#include "mm_fill_em.h"


#include "mm_eh.h"
#include "user_bc.h"


#define _BC_INTEG_C
#include "goma.h"

int
apply_integrated_bc(double x[],           /* Solution vector for the current processor    */
		    double resid_vector[],/* Residual vector for the current processor    */
		    const double delta_t, /* current time step size                       */
		    const double theta,	/* parameter (0 to 1) to vary time integration
					 *  ( implicit - 0 to explicit - 1)             */
		    const PG_DATA *pg_data,
		    const int ielem,       /* element number */
		    const int ielem_type,  /* element type */
		    const int num_local_nodes,
		    const int ielem_dim,
		    const int iconnect_ptr,
		    ELEM_SIDE_BC_STRUCT *elem_side_bc, /* Pointer to an element side boundary condition
							* structure */
		    const int num_total_nodes,
		    const int bc_application, /* flag indicating whether to integrate
					       * strong or weak BC's */
		    const double time_value,
		    SGRID *grid,	
		    const Exo_DB *exo)

/****************************************************************************
 *
 * apply_integrated_bc():
 *
 *    Calculate the local element contributions to boundary conditions which
 *    involve integrations along element edges.
 *
 ****************************************************************************/
{
  int ip, w, i, I, ibc, k, j, id, icount, ss_index, is_ns, mn, lnn;
  int iapply, matID_apply, id_side, i_basis = -1, skip_other_side;
  int new_way = FALSE, ledof, mn_first;
  int eqn, ieqn, var, pvar, p, q, index_eq, ldof_eqn, lvdesc, jlv;
  int err, status = 0;
  int bc_input_id, ip_total; 
  int contact_flag = FALSE;
  int imode;
  int stress_bc = 0;
  double v_attach; 
  double phi_i, tmp;
  double *phi_ptr, *jac_ptr;
  double s, t, u;	      	/* Gaussian quadrature point locations  */
  double xi[DIM];             /* Local element coordinates of Gauss point. */
  double x_dot[MAX_PDIM];
  double x_rs_dot[MAX_PDIM];
  double wt, weight, pb[DIM];
  double xsurf[MAX_PDIM];
  double dsigma_dx[DIM][MDE];
  double func[DIM];
  double d_func[DIM][MAX_VARIABLE_TYPES + MAX_CONC][MDE];
  double func_stress[MAX_MODES][6];
  double d_func_stress[MAX_MODES][6][MAX_VARIABLE_TYPES + MAX_CONC][MDE];
  double cfunc[MDE][DIM];
  double d_cfunc[MDE][DIM][MAX_VARIABLE_TYPES + MAX_CONC][MDE];
  double time_intermediate = time_value-theta*delta_t; /* time at which bc's are
							  evaluated */
  static INTERFACE_SOURCE_STRUCT *is = NULL;
  static JACOBIAN_VAR_DESC_STRUCT jacCol;
  BOUNDARY_CONDITION_STRUCT *bc;
  MATRL_PROP_STRUCT *mp_2;
  struct BC_descriptions *bc_desc;
  VARIABLE_DESCRIPTION_STRUCT *vd;
  double surface_centroid[DIM]; 
  int interface_id = -1;

  tran->time_value = time_intermediate;

  /***************************************************************************/
  /*     START OF SURFACE LOOPS THAT REQUIRE INTEGRATION (WEAK SENSE)        */
  /*                AND REQUIRE ROTATION IN TO N-T FORM                      */
  /***************************************************************************/

  /* Find out the number of surface quadrature points 
   *  -this is assumed independent of the type of boundary condition
   *   applied at the surface 
   */

  if ( ls != NULL && ls->SubElemIntegration && ls->elem_overlap_state )
    {
      Subgrid_Int.ip_total = get_subelement_integration_pts ( &Subgrid_Int.s, &Subgrid_Int.wt, &Subgrid_Int.ip_sign, 0., elem_side_bc->id_side-1, 0 );
      ip_total = Subgrid_Int.ip_total;
    }
  else if ( ls != NULL && ls->Integration_Depth > 0 && ls->elem_overlap_state )
    {
#ifdef SUBELEMENT_FOR_SUBGRID
      /* DRN: you can also do subgrid integration with the following.
         it recursive divides element to create small subelements and then
         creates subgrid integration points */
      Subgrid_Int.ip_total = get_subelement_integration_pts ( &Subgrid_Int.s, &Subgrid_Int.wt, &Subgrid_Int.ip_sign, 0., elem_side_bc->id_side-1, 0 );
      ip_total = Subgrid_Int.ip_total;
#else
      /* Tom - We need subgrid integration along this element side here */
      /* for now just use regular gauss integration */
      find_surf_center_st ( ielem_type, elem_side_bc->id_side, ielem_dim, surface_centroid, &s, &t );
      
      ip_total = gather_surface_subgrid_integration_pts( grid, elem_side_bc->id_side, surface_centroid, Subgrid_Int.s, Subgrid_Int.wt, 0 );  
	  
      /* print_subgrid_surface_integration_pts( Subgrid_Int.s, Subgrid_Int.wt, ip_total);  */

#endif
    }
  else
    {
      ip_total = elem_info(NQUAD_SURF, ielem_type);
    }

  /*
   *  Loop over the quadrature points at the surface
   */
  for (ip = 0; ip < ip_total; ip++) {
    
    if (ls != NULL && ls->SubElemIntegration && ls->elem_overlap_state)
      {
        ls->Elem_Sign = Subgrid_Int.ip_sign[ip];
	xi[0] = Subgrid_Int.s[ip][0];
        xi[1] = Subgrid_Int.s[ip][1];
	xi[2] = Subgrid_Int.s[ip][2];
	/* DRN: Are these really needed? I'll put garbage in them so someone knows not to! */
	s = 1.e30; 
	t = 1.e30;
        wt = Subgrid_Int.wt[ip];
      }
    else if ( ls != NULL && ls->Integration_Depth > 0 && ls->elem_overlap_state )
      {
#ifdef SUBELEMENT_FOR_SUBGRID
        ls->Elem_Sign = 0;
	xi[0] = Subgrid_Int.s[ip][0];
        xi[1] = Subgrid_Int.s[ip][1];
	xi[2] = Subgrid_Int.s[ip][2];
	/* DRN: Are these really needed? I'll put garbage in them so someone knows not to! */
	s = 1.e30; 
	t = 1.e30;
        wt = Subgrid_Int.wt[ip];
#else
        /* Tom - We need subgrid integration along this element side here */
        /* for now just use regular gauss integration */
        if ( ls != NULL ) ls->Elem_Sign = 0;
	xi[0] = Subgrid_Int.s[ip][0];
        xi[1] = Subgrid_Int.s[ip][1];
	xi[2] = Subgrid_Int.s[ip][2];
	/* DRN: Are these really needed? I'll put garbage in them so someone knows not to! */
	s = 1.e30; 
	t = 1.e30;
        wt = Subgrid_Int.wt[ip];
	/* find the quadrature point locations (s, t) for current ip 
	   find_surf_st(ip, ielem_type, elem_side_bc->id_side, pd->Num_Dim, xi, &s, &t, &u);
	   find the quadrature weight for current surface ip 
	   wt = Gq_surf_weight(ip, ielem_type); */
#endif
      }
    else
      {
        if ( ls != NULL ) ls->Elem_Sign = 0;
	/* find the quadrature point locations (s, t) for current ip */
	find_surf_st(ip, ielem_type, elem_side_bc->id_side,
                     ei->ielem_dim, xi, &s, &t, &u);
        /* find the quadrature weight for current surface ip */
        wt = Gq_surf_weight(ip, ielem_type);
      } 
    
    err = load_basis_functions(xi, bfd);
    EH(err, "problem from load_basis_functions");
    
    err = beer_belly();
    EH(err, "beer_belly");
    
    /*
     *  precalculate variables at current integration pt.
     *  for the current material comprising the current element
     */
    err = load_fv();
    EH(err, "load_fv");

    /* What's going on here */

    err = load_bf_grad();
    EH(err, "load_bf_grad");

    err = load_bf_mesh_derivs(); 
    EH(err, "load_bf_mesh_derivs");

    /* calculate the determinant of the surface jacobian and the normal to 
     * the surface all at one time */
    surface_determinant_and_normal(ielem, iconnect_ptr, num_local_nodes, 
				   ielem_dim - 1,  
				   (int) elem_side_bc->id_side,
				   (int) elem_side_bc->num_nodes_on_side,
				   (elem_side_bc->local_elem_node_id) );
            
    if (ielem_dim !=3) {
      calc_surf_tangent(ielem, iconnect_ptr, num_local_nodes, ielem_dim-1,
			(int) elem_side_bc->num_nodes_on_side,
			(elem_side_bc->local_elem_node_id));
    }
    
    /*
     * Load up physical space gradients of field variables at this
     * Gauss point.
     */
    err = load_fv_grads();
    EH( err, "load_fv_grads");
    
    err = load_fv_mesh_derivs(1);
    EH(err, "load_fv_mesh_derivs");
    
    /*
     * Load up commonly used physical properties such as density at
     * the current quadrature point using the material state vector. 
     */
    load_properties(mp, time_value);
   
    /*
     * Determine the State Variable Vector for the material
     * on the "other" side of the interface, i.e., the material
     * located at the interface that is not the current material.
     * Then, calculate common properties using that state vector.
     * At the end of this loop, mp_2 should be pointing to the
     * material on the other side of the interface, and its
     * constituitive properties should be filled in.
     */
    for (i = 0; i < elem_side_bc->Num_MatID; i++) {
      mp_2 = mp_glob[elem_side_bc->MatID_List[i]];
      if (mp_2 != mp) {
        load_matrl_statevector(mp_2);
	load_properties(mp_2, time_value);
	break;
      }
    }    

    /*
     * Load up porous media variables and properties, if needed 
     */
    if (mp->PorousMediaType == POROUS_UNSATURATED ||
	mp->PorousMediaType == POROUS_SATURATED || 
	mp->PorousMediaType == POROUS_TWO_PHASE) {
      err = load_porous_properties(); 
      EH( err, "load_porous_properties"); 
    }

    if (mp->SurfaceTensionModel != CONSTANT) {
      load_surface_tension(dsigma_dx);
      if (neg_elem_volume) return(status);
    }
    
    if (TimeIntegration != STEADY && pd->e[MESH_DISPLACEMENT1]) {
      for (icount = 0; icount < ielem_dim; icount++ ) {
	x_dot[icount] = fv_dot->x[icount];
	/* calculate surface position for wall repulsion/no penetration condition */
	xsurf[icount] = fv->x0[icount];
      }

      if (pd->e[SOLID_DISPLACEMENT1]) {
	for (icount = 0; icount < VIM; icount++)
	  x_rs_dot[icount] = 0.;
	for (icount = 0; icount < ielem_dim; icount++ )	{
	  /* Notice how I use here fv->d_rs instead of fv->x_rs
	   * (which doesn't exist) because
	   * x_rs_dot = d(X_rs)/dt = d(Coor[][] + d_rs)/dt = d(d_rs)/dt
	   */
	  x_rs_dot[icount] = fv_dot->d_rs[icount];
	}
      }
    }  else {
      for (icount = 0; icount < ielem_dim; icount++ ) {
	x_rs_dot[icount] = 0.;
	x_dot[icount] = 0.;
	xsurf[icount] = fv->x0[icount];
      }
    }
   
    /*
     *  Loop over all of the boundary conditions assigned to this side
     *  of the element
     */
    do_LSA_mods(LSA_SURFACE);

    for (ibc =0;
	 (bc_input_id = (int) elem_side_bc->BC_input_id[ibc]) != -1;
	 ibc++) {
      /*
       *  Create a couple of pointers to cut down on the
       *  amount of indirect addressing
       */
      bc = BC_Types + bc_input_id;
      bc_desc = bc->desc;

      ss_index = in_list(bc->BC_ID, 0, exo->num_side_sets,
                         &(ss_to_blks[0][0]));
      is_ns = strcmp(BC_Types[bc_input_id].Set_Type, "NS");
      if (ss_index == -1 && is_ns != 0) {
	sprintf(Err_Msg, "Could not find BC_ID %d in ss_to_blks",
	        BC_Types[bc_input_id].BC_ID);
	EH(-1, Err_Msg);
      }

      /*
       *  Set flag to indicate if we're in the right
       *  material (only one) to apply
       */
      if (bc->BC_Name == VL_EQUIL_PRXN_BC ||
	  bc->BC_Name == IS_EQUIL_PRXN_BC ||
	  bc->BC_Name == YFLUX_DISC_RXN_BC ||
	  bc->BC_Name == SDC_STEFANFLOW_BC ||
	  bc->BC_Name == SDC_KIN_SF_BC ) {
	  new_way = TRUE;
	  for (icount = 0; icount < Num_Interface_Srcs; icount++)  {
                if(bc->BC_ID == IntSrc_BCID[icount])    {
                     interface_id = icount;
                     }
                }
          if (is)
            {
	     for (icount = 0; icount < mp->Num_Species; icount++)  {
                    is[interface_id].Processed[icount] = FALSE;
                    }
	    }
      } else {
        new_way = FALSE;
      }
      iapply = 0;
      skip_other_side = FALSE;
      if (is_ns != 0) {
        if (ei->elem_blk_id == ss_to_blks[1][ss_index]) {
          iapply = 1;
        }
      }

      /*
       *  However, override if the side set is an external one. In
       *  other words, if the side set is an external side set, we will
       *  apply the boundary condition no matter what.
       */
      if (SS_Internal_Boundary != NULL ) {
        if (SS_Internal_Boundary[ss_index] == -1) {
          iapply = 1;
        }
      }
	
      /*  check to see if this bc is an integrated bc and thus to be handled
       *  by this routine and not others. Also, this routine is called
       *  twice by matrix fill, once for weakly integrated bc's and once for
       *  strongly integrated bc's. Only go forward with the pertinent bc
       *  from here.
       */
      if (bc_desc->method == bc_application) {

	/*
	 * Check to see if this is a new wave boundary condition and thus
	 * to use Jacbobian_Var_Desc structure to hold jacobian terms
	 */
	if (bc->BC_Name > NEW_WAY_LOW_BC &&
	    bc->BC_Name < NEW_WAY_HIGH_BC) {
          new_way = TRUE;
	}

	/* Initialize the general function to zero may have more than one entry
	 * for vector conditions like capillary. 
	 * If not the new way, first do a
	 * really long and expense zeroing of a vast amount of basically unused
	 * array locations.
	 */
	if (!new_way) {
	  func[0] = 0.0; func[1] =0.0; func[2] = 0.0;
		
	  if ( bc_desc->vector == VECTOR )  /* save some initialization if not a vector cond */
	    memset(d_func, 0, DIM*(MAX_VARIABLE_TYPES + MAX_CONC)*MDE*sizeof(double));
	  else
	    memset(d_func,0, (MAX_VARIABLE_TYPES + MAX_CONC)*MDE*sizeof(double));

          memset(func_stress, 0.0, MAX_MODES * 6 * sizeof(double));
          memset(d_func_stress, 0.0, MAX_MODES * 6 * (MAX_VARIABLE_TYPES + MAX_CONC) * MDE * sizeof(double));
	}
	/*
	 * Here's a RECIPE for adding new boundary conditions so you don't have any
	 * excuses not to add new ones.  The changes should be made in at least
	 * four files (rf_bc_const.h, mm_names.h, mm_input.c, and bc_[method].c)
	 * for some boundary conditions you may want to make additions elsewhere also.
	 * One example of extra additions is in el_exoII_io.c where the ss_dup_list
	 * is created - you may want to adapt the logic for rotation of new conditions.
	 * (note that these lines are repeated at each place where you need to 
	 * make changes):
	 *  Boundary Condition  Step 1: add Macro Substitution for your new boundary
	 *                              condition in rf_bc_const.h - this is how you
	 *      rf_bc_const.h           will refer to the new boundary condition 
	 *                              throughout the code.  Make sure the integer
	 *                              you choose is unique from all the other BC
	 *                              types.
	 *  Boundary Condition  Step 2: add a description of your boundary condition
	 *                              to the BC_Desc structure array in mm_names.h.
	 *      mm_names.h              This structure includes information about the 
	 *                              type of boundary condition, which equation it
	 *                              applies to, what variables it is sensitive to,
	 *                              whether to rotate mesh or momentum equations, 
	 *                              etc.  It is very important that you fill out
	 *                              this structure carefully, otherwise the code
	 *                              won't know what to do.
	 *  Boundary Condition  Step 3: add your BC case to the correct format listing 
	 *                              for reading the necessary arguments from the
	 *      mm_input_bc.c           input file in mm_input_bc.c.
	 *
	 *  Boundary Condition  Step 4: Add a function call (and a function) in the 
	 *                              correct routine for evaluating your boundary
	 *      bc_colloc.c             condition.  This will probably in bc_colloc.c
	 *      bc_integ.c              for collocated conditions or bc_integ.c for 
	 *                              strong or weak integrated conditions.
	 *  Boundary Condition  Step 5: use and enjoy your new boundary condition
	 *
	 * Step 4 should be done below (or in bc_colloc.c), and add your new function at 
	 *     the end of this file (see fplane)
	 */

	switch (bc->BC_Name) {

	case KINEMATIC_PETROV_BC:
	case KINEMATIC_BC:
	case VELO_NORMAL_BC:
	case VELO_NORMAL_LS_BC:
	case VELO_NORMAL_LS_PETROV_BC:

	  contact_flag = (ls != NULL);

	  /*  first all external boundaries with velocity
	      second - internal boundaries with an explicit block id
	      third  - internal boundaries with implicit iapply logic
	  */
	  if ( (SS_Internal_Boundary[ss_index] == -1 && pd->v[VELOCITY1])
	       || (SS_Internal_Boundary[ss_index] != -1 &&
		   bc->BC_Data_Int[0] == ei->elem_blk_id)
	       || (SS_Internal_Boundary[ss_index] != -1 && 
		   bc->BC_Data_Int[0] == -1 && iapply && pd->v[VELOCITY1]))
	    {
	      fvelo_normal_bc(func, d_func, bc->BC_Data_Float[0], contact_flag,
			      x_dot, theta, delta_t, (int) bc->BC_Name,
                                bc->BC_Data_Float[1], bc->BC_Data_Float[2],
                                bc->BC_Data_Float[3]);
	    }
	  break;

        case VELO_NORMAL_LUB_BC:

	      fvelo_normal_lub_bc(func, d_func, elem_side_bc->id_side, x_dot, theta, delta_t,
                                  xi, exo, bc->BC_Data_Float);

	  break;
	case VELO_TANGENT_LS_BC:

	  /*  first all external boundaries with velocity
	      second - internal boundaries with an explicit block id
	      third  - internal boundaries with implicit iapply logic
	  */
          if (ls != NULL)
          {
	  if ( (SS_Internal_Boundary[ss_index] == -1 && pd->v[VELOCITY1])
	       || (SS_Internal_Boundary[ss_index] != -1 &&
		   bc->BC_Data_Int[0] == ei->elem_blk_id)
	       || (SS_Internal_Boundary[ss_index] != -1 && 
		   bc->BC_Data_Int[0] == -1 && iapply && pd->v[VELOCITY1]))
	    {
	      fvelo_tangential_ls_bc(func, 
                                     d_func, 
                                     bc->BC_Data_Float[0], 
			             x_dot, 
                                     theta, 
                                     delta_t, 
                                     bc->BC_Data_Float[1], 
                                     bc->BC_Data_Float[2],
                                     bc->BC_Data_Float[3]);
	    }
          }
	  break;

	case LS_ATTACH_BC:
	  fvelo_normal_bc(func, d_func, 0.0, contact_flag = FALSE, 
			  x_dot, theta, delta_t, (int) bc->BC_Name,0,0,135.0);
	  ls_attach_bc( func, d_func, bc->BC_Data_Float[0] );
	  break;


 	case KIN_DISPLACEMENT_PETROV_BC:
	case KIN_DISPLACEMENT_BC:
	  f_kinematic_displacement_bc(func, d_func, bc->BC_Data_Int[0], bc->BC_ID, bc->u_BC, bc->len_u_BC);
	  break;

	case KIN_DISPLACEMENT_RS_BC:
	  f_kinematic_displacement_rs_bc(func, d_func, bc->BC_Data_Int[0], 
					 elem_side_bc->id_side, xi, exo );
	  break;

	case KINEMATIC_DISC_BC:
	case VELO_NORMAL_DISC_BC:
	  fvelo_normal_disc_bc(func, d_func, bc->BC_Data_Float[0], 
			       x_dot, theta, delta_t);
	  break;

	case KINEMATIC_SPECIES_BC:
	  kinematic_species_bc(func, d_func, bc->BC_Data_Int[0], 
			       bc->BC_Data_Float[0], x_dot, theta, delta_t);
	  break;

	case CONT_TANG_VEL_BC:
	  continuous_tangent_velocity(func, d_func, ielem_dim);
	  break;

	case CONT_NORM_VEL_BC:
	  continuous_normal_velocity(func, d_func, ielem_dim);
	  break;

	case DISCONTINUOUS_VELO_BC:
	  discontinuous_velocity(func, d_func, x_dot, bc->BC_Data_Int[0],
				 bc->BC_Data_Int[1], bc->BC_Data_Int[2],
				 theta, delta_t);
	  break;

	case DARCY_CONTINUOUS_BC:
	case DARCY_LUB_BC:

	  if(time_intermediate >= bc->BC_Data_Float[1])
	    {
	      v_attach = -0.0;  /*This will eventually be replaced by
				 *a squeeze flow model */

	      sat_darcy_continuous_bc(func, d_func, theta, delta_t, time_value,
				      bc->BC_Data_Int[0], bc->BC_Data_Int[1],
				      bc->BC_Data_Float[0], v_attach);
	      if (neg_elem_volume) return (status);
	    }

	  break;

	case T_MELT_BC:
	  if (iapply) {
	    ftmelt_bc(func, d_func, bc->BC_Data_Float[0],
		      x_dot, theta, delta_t);
	  }
	  break;

	case KIN_LEAK_BC:
	case KIN_LEAK_HEAT_BC:
	case VNORM_LEAK_BC:
        case KIN_CHEM_BC:
	  if(iapply) {
	      kin_bc_leak(func, d_func, x_dot, theta, delta_t,
			  bc_input_id, BC_Types);
	  }
	    break;

        case KIN_ANTOINE_BC:
	  if(iapply) {
	      kin_bc_antoine(func, d_func, x_dot, theta, delta_t,
			     bc_input_id, BC_Types);
	  }
	    break;


        case SHELL_SURFACE_CHARGE_BC:  /* Applies only to shell elements */
	  shell_surface_charge_bc(func, d_func, x_dot, theta, delta_t,
				  elem_side_bc->id_side, wt, xi, exo, 0);
	  break;
        case SHELL_SURFACE_CHARGE_SIC_BC:  /* Applies only to shell elements */
	  shell_surface_charge_bc(func, d_func, x_dot, theta, delta_t,
				  elem_side_bc->id_side, wt, xi, exo, 1);
	  break;

        case SHELL_DIFF_KINEMATIC_BC:  /* Applies only to shell elements */
	  shell_diff_kinematic_bc(func, d_func, x_dot, theta, delta_t,
				  elem_side_bc->id_side, wt, xi, exo, 0);
	  break;

        case SH_LUBP_SOLID_BC:
	case SH_LUBP_SOLID_RS_BC:
	  shell_lubr_solid_struct_bc(func, d_func, x_dot, theta, delta_t,
				   elem_side_bc->id_side, wt, xi, exo,
				   bc->BC_Data_Float[0]);

	  break;

	case LUBP_SH_FP_MATCH_BC:
	  match_lubrication_film_pressure(func, d_func,
					  bc->BC_Data_Int[0],
					  bc->BC_Data_Int[1]);
	  break;

        case KIN_ELECTRODEPOSITION_BC:  /*  RSL 5/28/02  */
	  if (iapply) {
	    kin_bc_electrodeposition(func, d_func, time_value, theta, delta_t, bc_input_id, BC_Types);
	  }
	  break;

	case VNORM_ELECTRODEPOSITION_BC:
	  if (iapply) {
	    vnorm_bc_electrodeposition(func, d_func, theta, time_value, delta_t, bc_input_id, BC_Types);
	  }
	  break;

	case VELO_TANGENT_BC:
	case VELO_TANGENT_USER_BC:
 	case VELO_STREAMING_BC:
	  fvelo_tangential_bc(func, d_func, x,
<<<<<<< HEAD
			      bc->BC_Data_Int[0], 
			      bc->BC_Data_Float[0], 
			      bc->BC_Data_Float[1], 
			      bc->BC_Data_Float[2], 
			      bc->BC_Data_Float[3], 
=======
			      bc->BC_Data_Int[0],
			      bc->BC_Data_Float[0],
			      bc->BC_Data_Float[1],
			      bc->BC_Data_Float[2],
>>>>>>> 6bdad705adf4846405f6b56f78b13c20ab25c1cb
			      xsurf, x_dot, theta, delta_t, (int) bc->BC_Name,
			      elem_side_bc->id_side, xi, exo,
			      time_intermediate, bc->u_BC, bc->len_u_BC);
	  if (neg_elem_volume) return (status);
	  break;

	case VELO_TANGENT_3D_BC:
	  fvelo_tangent_3d(func, d_func, x_dot,
			   bc->BC_Data_Float[0],
			   bc->BC_Data_Float[1],
			   bc->BC_Data_Float[2],
			   bc->BC_Data_Float[3],
			   theta, delta_t);
	  if (neg_elem_volume) return (status);
	  break;

	case VELO_TANGENT_SOLID_BC:
	case VELO_SLIP_SOLID_BC:
	  fvelo_tangential_solid_bc(func, d_func, x,  x_dot, x_rs_dot,
				    (int) bc->BC_Name,
				    bc->BC_Data_Int[0],
				    bc->BC_Data_Int[1],
				    bc->BC_Data_Float[0],
				    bc->BC_Data_Int[2],
				    bc->BC_Data_Float[1],
				    xsurf, theta, delta_t);
	  break;

	case VELO_NORMAL_SOLID_BC:

	  fvelo_normal_solid_bc(func, d_func, x,  x_dot, x_rs_dot,
				(int) bc->BC_Name,
				bc->BC_Data_Int[0],
				bc->BC_Data_Int[1],
				theta, delta_t);
	  break;

	case VELO_SLIP_BC:
	case VELO_SLIP_ROT_BC:
	case VELO_SLIP_FILL_BC:
 	case VELO_SLIP_ROT_FILL_BC:
	case VELO_SLIP_FLUID_BC:
	case VELO_SLIP_ROT_FLUID_BC:
	  fvelo_slip_bc(func, d_func, x,
			(int) bc->BC_Name,
			(int) bc->max_DFlt,
			bc->BC_Data_Float,
			(int) bc->BC_Data_Int[0],
			xsurf, theta, delta_t);
	  break;
	case VELO_SLIP_POWER_CARD_BC:
	case VELO_SLIP_POWER_BC:
	  fvelo_slip_power_bc(func, d_func,
			      (int) bc->BC_Name,
			      (int) bc->max_DFlt,
			      bc->BC_Data_Float,
			      theta, delta_t);
	break;

	case AIR_FILM_BC:
	case AIR_FILM_ROT_BC:
	  fvelo_airfilm_bc(func, d_func, x, 
			(int) bc->BC_Name,
			bc->BC_Data_Float,
			(int) bc->BC_Data_Int[0],
			xsurf, theta, delta_t);
	  break;  

	case VELO_SLIP_EK_BC:
	  fvelo_slip_electrokinetic_bc(func, d_func, 
				       bc->BC_Data_Float[0],
				       bc->BC_Data_Float[1]);
	  break;  

	case VELO_EK_3D_BC:
	  fvelo_electrokinetic_3d(func, d_func, x_dot, 
				  bc->BC_Data_Float[0], 
				  bc->BC_Data_Float[1], 
				  bc->BC_Data_Float[2], 
				  bc->BC_Data_Float[3], 
				  bc->BC_Data_Float[4], 
				  theta, delta_t);
	  if (neg_elem_volume) return (status);
	  break;

	case VELO_SLIP_LEVEL_BC:
	case VELO_SLIP_LEVEL_SIC_BC:
	case VELO_SLIP_LS_ROT_BC:
	  fvelo_slip_level( func, d_func, 
		             (int) bc->BC_Name,
			     bc->BC_Data_Float[0], 
			     bc->BC_Data_Float[1], 
			     bc->BC_Data_Float[2], 
			     bc->BC_Data_Float[3], 
			     bc->BC_Data_Float[4],
			     bc->BC_Data_Float[5],
			     bc->BC_Data_Float[6],
			     bc->BC_Data_Float[7],
			     bc->BC_Data_Float[8],
                             theta, delta_t);
	  break;



	case Q_VELO_SLIP_BC:
	  q_velo_slip_bc(func, d_func, 
			 (int) BC_Types[bc_input_id].BC_Data_Int[0],
			 x, xsurf, theta, delta_t);
	  break;

	case NO_SLIP_BC:
	case NO_SLIP_RS_BC:    /*for backward compatibility even though
				 NO_SLIP_RS was removed on 12/17/98 */
	  no_slip(func, d_func, x_dot, x_rs_dot,
		  theta, delta_t, bc_input_id, BC_Types,
		  (int) bc->BC_Data_Int[0],
		  (int) bc->BC_Data_Int[1]);
	  break;

	case VN_POROUS_BC:
	  porous_normal_velocity_bc(func, d_func, x_dot, theta, delta_t, 
				    bc_input_id, BC_Types,
				    (int) bc->BC_Data_Int[0],
				    (int) bc->BC_Data_Int[1],
				    (int) bc->BC_Data_Int[2],
				    bc->BC_Data_Float[0]);
	  break;

	case UUSER_BC:
	  uuser_surf(func, d_func, bc->u_BC, time_intermediate);
	  break;

	case VUSER_BC:
	  vuser_surf(func, d_func, bc->u_BC, time_intermediate);
	  break;

	case WUSER_BC:
	  wuser_surf(func, d_func, bc->u_BC, time_intermediate);
	  break;

	case SLOPEX_BC:
	case SLOPEY_BC:
	case SLOPEZ_BC:
	case SLOPE_BC:
	  slope_n_dot_n0_bc(func, d_func,
			    bc->BC_Data_Float[0],
			    bc->BC_Data_Float[1],
			    bc->BC_Data_Float[2]);
	  break;
	      
	case FORCE_BC:
	case FORCE_RS_BC:
	  force_n_dot_f_bc(func, d_func,
			   bc->BC_Data_Float[0],
			   bc->BC_Data_Float[1],
			   bc->BC_Data_Float[2], 0,
			   delta_t, theta, ip, ip_total, time_intermediate);
	  break;
	case FORCE_SIC_BC:
	  force_n_dot_f_bc(func, d_func,
			   bc->BC_Data_Float[0],
			   bc->BC_Data_Float[1],
			   bc->BC_Data_Float[2], 1,
			   delta_t, theta, ip, ip_total, time_intermediate);
	  break;

	case FORCE_USER_BC:
	case FORCE_USER_RS_BC:
	  force_user_surf (func, d_func,
			   bc->u_BC,
			   time_intermediate);
	  break;

	case FORCE_USER_SIC_BC:
	  force_user_surf (func, d_func,
			   bc->u_BC,
			   time_intermediate);
	  force_n_dot_f_bc(func, d_func,
			   0, 0, 0, 2,
			   delta_t, theta, ip, ip_total, time_intermediate);
	  break;

	case REP_FORCE_BC:
	case REP_FORCE_RS_BC:
        case ATTR_FORCE_BC:
        case ATTR_FORCE_RS_BC:
	  rep_force_n_dot_f_bc(func, d_func,
			       bc->BC_Data_Float[0],
			       bc->BC_Data_Float[1],
			       bc->BC_Data_Float[2],
			       bc->BC_Data_Float[3],
			       bc->BC_Data_Float[4],
			       bc->BC_Data_Float[5],
			       bc->BC_Data_Float[6],
			       (int)bc->BC_Name );
	  break;
	case REP_FORCE_ROLL_BC:
	case REP_FORCE_ROLL_RS_BC:
	  rep_force_roll_n_dot_f_bc(func, d_func,
			       bc->BC_Data_Float[0],
			       &(bc->BC_Data_Float[1]),
			       &(bc->BC_Data_Float[4]),
			       bc->BC_Data_Float[7],
			       bc->BC_Data_Float[8],
			       bc->BC_Data_Float[9],
			       (int)bc->BC_Name );
	  break;

	case NORM_FORCE_BC:
	case NORM_FORCE_RS_BC:
	  norm_force_n_dot_f_bc(func, d_func,
				bc->BC_Data_Float[0],
				bc->BC_Data_Float[1],
				bc->BC_Data_Float[2]);
	  break;
	      
	case FRICTION_BC:
	case FRICTION_RS_BC:
	case FRICTION_ACOUSTIC_BC:
	case FRICTION_ACOUSTIC_RS_BC:
	  friction_n_dot_f_bc(func, d_func,
			      bc->BC_Data_Float[0],
			      bc->BC_Data_Int[0],
			      delta_t, theta, ip, ip_total, (int) bc->BC_Name,
			      time_intermediate, bc->u_BC, bc->len_u_BC);
	  break;

        case REP_FORCE_SHU_BC:  /* Applies only to shell elements */
	  rep_force_shell_n_dot_f_bc(func, d_func, x_dot, theta, delta_t,
				     ip, ip_total, elem_side_bc->id_side, wt, xi, exo, 0);
	  break;
        case REP_FORCE_SHU_SIC_BC:  /* Applies only to shell elements */
	  rep_force_shell_n_dot_f_bc(func, d_func, x_dot, theta, delta_t,
				     ip, ip_total, elem_side_bc->id_side, wt, xi, exo, 1);
	  break;


	case ELEC_TRACTION_BC:
	case ELEC_TRACTION_SOLID_BC:

	  /* There are no time derivatives in here. */
	  if (af->Assemble_LSA_Mass_Matrix) break;

	  memset(cfunc, 0, MDE*DIM*sizeof(double));
	  memset(d_cfunc, 0,
		 MDE*DIM*(MAX_VARIABLE_TYPES + MAX_CONC)*MDE*sizeof(double));

	  /*
	   * Electric Stress
	   *
	   * Add the electric stress if we're in the specified material
	   * (first integer parameter for the BC).
	   */

	  if (bc->BC_Data_Int[0] == ei->elem_blk_id)
	    {
	      elec_surf_stress(cfunc,
			       d_cfunc,
			       elem_side_bc->id_side,
			       elem_side_bc,
			       iconnect_ptr,
  			       mp->permittivity,
			       bc->BC_Data_Float[0],
			       (int) bc->BC_Name);
	      
	    }
	  else
	    {
	      skip_other_side = TRUE;
	    }
	  break;
	  
	case SHEAR_TO_SHELL_BC:
	  memset(cfunc, 0, MDE*DIM*sizeof(double));
	  memset(d_cfunc, 0,MDE*DIM*(MAX_VARIABLE_TYPES + MAX_CONC)*MDE*sizeof(double));
		
	  shear_to_shell ( cfunc, d_cfunc, elem_side_bc->id_side,	
			   bc->BC_Data_Float[0],
			   elem_side_bc,
			   iconnect_ptr,
			   xi,
			   exo);
	  break;
	  
	case TENSION_SHEET_BC:
	  memset(cfunc, 0, MDE*DIM*sizeof(double));
	  memset(d_cfunc, 0, MDE*DIM*(MAX_VARIABLE_TYPES + MAX_CONC)*MDE*sizeof(double));
	  sheet_tension( cfunc,d_cfunc,
			 elem_side_bc->id_side,
			 bc->BC_Data_Float[0],
			 elem_side_bc,
			 iconnect_ptr,
                         xi, exo);
	  break;

	case CAPILLARY_BC:
	case CAP_REPULSE_BC:
	case CAP_REPULSE_ROLL_BC:
	case CAP_REPULSE_USER_BC:
	case CAP_REPULSE_TABLE_BC:
	case CAP_RECOIL_PRESS_BC:
	case CAPILLARY_SHEAR_VISC_BC:
	case CAPILLARY_TABLE_BC:
	  memset(cfunc, 0, MDE*DIM*sizeof(double));
	  memset(d_cfunc, 0,
		 MDE*DIM*(MAX_VARIABLE_TYPES + MAX_CONC)*MDE*sizeof(double));

	  /* MMH: I looked in the fncs below, and there were no time derivatives. */
	  if (af->Assemble_LSA_Mass_Matrix) break;

	  if ( bc->BC_Data_Int[0] == ei->elem_blk_id ||
	       ( bc->BC_Data_Int[0] == -1 && iapply ) ) {

	    int dir;
	    /* set up surface repulsion force and zero it if 
	     * bc is CAP_REPULSE or CAP_RECOIL_PRESS
	     * because then force is calculated
	     * later */
	    for( dir=0 ; dir<ielem_dim ; dir++)
	       { pb[dir] = BC_Types[bc_input_id].BC_Data_Float[dir+1];}
	    if ( ielem_dim == DIM)
		{
		 pb[DIM-1] = 0.0;
		 /*WH(-1,"3rd Direction bulk stress not connected to CAPILLARY BC yet...\n");*/
		}
/*  BC_Data_Float[1]&[2] are now used for external pressure and shear stress  */
	    if (BC_Types[bc_input_id].BC_Name == CAPILLARY_TABLE_BC)
               {
	        apply_table_wic_bc(func, d_func, &BC_Types[bc_input_id], time_value);
                pb[0] += func[0];
               }

	    fn_dot_T(cfunc, d_cfunc, elem_side_bc->id_side,
		     bc->BC_Data_Float[0], pb,
		     elem_side_bc, iconnect_ptr, dsigma_dx);

	    if (bc->BC_Name == CAP_REPULSE_BC) {
	      apply_repulsion(cfunc, d_cfunc, bc->BC_Data_Float[3],
			      bc->BC_Data_Float[4], bc->BC_Data_Float[5],
			      bc->BC_Data_Float[6], bc->BC_Data_Float[7],
			      elem_side_bc, iconnect_ptr);
	    }

	    if (bc->BC_Name == CAP_REPULSE_ROLL_BC) {
	      apply_repulsion_roll(cfunc, d_cfunc, x, 
                               bc->BC_Data_Float[3], 
			       &(bc->BC_Data_Float[4]),
			       &(bc->BC_Data_Float[7]),
                               bc->BC_Data_Float[10], 
                               bc->BC_Data_Float[11], 
                               bc->BC_Data_Float[12], 
                               bc->BC_Data_Float[13], 
                               bc->BC_Data_Float[14], 
                               bc->BC_Data_Float[15], 
                               bc->BC_Data_Int[2],
			      elem_side_bc, iconnect_ptr);
	    }
	    if (bc->BC_Name == CAP_REPULSE_USER_BC) {
	      apply_repulsion_user(cfunc, d_cfunc, 
                               bc->BC_Data_Float[3], 
			       &(bc->BC_Data_Float[4]),
			       &(bc->BC_Data_Float[7]),
                               bc->BC_Data_Float[10], 
                               bc->BC_Data_Float[11], 
                               bc->BC_Data_Float[12], 
                               bc->BC_Data_Float[13], 
                               bc->BC_Data_Float[14], 
			      elem_side_bc, iconnect_ptr);
	    }
	    if (bc->BC_Name == CAP_REPULSE_TABLE_BC) {
	      apply_repulsion_table(cfunc, d_cfunc, x, bc->BC_Data_Float[3], 
                               bc->BC_Data_Float[4], 
                               bc->BC_Data_Float[5], 
                               bc->BC_Data_Float[6], 
                               bc->BC_Data_Float[7], 
			       &(bc->BC_Data_Float[8]),
                               bc->BC_Data_Int[2],
			      elem_side_bc, iconnect_ptr);
	    }
	    if (BC_Types[bc_input_id].BC_Name == CAP_RECOIL_PRESS_BC)
	      {
		apply_vapor_recoil(cfunc, d_cfunc, 
				   BC_Types[bc_input_id].BC_Data_Float[3],
				   BC_Types[bc_input_id].BC_Data_Float[4],
				   BC_Types[bc_input_id].BC_Data_Float[5],
				   BC_Types[bc_input_id].BC_Data_Float[6],
				   BC_Types[bc_input_id].BC_Data_Float[7],
				   elem_side_bc, iconnect_ptr);
	      }
	    if (BC_Types[bc_input_id].BC_Name == CAPILLARY_SHEAR_VISC_BC)
	      {
		apply_surface_viscosity(cfunc, d_cfunc, bc->BC_Data_Float[0], bc->BC_Data_Float[1],
                                        bc->BC_Data_Float[2], bc->BC_Data_Float[3], time_value,
					elem_side_bc, wt, xi, exo, iconnect_ptr);
	      }
	  }
	  break;

	case FLOW_PRESS_USER_BC:
	case PRESSURE_USER_BC:
	  fn_dot_T_user(func, d_func, bc->u_BC,
			time_intermediate);
	  break;

	case FLOW_PRESSURE_BC:
	  flow_n_dot_T_hydro(func, d_func,0.,0.,0.,
			     bc->BC_Data_Float[0]);
	  break;

	case LGR_FLOWRATE_BC:
	  {
	    int iAC = bc->BC_Data_Int[0];  /* need this index so we can retrieve the current LM value from augc */

	    flow_n_dot_T_hydro(func, d_func, 0.,0.,0.,
			       -augc[iAC].DataFlt[0] );
	  }
	  break;


	case FLOW_HYDROSTATIC_BC:
	  flow_n_dot_T_hydro(func, d_func,
			     bc->BC_Data_Float[0],
			     bc->BC_Data_Float[1],
			     bc->BC_Data_Float[2],
			     bc->BC_Data_Float[3]);
	  break;

	case FLOW_PRESSURE_VAR_BC:
	  flow_n_dot_T_var_density(func, d_func,
			     bc->BC_Data_Float[0],
			     time_value);
	  break;

	case FLOW_STRESSNOBC_BC:
	  flow_n_dot_T_nobc(func, d_func,
			    bc->BC_Data_Float[0],
			    bc->BC_Data_Int[0], time_value);
	  break;

	case FLOW_GRADV_BC:
	  flow_n_dot_T_gradv(func, d_func,
			     bc->BC_Data_Float[0],
			     bc->BC_Data_Int[0]);
	  break;


	case FLOW_GRADV_SIC_BC:
	  flow_n_dot_T_gradv_sic(func, d_func,
			     bc->BC_Data_Float[0],
			     bc->BC_Data_Int[0]);
	  break;
	  
        case STRESS_DEVELOPED_BC:
          if (vn->evssModel == LOG_CONF || vn->evssModel == LOG_CONF_GRADV)
            {
              stress_no_v_dot_gradS_logc(func_stress, d_func_stress, delta_t, theta);
            }
          else
            {
              stress_no_v_dot_gradS(func_stress, d_func_stress, delta_t, theta);
            }
          break;


        case GRAD_LUB_PRESS_BC:
	  shell_n_dot_flow_bc_confined(func, d_func,
                                       bc->BC_Data_Float[0], 
                                       time_value, delta_t,
                                       xi, exo);
	  surface_determinant_and_normal(ielem, iconnect_ptr, num_local_nodes,
					 ielem_dim - 1,
					 (int) elem_side_bc->id_side,
					 (int) elem_side_bc->num_nodes_on_side,
					 (elem_side_bc->local_elem_node_id) );
	  break;

         case LUB_STATIC_BC:
         lub_static_pressure(func, d_func,
                             bc->BC_Data_Float[0],
                             time_value, delta_t,
                             xi, exo);
         surface_determinant_and_normal(ielem, iconnect_ptr, num_local_nodes,
                                       	ielem_dim - 1,
                                       	(int) elem_side_bc->id_side,
                                       	(int) elem_side_bc->num_nodes_on_side,
                                       	(elem_side_bc->local_elem_node_id) );
          break;


        case SHELL_GRAD_FP_BC:
	  shell_n_dot_flow_bc_film(func, d_func,
                                   bc->BC_Data_Float[0], 
                                   time_value, delta_t,
                                   xi, exo);
	  surface_determinant_and_normal(ielem, iconnect_ptr, num_local_nodes,
					 ielem_dim - 1,
					 (int) elem_side_bc->id_side,
					 (int) elem_side_bc->num_nodes_on_side,
					 (elem_side_bc->local_elem_node_id) );
	  break;


        case SHELL_FLOW_DEVELOPED_BC:
	  shell_n_dot_gradp_bc(func, d_func, 
                                time_value, delta_t,
                                xi, exo);
	  surface_determinant_and_normal(ielem, iconnect_ptr, num_local_nodes,
					 ielem_dim - 1,
					 (int) elem_side_bc->id_side,
					 (int) elem_side_bc->num_nodes_on_side,
					 (elem_side_bc->local_elem_node_id) );
	  break;


	case SHELL_GRAD_FP_NOBC_BC:
	  shell_n_dot_flow_bc_film(func, d_func, 0.0, 
                                   time_value, delta_t,
                                   xi, exo);
	  surface_determinant_and_normal(ielem, iconnect_ptr, num_local_nodes,
					 ielem_dim - 1,
					 (int) elem_side_bc->id_side,
					 (int) elem_side_bc->num_nodes_on_side,
					 (elem_side_bc->local_elem_node_id) );
	  break;



        case SHELL_GRAD_FH_BC:
	  shell_n_dot_gradh_bc(func, d_func,
                                  bc->BC_Data_Float[0]);
	  surface_determinant_and_normal(ielem, iconnect_ptr, num_local_nodes,
					 ielem_dim - 1,
					 (int) elem_side_bc->id_side,
					 (int) elem_side_bc->num_nodes_on_side,
					 (elem_side_bc->local_elem_node_id) );
	  break;

	case SHELL_GRAD_FH_NOBC_BC:
	  shell_n_dot_gradh_bc(func, d_func, 0.0);
	  surface_determinant_and_normal(ielem, iconnect_ptr, num_local_nodes,
					 ielem_dim - 1,
					 (int) elem_side_bc->id_side,
					 (int) elem_side_bc->num_nodes_on_side,
					 (elem_side_bc->local_elem_node_id) );
	  break;

        case SHELL_GRAD_PC_BC:
	  shell_n_dot_pflux_bc(func, d_func,
			       bc->BC_Data_Float[0], 
			       time_value, delta_t);
	  surface_determinant_and_normal(ielem, iconnect_ptr, num_local_nodes,
					 ielem_dim - 1,
					 (int) elem_side_bc->id_side,
					 (int) elem_side_bc->num_nodes_on_side,
					 (elem_side_bc->local_elem_node_id) );          
	  break;

	case SHELL_GRAD_PC_NOBC_BC:
	    shell_n_dot_pflux_bc(func, d_func, 0.0, 
                                 time_value, delta_t);
            surface_determinant_and_normal(ielem, iconnect_ptr, num_local_nodes,
                                           ielem_dim - 1,
                                           (int) elem_side_bc->id_side,
                                           (int) elem_side_bc->num_nodes_on_side,
                                           (elem_side_bc->local_elem_node_id) );
            break;

	case SHELL_TFMP_FREE_LIQ_BC:
          if (pd->e[R_TFMP_MASS]) {
            shell_n_dot_liq_velo_bc_tfmp(func, d_func, 0.0,
                                         time_value, delta_t,
                                         xi, exo);

            surface_determinant_and_normal(ielem, iconnect_ptr, num_local_nodes,
                   ielem_dim - 1,
                   (int) elem_side_bc->id_side,
                   (int) elem_side_bc->num_nodes_on_side,
                 (elem_side_bc->local_elem_node_id) );
          }

	  break;
	case SHELL_TFMP_NUM_DIFF_BC:
	  shell_num_diff_bc_tfmp(func, d_func, 
                                 time_value, delta_t,
                                 xi, exo);
	  surface_determinant_and_normal(ielem, iconnect_ptr, num_local_nodes,
					 ielem_dim - 1,
					 (int) elem_side_bc->id_side,
					 (int) elem_side_bc->num_nodes_on_side,
					 (elem_side_bc->local_elem_node_id) );
	  break;
        case SHELL_LUBRICATION_OUTFLOW_BC:
            shell_lubrication_outflow(func, d_func,
                                      time_value, delta_t,
                                      xi, exo);
            surface_determinant_and_normal(ielem, iconnect_ptr, num_local_nodes,
                                           ielem_dim - 1,
                                           (int) elem_side_bc->id_side,
                                           (int) elem_side_bc->num_nodes_on_side,
                                           (elem_side_bc->local_elem_node_id) );
            break;

        case SH_S11_WEAK_BC:
        case SH_S22_WEAK_BC:
          apply_shell_traction_bc(func, d_func,
                                  bc->BC_Name,
                                  bc->BC_Data_Float[0],
                                  bc->BC_Data_Float[1],
                                  bc->BC_Data_Float[2]);

            break;
	case SHELL_TFMP_AVG_PLATE_VELO_BC:
          shell_tfmp_avg_plate_velo_liq(func, d_func,
                                        time_value,
                                        delta_t,
                                        xi,
                                        exo);
          surface_determinant_and_normal(ielem, iconnect_ptr, num_local_nodes,
                                         ielem_dim - 1,
                                         (int) elem_side_bc->id_side,
                                         (int) elem_side_bc->num_nodes_on_side,
                                         (elem_side_bc->local_elem_node_id) );
          break;

	case SHELL_TFMP_FREE_GAS_BC:
	  shell_n_dot_gas_velo_bc_tfmp(func, d_func, 0.0, 
				       time_value, delta_t,
				       xi, exo);
          surface_determinant_and_normal(ielem, iconnect_ptr, num_local_nodes,
					 ielem_dim - 1,
					 (int) elem_side_bc->id_side,
					 (int) elem_side_bc->num_nodes_on_side,
					 (elem_side_bc->local_elem_node_id) );

	  break;
	case SHELL_TFMP_GRAD_S_BC:
          shell_tfmp_n_dot_grad_s(func, d_func,
                                  time_value,
                                  delta_t,
                                  xi,
                                                                                                                exo);
          surface_determinant_and_normal(ielem, iconnect_ptr, num_local_nodes,
                                         ielem_dim - 1,
                                         (int) elem_side_bc->id_side,
                                         (int) elem_side_bc->num_nodes_on_side,
                                         (elem_side_bc->local_elem_node_id) );
          break;


	case HYDROSTATIC_SYMM_BC:
	  EH(-1, "HYDROSTATIC_SYMM is no longer supported.");
	  /* 	    hydrostatic_n_dot_T(func, d_func); */
	  break;

	case VL_EQUIL_BC:

	  raoults_law(func, d_func, bc->BC_Data_Int[0],
		      bc->BC_Data_Int[1], bc->BC_Data_Int[2],
		      bc->BC_Data_Float[0], bc->BC_Data_Float[1],
		      bc->BC_Data_Float[2], bc->BC_Data_Float[3],
		      bc->BC_Data_Float[4]);
	  break;

	case YFLUX_DISC_RXN_BC:

	  yflux_disc_rxn_bc(func, d_func, bc->BC_Data_Int[0],
			    bc->BC_Data_Int[1], bc->BC_Data_Int[2],
			    bc->BC_Data_Float[0], bc->BC_Data_Float[1], delta_t, theta) ;

	  break;

	case VL_EQUIL_PRXN_BC:
	  new_way = TRUE;
	  func[0] = raoults_law_prxn(&jacCol, bc, ip, elem_side_bc, 
		  x_dot, time_value, theta, delta_t,interface_id);
	  break;

	case IS_EQUIL_PRXN_BC:
	  new_way = TRUE;
	  func[0] = is_equil_prxn(&jacCol, bc, ip, elem_side_bc,
          	  x_dot, time_value, theta, delta_t,interface_id);
	  break;

        case SDC_STEFANFLOW_BC:
	  /*
	   * This is a one sided boundary condition. The side of the
	   * boundary condition is specified on the bc card as
	   * the first integer
	   */
	  if (ei->elem_blk_id == bc->BC_Data_Int[0]) {
	    iapply = 1;
	  } else {
	    iapply = 0;
	  }
	  if (iapply) {
	    func[0] = sdc_stefan_flow(&jacCol, bc, ip, elem_side_bc,
		      x_dot, time_value, theta, delta_t,interface_id);
	  } else {
	    skip_other_side = TRUE;
	  }
	  new_way = TRUE;
	  break;
	case SDC_KIN_SF_BC:
	  /*
	   * This is a one sided boundary condition. The side of the
	   * boundary condition is specified on the bc card as
	   * the first integer
	   */
	  if (ei->elem_blk_id == bc->BC_Data_Int[0]) {
	    iapply = 1;
	  } else {
	    iapply = 0;
	  }
	  if (iapply) {
	    func[0] = sdc_stefan_flow(&jacCol, bc, ip, elem_side_bc,
	             x_dot, time_value, theta, delta_t, interface_id);
	  } else {
	    skip_other_side = TRUE;
	  }
	  new_way = TRUE;
	  break;
	case SDC_KIN_SFV_BC:
	  /*
	   * This is a one sided boundary condition. The side of the
	   * boundary condition is specified on the bc card as
	   * the first integer
	   */
	  if (ei->elem_blk_id == bc->BC_Data_Int[0]) {
	    iapply = 1;
	  } else {
	    iapply = 0;
	  }
	  if (iapply) {
	    func[0] = sdc_stefan_volume_flow(&jacCol, bc, ip, elem_side_bc,
					     x_dot, theta, delta_t);
	  } else {
	    skip_other_side = TRUE;
	  }
	  new_way = TRUE;
	  break;

	case VL_POLY_BC:
	  flory_huggins(func, d_func, bc->BC_Data_Int[0],
			bc->BC_Data_Int[1], bc->BC_Data_Int[2],
			bc->BC_Data_Int[3], bc->BC_Data_Float[0]);
	  break;

	case YTOTALFLUX_CONST_BC:  /*  RSL 6/7/00  */
	  if (iapply) {
	    const_mass_flux_surf_bc(func, d_func, bc->BC_Data_Int[0],
				    bc->BC_Data_Float[0], time_value, delta_t, theta);
	  }
	  break;

	case YFLUX_BC:
	  if (iapply) {
	    mass_flux_surf_bc(func, d_func, bc->BC_Data_Int[0],
			      bc->BC_Data_Float[0], bc->BC_Data_Float[1], 
			      delta_t, theta);
	  }
	  break;

	case YFLUX_ETCH_BC:
	  if (iapply) {
	    mass_flux_surf_etch(func, d_func, bc->BC_Data_Int[0],
			        bc->BC_Data_Int[1], time_value, delta_t, theta);
	  }
	  break;

	case YFLUX_ANTOINE_BC:
	  if (iapply) {
	    mass_flux_surf_antoine_bc(func, d_func, x_dot, theta, delta_t,
                                      bc_input_id, BC_Types);
	  }
	  break;

	case YFLUX_BV_BC:
	  if (iapply) {
	    mass_flux_BV_surf_bc(func, d_func,
				 BC_Types[bc_input_id].BC_Data_Int[0],
				 BC_Types[bc_input_id].BC_Data_Float[0],
				 BC_Types[bc_input_id].BC_Data_Float[1], 
				 BC_Types[bc_input_id].BC_Data_Float[2], 
				 BC_Types[bc_input_id].BC_Data_Float[3], 
				 BC_Types[bc_input_id].BC_Data_Float[4], 
				 BC_Types[bc_input_id].BC_Data_Float[5], 
				 BC_Types[bc_input_id].BC_Data_Float[6], 
				 delta_t, theta);
	  }
	  break;

        case YFLUX_HOR_BC:
	  if (iapply) {
	    mass_flux_HOR_surf_bc(func, d_func,
				  BC_Types[bc_input_id].BC_Data_Int[0],
				  BC_Types[bc_input_id].BC_Data_Float[0],
				  BC_Types[bc_input_id].BC_Data_Float[1],
				  BC_Types[bc_input_id].BC_Data_Float[2],
				  BC_Types[bc_input_id].BC_Data_Float[3],
				  BC_Types[bc_input_id].BC_Data_Float[4],
				  BC_Types[bc_input_id].BC_Data_Float[5],
				  BC_Types[bc_input_id].BC_Data_Float[6],
				  BC_Types[bc_input_id].BC_Data_Float[7],
				  BC_Types[bc_input_id].BC_Data_Float[8],
				  BC_Types[bc_input_id].BC_Data_Float[9],
				  delta_t, theta);
	  }
	  break;

        case YFLUX_ORR_BC:
	  if (iapply) {
	    mass_flux_ORR_surf_bc(func, d_func,
				  BC_Types[bc_input_id].BC_Data_Int[0],
				  BC_Types[bc_input_id].BC_Data_Float[0],
				  BC_Types[bc_input_id].BC_Data_Float[1],
				  BC_Types[bc_input_id].BC_Data_Float[2],
				  BC_Types[bc_input_id].BC_Data_Float[3],
				  BC_Types[bc_input_id].BC_Data_Float[4],
				  BC_Types[bc_input_id].BC_Data_Float[5],
				  BC_Types[bc_input_id].BC_Data_Float[6],
				  BC_Types[bc_input_id].BC_Data_Float[7],
				  BC_Types[bc_input_id].BC_Data_Float[8],
				  delta_t, theta);
	  }
	  break;

        case YFLUX_H2O_ANODE_BC:
	  if (iapply) {
	    mass_flux_H2O_ANODE_surf_bc(func, d_func,
					BC_Types[bc_input_id].BC_Data_Int[0],
					BC_Types[bc_input_id].BC_Data_Float[0],
					BC_Types[bc_input_id].BC_Data_Float[1],
					BC_Types[bc_input_id].BC_Data_Float[2],
					BC_Types[bc_input_id].BC_Data_Float[3],
					BC_Types[bc_input_id].BC_Data_Float[4],
					BC_Types[bc_input_id].BC_Data_Float[5],
					BC_Types[bc_input_id].BC_Data_Float[6],
					BC_Types[bc_input_id].BC_Data_Float[7],
					delta_t, theta);
	  }
	  break;

        case YFLUX_H2O_CATHODE_BC:
	  if (iapply) {
	    mass_flux_H2O_CATHODE_surf_bc(func, d_func,
					  BC_Types[bc_input_id].BC_Data_Int[0],
					  BC_Types[bc_input_id].BC_Data_Float[0],
					  BC_Types[bc_input_id].BC_Data_Float[1],
					  BC_Types[bc_input_id].BC_Data_Float[2],
					  BC_Types[bc_input_id].BC_Data_Float[3],
					  BC_Types[bc_input_id].BC_Data_Float[4],
					  BC_Types[bc_input_id].BC_Data_Float[5],
					  BC_Types[bc_input_id].BC_Data_Float[6],
					  BC_Types[bc_input_id].BC_Data_Float[7],
					  delta_t, theta);
	  }
	  break;

	case YFLUX_SULFIDATION_BC: 
	  if (iapply) {
	    mass_flux_SULFIDATION_surf_bc(func, d_func, 
					  BC_Types[bc_input_id].BC_Data_Int[2],
					  BC_Types[bc_input_id].BC_Data_Int[0],
					  BC_Types[bc_input_id].BC_Data_Float[0],
					  BC_Types[bc_input_id].BC_Data_Float[1], 
					  BC_Types[bc_input_id].BC_Data_Float[2], 
					  BC_Types[bc_input_id].BC_Data_Float[3], 
					  BC_Types[bc_input_id].BC_Data_Float[4], 
					  BC_Types[bc_input_id].BC_Data_Float[5], 
					  BC_Types[bc_input_id].BC_Data_Float[6], 
					  BC_Types[bc_input_id].BC_Data_Float[7], 
					  BC_Types[bc_input_id].BC_Data_Float[8], 
					  BC_Types[bc_input_id].BC_Data_Float[9], 
					  delta_t, theta);
	  }
	  break;

        case YFLUX_BV2_BC:  /* RSL 1/15/01 */
	  if (iapply) {
	    mass_flux_BV2_surf_bc(func, d_func,
				  bc->BC_Data_Int[0],
				  bc->BC_Data_Float[0],
				  bc->BC_Data_Float[1],
				  bc->BC_Data_Float[2],
				  bc->BC_Data_Float[3],
				  bc->BC_Data_Float[4],
				  bc->BC_Data_Float[5],
				  time_value, delta_t, theta);
	  }
	  break;

        case CURRENT_BV2_BC:  /* RSL 1/22/01 */
	  if (iapply) {
	    current_BV2_surf_bc(func, d_func,
				bc->BC_Data_Int[0],
				bc->BC_Data_Float[0],
				bc->BC_Data_Float[1],
				bc->BC_Data_Float[2],
				bc->BC_Data_Float[3],
				bc->BC_Data_Float[4],
				bc->BC_Data_Float[5],
				time_value, delta_t, theta);
	  }
	  break;

        case YFLUX_NI_BC:  /* RSL 3/9/01 */
	  if (iapply) {
	    mass_flux_NI_surf_bc(func, d_func,
				 bc->BC_Data_Int[0],
				 bc->BC_Data_Float[0],
				 bc->BC_Data_Float[1],
				 time_value, delta_t, theta);
	  }
	  break;

        case CURRENT_NI_BC:  /* RSL 3/9/01 */
	  if (iapply) {
	    current_NI_surf_bc(func, d_func,
			       bc->BC_Data_Int[0],
			       bc->BC_Data_Float[0],
			       bc->BC_Data_Float[1],
			       time_value, delta_t, theta);
	  }
	  break;

	case YFLUX_SUS_BC:
	  sus_mass_flux_surf_bc (func, d_func,
				 bc->BC_Data_Int[0], 
				 time_value, delta_t, theta, pg_data->h);
	  break;

	case YFLUX_CONST_BC:
	  /* no need to call function - this is too easy */
	  *func = bc->BC_Data_Float[0];
	  break;

	case YFLUX_USER_BC:
	  mass_flux_surf_user_bc(func, d_func, bc->BC_Data_Int[0],
				 bc->u_BC, time_intermediate);
	  break;

	case YFLUX_EQUIL_BC:
	  get_equil_surf_bc(func, d_func, bc->BC_Data_Int[2],
			    bc->BC_Data_Int[0], bc->BC_Data_Float[0],
			    bc->BC_Data_Float[1], bc->BC_Data_Float[2],
			    bc->BC_Data_Float[3], bc->BC_Data_Float[4],
			    delta_t, theta);  
	  break;

	case YUSER_BC:
	  yuser_surf( func, d_func,
		      BC_Types[bc_input_id].BC_Data_Int[0], 
		      BC_Types[bc_input_id].u_BC,
		      time_intermediate);
	  break;
	    
	case YFLUX_ALLOY_BC:
	  mass_flux_alloy_surf( func, d_func,
				BC_Types[bc_input_id].BC_Data_Int[0], 
				BC_Types[bc_input_id].u_BC,
				time_intermediate);
	  break;

	case SURFACE_CHARGE_BC:   
	  surface_charge_surf(func, d_func, bc->BC_Data_Float[0]);
	  break;
	case FICK_CHRGD_SURF_GRAD_BC:
	  fickian_charged_gradient_bc(func, d_func, bc->BC_Data_Int[0],bc->BC_Data_Float[0]);
	  break; 

	case POROUS_FLUX_BC:
	  porous_mass_flux_surf_bc (func, d_func,
				    bc->BC_Data_Int[0],
				    bc->BC_Data_Float[0],
				    bc->BC_Data_Float[1], 
				    bc->BC_Data_Float[2],
				    bc->BC_Data_Float[3],
				    delta_t,theta);
	  if (neg_elem_volume) return (status);
	  break;
	    
	case POROUS_CONV_BC:
	  porous_convection_bc (func, d_func,
				bc->BC_Data_Int[0],
				delta_t,theta);
	  if( neg_elem_volume ) return(status);
	  break;
	    
	case VP_EQUIL_BC:
	  porous_vapor_equil_bc(func, d_func, x_dot, theta, delta_t,
				bc_input_id, BC_Types,
				(int) bc->BC_Data_Int[0],
				(int) bc->BC_Data_Int[1],
				(int) bc->BC_Data_Int[2],
				bc->BC_Data_Float[0]);
	  break;
	    
	case POROUS_GAS_BC:
	  put_gas_flux_in_pores (func, d_func, x_dot, theta, delta_t,
				 bc_input_id, BC_Types,
				 (int) bc->BC_Data_Int[0],
				 (int) bc->BC_Data_Int[1],
				 (int) bc->BC_Data_Int[2],
				 bc->BC_Data_Float[0],
				 bc->BC_Data_Float[1]);
	  break;
	case POR_LIQ_FLUX_FILL_BC:
	  por_liq_flux_fill ( func, d_func, theta, delta_t,
			      (int) bc->BC_Data_Int[0],
			      (int) bc->BC_Data_Int[1],
			      (double) bc->BC_Data_Float[0],
			      (double) bc->BC_Data_Float[1],
			      (double) bc->BC_Data_Float[2],
			      (double) bc->BC_Data_Float[3], 0 ); 

	  break;
        case POROUS_LIQ_FLUX_CONST_BC: /* no need to call function - this is too easy */
	  *func = BC_Types[bc_input_id].BC_Data_Float[0];
	  break;

        case POROUS_GAS_FLUX_CONST_BC: /* no need to call function - this is too easy */
	  *func = BC_Types[bc_input_id].BC_Data_Float[0];
	  break;

	case QRAD_BC:
	  qrad_surf (func, d_func,
		     BC_Types[bc_input_id].BC_Data_Float[0],
		     BC_Types[bc_input_id].BC_Data_Float[1],
		     BC_Types[bc_input_id].BC_Data_Float[2],
		     BC_Types[bc_input_id].BC_Data_Float[3]);
	  break;
            
	case QCONV_BC:
	  qrad_surf (func, d_func,
		     BC_Types[bc_input_id].BC_Data_Float[0],
		     BC_Types[bc_input_id].BC_Data_Float[1],
		     0.,0.);
	  break;

	case QRAD_REPULSE_ROLL_BC:
	  qrad_surf_repulse (func, d_func,
		     BC_Types[bc_input_id].BC_Data_Float[0],
		     BC_Types[bc_input_id].BC_Data_Float[1],
		     BC_Types[bc_input_id].BC_Data_Float[2],
		     BC_Types[bc_input_id].BC_Data_Float[3],
		     BC_Types[bc_input_id].BC_Data_Float[4],
		    &(BC_Types[bc_input_id].BC_Data_Float[5]),
		    &(BC_Types[bc_input_id].BC_Data_Float[8]),
		     BC_Types[bc_input_id].BC_Data_Float[11],
		     BC_Types[bc_input_id].BC_Data_Float[12],
		     BC_Types[bc_input_id].BC_Data_Float[13],
		     BC_Types[bc_input_id].BC_Data_Float[14]);
	  break;
            
	case QUSER_BC:
	  quser_surf(func, d_func, BC_Types[bc_input_id].u_BC,
		     time_intermediate);
	  break;
	case Q_LASER_WELD_BC:
	  qlaser_surf(func, d_func, BC_Types[bc_input_id].u_BC, x,
		      time_intermediate);
	  break;

	case Q_VAPOR_BC:
	  q_vapor(func, d_func, BC_Types[bc_input_id].u_BC, x,
		  time_intermediate);
	  break;
		  
	case QSIDE_BC: /* no need to call function - this is too easy */
	  *func = bc->BC_Data_Float[0];
	  break;

	case QSIDE_DIR_BC: 
	  qside_directional(func, d_func,
			    bc->BC_Data_Float[0],
			    bc->BC_Data_Float[1],
			    bc->BC_Data_Float[2]);
	  break;
	  
	case QSIDE_LS_BC: 
	   
	  qside_ls( func,d_func,
		    bc->BC_Data_Int[0],
		    bc->BC_Data_Int[1],
		    bc->BC_Data_Float[0],
		    bc->BC_Data_Float[1]);
		    
	  break;

	case QNOBC_BC:
	  qnobc_surf (func, d_func, time_intermediate);
	  break;

	case RESTIME_GRADSIC_BC:
	  func[0] = -bc->BC_Data_Float[0];
	  /*  fall through to add in normal gradient term */

	case RESTIME_NOBC_BC:
	  restime_nobc_surf (func, d_func, time_intermediate);
	  break;

	case T_CONTACT_RESIS_BC:
	  qside_contact_resis(func, d_func,
			    bc->BC_Data_Int[0],
			    bc->BC_Data_Int[1],
			    bc->BC_Data_Float[0]);
	 break;
	case T_CONTACT_RESIS_2_BC:
	  qside_contact_resis(func, d_func,
			    bc->BC_Data_Int[0],
			    bc->BC_Data_Int[1],
			    bc->BC_Data_Float[0]);
	 break;

	case APR_PLANE_TRANS_BC:
	case API_PLANE_TRANS_BC:
	case APR_VELOCITY_BC:
	case API_VELOCITY_BC:
	    acoustic_plane_transmission (func, d_func, time_intermediate, 
                      (int)bc->BC_Name, bc->BC_Data_Float[0],
                      bc->BC_Data_Float[1], bc->BC_Data_Float[2],
                      bc->BC_Data_Float[3], bc->BC_Data_Int[0]);
	    break;
          case EM_ER_FARFIELD_DIRECT_BC:
          case EM_EI_FARFIELD_DIRECT_BC:
          case EM_HR_FARFIELD_DIRECT_BC:
          case EM_HI_FARFIELD_DIRECT_BC:
              apply_em_farfield_direct_vec
                  (func,
                   d_func,
                   xi,
                   (int) bc->BC_Name,
                   bc->BC_Data_Float
                  );
              break;
          case EM_ER_SOMMERFELD_BC:
          case EM_EI_SOMMERFELD_BC:
          case EM_HR_SOMMERFELD_BC:
          case EM_HI_SOMMERFELD_BC:
              apply_em_sommerfeld_vec
                  (func,
                   d_func,
                   xi,
                   (int) bc->BC_Name,
                   bc->BC_Data_Float
                  );
              break;
          case EM_ER_FREE_BC:
          case EM_EI_FREE_BC:
          case EM_HR_FREE_BC:
          case EM_HI_FREE_BC:
              apply_em_free_vec
                  (func,
                   d_func,
                   xi,
                   (int) bc->BC_Name
                  );
              break;
        case E_ER_PLANEWAVE_BC:
        case E_EI_PLANEWAVE_BC:
            apply_ewave_planewave_vec
                (func,
                 d_func,
                 xi,
                 (int) bc->BC_Name,
                 bc->BC_Data_Float
                );
            break;
        case E_ER_FARFIELD_BC:
        case E_EI_FARFIELD_BC:
            apply_ewave_curlcurl_farfield_vec
                (func,
                 d_func,
                 xi,
                 time_value,
                 (int) bc->BC_Name,
                 bc->BC_Data_Float
                );
            break;
        case E_ER_2D_BC:
        case E_EI_2D_BC:
          apply_ewave_2D(func,
                         d_func,
                         xi,
                         (int) bc->BC_Name
                         );
          break;
        case LIGHTP_TRANS_BC:
	case LIGHTM_TRANS_BC:
	case LIGHTD_TRANS_BC:
	    light_transmission (func, d_func, time_intermediate, 
                      (int)bc->BC_Name, bc->BC_Data_Float[0],
                      bc->BC_Data_Float[1], bc->BC_Data_Float[2],
                      bc->BC_Data_Int[0]);
	    break;
	case LIGHTP_JUMP_BC:
	case LIGHTM_JUMP_BC:
	  if (ei->elem_blk_id == bc->BC_Data_Int[0]) {
	    iapply = 1;
	  } else {
	    iapply = 1;
	  }
	  if (iapply) {
	  qside_light_jump(func, d_func, time_intermediate,(int)bc->BC_Name,
			    bc->BC_Data_Int[0],
			    bc->BC_Data_Int[1]);
	  } else {
	    skip_other_side = FALSE;
	  }
	 break;
	case LIGHTP_JUMP_2_BC:
	case LIGHTM_JUMP_2_BC:
	  qside_light_jump(func, d_func, time_intermediate,(int)bc->BC_Name,
			    bc->BC_Data_Int[0],
			    bc->BC_Data_Int[1]);
	 break;
	case APR_NOBC_BC:
	case API_NOBC_BC:
	  acoustic_nobc_surf (func, d_func, time_intermediate, (int)bc->BC_Name);
	  break;

	case POTENTIAL_NOBC_BC:
	  potential_nobc_surf (func, d_func, time_intermediate);
	  break;
 
	case LATENT_HEAT_BC:
	  if (iapply) {
	    lat_heat_bc(func, d_func, x_dot, theta,
			delta_t, bc_input_id, BC_Types);
	    if (neg_elem_volume) return(status);
	  }
	  break;

	case LATENT_HEAT_INTERNAL_BC:
	  if (iapply) {
	    lat_heat_internal_bc(func, d_func, theta, delta_t, 
				 bc_input_id, BC_Types);
	  }
	  break;

	case HEAT_OF_RXN_BC:
	  /* NB. PRS (02/09/01). To implement this surface reaction, 
	   * nonisothermal effect you should start with a routine like
	   * lat_heat, in mm_fill_species.  In there you will have to make 
	   * sure your heats of reaction are deployed based on the flux 
	   * (and hence reaction) rates, either through YFLUX_BV, or 
	   * YFLUX_USER, etc. */
	  EH(-1, "HEAT_OF_RXN_BC: not yet implemented.");
	  break;
	      
	case PSPG_BC:
	  /* MMH: LSA LSA LSA Stopped here.  ALMOST done with bc_integ.c LSA LSA LSA */
	  if (!PSPG) {
	    EH(-1,
	       "You don't have PSPG turned on and you trying to apply a PSPG boundary condition");
	  }
	  PSPG_consistency_bc(func, d_func,  x_dot, time_value, delta_t,
			      theta, pg_data);
	  break;
                         
	case FILL_CA_BC:
	  apply_CA_FILL(func, d_func,
			BC_Types[bc_input_id].BC_Data_Float[0]);             
	  break;

	case WETTING_TENSION_BC :
	  apply_wetting_tension( func,d_func,
				 BC_Types[bc_input_id].BC_Data_Float[0]);
	  break;
		
	case WETTING_SPEED_LIN_BC:
	  apply_wetting_velocity( func, d_func,
				  elem_side_bc->id_side,
				  ielem_type,
				  BC_Types[bc_input_id].BC_Data_Float[3],
				  &(BC_Types[bc_input_id].BC_Data_Float[4]),
				  BC_Types[bc_input_id].BC_Data_Float[2],
				  BC_Types[bc_input_id].BC_Data_Float[0],
				  BC_Types[bc_input_id].BC_Data_Float[1]);
	  break;
	case LINEAR_WETTING_SIC_BC:
	  apply_linear_wetting_sic( func, d_func,delta_t, theta,
				    elem_side_bc->id_side,
				    ielem_type,
				    BC_Types[bc_input_id].BC_Data_Float[3],
				    &(BC_Types[bc_input_id].BC_Data_Float[4]),
				    BC_Types[bc_input_id].BC_Data_Float[2],
				    BC_Types[bc_input_id].BC_Data_Float[0],
				    BC_Types[bc_input_id].BC_Data_Float[1],
				    BC_Types[bc_input_id].BC_Data_Float[7]);
	  break;
	case WETTING_SPEED_BLAKE_BC:
	case WETTING_SPEED_HOFFMAN_BC:
	case WETTING_SPEED_COX_BC:
	case WETTING_SPEED_SHIK_BC:
	  apply_blake_wetting_velocity( func, d_func,
					(int) bc->BC_Name,
					elem_side_bc->id_side,
					ielem_type,
					BC_Types[bc_input_id].BC_Data_Float[4],
					BC_Types[bc_input_id].BC_Data_Float[3],
					BC_Types[bc_input_id].BC_Data_Float[0],
					BC_Types[bc_input_id].BC_Data_Float[1],
					BC_Types[bc_input_id].BC_Data_Float[2]);		
		
	  break;
	case BLAKE_DIRICH_ROLL_BC:
        case HOFFMAN_DIRICH_ROLL_BC:
        case COX_DIRICH_ROLL_BC:
        case BLAKE_DIRICHLET_BC:
        case HOFFMAN_DIRICHLET_BC:
        case COX_DIRICHLET_BC:
	  {	/* trying to find wall velocity, assume velo_normal=0 */
	    double wall_velo[DIM], theta_max = 180.0;
	    int i1;
	    wall_velo[0] = BC_Types[bc_input_id].BC_Data_Float[5];
	    wall_velo[1] = BC_Types[bc_input_id].BC_Data_Float[6];
	    wall_velo[2] = BC_Types[bc_input_id].BC_Data_Float[7];
	    for (i1 = 0; i1 < Num_BC; i1++) 
	      {
		if( BC_Types[i1].BC_ID == bc->BC_ID )
		  {
		    switch(BC_Types[i1].BC_Name)
		      {
		      case VELO_TANGENT_BC:
		      case VELO_STREAMING_BC:
			wall_velo[0] = fv->snormal[1]*BC_Types[i1].BC_Data_Float[0];
			wall_velo[1] = -fv->snormal[0]*BC_Types[i1].BC_Data_Float[0];
			break;
		      case VELO_SLIP_BC:
		      case VELO_SLIP_FLUID_BC:
		      case AIR_FILM_BC:
			wall_velo[0] = BC_Types[i1].BC_Data_Float[1];
			wall_velo[1] = BC_Types[i1].BC_Data_Float[2];
			break;
		      case VELO_SLIP_ROT_BC:
		      case VELO_SLIP_ROT_FLUID_BC:
		      case AIR_FILM_ROT_BC:
			wall_velo[0] = BC_Types[i1].BC_Data_Float[1]*(fv->x[1]-BC_Types[i1].BC_Data_Float[3]);
			wall_velo[1] =BC_Types[i1].BC_Data_Float[1]*(fv->x[0]-BC_Types[i1].BC_Data_Float[2]);
			break;
		      case VELO_TANGENT_USER_BC:
			wall_velo[0] = velo_vary_fnc(UVARY_BC, fv->x[0], fv->x[1], fv->x[2] , BC_Types[i1].u_BC, time_value);
			wall_velo[1] = velo_vary_fnc(VVARY_BC, fv->x[0], fv->x[1], fv->x[2] , BC_Types[i1].u_BC, time_value);
			wall_velo[2] = velo_vary_fnc(WVARY_BC, fv->x[0], fv->x[1], fv->x[2] , BC_Types[i1].u_BC, time_value);
			break;
		      default:
			if( Debug_Flag > 1 )WH(-1,"Wall velocity bc not found\n");
                      }  /* switch bc */
                    }       /*  if BC_Types  */
                  }               /*  Num_BC loop  */
		apply_blake_wetting_velocity_sic( func, d_func,delta_t,theta,
		             		  (int) bc->BC_Name,
					  elem_side_bc->id_side,
					  ielem_type,
					  BC_Types[bc_input_id].BC_Data_Float[3],
					  BC_Types[bc_input_id].BC_Data_Float[0],
					  BC_Types[bc_input_id].BC_Data_Float[1],
					  BC_Types[bc_input_id].BC_Data_Float[2],
                      BC_Types[bc_input_id].BC_Data_Float[4],
				  	  wall_velo, theta_max, 
                                          BC_Types[bc_input_id].BC_Data_Int[3],
       				  BC_Types[bc_input_id].BC_Data_Float[9],
				  BC_Types[bc_input_id].BC_Data_Float[10],
				  BC_Types[bc_input_id].BC_Data_Float[11]);		
		}
		break;
		
	case SHIK_DIRICH_ROLL_BC:
        case SHIK_DIRICHLET_BC:
		apply_blake_wetting_velocity_sic( func, d_func,delta_t,theta,
		             		  (int) bc->BC_Name,
					  elem_side_bc->id_side,
					  ielem_type,
					  BC_Types[bc_input_id].BC_Data_Float[3],
					  BC_Types[bc_input_id].BC_Data_Float[0],
					  BC_Types[bc_input_id].BC_Data_Float[1],
					  BC_Types[bc_input_id].BC_Data_Float[2],
					  BC_Types[bc_input_id].BC_Data_Float[4],
					&(BC_Types[bc_input_id].BC_Data_Float[5]),
					  BC_Types[bc_input_id].BC_Data_Float[8],
					  BC_Types[bc_input_id].BC_Data_Int[3],  
       				  BC_Types[bc_input_id].BC_Data_Float[9],
				  BC_Types[bc_input_id].BC_Data_Float[10],
				  BC_Types[bc_input_id].BC_Data_Float[11]);		
		break;
		
	case HYSTERESIS_WETTING_BC:
	  apply_hysteresis_wetting_sic ( func, d_func, delta_t, theta, &(BC_Types[bc_input_id].BC_Data_Float[0]) );
	  break;
		
	case STRONG_FILL_CA_BC :
	  /* nothing to be done here, this condition applied to FILL EQN */            
	  break;
		  
	case TABLE_WICV_BC:
	case TABLE_WICS_BC:
	  apply_table_wic_bc(func, d_func, &BC_Types[bc_input_id], time_value);
	  break;

	case H_FREE_BC :
	  boundary_curvature( func,d_func, NULL );
	  break;

	case LS_CA_H_BC :
	  boundary_curvature( func,d_func, &(BC_Types[bc_input_id].BC_Data_Float[0] ) );
	  break;

	case CURRENT_BC: /* no need to call function - this is too easy */
	  *func = bc->BC_Data_Float[0];
	  break;

 	case CURRENT_SIC_BC: /* strong integrated bc on potential eqn  */
	  apply_potential_grad_bc(func, d_func, &BC_Types[bc_input_id], time_intermediate, delta_t);
	  break;

	case CURRENT_USER_BC: 
	  current_user_surf(func, d_func, BC_Types[bc_input_id].u_BC, time_intermediate);
	  break;

	case CURRENT_USER_SIC_BC: 
	  current_user_surf(func, d_func, BC_Types[bc_input_id].u_BC, time_intermediate);
	  apply_potential_grad_bc(func, d_func, &BC_Types[bc_input_id], time_intermediate, delta_t);
	  break;

        case VOLT_USER_BC:
	  volt_user_surf(func, d_func, BC_Types[bc_input_id].u_BC, time_intermediate);

	  break;

	case CURRENT_BV_BC: 
	  if (iapply) {
	    current_BV_surf(func, d_func, 
			    BC_Types[bc_input_id].BC_Data_Int[0],
			    BC_Types[bc_input_id].BC_Data_Float[0],
			    BC_Types[bc_input_id].BC_Data_Float[1], 
			    BC_Types[bc_input_id].BC_Data_Float[2], 
			    BC_Types[bc_input_id].BC_Data_Float[3], 
			    BC_Types[bc_input_id].BC_Data_Float[4], 
			    BC_Types[bc_input_id].BC_Data_Float[5], 
			    BC_Types[bc_input_id].BC_Data_Float[6], 
			    delta_t, theta);
	  }
	  break;

	case CURRENT_ORR_BC:
	  if (iapply) {
	    current_ORR_surf(func, d_func,
			     BC_Types[bc_input_id].BC_Data_Int[0],
			     BC_Types[bc_input_id].BC_Data_Float[0],
			     BC_Types[bc_input_id].BC_Data_Float[1],
			     BC_Types[bc_input_id].BC_Data_Float[2],
			     BC_Types[bc_input_id].BC_Data_Float[3],
			     BC_Types[bc_input_id].BC_Data_Float[4],
			     BC_Types[bc_input_id].BC_Data_Float[5],
			     BC_Types[bc_input_id].BC_Data_Float[6],
			     BC_Types[bc_input_id].BC_Data_Float[7],
			     delta_t, theta);
	  }
	  break;

	case CURRENT_HOR_BC:
	  if (iapply) {
	    current_HOR_surf(func, d_func,
			     BC_Types[bc_input_id].BC_Data_Int[0],
			     BC_Types[bc_input_id].BC_Data_Float[0],
			     BC_Types[bc_input_id].BC_Data_Float[1],
			     BC_Types[bc_input_id].BC_Data_Float[2],
			     BC_Types[bc_input_id].BC_Data_Float[3],
			     BC_Types[bc_input_id].BC_Data_Float[4],
			     BC_Types[bc_input_id].BC_Data_Float[5],
			     BC_Types[bc_input_id].BC_Data_Float[6],
			     BC_Types[bc_input_id].BC_Data_Float[7],
			     BC_Types[bc_input_id].BC_Data_Float[8],
			     delta_t, theta);
	  }
	  break;

        case SH_SDET_BC:
          apply_sdet(func, d_func, xi, exo);

          break;
        case SH_MESH2_WEAK_BC:
          apply_sh_weak(func, d_func, xi, exo,
                       BC_Types[bc_input_id].BC_Data_Float[0]);

          break;

	default:
	  sprintf(Err_Msg, "Integrated BC %s not found", bc_desc->name1);
	  EH(-1, Err_Msg);
	  break;


	} /* end of switch over bc type */

        /*
	 *  If we have determined that the current boundary condition need 
	 *  only be applied on one side of the interface and we are currently
	 *  on the other side of the interface, skip processing the rest
	 *  of this surface integral for this particular boundary condition.
	 *  Go directly to the next surface boundary condition on the current
	 *  side.
	 */
        if (skip_other_side) continue;
		
	/**********************************************************************/
	/*        LOOP OVER THE LOCAL ELEMENT NODE NUMBER                     */
	/*        FOR NODES THAT LIE ON THE CURRENT SURFACE		      */
	/* this is a loop designed to loop over equations that lie on         */
	/*  current surface                                                   */
	/*    ADD the Boundary condition functions into the Residual          */
	/*         vector and Jacobian Matrix                                 */
	/**********************************************************************/

	for (i = 0; i < (int) elem_side_bc->num_nodes_on_side; i++)  {
	      
	  /* Find the local element node number for the current node */
	  id = (int) elem_side_bc->local_elem_node_id[i];
	      
	  /* Find the processor node number given the
	   * local element node number,  'i'
	   */
	  I = Proc_Elem_Connect[iconnect_ptr + id];

	  /*
	   * If BC is capillarity, convert the node-based cfunc to func
	   */

	  if ((BC_Types[bc_input_id].BC_Name == CAPILLARY_BC || 
	       BC_Types[bc_input_id].BC_Name == CAP_REPULSE_BC ||
	       BC_Types[bc_input_id].BC_Name == CAP_REPULSE_ROLL_BC ||
	       BC_Types[bc_input_id].BC_Name == CAP_REPULSE_USER_BC ||
	       BC_Types[bc_input_id].BC_Name == CAP_REPULSE_TABLE_BC ||
	       BC_Types[bc_input_id].BC_Name == CAP_RECOIL_PRESS_BC ||
	       BC_Types[bc_input_id].BC_Name == CAPILLARY_TABLE_BC ||
	       BC_Types[bc_input_id].BC_Name == ELEC_TRACTION_BC ||
	       BC_Types[bc_input_id].BC_Name == CAPILLARY_SHEAR_VISC_BC) &&
	      (Dolphin[I][VELOCITY1] > 0 )) { /* DRN: getting segfault for Q1P0 on Q2 mesh, does this fix it? */
	    for (p = 0; p < bc_desc->vector; p++) {
	      /* assuming momentum and species have same interpolation, for now */
	      func[p] = cfunc[ei->ln_to_first_dof[R_MOMENTUM1][id]][p];
	      for (k = 0; k < MAX_VARIABLE_TYPES + MAX_CONC; k++) {
		for (j = 0; j < MDE; j++) {
		  d_func[p][k][j] = d_cfunc[ei->ln_to_first_dof[R_MOMENTUM1][id]][p][k][j];
		}
	      }
	    }
	  }
	  
	  
	  if( (BC_Types[bc_input_id].BC_Name == TENSION_SHEET_BC ) && (Dolphin[I][MESH_DISPLACEMENT1] > 0 ) )
	    {
	      func[0] = cfunc[ei->ln_to_first_dof[R_MESH1][id]][0];
	      for (k = 0; k < MAX_VARIABLE_TYPES + MAX_CONC; k++) {
		for (j = 0; j < MDE; j++) {
		  d_func[0][k][j] = d_cfunc[ ei->ln_to_first_dof[R_MESH1][id]  ][0][k][j];
		}
	      }
	    }
	  
	  if( (BC_Types[bc_input_id].BC_Name == SHEAR_TO_SHELL_BC ) && (Dolphin[I][R_SHELL_TENSION] > 0 ) )
	    {
	      func[0] = cfunc[ei->ln_to_first_dof[R_SHELL_TENSION][id]][0];
	      for (k = 0; k < MAX_VARIABLE_TYPES + MAX_CONC; k++) {
		for (j = 0; j < MDE; j++) {
		  d_func[0][k][j] = d_cfunc[ ei->ln_to_first_dof[R_SHELL_TENSION][id]][0][k][j];
		}
	      }
	    }

          /* Here , we are going to determine whether it is a stress BCs or not */
          if (bc_desc->equation == R_STRESS11)
            {
             stress_bc = 1;
            }
          else
            {
             stress_bc = 0;
            }

          /* If it is not a stress BC go for the loop over vector components */
          if (stress_bc == 0) {
          /*
	   * Boundary condition may actually be a vector of
	   * bc's. Loop over that vector here.
	   */
	  for (p = 0; p < bc_desc->vector; p++) {
	    /* 
	     *   Check to see if this BC on this node is
	     *   applicable (i.e. no other overriding Dirichlet conditions),
	     *   And, find the global unknown number, index_eq, on which 
	     *   to applyi this additive boundary condition, eqn
	     */
            index_eq = bc_eqn_index(id, I, bc_input_id, ei->mn,
				    p, &eqn, &matID_apply, &vd);

	    if (index_eq >= 0) {
	      /*
	       * Obtain the first local variable degree of freedom
	       * at the current node, whether or not it actually an
	       * interpolating degree of freedom
	       */
	      ldof_eqn = ei->ln_to_first_dof[eqn][id];

	      /*
	       *   for weakly integrated boundary conditions,
	       *   weight the function by wt
	       */
	      weight = wt;

	      /*
	       * Weight the function by the weighting function unless it is 
	       * integrated by parts twice
	       */
	      if (BC_Types[bc_input_id].BC_Name != CAPILLARY_BC  &&
		  BC_Types[bc_input_id].BC_Name != CAPILLARY_SHEAR_VISC_BC  &&
		  BC_Types[bc_input_id].BC_Name != ELEC_TRACTION_BC  &&
		  BC_Types[bc_input_id].BC_Name != CAP_REPULSE_BC &&
		  BC_Types[bc_input_id].BC_Name != CAP_REPULSE_ROLL_BC &&
		  BC_Types[bc_input_id].BC_Name != CAP_REPULSE_USER_BC &&
		  BC_Types[bc_input_id].BC_Name != CAP_REPULSE_TABLE_BC &&
		  BC_Types[bc_input_id].BC_Name != CAP_RECOIL_PRESS_BC &&
		  BC_Types[bc_input_id].BC_Name != CAPILLARY_TABLE_BC &&
		  BC_Types[bc_input_id].BC_Name != TENSION_SHEET_BC &&
		  BC_Types[bc_input_id].BC_Name != SHEAR_TO_SHELL_BC ) {
		/*
		 * Do processing specific to CROSS_PHASE_DISCONTINUOUS
		 * boundary conditions.
		 */
		if (bc_desc->i_apply == CROSS_PHASE_DISCONTINUOUS) {
		  /*
		   * For these boundary conditions, we need to extract
		   * the correct nodal basis function for these
		   * discontinuous interpolations. Here we take
		   * all the "0" basis functions that Baby_Dolphin
		   * refers to, as the "1" types have been zeroed.
		   *
		   *  In other words, the local variable dof for the
		   *  variable corresponding to the Elem_Blk 1 is always
		   *  the first degree of freedom at a local node. The
		   *  lvdof for the variable corresponding to Elem_Blk 2 is
		   *  always the second degree of freedom for that variable
		   *  type at the node. The basis function for dofs which
		   *  are not interpolating dofs are set to zero, previously
		   *  Therefore, in the loop below, we pick phi_i to
		   *  be the basis function which is not zeroed out in
		   *  the current element.
		   */
                  ledof = ei->lvdof_to_ledof[eqn][ldof_eqn];
                  mn_first = ei->matID_ledof[ledof];

                  if((BC_Types[bc_input_id].BC_Data_Int[1] && 
                        Current_EB_ptr->Elem_Blk_Id == 
                              BC_Types[bc_input_id].BC_Data_Int[1])  ||  
                      (!BC_Types[bc_input_id].BC_Data_Int[1] &&
                      ((Current_EB_ptr->Elem_Blk_Id  +1) % 2) == 0))   {

		    phi_i = bf[eqn]->phi[ldof_eqn];
		    weight *= phi_i;
		  } else {
		    phi_i = bf[eqn]->phi[ldof_eqn+1];
		    weight *= phi_i;
		  }

                  if (bc_desc->DV_Index_Default == DVI_MULTI_PHASE_VD) {
		    if (mn_first != vd->MatID) {
		      ldof_eqn++;
                    }
		  }

		  /*
		   *  TIE Boundary conditions:
		   *    These strongly integrated Dirichlet boundary
		   *    conditions get applied on the second degree
		   *    of freedom at the node.
		   */
		  if ((bf[eqn]->interpolation == I_Q2_D || 
		       bf[eqn]->interpolation == I_Q1_D || 
		       bf[eqn]->interpolation == I_Q2_D_LSA) &&
		      (bc->BC_Name == CONT_TANG_VEL_BC ||
		       bc->BC_Name == CONT_NORM_VEL_BC ||
		       bc->BC_Name == DISCONTINUOUS_VELO_BC ||
		       bc->BC_Name == VL_EQUIL_BC ||
		       bc->BC_Name == VL_POLY_BC ||
		       bc->BC_Name == SDC_STEFANFLOW_BC ||
		       bc->BC_Name == SDC_KIN_SF_BC ||
		       bc->BC_Name == LIGHTP_JUMP_BC ||
		       bc->BC_Name == LIGHTM_JUMP_BC ||  
		       bc->BC_Name == T_CONTACT_RESIS_2_BC)) {
		    ldof_eqn += 1;
		  }

		}
		/*
		 *  Handle the case of SINGLE_PHASE boundary conditions and
		 *  CROSS_PHASE boundary conditions for the phase in which
		 *  the eqn actually is solved for.
		 */
		else if (bc_desc->i_apply == SINGLE_PHASE || 
			 pd->e[eqn]) {
  		  if (bc->BC_Name == KINEMATIC_PETROV_BC ||
  		      bc->BC_Name == VELO_NORMAL_LS_PETROV_BC ||
  		      bc->BC_Name == KIN_DISPLACEMENT_PETROV_BC) {
		    if (pd->Num_Dim != 2) {
 		      EH(-1,"KINEMATIC_PETROV or KIN_DISPLACEMENT_PETROV not available in 3D yet");
		    }
		    id_side = elem_side_bc->id_side;
		    i_basis = 1 - id_side%2;
		    phi_i = bf[eqn]->dphidxi[ldof_eqn][i_basis];
		    weight *= phi_i;
		  } else {
		    phi_i = bf[eqn]->phi[ldof_eqn];
		    weight *= phi_i;
		  }
		}
		/*
		 *  Handle the case of CROSS_PHASE boundary conditions in the
		 *  phase in which the eqn isn't solved for.
		 */
		else if (bc_desc->i_apply == CROSS_PHASE) {
		  /*
		   *  We are here when the equation type doesn't exist
		   *  in this material. Find the intepolation from the
		   *  adjacent material
		   */

		  for (mn = 0; mn < upd->Num_Mat; mn++) {
		    if (pd_glob[mn]->e[eqn] &&
			(eb_in_matrl(BC_Types[bc_input_id].BC_Data_Int[0], mn) ||
			 eb_in_matrl(BC_Types[bc_input_id].BC_Data_Int[1], mn)))
		      {
			//type = pd_glob[mn]->w[eqn];
			//if (bfi[type] == NULL) EH(-1,"Illegal cross basis func");
			
			/* note that here, we don't have the ln_to_dof
			   array for the adjacent 
			   material - for now assume that ldof_eqn = id */
			/* This further means that if I_Q2_D or I_Q1_D
			   are used for velocity, then we
			   cannot apply these sorts of BCs
			   --ADD DIAGNOSTIC  */
			
			//phi_i = bfi[type]->phi[id];
			
			/* DSH 08/2016
			 * The above was the old way of loading up basis functions for 
			 * CROSS_PHASE boundary conditions when we are in the adjacent 
			 * material.  This approach breaks down when considering shells
			 * mixed with continuum elements.  In either case, bf[eqn] works,
			 * so I am not sure why the bfi[type] was used in the first place.
			 */
			
			phi_i = bf[eqn]->phi[id];
			weight *= phi_i;
		      }
		  }
		} else {
		  EH(-1,"Illegal bc phase definition");
		}
	      }

	      /*
	       * For strong conditions weight the function by BIG_PENALTY
	       */
	      if (bc_desc->method == STRONG_INT_SURF ) {
		weight *= BIG_PENALTY;
	      }
	      /*
	       *   Add in the multiplicative constant for corresponding to
	       *   all boundary conditions, except for certain special
	       *   cases
	       */
	      if (bc_desc->method == WEAK_INT_SURF
		  && bc->BC_Name != PSPG_BC
		  && bc->BC_Name != VELO_SLIP_SOLID_BC
		  && bc->BC_Name != ELEC_TRACTION_BC 
		  && bc->BC_Name != QSIDE_LS_BC
		  && bc->BC_Name != LS_ADC_BC
		  && bc->BC_Name != SHEAR_TO_SHELL_BC 
		  && bc->BC_Name != POR_LIQ_FLUX_FILL_BC 
		  && bc->BC_Name != DARCY_LUB_BC
		  && bc->BC_Name != SHELL_TFMP_FREE_LIQ_BC
		  && bc->BC_Name != SHELL_TFMP_NUM_DIFF_BC
                  && bc->BC_Name != SH_SDET_BC
                  && bc->BC_Name != SH_MESH2_WEAK_BC
                  && bc->BC_Name != SHELL_LUBRICATION_OUTFLOW_BC ) {
		weight *= pd->etm[eqn][(LOG2_BOUNDARY)];
	      }

	      /*
	       * Calculate the position in the local element residual
	       * vector to put the current contribution
	       * -> MASS_FRACTION unknowns get stuck at the end of
	       *    this vector.
	       */
	      if (eqn == R_MASS) {
		ieqn = MAX_PROB_EQN + bc->species_eq;
	      } else {
		ieqn = upd->ep[eqn];
	      }

	      /*
	       *  Add the current contribution to the local element
	       *  residual vector
	       */
	      if (ldof_eqn != -1) {
                lec->R[LEC_R_INDEX(ieqn,ldof_eqn)] += weight * fv->sdet * func[p];
		
#ifdef DEBUG_BC
		if (IFPD == NULL) IFPD = fopen("darcy.txt", "a");
		fprintf (IFPD,
                         "ielem = %d: BC_index = %d, lec->R[LEC_R_INDEX(%d,%d)] += weight"
			 "* fv->sdet * func[p]: weight = %g, fv->sdet = %g, func[%d] = %g\n",
			 ei->ielem, bc_input_id, ieqn, ldof_eqn,
			 weight, fv->sdet, p, func[p]);
		fflush(IFPD);
#endif
	        /* 
	         *   Add sensitivities into matrix
	         *  - find index of sensitivity in matrix
	         *     (if variable is not defined at this node,
	         *      loop over all dofs in element)
	         *  - add into matrix
	         */
		      
		if (af->Assemble_Jacobian && ldof_eqn != -1) {
		
		  if (new_way) {
		    for (w = 0; w < jacCol.Num_lvdesc; w++) {
		      lvdesc = jacCol.Lvdesc_Index[w];
		      tmp = jacCol.JacCol[w] * weight * fv->sdet;
		      /*
		       *  Find the variable type that corresponds to 
		       *  the local variable description. This is the
		       *  variable type for the column.
		       */
		      if (lvdesc < 0 || lvdesc > MAX_LOCAL_VAR_DESC) {
			printf("we have an error\n");
		      }
		      var = ei->Lvdesc_to_Var_Type[lvdesc];
		      if (var == MASS_FRACTION) {
			pvar = MAX_PROB_VAR + ei->Lvdesc_to_MFSubvar[lvdesc];
		      } else {
			pvar = upd->vp[var];
		      }
		      /*
		       *  ieqn = upd->ep[eqn] (MF's put high)
		       *         Variable type of the row
		       *
		       *  HKM Note: This sum is over all of the basis
		       *            functions in an element. However,
		       *            we know that the only nonzero basis
		       *            functions will be ones corresponding
		       *            to nodes on the current side of the
		       *            element. We should make use of that
		       *            feature to cut down the amount of work.
		       */
                      jac_ptr = &(lec->J[LEC_J_INDEX(ieqn,pvar,ldof_eqn,0)]);
		      phi_ptr = bf[var]->phi;
		      for (jlv = 0; jlv < ei->Lvdesc_Numdof[lvdesc]; jlv++) {
			j = ei->Lvdesc_to_lvdof[lvdesc][jlv];
			lnn = ei->Lvdesc_to_Lnn[lvdesc][jlv];
			q = ei->ln_to_dof[var][lnn];
			jac_ptr[j] += tmp * phi_ptr[q];
		      }
		    }
	
		    if (!af->Assemble_LSA_Mass_Matrix) {
		      tmp = weight * fv->sdet;
		      for (w = 0; w < jacCol.Num_lvdof; w++) {
			var = jacCol.Lvdof_var_type[w];
			pvar = upd->vp[var];
			j = jacCol.Lvdof_lvdof[w];
                        lec->J[LEC_J_INDEX(ieqn,pvar,ldof_eqn,j)] +=
			  tmp * jacCol.Jac_lvdof[w];
		      }

		      for (q = 0; q < pd->Num_Dim; q++) {
			var = MESH_DISPLACEMENT1 + q;
			if (pd->v[var]) {
			  pvar = upd->vp[var];
			  for (j = 0; j < ei->dof[var]; j++) {
                            lec->J[LEC_J_INDEX(ieqn,pvar,ldof_eqn,j)] +=
			      weight * func[p] * fv->dsurfdet_dx[q][j];
			  }
			}
		      }
		    }
		  } else {
		    /* OLD METHOD */

		    /* if mesh displacement is variable,
		     *  put in this sensitivity first
		     * ... unless we are computing the mass matrix
		     * for LSA.  In that case, we don't include
		     * this first term b/c it doesn't involve any
		     * primary time derivative variables.
		     */
		    if (!af->Assemble_LSA_Mass_Matrix) {
		      for (q = 0; q < pd->Num_Dim; q++) {
			var = MESH_DISPLACEMENT1 + q;
			pvar = upd->vp[var];
			if (pvar != -1) {
			  for (j = 0; j < ei->dof[var]; j++) {
                            lec->J[LEC_J_INDEX(ieqn,pvar,ldof_eqn,j)] +=
			      weight * func[p] * fv->dsurfdet_dx[q][j];
			  }
			}
		      }
		    }
			
		    /* now add in sensitivity of BC function to
		     * variables
		     */
		    for (var=0; var < MAX_VARIABLE_TYPES; var++) {
		      pvar = upd->vp[var];
		      if (pvar != -1 &&
			  (BC_Types[bc_input_id].desc->sens[var] ||	1)) {
			if (var != MASS_FRACTION) {
			  for (j = 0; j < ei->dof[var]; j++) {
                            lec->J[LEC_J_INDEX(ieqn,pvar,ldof_eqn,j)] +=
			      weight * fv->sdet * d_func[p][var][j];
			  }
			} else {
			  /* variable type is MASS_FRACTION */
			  for (w = 0; w < pd->Num_Species_Eqn; w++) {
			    for (j = 0; j < ei->dof[var]; j++) {
                              lec->J[LEC_J_INDEX(ieqn,MAX_PROB_VAR + w,ldof_eqn,j)] +=
				weight * fv->sdet *
				d_func[p][MAX_VARIABLE_TYPES + w][j];
			    }
			  } /* end of loop over species */
			} /* end of if MASS_FRACTION */
		      } /* end of variable exists and BC is sensitive to it */
		    } /* end of var loop over variable types */
		  } /* End of loop over new way */
		} /* end of NEWTON */
	      }
	    } /* end of if (Res_BC != NULL) - i.e. apply residual at this node */
	  } /* end of loop over equations that this condition applies to */
          } /* end of if it is not a stress BC */

          /* Stress BC is handled in different loop so that it is not too invasive to the
           * already overloaded loop */
          if (stress_bc == 1) {

             /* For a stress BC, we will loop over modes on top of loop over the stress components */
             for (imode = 0; imode < vn->modes; imode++) {
                for (p = 0; p < bc_desc->vector; p++) {
                   /*
                    *   Check to see if this BC on this node is
                    *   applicable (i.e. no other overriding Dirichlet conditions),
                    *   And, find the global unknown number, index_eq, on which
                    *   to applying this additive boundary condition, eqn
                    */
                    index_eq = bc_eqn_index_stress(id, I, bc_input_id, ei->mn,
                                                   p, imode, &eqn, &matID_apply, &vd);

                    if (index_eq >= 0) {
                       /*
                        * Obtain the first local variable degree of freedom
                        * at the current node, whether or not it actually an
                        * interpolating degree of freedom
                        */
                        ldof_eqn = ei->ln_to_first_dof[eqn][id];

                       /*
                        *   for weakly integrated boundary conditions,
                        *   weight the function by wt
                        */
                        weight = wt;

                       /*
                        *  Handle the case of SINGLE_PHASE boundary conditions
                        */

                        if (bc_desc->i_apply == SINGLE_PHASE) {
                           phi_i = bf[eqn]->phi[ldof_eqn];
                           weight *= phi_i;
                        }
                        else {
                           EH(-1,"Only SINGLE_PHASE is handled in stress BC implementation");
                        }

                       /*
                        * For strong conditions weight the function by BIG_PENALTY
                        */
                        if (bc_desc->method == STRONG_INT_SURF ) {
                           weight *= BIG_PENALTY;
                        }

                       /*
                        * Determine the position in the local element residual
                        * vector to put the current contribution
                        */
                        ieqn = upd->ep[eqn];

                       /*
                        *  Add the current contribution to the local element
                        *  residual vector
                        */

                        lec->R[LEC_R_INDEX(ieqn,ldof_eqn)] += weight * fv->sdet * func_stress[imode][p];

                       /*
                        *   Add sensitivities into matrix
                        *  - find index of sensitivity in matrix
                        *     (if variable is not defined at this node,
                        *      loop over all dofs in element)
                        *  - add into matrix
                        */

                        if (af->Assemble_Jacobian && ldof_eqn != -1) {

                          /* if mesh displacement is variable,
                           *  put in this sensitivity first
                           * ... unless we are computing the mass matrix
                           * for LSA.  In that case, we don't include
                           * this first term b/c it doesn't involve any
                           * primary time derivative variables.
                           */

                           if (!af->Assemble_LSA_Mass_Matrix) {
                              for (q = 0; q < pd->Num_Dim; q++) {
                                  var = MESH_DISPLACEMENT1 + q;
                                  pvar = upd->vp[var];
                                  if (pvar != -1) {
                                     for (j = 0; j < ei->dof[var]; j++) {
                                         lec->J[LEC_J_INDEX(ieqn,pvar,ldof_eqn,j)] +=
                                         weight * func_stress[imode][p] * fv->dsurfdet_dx[q][j];
                                     }
                                 }
                             }
                           }

                          /* now add in sensitivity of BC function to
                           * variables
                           */

                           for (var=0; var < MAX_VARIABLE_TYPES; var++) {
                               pvar = upd->vp[var];
                               if (pvar != -1) {

                                  /* Case for variable type that is not MASS_FRACTION */
                                  if (var != MASS_FRACTION) {
                                     for (j = 0; j < ei->dof[var]; j++) {
                                          lec->J[LEC_J_INDEX(ieqn,pvar,ldof_eqn,j)] +=
                                          weight * fv->sdet * d_func_stress[imode][p][var][j];
                                     }
                                  }
                                 /* Case for variable type that is MASS_FRACTION */
                                  else {
                                     for (w = 0; w < pd->Num_Species_Eqn; w++) {
                                         for (j = 0; j < ei->dof[var]; j++) {
                                             lec->J[LEC_J_INDEX(ieqn,MAX_PROB_VAR + w,ldof_eqn,j)] +=
                                             weight * fv->sdet * d_func_stress[imode][p][MAX_VARIABLE_TYPES + w][j];
                                         }
                                     }
                                  }
                               }
                           }
                        } /* End of if assemble Jacobian */
                    } /* end of if (Res_BC != NULL) - i.e. apply residual at this node */
                } /* End of loop over stress components */
             } /* End of loop over stress modes */
          }/* end of if it is a stress BC */

	}  /* end for (i=0; i< num_nodes_on_side; i++) */
      }  /*End (if INT) (CAPILLARY and KINEMATIC and VELO_NORMAL and VELO_TANGENT . . .) */
    } /*(end for ibc) */
  } /*End for ip = 1,...*/  
  return (status);
} /* END of routine apply_integrated_bc */

/*******************************************************************************/
/*******************************************************************************/
/*******************************************************************************/

void
apply_table_wic_bc( double func[],
		    double d_func[][MAX_VARIABLE_TYPES+MAX_CONC][MDE],
		    struct Boundary_Condition *BC_Type,
		    double time_value)

/*
  Compute the difference between the current value of the
  field in question and its value obtained by interpolating
  a table of data points.  The abscissa of the table data is
  restricted to one of the three coordinates.  Return the
  the difference and its sensitivity.

  Author : Thomas A. Baer, Org 9111
  Date   : July 16, 1998

  Parameters:
  func = pointer to double that carries back the residual value
  d_func = array of sensitivities of residual wrt to all variables.
  BC_Type = pointer to Boundary Condition structure,
  i.e. &(BC_Types[bc_input_id]
*/
{
  int  basis;
  double  slope, interp_val, x_table[2];

  if (af->Assemble_LSA_Mass_Matrix) return;

  basis = BC_Type->table->t_index[0];

  /*  Setup Dummy variable to pass array to interpolation function */

  if ( basis != -1 )
    x_table[0]=fv->x[basis];
  else
    x_table[0] = time_value;

  if (BC_Type->table->interp_method == BIQUADRATIC
      || BC_Type->table->interp_method == BILINEAR )
    {
      x_table[1] = fv->x[BC_Type->table->t_index[1]];
    }
  interp_val = interpolate_table(BC_Type->table, x_table, &slope, NULL);

  /*   the integrand for the weak integrated conditions is passed
   *     back through table->slope structure because it's
   *    convenient.
   */
  if (BC_Type->BC_Name == TABLE_WICV_BC) {
    func[0] = BC_Type->table->slope[0]*BC_Type->table->yscale;
    func[1] = BC_Type->table->slope[1]*BC_Type->table->yscale;
    func[2] = BC_Type->table->slope[2]*BC_Type->table->yscale;
  } else {
    func[0] = interp_val*BC_Type->table->yscale;
  }
}
/*******************************************************************************/<|MERGE_RESOLUTION|>--- conflicted
+++ resolved
@@ -668,18 +668,11 @@
 	case VELO_TANGENT_USER_BC:
  	case VELO_STREAMING_BC:
 	  fvelo_tangential_bc(func, d_func, x,
-<<<<<<< HEAD
 			      bc->BC_Data_Int[0], 
 			      bc->BC_Data_Float[0], 
 			      bc->BC_Data_Float[1], 
 			      bc->BC_Data_Float[2], 
 			      bc->BC_Data_Float[3], 
-=======
-			      bc->BC_Data_Int[0],
-			      bc->BC_Data_Float[0],
-			      bc->BC_Data_Float[1],
-			      bc->BC_Data_Float[2],
->>>>>>> 6bdad705adf4846405f6b56f78b13c20ab25c1cb
 			      xsurf, x_dot, theta, delta_t, (int) bc->BC_Name,
 			      elem_side_bc->id_side, xi, exo,
 			      time_intermediate, bc->u_BC, bc->len_u_BC);
