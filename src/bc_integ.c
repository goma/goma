--- conflicted
+++ resolved
@@ -484,23 +484,14 @@
 	 */
 
 	switch (bc->BC_Name) {
-<<<<<<< HEAD
-	    
-        case KINEMATIC_PETROV_BC:
-=======
-
 	case KINEMATIC_PETROV_BC:
->>>>>>> 8d8bb9d1
 	case KINEMATIC_BC:
 	case VELO_NORMAL_BC:
 	case VELO_NORMAL_LS_BC:
 	case VELO_NORMAL_LS_PETROV_BC:
-<<<<<<< HEAD
         {
 
 //        if (goma_automatic_rotations.rotation_nodes == NULL) {
-=======
->>>>>>> 8d8bb9d1
 
 	  contact_flag = (ls != NULL);
 
