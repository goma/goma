/************************************************************************ *
* Goma - Multiphysics finite element software                             *
* Sandia National Laboratories                                            *
*                                                                         *
* Copyright (c) 2014 Sandia Corporation.                                  *
*                                                                         *
* Under the terms of Contract DE-AC04-94AL85000 with Sandia Corporation,  *
* the U.S. Government retains certain rights in this software.            *
*                                                                         *
* This software is distributed under the GNU General Public License.      *
\************************************************************************/
 

/*
 *$Id: rf_element_storage.c,v 5.8 2008-10-07 20:32:50 hkmoffa Exp $
 */

//#include <stdio.h>
#include <stdlib.h>
#include <string.h>
#include <strings.h>

#include "std.h"
#include "rf_fem.h"
#include "el_elm.h"
#include "el_elm_info.h"
#include "exo_struct.h"
#include "mm_elem_block_structs.h"
#include "mm_as_const.h"
#include "mm_as_structs.h"
#include "mm_as.h"
#include "mm_mp_structs.h"
#include "mm_mp.h"
#include "rf_allo.h"
#include "rf_element_storage_const.h"
#include "rf_solver.h"
#include "rf_io.h"
#include "mm_eh.h"
#include "mm_input.h"

#include <math.h>

/************************************************************************/
/************************************************************************/
/************************************************************************/

void
setup_element_storage(void)

     /*****************************************************************
      *
      * setup_element_storage()
      *
      *
      *  Loops over element blocks deciding whether to malloc element
      *  storage for that element block.
      *  Note, we could think about different types of element
      *  storage too. However, for now, we just have one type.
      *
      *****************************************************************/
{
  int eb_index, do_malloc, mn;
  ELEM_BLK_STRUCT *eb_ptr; 
  pg->imtrx = 0; // TODO: UCK
  for (eb_index = 0; eb_index < EXO_ptr->num_elem_blocks; eb_index++) {
    do_malloc = FALSE;
    mn = Matilda[eb_index];
    if (mn < 0) {
      continue;
    }
    pd = pd_glob[mn];
    eb_ptr = Element_Blocks + eb_index;
    if (pd->e[pg->imtrx][R_POR_LIQ_PRES]) {
      if (pd->TimeIntegration == TRANSIENT) {
	do_malloc = TRUE;
      }
    }
    if (pd->e[pg->imtrx][R_SHELL_SAT_OPEN] || pd->e[pg->imtrx][R_SHELL_SAT_OPEN_2]) {
      if (pd->TimeIntegration == TRANSIENT) {
	do_malloc = TRUE;
      }
    }
    if(pd->e[pg->imtrx][R_MESH1] && pd->MeshMotion == LAGRANGIAN) {
      if (pd->TimeIntegration == TRANSIENT) {
	do_malloc = TRUE;
      }
    }

    if (do_malloc) {
      init_element_storage(eb_ptr);
      /*Initialize Element-level storage function */
      set_init_Element_Storage(eb_ptr, mn); 

    }
  }
}
/************************************************************************/
/************************************************************************/
/************************************************************************/

void
init_element_storage(ELEM_BLK_STRUCT *eb_ptr)

     /*****************************************************************
      *
      * init_element_storage()
      *
      *
      *  Initializes the storage allocation in the Element_Storage
      *  structure. Currently, there is only memory storage for the
      *  the porous flow variable, Sat, here. However, we may expand
      *  the usage of this structure later to include other functionality.
      *  Currently, we malloc this memory in two chunks for space
      *  savings and efficiency. It really doesn't matter as long as 
      *  we know how to unmalloc it.
      *
      *****************************************************************/
{
  int ip_total, i, numStorage;
  ELEMENT_STORAGE_STRUCT *s_ptr;
  double *d_ptr;
  double *base_ptr = NULL;

  if (upd->Total_Num_Matrices > 1) {
    EH(-1, "Element storage not setup to work with multiple matrices.");
  }

  /*
   * Check to make sure that we haven't already allocated storage
   */
  if (!eb_ptr->ElemStorage) {
    /*
     * Determine the number of quadrature points
     */
    ip_total        = eb_ptr->IP_total;
    s_ptr = alloc_struct_1(ELEMENT_STORAGE_STRUCT, 
			   eb_ptr->Num_Elems_In_Block);
    /*
     *  If porous mass lumping is used, we need to store values at
     *  the nodes as well as at the volumetric guass points. We will
     *  do this in a memory inefficient way for now, tacking on the
     *  values at the nodes onto the end of the regular volumetric
     *  quadrature points.
     */
    mp = eb_ptr->MatlProp_ptr;
    if (mp->Porous_Mass_Lump) {
      numStorage = ip_total + eb_ptr->Num_Nodes_Per_Elem;
    } else {
      numStorage = ip_total;
    }

    /*
     * Do a large block allocation for efficiency
     * Argg. See PRS comment in rf_element_storage_struct.h 
     */
     if (pd->e[pg->imtrx][R_POR_LIQ_PRES]) {
       base_ptr = alloc_dbl_1(4 * numStorage * eb_ptr->Num_Elems_In_Block, 
			      DBL_NOINIT); 
     }
     else if (pd->e[pg->imtrx][R_SHELL_SAT_OPEN] || pd->e[pg->imtrx][R_SHELL_SAT_OPEN_2] ) {
       base_ptr = alloc_dbl_1(4 * numStorage * eb_ptr->Num_Elems_In_Block, 
			      DBL_NOINIT); 
     }
     else if(pd->e[pg->imtrx][R_MESH1] && pd->MeshMotion == LAGRANGIAN) {

       /* This is for shrinkage stress model for thermexp */
       base_ptr = alloc_dbl_1( numStorage * eb_ptr->Num_Elems_In_Block, 
			      DBL_NOINIT); 
     }
    /*
     * Assign the pointers into the allocated memory block
     */
    d_ptr = base_ptr;
    eb_ptr->ElemStorage = s_ptr;
    for (i = 0; i < eb_ptr->Num_Elems_In_Block; i++, s_ptr++) {
      if (pd->e[pg->imtrx][R_POR_LIQ_PRES] || pd->e[pg->imtrx][R_SHELL_SAT_OPEN] || pd->e[pg->imtrx][R_SHELL_SAT_OPEN_2] ) {
      s_ptr->Sat_QP_tn = d_ptr;
      d_ptr += numStorage;
      s_ptr->p_cap_QP = d_ptr;
      d_ptr += numStorage;
      s_ptr->sat_curve_type = d_ptr;
      d_ptr += numStorage;
      s_ptr->sat_curve_type_old = d_ptr;
      d_ptr += numStorage;
      }
      else if (pd->e[pg->imtrx][R_MESH1] && pd->MeshMotion == LAGRANGIAN) {
        s_ptr->solidified = d_ptr;
	d_ptr += numStorage;
      }
    }
  }

  /* To reference use
   * Element_Blocks->ElemStorage[elem_num].Sat_QP_tn[ip_no]
   */
}
/************************************************************************/
/************************************************************************/
/************************************************************************/

void
set_init_Element_Storage(ELEM_BLK_STRUCT *eb_ptr, int mn)

     /*****************************************************************
      *
      * set_init_Element_Storage()
      *
      *
      * like its predecessor init_element_storage, this function actually
      * places initial values for the draining and wetting curves for the
      * TANH_HYST function, according to the request in the material property
      * database cards for the current material
      *
      *****************************************************************/
{
  int ip_total, i, j, ifound, ip;
  double sat_switch = 0.0, pc_switch = 0.0, Draining_curve, *ev_tmp;
  int error, num_dim, num_nodes;
  int num_elem, num_elem_blk, num_node_sets, num_side_sets, time_step;
  float	version;		/* version number of EXODUS II */
  int	exoid;			/* ID of the open EXODUS II file */
  char	title[MAX_LINE_LENGTH];	/* title of the EXODUS II database */
  float	ret_float;		/* any returned float */
  char	ret_char[3];		/* any returned character */
  int	num_vars;		/* number of var_type variables */
  char	**var_names = NULL;     /* array containing num_vars variable names */
  char  appended_name[MAX_VAR_NAME_LNGTH];


  /*Quick return if model is not hysteretic in nature */
    
  if(mp_glob[mn]->SaturationModel == TANH_HYST)
    {
      ip_total        = eb_ptr->IP_total;
      Draining_curve   = mp_glob[mn]->u_saturation[8];
      if (Guess_Flag ==4 || Guess_Flag == 5)
	{
	  EH(-1,"Not a smooth restart for hysteretic saturation function. If you really want to do this use read_exoII_file or call us");
	}

      if(Guess_Flag == 5 || Guess_Flag == 6)
	{
	  WH(-1,"Initializing Hysteretic Curve values at all Gauss points with read_exoII_file");
	  CPU_word_size = sizeof(double);
	  IO_word_size  = 0;    

	  exoid = ex_open(ExoAuxFile, EX_READ, &CPU_word_size, &IO_word_size , &version);
	  EH(exoid, "ex_open");

	  error = ex_get_init(exoid, title, &num_dim, &num_nodes, &num_elem,
			      &num_elem_blk, &num_node_sets, &num_side_sets);
	  EH(error, "ex_get_init for efv or init guess");

	  /*
	   * Obtain the number of time steps in the exodus file, time_step,
	   * We will read only from the last time step
	   */
	  error = ex_inquire(exoid, EX_INQ_TIME, &time_step, &ret_float, ret_char);
	  EH(error, "ex_inquire");

	  /* Based on problem type and available info in database, extract 
	   * appropriate fields
	   */

	  /*
	   * Get the number of nodal variables in the file, and allocate
	   * space for storage of their names.
	   */
	  error = ex_get_variable_param(exoid, EX_ELEM_BLOCK, &num_vars);
<<<<<<< HEAD
	  EH(error, "ex_get_variable_param");
=======
	  EH(error, "ex_get_var_param");
>>>>>>> 48a67847
  
	  /* First extract all nodal variable names in exoII database */
	  if (num_vars > 0) {
	    var_names = alloc_VecFixedStrings(num_vars, (MAX_STR_LENGTH+1));
	    error = ex_get_variable_names(exoid, EX_ELEM_BLOCK, num_vars, var_names);
<<<<<<< HEAD
	    EH(error, "ex_get_variable_names");
=======
	    EH(error, "ex_get_var_names");
>>>>>>> 48a67847
	    for (i = 0; i < num_vars; i++) strip(var_names[i]);
	  } else {
	    fprintf(stderr,
		    "Warning: no element variables for saturation stored in exoII input file.\n");
	  }


	  /*****THIS IS WHERE YOU LOAD THEM UP ******/

	  ev_tmp = (double *) smalloc(eb_ptr->Num_Elems_In_Block* sizeof(double));
	  ifound = 0;

	  for(ip = 0; ip < ip_total; ip++)
	    {
	      sprintf(appended_name,  "sat_curve_type%d", ip );
	      for(j=0; j < num_vars; j++)
		{
		  if(!strcasecmp(appended_name,var_names[j]))
		    {
		      /*Found variable so load it into element storage */
		      error  = ex_get_var(exoid, time_step, EX_ELEM_BLOCK, j+1,
					  eb_ptr->Elem_Blk_Id,
					  eb_ptr->Num_Elems_In_Block,
					  ev_tmp);
		      ifound = 1;
		    }
		}
	      if(ifound)
		{
		  for (i = 0; i < eb_ptr->Num_Elems_In_Block; i++) 
		    {
		      eb_ptr->ElemStorage[i].sat_curve_type[ip] = ev_tmp[i];
		    }
		}
	      else
		{
		  EH(-1,"Cannot find an element variable for sat. hysteresis");
		}

	      ifound = 0;

	      sprintf(appended_name,  "sat_switch%d", ip );
	      for(j=0; j < num_vars; j++)
		{
		  if(!strcasecmp(appended_name,var_names[j]))
		    {
		      /*Found variable so load it into element storage */
		      error  = ex_get_var(exoid, time_step, EX_ELEM_BLOCK, j+1,
					  eb_ptr->Elem_Blk_Id,
					  eb_ptr->Num_Elems_In_Block,
					  ev_tmp);
		      ifound = 1;
		    }
		}
	      if(ifound)
		{
		  for (i = 0; i < eb_ptr->Num_Elems_In_Block; i++) 
		    {
		      eb_ptr->ElemStorage[i].Sat_QP_tn[ip] = ev_tmp[i];
		    }
		}
	      else
		{
		  EH(-1,"Cannot find an element variable for sat. hysteresis");
		}

	      ifound = 0;
	      sprintf(appended_name,  "pc_switch%d", ip );
	      for(j=0; j < num_vars; j++)
		{
		  if(!strcasecmp(appended_name,var_names[j]))
		    {
		      /*Found variable so load it into element storage */
		      error  = ex_get_var(exoid, time_step, EX_ELEM_BLOCK, j+1,
					  eb_ptr->Elem_Blk_Id,
					  eb_ptr->Num_Elems_In_Block,
					  ev_tmp);
		      ifound = 1;
		    }
		}
	      if(ifound)
		{
		  for (i = 0; i < eb_ptr->Num_Elems_In_Block; i++) 
		    {
		      eb_ptr->ElemStorage[i].p_cap_QP[ip] = ev_tmp[i];
		    }
		}
	      else
		{
		  EH(-1,"Cannot find an element variable for sat. hysteresis");
		}

	    }
	  
	  error = ex_close(exoid);
	  safer_free((void **) &var_names);
	  free(ev_tmp);
	}
      else /*Initialize as dictated by input cards */
	{

	  if(Draining_curve == 1.0)
	    {
	      sat_switch = mp->u_saturation[0];
	      pc_switch = 1.e-12;
	    }
	  else if (Draining_curve == 0.0)
	    {
	      double sat_max = mp->u_saturation[0];
	      double sat_min = mp->u_saturation[4];
	      double alpha_w = mp->u_saturation[3];
	      double beta_w  = mp->u_saturation[2];

	      pc_switch = 1.e12*alpha_w;
	      sat_switch = sat_max - ( sat_max - sat_min)*0.5*(1.0+tanh( beta_w - alpha_w/pc_switch ) ) ;
	    }
	  else
	    {
	      EH(-1,"TANH_HYST must have 1.0 or 0.0 in  9th spot");
	    }

	  for (i = 0; i < eb_ptr->Num_Elems_In_Block; i++) 
	    {
	      for(ip = 0; ip < ip_total; ip++)
		{
		  eb_ptr->ElemStorage[i].p_cap_QP[ip] = pc_switch;
		  eb_ptr->ElemStorage[i].Sat_QP_tn[ip] = sat_switch;
		  eb_ptr->ElemStorage[i].sat_curve_type[ip] = Draining_curve;
		}
	    }
	}
    }

  if(elc_glob[mn]->thermal_expansion_model == SHRINKAGE)
    {
      ip_total        = eb_ptr->IP_total;
      if (Guess_Flag ==4 || Guess_Flag == 5)
	{
	  EH(-1,"Not a smooth restart for solidification shrinkage model.Use read_exoII_file or call us");
	}

      if(Guess_Flag == 5 || Guess_Flag == 6)
	{
	  EH(-1,"Initializing solidified shrinkage model from exoII file not available yet. Use zero");
	}
	
      // Load em up as all unsolidified

      for(ip = 0; ip < ip_total; ip++)
	{
	  for (i = 0; i < eb_ptr->Num_Elems_In_Block; i++) 
	    {
	      eb_ptr->ElemStorage[i].solidified[ip] = 0.0;
	    }
	}
    }
}
/************************************************************************/
/************************************************************************/
/************************************************************************/

void
free_element_blocks(Exo_DB *exo)

     /*****************************************************************
      *
      * fee_element_blocks()
      *
      *
      *  frees the storage in the Element Blocks structure and all 
      *  underlying storage
      *****************************************************************/
{
  free_element_storage(exo);
  safer_free((void **) &Element_Blocks);      
}
/************************************************************************/
/************************************************************************/
/************************************************************************/

void
free_element_storage(Exo_DB *exo)

     /*****************************************************************
      *
      * fee_element_storage()
      *
      *
      *  frees the storage in the Element_Storage structures in all
      *  element blocks. It then frees the element blocks themselves
      *****************************************************************/
{
  int eb_index;
  ELEM_BLK_STRUCT *eb_ptr;
  for (eb_index = 0; eb_index < exo->num_elem_blocks; eb_index++) {
    eb_ptr = Element_Blocks + eb_index;
    if (eb_ptr) {
      free_elemStorage(eb_ptr);
    }
  }
}
/************************************************************************/
/************************************************************************/
/************************************************************************/

void
free_elemStorage(ELEM_BLK_STRUCT *eb_ptr)

     /*****************************************************************
      *
      * free_elemStorage()
      *
      *
      *  frees the storage in the Element_Storage structure.
      *  Note, currently, memory is allocated in two chunks for space
      *  savings. Thus, we free the two chunks here.
      *****************************************************************/
{
  ELEMENT_STORAGE_STRUCT *s_ptr = eb_ptr->ElemStorage;
  if (s_ptr) {
    safer_free((void **) &(s_ptr->Sat_QP_tn));
    safer_free((void **) &(eb_ptr->ElemStorage));
  }
}
/************************************************************************/
/************************************************************************/
/************************************************************************/

double 
get_nodalSat_tnm1_FromES(int lnn)

     /*****************************************************************
      *
      * get_nodalSat_tnm1_FromES()
      *
      *  Gets the t = tnm1 value of the saturation storred in the
      *  element storage at the local node number, lnn.
      *
      *  Note: these accessor functions here and below rely on current
      *        values of  Current_EB_ptr and ei being correct!
      *****************************************************************/
{
  int ielem = ei[pg->imtrx]->ielem;
  int ip_total = Current_EB_ptr->IP_total;
  ELEMENT_STORAGE_STRUCT *es = Current_EB_ptr->ElemStorage + ielem;
  return (es->Sat_QP_tn[ip_total + lnn]);
}
/************************************************************************/
/************************************************************************/
/************************************************************************/

double 
get_Sat_tnm1_FromES(int ip)

     /*****************************************************************
      *
      * get_Sat_tnm1_FromES()
      *
      *   Gets the t = tnm1 value of the saturation at the volumetric
      *   quadarture point, ip.
      *
      *****************************************************************/
{
  int ielem = ei[pg->imtrx]->ielem;
  ELEMENT_STORAGE_STRUCT *es = Current_EB_ptr->ElemStorage + ielem;
  return (es->Sat_QP_tn[ip]);
}
/************************************************************************/
/************************************************************************/
/************************************************************************/

void
put_nodalSat_tn_IntoES(int lnn, double sat)

     /*****************************************************************
      *
      * put_nodalSat_tn_IntoES()
      *
      *  Stores the current value of the saturation ( T = tn) into the
      *  element storage at the local node number, lnn.
      *
      *****************************************************************/
{
  int ielem = ei[pg->imtrx]->ielem;
  int ip_total = Current_EB_ptr->IP_total;
  ELEMENT_STORAGE_STRUCT *es = Current_EB_ptr->ElemStorage + ielem;
  es->Sat_QP_tn[ip_total + lnn] = sat;
}
/************************************************************************/
/************************************************************************/
/************************************************************************/

void
put_Sat_tn_IntoES(int ip, double sat)

     /*****************************************************************
      *
      * put_Sat_tn_IntoES()
      *
      *  Stores the current value of the saturation (T = tn) into the
      *  element storage for the current volumetric quadrature point,
      *  ip.
      *
      *****************************************************************/
{
  int ielem = ei[pg->imtrx]->ielem;
  ELEMENT_STORAGE_STRUCT *es = Current_EB_ptr->ElemStorage + ielem;
  es->Sat_QP_tn[ip] = sat;
}
/************************************************************************/
/************************************************************************/
/************************************************************************/
<|MERGE_RESOLUTION|>--- conflicted
+++ resolved
@@ -267,21 +267,13 @@
 	   * space for storage of their names.
 	   */
 	  error = ex_get_variable_param(exoid, EX_ELEM_BLOCK, &num_vars);
-<<<<<<< HEAD
 	  EH(error, "ex_get_variable_param");
-=======
-	  EH(error, "ex_get_var_param");
->>>>>>> 48a67847
   
 	  /* First extract all nodal variable names in exoII database */
 	  if (num_vars > 0) {
 	    var_names = alloc_VecFixedStrings(num_vars, (MAX_STR_LENGTH+1));
 	    error = ex_get_variable_names(exoid, EX_ELEM_BLOCK, num_vars, var_names);
-<<<<<<< HEAD
 	    EH(error, "ex_get_variable_names");
-=======
-	    EH(error, "ex_get_var_names");
->>>>>>> 48a67847
 	    for (i = 0; i < num_vars; i++) strip(var_names[i]);
 	  } else {
 	    fprintf(stderr,
