/************************************************************************ *
* Goma - Multiphysics finite element software                             *
* Sandia National Laboratories                                            *
*                                                                         *
* Copyright (c) 2014 Sandia Corporation.                                  *
*                                                                         *
* Under the terms of Contract DE-AC04-94AL85000 with Sandia Corporation,  *
* the U.S. Government retains certain rights in this software.            *
*                                                                         *
* This software is distributed under the GNU General Public License.      *
\************************************************************************/
 

/*
 *$Id: rf_element_storage.c,v 5.8 2008-10-07 20:32:50 hkmoffa Exp $
 */

//#include <stdio.h>
#include <stdlib.h>
#include <string.h>
#include <strings.h>

#include "std.h"
#include "rf_fem.h"
#include "el_elm.h"
#include "el_elm_info.h"
#include "exo_struct.h"
#include "mm_elem_block_structs.h"
#include "mm_as_const.h"
#include "mm_as_structs.h"
#include "mm_as.h"
#include "mm_mp_structs.h"
#include "mm_mp.h"
#include "rf_allo.h"
#include "rf_element_storage_const.h"
#include "rf_solver.h"
#include "rf_io.h"
#include "mm_eh.h"
#include "mm_input.h"

#include <math.h>

/************************************************************************/
/************************************************************************/
/************************************************************************/

void
setup_element_storage(void)

     /*****************************************************************
      *
      * setup_element_storage()
      *
      *
      *  Loops over element blocks deciding whether to malloc element
      *  storage for that element block.
      *  Note, we could think about different types of element
      *  storage too. However, for now, we just have one type.
      *
      *****************************************************************/
{
  int eb_index, do_malloc, mn;
  ELEM_BLK_STRUCT *eb_ptr; 
  pg->imtrx = 0; // TODO: UCK
  for (eb_index = 0; eb_index < EXO_ptr->num_elem_blocks; eb_index++) {
    do_malloc = FALSE;
    mn = Matilda[eb_index];
    if (mn < 0) {
      continue;
    }
    pd = pd_glob[mn];
    eb_ptr = Element_Blocks + eb_index;
    if (pd->e[pg->imtrx][R_POR_LIQ_PRES]) {
      if (pd->TimeIntegration == TRANSIENT) {
	do_malloc = TRUE;
      }
    }
    if (pd->e[pg->imtrx][R_SHELL_SAT_OPEN] || pd->e[pg->imtrx][R_SHELL_SAT_OPEN_2]) {
      if (pd->TimeIntegration == TRANSIENT) {
	do_malloc = TRUE;
      }
    }
    if(pd->e[pg->imtrx][R_MESH1] && pd->MeshMotion == LAGRANGIAN) {
      if (pd->TimeIntegration == TRANSIENT) {
	do_malloc = TRUE;
      }
    }

    if (do_malloc) {
      init_element_storage(eb_ptr, mn);
      /*Initialize Element-level storage function */
      set_init_Element_Storage(eb_ptr, mn); 

    }
  }
}
/************************************************************************/
/************************************************************************/
/************************************************************************/

void
init_element_storage(ELEM_BLK_STRUCT *eb_ptr, int mn)

     /*****************************************************************
      *
      * init_element_storage()
      *
      *
      *  Initializes the storage allocation in the Element_Storage
      *  structure. Currently, there is only memory storage for the
      *  the porous flow variable, Sat, here. However, we may expand
      *  the usage of this structure later to include other functionality.
      *  Currently, we malloc this memory in two chunks for space
      *  savings and efficiency. It really doesn't matter as long as 
      *  we know how to unmalloc it.
      *
      *****************************************************************/
{
  int ip_total, i, numStorage;
  ELEMENT_STORAGE_STRUCT *s_ptr;
  double *d_ptr;
  double *base_ptr = NULL;

  if (upd->Total_Num_Matrices > 1) {
    EH(-1, "Element storage not setup to work with multiple matrices.");
  }

  /*
   * Check to make sure that we haven't already allocated storage
   */
  if (!eb_ptr->ElemStorage) {
    /*
     * Determine the number of quadrature points
     */
    ip_total        = eb_ptr->IP_total;
    s_ptr = alloc_struct_1(ELEMENT_STORAGE_STRUCT, 
			   eb_ptr->Num_Elems_In_Block);
    /*
     *  If porous mass lumping is used, we need to store values at
     *  the nodes as well as at the volumetric guass points. We will
     *  do this in a memory inefficient way for now, tacking on the
     *  values at the nodes onto the end of the regular volumetric
     *  quadrature points.
     */
    mp = eb_ptr->MatlProp_ptr;
    if (mp->Porous_Mass_Lump) {
      numStorage = ip_total + eb_ptr->Num_Nodes_Per_Elem;
    } else {
      numStorage = ip_total;
    }

    /*
     * Do a large block allocation for efficiency
     * Argg. See PRS comment in rf_element_storage_struct.h 
     */
     if (pd->e[pg->imtrx][R_POR_LIQ_PRES]) {
       base_ptr = alloc_dbl_1(4 * numStorage * eb_ptr->Num_Elems_In_Block, 
			      DBL_NOINIT); 
     }
     else if (pd->e[pg->imtrx][R_SHELL_SAT_OPEN] || pd->e[pg->imtrx][R_SHELL_SAT_OPEN_2] ) {
       base_ptr = alloc_dbl_1(4 * numStorage * eb_ptr->Num_Elems_In_Block, 
			      DBL_NOINIT); 
     }
<<<<<<< HEAD
     else if(pd->e[pg->imtrx][R_MESH1] && pd->MeshMotion == LAGRANGIAN) {
=======
     else if(pd->e[R_MESH1] && pd->MeshMotion == LAGRANGIAN &&
		elc_glob[mn]->thermal_expansion_model == SHRINKAGE) {
>>>>>>> 0d692872

       /* This is for shrinkage stress model for thermexp */
       base_ptr = alloc_dbl_1( numStorage * eb_ptr->Num_Elems_In_Block, 
			      DBL_NOINIT); 
     }
    /*
     * Assign the pointers into the allocated memory block
     */
    d_ptr = base_ptr;
    eb_ptr->ElemStorage = s_ptr;
    for (i = 0; i < eb_ptr->Num_Elems_In_Block; i++, s_ptr++) {
      if (pd->e[pg->imtrx][R_POR_LIQ_PRES] || pd->e[pg->imtrx][R_SHELL_SAT_OPEN] || pd->e[pg->imtrx][R_SHELL_SAT_OPEN_2] ) {
      s_ptr->Sat_QP_tn = d_ptr;
      d_ptr += numStorage;
      s_ptr->p_cap_QP = d_ptr;
      d_ptr += numStorage;
      s_ptr->sat_curve_type = d_ptr;
      d_ptr += numStorage;
      s_ptr->sat_curve_type_old = d_ptr;
      d_ptr += numStorage;
      }
<<<<<<< HEAD
      else if (pd->e[pg->imtrx][R_MESH1] && pd->MeshMotion == LAGRANGIAN) {
=======
     else if(pd->e[R_MESH1] && pd->MeshMotion == LAGRANGIAN &&
		elc_glob[mn]->thermal_expansion_model == SHRINKAGE) {
>>>>>>> 0d692872
        s_ptr->solidified = d_ptr;
	d_ptr += numStorage;
      }
    }
  }

  /* To reference use
   * Element_Blocks->ElemStorage[elem_num].Sat_QP_tn[ip_no]
   */
}
/************************************************************************/
/************************************************************************/
/************************************************************************/

void
set_init_Element_Storage(ELEM_BLK_STRUCT *eb_ptr, int mn)

     /*****************************************************************
      *
      * set_init_Element_Storage()
      *
      *
      * like its predecessor init_element_storage, this function actually
      * places initial values for the draining and wetting curves for the
      * TANH_HYST function, according to the request in the material property
      * database cards for the current material
      *
      *****************************************************************/
{
  int ip_total, i, j, ifound, ip;
  double sat_switch = 0.0, pc_switch = 0.0, Draining_curve, *ev_tmp;
  int error, num_dim, num_nodes;
  int num_elem, num_elem_blk, num_node_sets, num_side_sets, time_step;
  float	version;		/* version number of EXODUS II */
  int	exoid;			/* ID of the open EXODUS II file */
  char	title[MAX_LINE_LENGTH];	/* title of the EXODUS II database */
  float	ret_float;		/* any returned float */
  char	ret_char[3];		/* any returned character */
  int	num_vars;		/* number of var_type variables */
  char	**var_names = NULL;     /* array containing num_vars variable names */
  char  appended_name[MAX_VAR_NAME_LNGTH];


  /*Quick return if model is not hysteretic in nature */
    
  if(mp_glob[mn]->SaturationModel == TANH_HYST)
    {
      ip_total        = eb_ptr->IP_total;
      Draining_curve   = mp_glob[mn]->u_saturation[8];
      if (Guess_Flag ==4 || Guess_Flag == 5)
	{
	  EH(-1,"Not a smooth restart for hysteretic saturation function. If you really want to do this use read_exoII_file or call us");
	}

      if(Guess_Flag == 5 || Guess_Flag == 6)
	{
	  WH(-1,"Initializing Hysteretic Curve values at all Gauss points with read_exoII_file");
	  CPU_word_size = sizeof(double);
	  IO_word_size  = 0;    

	  exoid = ex_open(ExoAuxFile, EX_READ, &CPU_word_size, &IO_word_size , &version);
	  EH(exoid, "ex_open");

	  error = ex_get_init(exoid, title, &num_dim, &num_nodes, &num_elem,
			      &num_elem_blk, &num_node_sets, &num_side_sets);
	  EH(error, "ex_get_init for efv or init guess");

	  /*
	   * Obtain the number of time steps in the exodus file, time_step,
	   * We will read only from the last time step
	   */
	  error = ex_inquire(exoid, EX_INQ_TIME, &time_step, &ret_float, ret_char);
	  EH(error, "ex_inquire");

	  /* Based on problem type and available info in database, extract 
	   * appropriate fields
	   */

	  /*
	   * Get the number of nodal variables in the file, and allocate
	   * space for storage of their names.
	   */
	  error = ex_get_variable_param(exoid, EX_ELEM_BLOCK, &num_vars);
	  EH(error, "ex_get_variable_param");
  
	  /* First extract all nodal variable names in exoII database */
	  if (num_vars > 0) {
	    var_names = alloc_VecFixedStrings(num_vars, (MAX_STR_LENGTH+1));
	    error = ex_get_variable_names(exoid, EX_ELEM_BLOCK, num_vars, var_names);
	    EH(error, "ex_get_variable_names");
	    for (i = 0; i < num_vars; i++) strip(var_names[i]);
	  } else {
	    fprintf(stderr,
		    "Warning: no element variables for saturation stored in exoII input file.\n");
	  }


	  /*****THIS IS WHERE YOU LOAD THEM UP ******/

	  ev_tmp = (double *) smalloc(eb_ptr->Num_Elems_In_Block* sizeof(double));
	  ifound = 0;

	  for(ip = 0; ip < ip_total; ip++)
	    {
	      sprintf(appended_name,  "sat_curve_type%d", ip );
	      for(j=0; j < num_vars; j++)
		{
		  if(!strcasecmp(appended_name,var_names[j]))
		    {
		      /*Found variable so load it into element storage */
		      error  = ex_get_var(exoid, time_step, EX_ELEM_BLOCK, j+1,
					  eb_ptr->Elem_Blk_Id,
					  eb_ptr->Num_Elems_In_Block,
					  ev_tmp);
		      ifound = 1;
		    }
		}
	      if(ifound)
		{
		  for (i = 0; i < eb_ptr->Num_Elems_In_Block; i++) 
		    {
		      eb_ptr->ElemStorage[i].sat_curve_type[ip] = ev_tmp[i];
		    }
		}
	      else
		{
		  EH(-1,"Cannot find an element variable for sat. hysteresis");
		}

	      ifound = 0;

	      sprintf(appended_name,  "sat_switch%d", ip );
	      for(j=0; j < num_vars; j++)
		{
		  if(!strcasecmp(appended_name,var_names[j]))
		    {
		      /*Found variable so load it into element storage */
		      error  = ex_get_var(exoid, time_step, EX_ELEM_BLOCK, j+1,
					  eb_ptr->Elem_Blk_Id,
					  eb_ptr->Num_Elems_In_Block,
					  ev_tmp);
		      ifound = 1;
		    }
		}
	      if(ifound)
		{
		  for (i = 0; i < eb_ptr->Num_Elems_In_Block; i++) 
		    {
		      eb_ptr->ElemStorage[i].Sat_QP_tn[ip] = ev_tmp[i];
		    }
		}
	      else
		{
		  EH(-1,"Cannot find an element variable for sat. hysteresis");
		}

	      ifound = 0;
	      sprintf(appended_name,  "pc_switch%d", ip );
	      for(j=0; j < num_vars; j++)
		{
		  if(!strcasecmp(appended_name,var_names[j]))
		    {
		      /*Found variable so load it into element storage */
		      error  = ex_get_var(exoid, time_step, EX_ELEM_BLOCK, j+1,
					  eb_ptr->Elem_Blk_Id,
					  eb_ptr->Num_Elems_In_Block,
					  ev_tmp);
		      ifound = 1;
		    }
		}
	      if(ifound)
		{
		  for (i = 0; i < eb_ptr->Num_Elems_In_Block; i++) 
		    {
		      eb_ptr->ElemStorage[i].p_cap_QP[ip] = ev_tmp[i];
		    }
		}
	      else
		{
		  EH(-1,"Cannot find an element variable for sat. hysteresis");
		}

	    }
	  
	  error = ex_close(exoid);
	  safer_free((void **) &var_names);
	  free(ev_tmp);
	}
      else /*Initialize as dictated by input cards */
	{

	  if(Draining_curve == 1.0)
	    {
	      sat_switch = mp->u_saturation[0];
	      pc_switch = 1.e-12;
	    }
	  else if (Draining_curve == 0.0)
	    {
	      double sat_max = mp->u_saturation[0];
	      double sat_min = mp->u_saturation[4];
	      double alpha_w = mp->u_saturation[3];
	      double beta_w  = mp->u_saturation[2];

	      pc_switch = 1.e12*alpha_w;
	      sat_switch = sat_max - ( sat_max - sat_min)*0.5*(1.0+tanh( beta_w - alpha_w/pc_switch ) ) ;
	    }
	  else
	    {
	      EH(-1,"TANH_HYST must have 1.0 or 0.0 in  9th spot");
	    }

	  for (i = 0; i < eb_ptr->Num_Elems_In_Block; i++) 
	    {
	      for(ip = 0; ip < ip_total; ip++)
		{
		  eb_ptr->ElemStorage[i].p_cap_QP[ip] = pc_switch;
		  eb_ptr->ElemStorage[i].Sat_QP_tn[ip] = sat_switch;
		  eb_ptr->ElemStorage[i].sat_curve_type[ip] = Draining_curve;
		}
	    }
	}
    }

  if(elc_glob[mn]->thermal_expansion_model == SHRINKAGE)
    {
      ip_total        = eb_ptr->IP_total;
      if (Guess_Flag ==4 || Guess_Flag == 5)
	{
	  EH(-1,"Not a smooth restart for solidification shrinkage model.Use read_exoII_file or call us");
	}

      if(Guess_Flag == 5 || Guess_Flag == 6)
	{
	  EH(-1,"Initializing solidified shrinkage model from exoII file not available yet. Use zero");
	}
	
      // Load em up as all unsolidified

      for(ip = 0; ip < ip_total; ip++)
	{
	  for (i = 0; i < eb_ptr->Num_Elems_In_Block; i++) 
	    {
	      eb_ptr->ElemStorage[i].solidified[ip] = 0.0;
	    }
	}
    }
}
/************************************************************************/
/************************************************************************/
/************************************************************************/

void
free_element_blocks(Exo_DB *exo)

     /*****************************************************************
      *
      * fee_element_blocks()
      *
      *
      *  frees the storage in the Element Blocks structure and all 
      *  underlying storage
      *****************************************************************/
{
  free_element_storage(exo);
  safer_free((void **) &Element_Blocks);      
}
/************************************************************************/
/************************************************************************/
/************************************************************************/

void
free_element_storage(Exo_DB *exo)

     /*****************************************************************
      *
      * fee_element_storage()
      *
      *
      *  frees the storage in the Element_Storage structures in all
      *  element blocks. It then frees the element blocks themselves
      *****************************************************************/
{
  int eb_index;
  ELEM_BLK_STRUCT *eb_ptr;
  for (eb_index = 0; eb_index < exo->num_elem_blocks; eb_index++) {
    eb_ptr = Element_Blocks + eb_index;
    if (eb_ptr) {
      free_elemStorage(eb_ptr);
    }
  }
}
/************************************************************************/
/************************************************************************/
/************************************************************************/

void
free_elemStorage(ELEM_BLK_STRUCT *eb_ptr)

     /*****************************************************************
      *
      * free_elemStorage()
      *
      *
      *  frees the storage in the Element_Storage structure.
      *  Note, currently, memory is allocated in two chunks for space
      *  savings. Thus, we free the two chunks here.
      *****************************************************************/
{
  ELEMENT_STORAGE_STRUCT *s_ptr = eb_ptr->ElemStorage;
  if (s_ptr) {
    safer_free((void **) &(s_ptr->Sat_QP_tn));
    safer_free((void **) &(eb_ptr->ElemStorage));
  }
}
/************************************************************************/
/************************************************************************/
/************************************************************************/

double 
get_nodalSat_tnm1_FromES(int lnn)

     /*****************************************************************
      *
      * get_nodalSat_tnm1_FromES()
      *
      *  Gets the t = tnm1 value of the saturation storred in the
      *  element storage at the local node number, lnn.
      *
      *  Note: these accessor functions here and below rely on current
      *        values of  Current_EB_ptr and ei being correct!
      *****************************************************************/
{
  int ielem = ei[pg->imtrx]->ielem;
  int ip_total = Current_EB_ptr->IP_total;
  ELEMENT_STORAGE_STRUCT *es = Current_EB_ptr->ElemStorage + ielem;
  return (es->Sat_QP_tn[ip_total + lnn]);
}
/************************************************************************/
/************************************************************************/
/************************************************************************/

double 
get_Sat_tnm1_FromES(int ip)

     /*****************************************************************
      *
      * get_Sat_tnm1_FromES()
      *
      *   Gets the t = tnm1 value of the saturation at the volumetric
      *   quadarture point, ip.
      *
      *****************************************************************/
{
  int ielem = ei[pg->imtrx]->ielem;
  ELEMENT_STORAGE_STRUCT *es = Current_EB_ptr->ElemStorage + ielem;
  return (es->Sat_QP_tn[ip]);
}
/************************************************************************/
/************************************************************************/
/************************************************************************/

void
put_nodalSat_tn_IntoES(int lnn, double sat)

     /*****************************************************************
      *
      * put_nodalSat_tn_IntoES()
      *
      *  Stores the current value of the saturation ( T = tn) into the
      *  element storage at the local node number, lnn.
      *
      *****************************************************************/
{
  int ielem = ei[pg->imtrx]->ielem;
  int ip_total = Current_EB_ptr->IP_total;
  ELEMENT_STORAGE_STRUCT *es = Current_EB_ptr->ElemStorage + ielem;
  es->Sat_QP_tn[ip_total + lnn] = sat;
}
/************************************************************************/
/************************************************************************/
/************************************************************************/

void
put_Sat_tn_IntoES(int ip, double sat)

     /*****************************************************************
      *
      * put_Sat_tn_IntoES()
      *
      *  Stores the current value of the saturation (T = tn) into the
      *  element storage for the current volumetric quadrature point,
      *  ip.
      *
      *****************************************************************/
{
  int ielem = ei[pg->imtrx]->ielem;
  ELEMENT_STORAGE_STRUCT *es = Current_EB_ptr->ElemStorage + ielem;
  es->Sat_QP_tn[ip] = sat;
}
/************************************************************************/
/************************************************************************/
/************************************************************************/
<|MERGE_RESOLUTION|>--- conflicted
+++ resolved
@@ -161,12 +161,8 @@
        base_ptr = alloc_dbl_1(4 * numStorage * eb_ptr->Num_Elems_In_Block, 
 			      DBL_NOINIT); 
      }
-<<<<<<< HEAD
-     else if(pd->e[pg->imtrx][R_MESH1] && pd->MeshMotion == LAGRANGIAN) {
-=======
-     else if(pd->e[R_MESH1] && pd->MeshMotion == LAGRANGIAN &&
+     else if(pd->e[pg->imtrx][R_MESH1] && pd->MeshMotion == LAGRANGIAN &&
 		elc_glob[mn]->thermal_expansion_model == SHRINKAGE) {
->>>>>>> 0d692872
 
        /* This is for shrinkage stress model for thermexp */
        base_ptr = alloc_dbl_1( numStorage * eb_ptr->Num_Elems_In_Block, 
@@ -188,12 +184,8 @@
       s_ptr->sat_curve_type_old = d_ptr;
       d_ptr += numStorage;
       }
-<<<<<<< HEAD
-      else if (pd->e[pg->imtrx][R_MESH1] && pd->MeshMotion == LAGRANGIAN) {
-=======
-     else if(pd->e[R_MESH1] && pd->MeshMotion == LAGRANGIAN &&
+     else if(pd->e[pg->imtrx][R_MESH1] && pd->MeshMotion == LAGRANGIAN &&
 		elc_glob[mn]->thermal_expansion_model == SHRINKAGE) {
->>>>>>> 0d692872
         s_ptr->solidified = d_ptr;
 	d_ptr += numStorage;
       }
