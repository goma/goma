--- conflicted
+++ resolved
@@ -528,7 +528,6 @@
   /*
    * Porous Media initialization keywords
    */
-<<<<<<< HEAD
   else if (!strcmp(input, "POR_LIQ_PRES"))
     var = POR_LIQ_PRES;
   else if (!strcmp(input, "POR_GAS_PRES"))
@@ -688,6 +687,12 @@
     var = TFMP_SAT;
   else if (!strcmp(input, "RESTIME"))
     var = RESTIME;
+  else if (!strcmp(input, "SHELL_SAT_1"))
+    var = SHELL_SAT_1;
+  else if (!strcmp(input, "SHELL_SAT_2"))
+    var = SHELL_SAT_2;
+  else if (!strcmp(input, "SHELL_SAT_3"))
+    var = SHELL_SAT_3;
   else if (!strcmp(input, "EM_E1_REAL"))
     var = EM_E1_REAL;
   else if (!strcmp(input, "EM_E2_REAL"))
@@ -723,104 +728,6 @@
   else if (!strcmp(input, "WSTAR"))
     var = WSTAR;
 
-=======
-  else if (!strcmp(input,"POR_LIQ_PRES"))                 var = POR_LIQ_PRES;
-  else if (!strcmp(input,"POR_GAS_PRES"))                 var = POR_GAS_PRES;
-  else if (!strcmp(input,"POR_POROSITY"))                 var = POR_POROSITY;
-  else if (!strcmp(input,"POR_TEMP"))                     var = POR_TEMP;
-  else if (!strcmp(input,"POR_SATURATION"))               var = POR_SATURATION;
-
-  else if(!strcmp(input, "VORT_DIR1"))                    var = VORT_DIR1;
-  else if(!strcmp(input, "VORT_DIR2"))                    var = VORT_DIR2;
-  else if(!strcmp(input, "VORT_DIR3"))                    var = VORT_DIR3;
-  else if(!strcmp(input, "VORT_LAMBDA"))                  var = VORT_LAMBDA;
-
-  else if (!strcmp(input, "CURVATURE"))                   var = CURVATURE;
-
-  else if (!strcmp(input, "BOND_EVOLUTION"))              var = BOND_EVOLUTION;
-
-  else if (!strcmp(input, "SURF_CHARGE"))                 var = SURF_CHARGE;
-
-  else if (!strcmp(input, "EXT_VELOCITY"))                var = EXT_VELOCITY;
-
-  else if (!strcmp(input, "EFIELD1"))                     var = EFIELD1;
-  else if (!strcmp(input, "EFIELD2"))                     var = EFIELD2;
-  else if (!strcmp(input, "EFIELD3"))                     var = EFIELD3;
-
-  else if (!strcmp(input, "ENORM"))                       var = ENORM;
-
-  else if (!strcmp(input, "NORMAL1"))                     var = NORMAL1;
-  else if (!strcmp(input, "NORMAL2"))                     var = NORMAL2;
-  else if (!strcmp(input, "NORMAL3"))                     var = NORMAL3;
-
-  else if (!strcmp(input, "SHELL_CURVATURE"))             var = SHELL_CURVATURE;
-  else if (!strcmp(input, "SHELL_CURVATURE2"))            var = SHELL_CURVATURE2;
-  else if (!strcmp(input, "SHELL_TENSION"))               var = SHELL_TENSION;
-  else if (!strcmp(input, "SHELL_X"))                     var = SHELL_X;
-  else if (!strcmp(input, "SHELL_Y"))                     var = SHELL_Y;
-  else if (!strcmp(input, "SHELL_USER"))                  var = SHELL_USER;
-  else if (!strcmp(input, "PHASE1"))                      var = PHASE1;
-  else if (!strcmp(input, "PHASE2"))                      var = PHASE2;
-  else if (!strcmp(input, "PHASE3"))                      var = PHASE3;
-  else if (!strcmp(input, "PHASE4"))                      var = PHASE4;
-  else if (!strcmp(input, "PHASE5"))                      var = PHASE5;
-  else if (!strcmp(input, "SHELL_ANGLE1"))                var = SHELL_ANGLE1;
-  else if (!strcmp(input, "SHELL_ANGLE2"))                var = SHELL_ANGLE2;
-
-  else if (!strcmp(input, "SHELL_SURF_DIV_V"))            var = SHELL_SURF_DIV_V;
-  else if (!strcmp(input, "SHELL_SURF_CURV"))             var = SHELL_SURF_CURV; 
-  else if (!strcmp(input, "N_DOT_CURL_V"))                var = N_DOT_CURL_V;
-  else if (!strcmp(input, "GRAD_S_V_DOT_N1"))             var = GRAD_S_V_DOT_N1;
-  else if (!strcmp(input, "GRAD_S_V_DOT_N2"))             var = GRAD_S_V_DOT_N2;
-  else if (!strcmp(input, "GRAD_S_V_DOT_N3"))             var = GRAD_S_V_DOT_N3;
-  else if (!strcmp(input, "ACOUS_PREAL"))                 var = ACOUS_PREAL;
-  else if (!strcmp(input, "ACOUS_PIMAG"))                 var = ACOUS_PIMAG;
-  else if (!strcmp(input, "ACOUS_REYN_STRESS"))                 var = ACOUS_REYN_STRESS;
-  else if (!strcmp(input, "SHELL_BDYVELO"))               var = SHELL_BDYVELO;
-  else if (!strcmp(input, "SHELL_LUBP"))                  var = SHELL_LUBP;
-  else if (!strcmp(input, "LUBP"))                        var = LUBP;
-  else if (!strcmp(input, "LUBP_2"))                      var = LUBP_2;
-  else if (!strcmp(input, "SHELL_SAT_CLOSED"))            var = SHELL_SAT_CLOSED;
-  else if (!strcmp(input, "SHELL_PRESS_OPEN"))            var = SHELL_PRESS_OPEN;
-  else if (!strcmp(input, "SHELL_PRESS_OPEN_2"))          var = SHELL_PRESS_OPEN_2;
-  else if (!strcmp(input, "SHELL_SAT_1"))                 var = SHELL_SAT_1;
-  else if (!strcmp(input, "SHELL_SAT_2"))                 var = SHELL_SAT_2;
-  else if (!strcmp(input, "SHELL_SAT_3"))                 var = SHELL_SAT_3;
-  else if (!strcmp(input, "POR_SINK_MASS"))               var = POR_SINK_MASS;
-  else if (!strcmp(input, "SHELL_FILMP"))                 var = SHELL_FILMP;
-  else if (!strcmp(input, "SHELL_FILMH"))                 var = SHELL_FILMH;
-  else if (!strcmp(input, "SHELL_PARTC"))                 var = SHELL_PARTC;
-  else if (!strcmp(input, "SHELL_TEMPERATURE"))           var = SHELL_TEMPERATURE;
-  else if (!strcmp(input, "SHELL_DELTAH"))                var = SHELL_DELTAH;
-  else if (!strcmp(input, "SHELL_LUB_CURV"))              var = SHELL_LUB_CURV;
-  else if (!strcmp(input, "SHELL_LUB_CURV_2"))            var = SHELL_LUB_CURV_2;
-  else if (!strcmp(input, "SHELL_SAT_GASN"))              var = SHELL_SAT_GASN;
-  else if (!strcmp(input, "SHELL_SHEAR_TOP"))             var = SHELL_SHEAR_TOP;
-  else if (!strcmp(input, "SHELL_SHEAR_BOT"))             var = SHELL_SHEAR_BOT;
-  else if (!strcmp(input, "SHELL_CROSS_SHEAR"))           var = SHELL_CROSS_SHEAR;
-  else if (!strcmp(input, "MAX_STRAIN"))                  var = MAX_STRAIN;
-  else if (!strcmp(input, "CUR_STRAIN"))                  var = CUR_STRAIN;
-  else if (!strcmp(input, "LIGHT_INTP"))                  var = LIGHT_INTP;
-  else if (!strcmp(input, "LIGHT_INTM"))                  var = LIGHT_INTM;
-  else if (!strcmp(input, "LIGHT_INTD"))                  var = LIGHT_INTD;
-  else if (!strcmp(input, "TFMP_PRES"))                   var = TFMP_PRES;
-  else if (!strcmp(input, "TFMP_SAT"))                    var = TFMP_SAT;
-  else if (!strcmp(input, "RESTIME"))                     var = RESTIME;
-  else if (!strcmp(input, "EM_E1_REAL"))                  var = EM_E1_REAL;
-  else if (!strcmp(input, "EM_E2_REAL"))                  var = EM_E2_REAL;
-  else if (!strcmp(input, "EM_E3_REAL"))                  var = EM_E3_REAL;
-  else if (!strcmp(input, "EM_E1_IMAG"))                  var = EM_E1_IMAG;
-  else if (!strcmp(input, "EM_E2_IMAG"))                  var = EM_E2_IMAG;
-  else if (!strcmp(input, "EM_E3_IMAG"))                  var = EM_E3_IMAG;
-  else if (!strcmp(input, "EM_H1_REAL"))                  var = EM_H1_REAL;
-  else if (!strcmp(input, "EM_H2_REAL"))                  var = EM_H2_REAL;
-  else if (!strcmp(input, "EM_H3_REAL"))                  var = EM_H3_REAL;
-  else if (!strcmp(input, "EM_H1_IMAG"))                  var = EM_H1_IMAG;
-  else if (!strcmp(input, "EM_H2_IMAG"))                  var = EM_H2_IMAG;
-  else if (!strcmp(input, "EM_H3_IMAG"))                  var = EM_H3_IMAG;
-  else if (!strcmp(input, "EM_CONT_REAL"))                var = EM_CONT_REAL;
-  else if (!strcmp(input, "EM_CONT_IMAG"))                var = EM_CONT_IMAG;
->>>>>>> 7830986f
   /*
    * Kluge to break up large if block. Problems with HP compiler!
    */
