--- conflicted
+++ resolved
@@ -531,18 +531,15 @@
   else if (!strcmp(input, "LIGHT_INTP"))                  var = LIGHT_INTP;
   else if (!strcmp(input, "LIGHT_INTM"))                  var = LIGHT_INTM;
   else if (!strcmp(input, "LIGHT_INTD"))                  var = LIGHT_INTD;
-<<<<<<< HEAD
-  else if (!strcmp(input, "TFMP_PRES"))                   var = TFMP_PRES;
-  else if (!strcmp(input, "TFMP_SAT"))                    var = TFMP_SAT;
-  else if (!strcmp(input, "RESTIME"))                     var = RESTIME;  
-=======
   else if (!strcmp(input, "MOMENT0"))                     var = MOMENT0;
   else if (!strcmp(input, "MOMENT1"))                     var = MOMENT1;
   else if (!strcmp(input, "MOMENT2"))                     var = MOMENT2;
   else if (!strcmp(input, "MOMENT3"))                     var = MOMENT3;
   else if (!strcmp(input, "DENSITY_EQN"))                 var = DENSITY_EQN;
 
->>>>>>> 48a67847
+  else if (!strcmp(input, "TFMP_PRES"))                   var = TFMP_PRES;
+  else if (!strcmp(input, "TFMP_SAT"))                    var = TFMP_SAT;
+  else if (!strcmp(input, "RESTIME"))                     var = RESTIME;  
   /*
    * Kluge to break up large if block. Problems with HP compiler!
    */  
