/************************************************************************ *
* Goma - Multiphysics finite element software                             *
* Sandia National Laboratories                                            *
*                                                                         *
* Copyright (c) 2014 Sandia Corporation.                                  *
*                                                                         *
* Under the terms of Contract DE-AC04-94AL85000 with Sandia Corporation,  *
* the U.S. Government retains certain rights in this software.            *
*                                                                         *
* This software is distributed under the GNU General Public License.      *
\************************************************************************/

/* directs and controls solution process for hunting with zero and
 * first order  hunting
 */

#include <stdlib.h>
#include <stdio.h>
#include <math.h>
#include <string.h>

#define GOMA_AC_HUNT_C
#include "goma.h"
#include "brk_utils.h"

#ifdef HAVE_FRONT
extern int mf_setup
(int *,			/* nelem_glob */
       int *,			/* neqn_glob */
       int *,			/* mxdofel */
       int *,			/* nfullsum */
       int *,			/* symflag */
       int *,			/* nell_order */
       int *,			/* el_proc_assign */
       int *,			/* level */
       int *,			/* nopdof */
       int *,			/* loc_dof */
       int *,			/* constraint */
       const char *,		/* cname */
       int *);			/* allocated */
#endif

int w;

#include "sl_util.h"		/* defines sl_init() */
#include "el_quality.h"

/*

   HUNTING WITH ZEROTH AND FIRST ORDER CONTINUATION
   WITH AUGMENTING CONDITIONS

   BASED ON solve_problem() IN rf_solve.c

   BY IAN GATES & ROBERT SECOR

   2/98 - 11/99

*/

void
hunt_problem(Comm_Ex *cx,	/* array of communications structures */
	     Exo_DB *exo,	/* ptr to the finite element mesh database */
	     Dpi *dpi)	        /* distributed processing information */
{
  int    *ija=NULL;           /* column pointer array                         */
  double *a=NULL;             /* nonzero array                                */
  double *a_old=NULL;         /* nonzero array                                */
  double *x=NULL;             /* solution vector                              */

  int     iAC;                /* COUNTER                                      */
  double *x_AC = NULL;        /* SOLUTION VECTOR OF EXTRA UNKNOWNS            */
  double *x_AC_old=NULL;      /* old SOLUTION VECTOR OF EXTRA UNKNOWNS        */
  double *x_AC_dot = NULL;

  int     iHC;                /* COUNTER                                      */

  int    *ija_attic=NULL;     /* storage for external dofs                    */

  int eb_indx, ev_indx;

  /*
   * variables for path traversal
   */

  double *x_old=NULL;         /* old solution vector                          */
  double *x_older=NULL;       /* older solution vector                        */
  double *x_oldest=NULL;      /* oldest solution vector saved                 */
  double *xdot=NULL;          /* current path derivative of soln              */
  double *xdot_old=NULL;
  double *x_update=NULL;

  double *x_sens=NULL;        /* solution sensitivity */
  double **x_sens_p=NULL;     /* solution sensitivity for parameters */
  int num_pvector=0;          /*  number of solution sensitivity vectors */
#ifdef COUPLED_FILL
  struct Aztec_Linear_Solver_System *ams[NUM_ALSS]={NULL};
#else /* COUPLED_FILL */
  struct Aztec_Linear_Solver_System *ams[NUM_ALSS]={NULL, NULL};
#endif /* COUPLED_FILL */
                              /* sl_util_structs.h */

  double *resid_vector=NULL;  /* residual */
  double *resid_vector_sens=NULL;    /* residual sensitivity */
  double *scale=NULL;      /* scale vector for modified newton */

  int 	 *node_to_fill = NULL;

  int		n;            /* total number of path steps attempted */
  int		ni;           /* total number of nonlinear solves */
  int		nt;           /* total number of successful path steps */
  int		path_step_reform; /* counter for jacobian reformation stride */
  int		converged;    /* success or failure of Newton iteration */
  int		success_ds;   /* success or failure of path step */

  int           i;

  int           nprint=0, num_total_nodes;

  int           numProcUnknowns;
  int           *const_delta_s=NULL;
  int           step_print;
  double        i_print;
  int           step_fix = 0;      /* What step to fix the problem on */
  int           good_mesh = TRUE;
  double	*path=NULL, *path1=NULL;
  double	*delta_s=NULL, *delta_s_new=NULL, *delta_s_old=NULL;
  double        *delta_s_older=NULL, *delta_s_oldest=NULL;
  double        *hDelta_s0=NULL, *hDelta_s_min=NULL, *hDelta_s_max=NULL;
  double        delta_t;
  double	theta=0.0;
  double        eps;
  double        *lambda=NULL, *lambdaEnd=NULL;
  double	hunt_par, dhunt_par, hunt_par_old;	/* hunting continuation parameter */
  double        dhunt_par_max=1.0, dhunt_par_min=0., dhunt_par_0=0.1;
  double        dhunt_par_new=0.1, dhunt_par_old;
  int           log_ID=-1;
  double        timeValueRead = 0.0;

  /*
   * ALC management variables
   */

  int           alqALC;
  int           *aldALC=NULL;

  /*
   * Other local variables
   */

  int	        error, err, is_steady_state, inewton;
  int 		*gindex = NULL, gsize;
  int		*p_gsize=NULL;
  double	*gvec=NULL;
  double        ***gvec_elem;
  FILE          *file=NULL;
  double 	toler_org[3];

  struct Results_Description  *rd=NULL;

  int		tnv;		/* total number of nodal variables and kinds */
  int		tev;		/* total number of elem variables and kinds */
  int		tnv_post;	/* total number of nodal variables and kinds
					   for post processing */
  int		tev_post;	/* total number of elem variables and kinds
					   for post processing */
  double        *gv;

#ifdef HAVE_FRONT
  int max_unk_elem, one, three; /* variables used as mf_setup arguments*/
#endif

  unsigned int
  matrix_systems_mask;

  double evol_local=0.0;
#ifdef PARALLEL
  double evol_global=0.0;
#endif

  /* Set step_fix only if parallel run and only if fix freq is enabled*/
  if (Num_Proc > 1 && cont->fix_freq > 0) {
    step_fix = 1; /* Always fix on the first timestep to match print frequency */
  }


  static char yo[]="hunt_problem";

  /*
   * 		BEGIN EXECUTION
   */

#ifdef DEBUG
  fprintf(stderr, "hunt_problem() begins...\n");
#endif

  toler_org[0] = custom_tol1;
  toler_org[1] = custom_tol2;
  toler_org[2] = custom_tol3;

  is_steady_state = TRUE;

  p_gsize = &gsize;

  /*
   * set aside space for gather global vectors to print to exoII file
   * note: this is temporary
   *
   * For 2D prototype problem:  allocate space for T, dx, dy arrays
   */

  if( strlen( Soln_OutFile)  )
    {
#ifdef DEBUG
      printf("Trying to open \"%s\" for writing.\n", Soln_OutFile);
#endif
      file = fopen(Soln_OutFile, "w");
      if (file == NULL)  {
	DPRINTF(stderr, "%s:  opening soln file for writing\n", yo);
        EH(-1, "\t");
      }
    }
#ifdef PARALLEL
  check_parallel_error("Soln output file error");
#endif

  /*
   * Some preliminaries to help setup EXODUS II database output.
   */

#ifdef DEBUG
  fprintf(stderr, "cnt_nodal_vars() begins...\n");
#endif

  tnv = cnt_nodal_vars();
  /*  tnv_post is calculated in load_nodal_tkn*/
  tev = cnt_elem_vars();
  /*  tev_post is calculated in load_elem_tkn*/

#ifdef DEBUG
  fprintf(stderr, "Found %d total primitive nodal variables to output.\n", tnv);
  fprintf(stderr, "Found %d total primitive elem variables to output.\n", tev);
#endif

  if ( tnv < 0 )
    {
      DPRINTF(stderr, "%s:\tbad tnv.\n", yo);
      EH(-1, "\t");
    }

  if ( tev < 0 )
    {
      DPRINTF(stderr, "%s:\tMaybe bad tev? See goma design committee ;) \n", yo);
/*       exit(-1); */
    }

  rd = (struct Results_Description *)
    smalloc(sizeof(struct Results_Description));

  if (rd == NULL)
    { EH(-1, "Could not grab Results Description."); }
  (void) memset((void *) rd, 0, sizeof(struct Results_Description));

  rd->nev = 0;			/* number element variables in results */
  rd->ngv = 5 + nAC;	        /* number global variables in results
				   see load_global_var_info for names*/
  rd->nhv = 0;			/* number history variables in results */

  if ( is_steady_state == TRUE ) {
    error = load_global_var_info(rd, 0, "CONV");
    error = load_global_var_info(rd, 1, "NEWT_IT");
    error = load_global_var_info(rd, 2, "MAX_IT");
    error = load_global_var_info(rd, 3, "CONVRATE");
    error = load_global_var_info(rd, 4, "MESH_VOLUME");

  }

    if ( nAC > 0   )
    {
      char name[20];

      for( i = 0 ; i < nAC ; i++ )
	{
	  sprintf(name, "AUGC_%d",i+1);
	  error = load_global_var_info(rd, 5 + i, name);
	}
    }

  gv = alloc_dbl_1( rd->ngv, 0.0 );

  /* load nodal types, kinds, names */
  error = load_nodal_tkn( rd,
			  &tnv,
			  &tnv_post); /* load nodal types, kinds, names */

  if (error !=0)
    {
      DPRINTF(stderr, "%s:  problem with load_nodal_tkn()\n", yo);
      EH(-1,"\t");
    }

  /* load elem types, names */
  error = load_elem_tkn( rd,
			 exo,
			 tev,
			 &tev_post); /* load elem types, names */

  if ( error !=0 )
    {
      DPRINTF(stderr, "%s:  problem with load_elem_tkn()\n", yo);
      EH(-1,"\t");
    }

  /*
   * Write out the names of the nodal variables that we will be sending to
   * the EXODUS II output file later.
   */

#ifdef DEBUG
  fprintf(stderr, "wr_result_prelim() starts...\n", tnv);
#endif

  gvec_elem = (double ***) smalloc ( (exo->num_elem_blocks)*sizeof(double **));
  for (i = 0; i < exo->num_elem_blocks; i++) {
    gvec_elem[i] = (double **) smalloc ( (tev + tev_post)*sizeof(double *));
  }

  wr_result_prelim_exo( rd,
                        exo,
                        ExoFileOut,
                        gvec_elem );

#ifdef DEBUG
  fprintf(stderr, "P_%d: wr_result_prelim_exo() ends...\n", ProcID, tnv);
#endif

  /*
   * This gvec workhorse transports output variables as nodal based vectors
   * that are gather from the solution vector. Note: it is NOT a global
   * vector at all and only carries this processor's nodal variables to
   * the exodus database.
   */

  asdv(&gvec, Num_Node);

  /*
   * Allocate space and manipulate for all the nodes that this processor
   * is aware of...
   */

  num_total_nodes = dpi->num_universe_nodes;

  numProcUnknowns = NumUnknowns[pg->imtrx] + NumExtUnknowns[pg->imtrx];

  /* allocate memory for Volume Constraint Jacobian. ACS 2/99 */

  if ( nAC > 0)
    {
      for(iAC=0;iAC<nAC;iAC++) {
	augc[iAC].d_evol_dx = (double*) malloc(numProcUnknowns*sizeof(double));
      } }

  asdv(&resid_vector, numProcUnknowns);
  asdv(&resid_vector_sens, numProcUnknowns);
  asdv(&scale, numProcUnknowns);

  for (i=0;i<NUM_ALSS;i++)
    {
      ams[i] = (struct Aztec_Linear_Solver_System *)
	array_alloc(1, 1, sizeof(struct Aztec_Linear_Solver_System ));
    }

#ifdef MPI
  AZ_set_proc_config( ams[0]->proc_config, MPI_COMM_WORLD );
#ifndef COUPLED_FILL
  if( Explicit_Fill ) AZ_set_proc_config( ams[1]->proc_config, MPI_COMM_WORLD );
#endif /* not COUPLED_FILL */
#else /* MPI */
  AZ_set_proc_config( ams[0]->proc_config, 0 );
#ifndef COUPLED_FILL
  if( Explicit_Fill ) AZ_set_proc_config( ams[1]->proc_config, 0 );
#endif /* not COUPLED_FILL */
#endif /* MPI */

  /*
   * allocate space for and initialize solution arrays
   */

  asdv(&x,        numProcUnknowns);
  asdv(&x_old,    numProcUnknowns);
  asdv(&x_older,  numProcUnknowns);
  asdv(&x_oldest, numProcUnknowns);
  asdv(&xdot,     numProcUnknowns);
  asdv(&xdot_old, numProcUnknowns);
  asdv(&x_update, numProcUnknowns);

  asdv(&x_sens, numProcUnknowns);

  /*
   * Initialize solid inertia flag
   */
  set_solid_inertia();

  /*
   * ALLOCATE ALL THOSE WORK VECTORS FOR HUNTING
   */

  asdv(&lambda,         nHC);
  asdv(&lambdaEnd,      nHC);
  asdv(&path,           nHC);
  asdv(&path1,          nHC);
  asdv(&hDelta_s0,      nHC);
  asdv(&hDelta_s_min,   nHC);
  asdv(&hDelta_s_max,   nHC);
  asdv(&delta_s,        nHC);
  asdv(&delta_s_new,    nHC);
  asdv(&delta_s_old,    nHC);
  asdv(&delta_s_older,  nHC);
  asdv(&delta_s_oldest, nHC);

  aldALC        = Ivector_birth(nHC);
  const_delta_s = Ivector_birth(nHC);

  if (nAC > 0)
  {
    asdv(&x_AC, nAC);
    asdv(&x_AC_old, nAC);
    asdv(&x_AC_dot, nAC);
  }


  /*

   HUNTING BY ZERO AND FIRST ORDER CONTINUATION

  */

  alqALC = 1;

  delta_t = 0.0;
  tran->delta_t = 0.0;      /*for Newmark-Beta terms in Lagrangian Solid*/

  nprint = 0;

  MaxPathSteps      = cont->MaxPathSteps;
  eps               = cont->eps;

  for (iHC=0;iHC<nHC;iHC++) {

    const_delta_s[iHC] = 0;

    lambda[iHC]       = hunt[iHC].BegParameterValue;
    lambdaEnd[iHC]    = hunt[iHC].EndParameterValue;
    if(hunt[iHC].ramp == 2 )
         { if(log_ID == -1) log_ID = iHC; }

    if ((lambdaEnd[iHC]-lambda[iHC]) > 0.0)
         { aldALC[iHC] = +1; }
    else
         { aldALC[iHC] = -1; }

    if (hunt[iHC].ramp == 1) {
      hunt[iHC].Delta_s0 = fabs(lambdaEnd[iHC]-lambda[iHC])/((double)(MaxPathSteps-1));
      const_delta_s[iHC] = 1;
    }

    hDelta_s0[iHC]     = hunt[iHC].Delta_s0;
    hDelta_s_min[iHC]  = hunt[iHC].Delta_s_min;
    hDelta_s_max[iHC]  = hunt[iHC].Delta_s_max;

    path[iHC] = path1[iHC] = lambda[iHC];

    if (Debug_Flag && ProcID == 0) {
      fprintf(stderr,"MaxPathSteps: %d \tlambdaEnd: %f\n", MaxPathSteps, lambdaEnd[iHC]);
      fprintf(stderr,"continuation in progress\n");
    }

    if (hDelta_s0[iHC] > hDelta_s_max[iHC])
    {
      hDelta_s0[iHC] = hDelta_s_max[iHC];
    }

    delta_s[iHC] = delta_s_old[iHC] = delta_s_older[iHC] = hDelta_s0[iHC];

    /*
     * ADJUST NATURAL PARAMETER
     */

    update_parameterHC(iHC, path1[iHC], x, xdot, x_AC, delta_s[iHC], cx, exo, dpi);
  }

  /*  define continuation parameter */

  iHC = MAX(0,log_ID);
  dhunt_par = 0.0;
  if(hunt[iHC].EndParameterValue == hunt[iHC].BegParameterValue)
 	{	hunt_par = 1.0;	}
  else
 	{
          if(hunt[iHC].ramp == 2 )
              {
	         hunt_par = (log10(path1[iHC])-log10(hunt[iHC].BegParameterValue))
	             /(log10(hunt[iHC].EndParameterValue) - log10(hunt[iHC].BegParameterValue));
	         dhunt_par_min = log10(1.0+aldALC[iHC]*hunt[iHC].Delta_s_min/hunt[iHC].BegParameterValue)
	             /(log10(hunt[iHC].EndParameterValue) - log10(hunt[iHC].BegParameterValue));
	         dhunt_par_max = log10(1.0+aldALC[iHC]*hunt[iHC].Delta_s_max/hunt[iHC].BegParameterValue)
	             /(log10(hunt[iHC].EndParameterValue) - log10(hunt[iHC].BegParameterValue));
	         dhunt_par_0 = log10(1.0+aldALC[iHC]*hunt[iHC].Delta_s0/hunt[iHC].BegParameterValue)
	             /(log10(hunt[iHC].EndParameterValue) - log10(hunt[iHC].BegParameterValue));
              }  else   {
	         hunt_par = (path1[iHC]-hunt[iHC].BegParameterValue)
	             /(hunt[iHC].EndParameterValue - hunt[iHC].BegParameterValue);
	         dhunt_par_min = aldALC[iHC]*hunt[iHC].Delta_s_min
	             /(hunt[iHC].EndParameterValue - hunt[iHC].BegParameterValue);
	         dhunt_par_max = aldALC[iHC]*hunt[iHC].Delta_s_max
	             /(hunt[iHC].EndParameterValue - hunt[iHC].BegParameterValue);
	         dhunt_par_0 = aldALC[iHC]*hunt[iHC].Delta_s0
	             /(hunt[iHC].EndParameterValue - hunt[iHC].BegParameterValue);
              }
           hunt_par=fabs(hunt_par);
 	}
  hunt_par_old = hunt_par;
  dhunt_par = dhunt_par_old = dhunt_par_0;
    if (dhunt_par_0 > dhunt_par_max)
    { dhunt_par_0 = dhunt_par_max; }

  /* Call prefront (or mf_setup) if necessary */
  if (Linear_Solver == FRONT)
  {
    if (Num_Proc > 1) EH(-1, "Whoa.  No front allowed with nproc>1");

#ifdef HAVE_FRONT
    /* Also got to define these because it wants pointers to these numbers */

    max_unk_elem = (MAX_PROB_VAR + MAX_CONC)*MDE;
    one = 1;
    three = 3;

    /* NOTE: We need a overall flag in the vn_glob struct that tells whether FULL_DG
       is on anywhere in domain.  This assumes only one material.  See sl_front_setup for test.
       that test needs to be in the input parser.  */

    if(vn_glob[0]->dg_J_model == FULL_DG)
    {
      max_unk_elem = (MAX_PROB_VAR + MAX_CONC)*MDE + 4*vn_glob[0]->modes*4*MDE;
    }

<<<<<<< HEAD
    err = mf_setup(&exo->num_elems,
		   &NumUnknowns,
		   &max_unk_elem,
=======
    err = mf_setup(&exo->num_elems, 
		   &NumUnknowns[pg->imtrx], 
		   &max_unk_elem, 
>>>>>>> 48a67847
		   &three,
		   &one,
		   exo->elem_order_map,
		   fss->el_proc_assign,
		   fss->level,
		   fss->nopdof,
		   fss->ncn,
		   fss->constraint,
		   front_scratch_directory,
		   &fss->ntra);
    EH(err,"problems in frontal setup ");

#else
    EH(-1,"Don't have frontal solver compiled and linked in");
#endif
  }


  /*
         *  if compute parameter sensitivities, allocate space for solution
         *  sensitivity vectors
         */

        for(i=0;i<nn_post_fluxes_sens;i++)      {
          num_pvector=MAX(num_pvector,pp_fluxes_sens[i]->vector_id);}
        for(i=0;i<nn_post_data_sens;i++)        {
          num_pvector=MAX(num_pvector,pp_data_sens[i]->vector_id);}

  if((nn_post_fluxes_sens + nn_post_data_sens) > 0)
  {
    num_pvector++;
    num_pvector = MAX(num_pvector,2);
        x_sens_p = Dmatrix_birth(num_pvector,numProcUnknowns);
  }
  else
  {
    x_sens_p = NULL;
  }



  /* Allocate sparse matrix */

  if( strcmp( Matrix_Format, "msr" ) == 0)
  {
    log_msg("alloc_MSR_sparse_arrays...");
    alloc_MSR_sparse_arrays(&ija,
			    &a,
			    &a_old,
			    0,
			    node_to_fill,
			    exo,
			    dpi);
    /*
     * An attic to store external dofs column names is needed when
     * running in parallel.
     */

<<<<<<< HEAD
    alloc_extern_ija_buffer(num_universe_dofs,
			    num_internal_dofs+num_boundary_dofs,
=======
    alloc_extern_ija_buffer(num_universe_dofs[pg->imtrx], 
			    num_internal_dofs[pg->imtrx] + num_boundary_dofs[pg->imtrx], 
>>>>>>> 48a67847
			    ija, &ija_attic);
    /*
     * Any necessary one time initialization of the linear
     * solver package (Aztec).
     */

    ams[JAC]->bindx   = ija;
    ams[JAC]->val     = a;
    ams[JAC]->belfry  = ija_attic;
    ams[JAC]->val_old = a_old;

    /*
     * These point to nowhere since we're using MSR instead of VBR
     * format.
     */

    ams[JAC]->indx  = NULL;
    ams[JAC]->bpntr = NULL;
    ams[JAC]->rpntr = NULL;
    ams[JAC]->cpntr = NULL;
    ams[JAC]->npn      = dpi->num_internal_nodes + dpi->num_boundary_nodes;
    ams[JAC]->npn_plus = dpi->num_internal_nodes + dpi->num_boundary_nodes + dpi->num_external_nodes;

    ams[JAC]->npu      = num_internal_dofs[pg->imtrx] + num_boundary_dofs[pg->imtrx];
    ams[JAC]->npu_plus = num_universe_dofs[pg->imtrx];

    ams[JAC]->nnz = ija[num_internal_dofs[pg->imtrx] + num_boundary_dofs[pg->imtrx]] - 1;
    ams[JAC]->nnz_plus = ija[num_universe_dofs[pg->imtrx]];

  }
  else if(  strcmp( Matrix_Format, "vbr" ) == 0)
  {
    log_msg("alloc_VBR_sparse_arrays...");
    alloc_VBR_sparse_arrays ( ams[JAC],
			      exo,
			      dpi);
    ija_attic = NULL;
    ams[JAC]->belfry  = ija_attic;

    a = ams[JAC]->val;
    if( !save_old_A ) a_old = ams[JAC]->val_old;
  }
  else if ( strcmp( Matrix_Format, "front") == 0 )
    {
      /* Don't allocate any sparse matrix space when using front */
      ams[JAC]->bindx   = NULL;
      ams[JAC]->val     = NULL;
      ams[JAC]->belfry  = NULL;
      ams[JAC]->val_old = NULL;
      ams[JAC]->indx  = NULL;
      ams[JAC]->bpntr = NULL;
      ams[JAC]->rpntr = NULL;
      ams[JAC]->cpntr = NULL;

    }
  else
  {
    EH(-1,"Attempted to allocate unknown sparse matrix format");
  }

  init_vec(x, cx, exo, dpi, x_AC, nAC, &timeValueRead);

/*  if read ACs, update data floats */
  if (nAC > 0)
  {
    if(augc[0].iread == 1)
      {
	for(iAC=0 ; iAC<nAC ; iAC++)
	  { update_parameterAC(iAC, x, xdot, x_AC, cx, exo, dpi); }
      }
  }


  /*
       * set boundary conditions on the initial conditions
       */

  find_and_set_Dirichlet(x, xdot, exo, dpi);

  exchange_dof(cx, dpi, x, pg->imtrx);

  dcopy1(numProcUnknowns,x,x_old);
  dcopy1(numProcUnknowns,x_old,x_older);
  dcopy1(numProcUnknowns,x_older,x_oldest);

  if( nAC > 0)
  {
    dcopy1(nAC,x_AC, x_AC_old);}

  /*
       * initialize the counters for when to print out data
       */

  step_print = 1;

  matrix_systems_mask = 1;

  log_msg("sl_init()...");
  sl_init(matrix_systems_mask, ams, exo, dpi, cx);

#ifdef PARALLEL
  /*
  * Make sure the solver was properly initialized on all processors.
  */
  check_parallel_error("Solver initialization problems");
#endif

      ams[JAC]->options[AZ_keep_info] = 1;

    DPRINTF(stderr, "\nINITIAL ELEMENT QUALITY CHECK---\n");
    good_mesh = element_quality(exo, x, ams[0]->proc_config);

  /*
       * set the number of successful path steps to zero
       */

  nt = 0;

  /*
       * LOOP THROUGH PARAMETER UNTIL MAX NUMBER
       * OF STEPS SURPASSED
       */

  if (nAC > 0) {
    dcopy1( nAC, x_AC, &(gv[5]) );
  }

  for (n=0;n<MaxPathSteps;n++) {

    alqALC = 1;

    for (iHC=0;iHC<nHC;iHC++) {

      switch (aldALC[iHC]) {
      case -1: /* REDUCING PARAMETER DIRECTION */
	  if (path1[iHC] <= lambdaEnd[iHC]) {
	    alqALC = -1;
	    path1[iHC] = lambdaEnd[iHC];
	    delta_s[iHC] = path[iHC]-path1[iHC];
	  }
	  break;
      case +1: /* RISING PARAMETER DIRECTION */
	  if (path1[iHC] >= lambdaEnd[iHC]) {
	    alqALC = -1;
	    path1[iHC] = lambdaEnd[iHC];
	    delta_s[iHC] = path1[iHC]-path[iHC];
	  }
	  break;
      }
    }   /*  end of iHC loop */

      /*
       * ADJUST NATURAL PARAMETER
       */

    for (iHC=0;iHC<nHC;iHC++) {
      update_parameterHC(iHC, path1[iHC], x, xdot, x_AC, delta_s[iHC], cx, exo, dpi);
    }   /*  end of iHC loop */

        iHC = MAX(0,log_ID);
  	if(hunt[iHC].EndParameterValue == hunt[iHC].BegParameterValue)
 		{	hunt_par = 1.0;	}
	else
 		{
                  if(hunt[iHC].ramp == 2 )
                       {
	                 hunt_par = (log10(path1[iHC])-log10(hunt[iHC].BegParameterValue))
	                     /(log10(hunt[iHC].EndParameterValue) - log10(hunt[iHC].BegParameterValue));
                         if(hunt_par > 0)	{
	                        dhunt_par = (log10(path1[iHC])-log10(path[iHC]))
	      /(log10(hunt[iHC].EndParameterValue) - log10(hunt[iHC].BegParameterValue));
                                }
                       }  else   {
		         hunt_par = (path1[iHC]-hunt[iHC].BegParameterValue)
		             /(hunt[iHC].EndParameterValue - hunt[iHC].BegParameterValue)  ;
                         if(hunt_par > 0)	{
		                 dhunt_par = (path1[iHC]-path[iHC])
		                       /(hunt[iHC].EndParameterValue - hunt[iHC].BegParameterValue)  ;
                                }
                       }
/*                  hunt_par=fabs(hunt_par);*/
 		}
	  for (iHC=0;iHC<nHC;iHC++) {
              if(hunt[iHC].ramp == 2)
                {
                 delta_s[iHC] = -hunt[iHC].BegParameterValue *
                     pow(hunt[iHC].EndParameterValue/hunt[iHC].BegParameterValue,hunt_par-dhunt_par);
                 delta_s[iHC] += hunt[iHC].BegParameterValue *
                     pow(hunt[iHC].EndParameterValue/hunt[iHC].BegParameterValue,hunt_par);
                 }
              else  {
                 delta_s[iHC] = dhunt_par*
           (hunt[iHC].EndParameterValue - hunt[iHC].BegParameterValue);
                 }
              }

    /*
     * IF STEP CHANGED, REDO FIRST ORDER PREDICTION
     */
 if (hunt_par >= 1.0) { alqALC = -1;  }

    if(alqALC == -1)
    {
      DPRINTF(stderr,"\n\t ******** LAST PATH STEP!\n");
      dcopy1(numProcUnknowns,x_old,x);

      switch (Continuation) {
      case HUN_ZEROTH:
          break;
      case  HUN_FIRST:
          v1add(numProcUnknowns, &x[0], dhunt_par, &x_sens[0]);
	  break;
      }
    }

    /*
     * reset Dirichlet condition Mask, node->DBC to -1 where it
     * is set in order for Dirichlet conditions to be
     * set appropriately for each path step
     */

    nullify_dirichlet_bcs();

    find_and_set_Dirichlet (x, xdot, exo, dpi);

    exchange_dof(cx, dpi, x, pg->imtrx);

    if(ProcID ==0) {
      DPRINTF(stderr, "\n\t----------------------------------");
      switch (Continuation) {
      case HUN_ZEROTH:
	  DPRINTF(stderr, "\n\tZero Order Hunting:");
	  break;
      case  HUN_FIRST:
	  DPRINTF(stderr, "\n\tFirst Order Hunting:");
	  break; }
      DPRINTF(stderr, "\n\tStep number: %4d of %4d (max)", n+1, MaxPathSteps);
      DPRINTF(stderr, "\n\tAttempting solution at: theta = %g ;  step = %g",hunt_par,dhunt_par);
      for (iHC=0;iHC<nHC;iHC++) {
	switch (hunt[iHC].Type) {
	case 1: /* BC */
	    DPRINTF(stderr, "\n\tBCID=%3d DFID=%5d", hunt[iHC].BCID, hunt[iHC].DFID);
	    break;
	case 2: /* MT */
	    DPRINTF(stderr, "\n\tMTID=%3d MPID=%5d", hunt[iHC].MTID+1, hunt[iHC].MPID);
	    break;
 	case 3: /* AC */
 	    DPRINTF(stderr, "\n\tACID=%3d DFID=%5d", hunt[iHC].BCID, hunt[iHC].DFID);
 	    break;
	}
	DPRINTF(stderr, " Parameter= % 10.6e delta_s= %10.6e", path1[iHC], delta_s[iHC]);
      }
    }

    ni = 0;
    do {

#ifdef DEBUG
      fprintf(stderr, "%s: starting solve_nonlinear_problem\n", yo);
#endif
      err = solve_nonlinear_problem(ams[JAC],
				    x,
				    delta_t,
				    theta,
				    x_old,
				    x_older,
				    xdot,
				    xdot_old,
				    resid_vector,
				    x_update,
				    scale,
				    &converged,
				    &nprint,
				    tev,
				    tev_post,
				    gv,
				    rd,
				    gindex,
				    p_gsize,
				    gvec,
				    gvec_elem,
 				    path1[0],
				    exo,
				    dpi,
				    cx,
				    0,
				    &path_step_reform,
				    is_steady_state,
				    x_AC,
 				    x_AC_dot,
				    hunt_par,
				    resid_vector_sens,
				    x_sens,
				    x_sens_p,
                                    NULL,
          NULL);

#ifdef DEBUG
      fprintf(stderr, "%s: returned from solve_nonlinear_problem\n", yo);
#endif

      if (err == -1) converged = 0;
      inewton = err;
      if (converged)
      {
	EH(error, "error writing ASCII soln file."); /* srs need to check */

	if (Write_Intermediate_Solutions == 0) {
#ifdef DEBUG
	  fprintf(stderr, "%s: write_solution call WIS\n", yo);
#endif
<<<<<<< HEAD
	  write_solution(ExoFileOut, resid_vector, x, x_sens_p, x_old,
			 xdot, xdot_old, tev, tev_post, gv,  rd, gindex,
			 p_gsize, gvec, gvec_elem, &nprint, delta_s[0],
 			 theta, path1[0], NULL, exo, dpi);
=======
        write_solution(ExoFileOut, resid_vector, x, x_sens_p, x_old,
                       xdot, xdot_old, tev, tev_post, NULL, rd, gvec, gvec_elem, &nprint, delta_s[0],
                       theta, path1[0], NULL, exo, dpi);
>>>>>>> 48a67847
#ifdef DEBUG
	  fprintf(stderr, "%s: write_solution end call WIS\n", yo);
#endif
	}

	/*
	 * PRINT OUT VALUES OF EXTRA UNKNOWNS
	 * FROM AUGMENTING CONDITIONS
	 */

	if (nAC > 0)
          {

	    DPRINTF(stderr, "\n------------------------------\n");
	    DPRINTF(stderr, "Augmenting Conditions:    %4d\n", nAC);
	    DPRINTF(stderr, "Number of extra unknowns: %4d\n\n", nAC);

            for (iAC = 0; iAC < nAC; iAC++)
             {
              if (augc[iAC].Type == AC_USERBC)
               {
                DPRINTF(stderr, "\tAC[%4d] DF[%4d] = %10.6e\n",
                        augc[iAC].BCID, augc[iAC].DFID, x_AC[iAC]);
               }
              else if (augc[iAC].Type == AC_USERMAT  ||
                       augc[iAC].Type == AC_FLUX_MAT )
               {
                DPRINTF(stderr, "\n MT[%4d] MP[%4d] = %10.6e\n",
                        augc[iAC].MTID, augc[iAC].MPID, x_AC[iAC]);
               }
              else if(augc[iAC].Type == AC_VOLUME)
               {
                evol_local = augc[iAC].evol;
#ifdef PARALLEL
                if( Num_Proc > 1 ) {
                     MPI_Allreduce( &evol_local, &evol_global, 1,
                                    MPI_DOUBLE, MPI_SUM, MPI_COMM_WORLD);
                evol_local = evol_global;
                }
#endif
                DPRINTF(stderr, "\tMT[%4d] VC[%4d]=%10.6e Param=%10.6e\n",
                        augc[iAC].MTID, augc[iAC].VOLID, evol_local,
                        x_AC[iAC]);
               }
	      else if(augc[iAC].Type == AC_POSITION)
               {
                evol_local = augc[iAC].evol;
#ifdef PARALLEL
                if( Num_Proc > 1 ) {
                     MPI_Allreduce( &evol_local, &evol_global, 1,
                                    MPI_DOUBLE, MPI_SUM, MPI_COMM_WORLD);
                }
                evol_local = evol_global;
#endif
                DPRINTF(stderr, "\tMT[%4d] XY[%4d]=%10.6e Param=%10.6e\n",
                        augc[iAC].MTID, augc[iAC].VOLID, evol_local,
                        x_AC[iAC]);
               }
               else if(augc[iAC].Type == AC_FLUX)
               {
                DPRINTF(stderr, "\tBC[%4d] DF[%4d]=%10.6e\n",
                        augc[iAC].BCID, augc[iAC].DFID, x_AC[iAC]);
               }
             }
	  }

      /* Check element quality */
      good_mesh = element_quality(exo, x, ams[0]->proc_config);

	/*

	  INTEGRATE FLUXES, FORCES

	*/

	for (i = 0; i < nn_post_fluxes; i++)
	{
	  evaluate_flux ( exo, dpi,
			  pp_fluxes[i]->ss_id,
			  pp_fluxes[i]->flux_type ,
			  pp_fluxes[i]->flux_type_name ,
			  pp_fluxes[i]->blk_id ,
			  pp_fluxes[i]->species_number,
			  pp_fluxes[i]->flux_filenm,
			  pp_fluxes[i]->profile_flag,
			  x,xdot,NULL,delta_s[0],path1[0],1);
	}


	/*
	  COMPUTE FLUX, FORCE SENSITIVITIES
	*/


	for (i = 0; i < nn_post_fluxes_sens; i++)
	{
	  evaluate_flux_sens ( exo, dpi,
			       pp_fluxes_sens[i]->ss_id,
			       pp_fluxes_sens[i]->flux_type ,
			       pp_fluxes_sens[i]->flux_type_name ,
			       pp_fluxes_sens[i]->blk_id ,
			       pp_fluxes_sens[i]->species_number,
			       pp_fluxes_sens[i]->sens_type,
			       pp_fluxes_sens[i]->sens_id,
			       pp_fluxes_sens[i]->sens_flt,
			       pp_fluxes_sens[i]->sens_flt2,
			       pp_fluxes_sens[i]->vector_id,
			       pp_fluxes_sens[i]->flux_filenm,
			       pp_fluxes_sens[i]->profile_flag,
			       x,xdot,x_sens_p,delta_s[0],path1[0],1);
	}
 	/*
      	 * Compute global volumetric quantities
      	 */
     	 for (i = 0; i < nn_volume; i++ ) {
       		evaluate_volume_integral(exo, dpi,
                                pp_volume[i]->volume_type,
                                pp_volume[i]->volume_name,
                                pp_volume[i]->blk_id,
                                pp_volume[i]->species_no,
                                pp_volume[i]->volume_fname,
                                pp_volume[i]->params,
                                pp_volume[i]->num_params,
                                NULL,  x, xdot, delta_s[0],
                                path1[0], 1);
     		}

      } /* end of if converged block */

      /*
       * INCREMENT COUNTER
       */

      ni++;

      /*
       *
       * DID IT CONVERGE ?
       * IF NOT, REDUCE STEP SIZE AND TRY AGAIN
       *
       */

      if (!converged) {

	if (ni > Max_Newton_Steps/2) {
 	  DPRINTF(stderr,"\n ************************************\n");
 	  DPRINTF(stderr," W: Did not converge in Newton steps.\n");
 	  DPRINTF(stderr,"    Find better initial guess.       \n");
 	  DPRINTF(stderr," ************************************\n"); 
          goto free_and_clear;
 	  /*exit(0);  */
	}

        /*
         * ADJUST STEP SIZE - unless failed on first step
         */

        if ( nt != 0 )
        {
	DPRINTF(stderr, "\n\tFailed to converge:\n");

	dhunt_par *= 0.5;
        hunt_par = hunt_par_old + dhunt_par;
	for (iHC=0;iHC<nHC;iHC++) {
            if(hunt[iHC].ramp == 2)
              {
               path1[iHC] = hunt[iHC].BegParameterValue *
                   pow(hunt[iHC].EndParameterValue/hunt[iHC].BegParameterValue,hunt_par);
              }
            else if(hunt[iHC].ramp == 1)
              {
               delta_s[iHC] *= 0.5;
 	       switch (aldALC[iHC]) {
	           case -1:
	               path1[iHC] = path[iHC] - delta_s[iHC];
	               break;
	           case +1:
	               path1[iHC] = path[iHC] + delta_s[iHC];
	               break;
	           }
              }
            else
              {
               path1[iHC] = hunt[iHC].BegParameterValue +
                      hunt_par*(hunt[iHC].EndParameterValue - hunt[iHC].BegParameterValue);
              }
            }

	alqALC = 1;

	DPRINTF(stderr, "Decreasing step-length to %10.6e.\n", dhunt_par);

	if (dhunt_par < dhunt_par_min) {
 	  DPRINTF(stderr,"\n X: C step-length reduced below minimum.");
 	  DPRINTF(stderr,"\n theta: %g ;  theta_min: %g",dhunt_par,dhunt_par_min);
 	  DPRINTF(stderr,"\n    Program terminated.\n");
	  /* This needs to have a return value of 0, indicating
	     * success, for the continuation script to not treat this
	     * as a failed command. */
        goto free_and_clear;
          }
#ifdef PARALLEL
              check_parallel_error("\t");
#endif

	  /*
	   * ADJUST NATURAL PARAMETER
	   */

	for (iHC=0;iHC<nHC;iHC++) {
	  update_parameterHC(iHC, path1[iHC], x, xdot, x_AC, delta_s[iHC], cx, exo, dpi);
	}  /* end of iHC loop  */

        iHC = MAX(0,log_ID);
  	if(hunt[iHC].EndParameterValue == hunt[iHC].BegParameterValue)
 		{	hunt_par = 1.0;	}
	else
 		{
                 if(hunt[iHC].ramp == 2)
                    {
	             hunt_par = (log10(path1[iHC])-log10(hunt[iHC].BegParameterValue))
	                /(log10(hunt[iHC].EndParameterValue) - log10(hunt[iHC].BegParameterValue));
                    }  else   {
	  	     hunt_par = (path1[iHC]-hunt[iHC].BegParameterValue)
	     	        /(hunt[iHC].EndParameterValue - hunt[iHC].BegParameterValue)  ;
                    }
          /*      hunt_par=fabs(hunt_par);  */
	        dhunt_par = hunt_par-hunt_par_old;
 		}

	/*
	 * GET ZERO OR FIRST ORDER PREDICTION
	 */


	switch (Continuation) {
	case HUN_ZEROTH:
	    vcopy(numProcUnknowns, &x[0], 1.0, &x_old[0]);
	    break;
	case  HUN_FIRST:
	    v2sum(numProcUnknowns, &x[0], 1.0, &x_old[0], dhunt_par, &x_sens[0]);
            break;
	}

	/* MMH: Needed to put this in, o/w it may find that the
         * solution and residual HAPPEN to satisfy the convergence
         * criterion for the next newton solve...
         */
        find_and_set_Dirichlet(x, xdot, exo, dpi);
<<<<<<< HEAD

        exchange_dof(cx, dpi, x);
=======
	
        exchange_dof(cx, dpi, x, pg->imtrx);
>>>>>>> 48a67847

	if (nAC > 0)
          {
	    dcopy1(nAC, x_AC_old, x_AC);
	    for(iAC=0 ; iAC<nAC ; iAC++)
	      { update_parameterAC(iAC, x, xdot, x_AC, cx, exo, dpi); }
	  }

                iHC = MAX(0,log_ID);
  		if(hunt[iHC].EndParameterValue == hunt[iHC].BegParameterValue)
 			{	hunt_par = 1.0;	}
  		else
 			{
                         if(hunt[iHC].ramp == 2)
                             {
	                      hunt_par = (log10(path1[iHC])-log10(hunt[iHC].BegParameterValue))
	                        /(log10(hunt[iHC].EndParameterValue) - log10(hunt[iHC].BegParameterValue));
                             }  else   {
	  		      hunt_par = (path1[iHC]-hunt[iHC].BegParameterValue)
	      			/(hunt[iHC].EndParameterValue - hunt[iHC].BegParameterValue)  ;
                              hunt_par=fabs(hunt_par);
 			     }
                        }
 	}
 	else if (inewton == -1)
 	{
 	DPRINTF(stderr,"\nHmm... trouble on first step \n  Let's try some more relaxation  \n");
 	      if((damp_factor1 <= 1. && damp_factor1 >= 0.) &&
 	         (damp_factor2 <= 1. && damp_factor2 >= 0.) &&
        		 (damp_factor3 <= 1. && damp_factor3 >= 0.))
 		{
 		custom_tol1 *= 0.01;
 		custom_tol2 *= 0.01;
 		custom_tol3 *= 0.01;
 	DPRINTF(stderr,"  custom tolerances %g %g %g  \n",custom_tol1,custom_tol2,custom_tol3);
 		}
 		else
 		{
 		damp_factor1 *= 0.5;
 	DPRINTF(stderr,"  damping factor %g  \n",damp_factor1);
 		}

 	    vcopy(numProcUnknowns, &x[0], 1.0, &x_old[0]);

 	/* MMH: Needed to put this in, o/w it may find that the
          * solution and residual HAPPEN to satisfy the convergence
          * criterion for the next newton solve...
          */
         find_and_set_Dirichlet(x, xdot, exo, dpi);
<<<<<<< HEAD

         exchange_dof(cx, dpi, x);


=======
 	
         exchange_dof(cx, dpi, x, pg->imtrx);
 
 
>>>>>>> 48a67847
 	if (nAC > 0)
          {
 	    dcopy1(nAC, x_AC_old, x_AC);
 	    for(iAC=0 ; iAC<nAC ; iAC++)
 	      { update_parameterAC(iAC, x, xdot, x_AC, cx, exo, dpi); }
 	  }

 	}
 	else
 	{
 	DPRINTF(stderr,"\nHmm... could not converge on first step\n Let's try some more iterations\n");
 	      if((damp_factor1 <= 1. && damp_factor1 >= 0.) &&
 	         (damp_factor2 <= 1. && damp_factor2 >= 0.) &&
        		 (damp_factor3 <= 1. && damp_factor3 >= 0.))
 		{
                if(hunt[0].BCID == -1)
                   {
	            if (Write_Intermediate_Solutions == 0) {
	                 write_solution(ExoFileOut, resid_vector, x, x_sens_p, x_old,
			        xdot, xdot_old, tev, tev_post, gv,  rd, gindex,
			        p_gsize, gvec, gvec_elem, &nprint, delta_s[0],
 			        theta, custom_tol1, NULL, exo, dpi);
	                 nprint++;
 	                 }
 	         }
 		custom_tol1 *= 100.;
 		custom_tol2 *= 100.;
 		custom_tol3 *= 100.;
 	DPRINTF(stderr,"  custom tolerances %g %g %g  \n",custom_tol1,custom_tol2,custom_tol3);
 		}
 		else
 		{
                if(hunt[0].BCID == -1)
                   {
	            if (Write_Intermediate_Solutions == 0) {
 	DPRINTF(stderr,"  writing solution %g  \n",damp_factor1);
	                 write_solution(ExoFileOut, resid_vector, x, x_sens_p, x_old,
			        xdot, xdot_old, tev, tev_post, gv,  rd, gindex,
			        p_gsize, gvec, gvec_elem, &nprint, delta_s[0],
 			        theta, damp_factor1, NULL, exo, dpi);
	                 nprint++;
 	                 }
 	         }
 		damp_factor1 *= 2.0;
		damp_factor1 = MIN(damp_factor1,1.0);
 	DPRINTF(stderr,"  damping factor %g  \n",damp_factor1);
 		}
 	  }


      }  /* end of !converged */

    } while (converged == 0);

    /*
     * CONVERGED
     */
    nt++;
    custom_tol1 = toler_org[0];
    custom_tol2 = toler_org[1];
    custom_tol3 = toler_org[2];
    damp_factor1 = 1.0;
    DPRINTF(stderr,
	    "\n\tStep accepted, theta (proportion complete) = %10.6e\n",
	    hunt_par);
    for (iHC=0;iHC<nHC;iHC++) {
      switch (hunt[iHC].Type) {
      case 1:		/* BC */
	  DPRINTF(stderr, "\tStep accepted, BCID=%3d DFID=%5d",
		  hunt[iHC].BCID, hunt[iHC].DFID);
	  break;
      case 2:		/* MT */
	  DPRINTF(stderr, "\tStep accepted, MTID=%3d MPID=%5d",
		  hunt[iHC].MTID+1, hunt[iHC].MPID);
	  break;
      case 3:		/* AC */
	  DPRINTF(stderr, "\tStep accepted, ACID=%3d DFID=%5d",
 		  hunt[iHC].BCID, hunt[iHC].DFID);
 	  break;
      }
      DPRINTF(stderr, " Parameter= % 10.6e\n", path1[iHC]);
    }

    /*
     * check path step error, if too large do not enlarge path step
     */

    iHC = MAX(0,log_ID);
    if ((ni == 1) && (n != 0) && (!const_delta_s[iHC]))
      {
       dhunt_par_new = path_step_control(num_total_nodes,
					     dhunt_par, dhunt_par_old,
					     x,
					     eps,
					     &success_ds,
					     cont->use_var_norm, inewton);
       if (dhunt_par_new > dhunt_par_max) {dhunt_par_new = dhunt_par_max;}
      } else {
	success_ds = 1;
	dhunt_par_new = dhunt_par;
      }

    /*
     * determine whether to print out the data or not
     */

    i_print = 0;
    if (nt == step_print) {
      i_print = 1;
      step_print += cont->print_freq; }

    if (alqALC == -1)
    { i_print = 1; }

    if (i_print) {
      error = write_ascii_soln(x, resid_vector, numProcUnknowns,
 			       x_AC, nAC, path1[0], file);
      if (error) {
	DPRINTF(stderr, "%s:  error writing ASCII soln file\n", yo);
      }
      if ( Write_Intermediate_Solutions == 0 ) {
<<<<<<< HEAD
	write_solution(ExoFileOut, resid_vector, x, x_sens_p,
		       x_old, xdot, xdot_old, tev, tev_post,  gv,
		       rd, gindex, p_gsize, gvec, gvec_elem, &nprint,
 		       delta_s[0], theta, path1[0], NULL, exo, dpi);
=======
          write_solution(ExoFileOut, resid_vector, x, x_sens_p,
                         x_old, xdot, xdot_old, tev, tev_post, NULL,
                         rd, gvec, gvec_elem, &nprint,
                         delta_s[0], theta, path1[0], NULL, exo, dpi);
>>>>>>> 48a67847
	nprint++;
      }
    }

      if (step_fix != 0 && nt == step_fix) {
#ifdef PARALLEL
        /* Barrier because fix needs both files to be finished printing
           and fix always occurs on the same timestep as printing */
        MPI_Barrier(MPI_COMM_WORLD);
#endif
      	if (ProcID == 0 && Brk_Flag == 1) {
          fix_output();
        }
	/* Fix step is relative to print step */
        step_fix += cont->fix_freq*cont->print_freq;
      }

    /*
     * backup old solutions
     * can use previous solutions for prediction one day
     */

    dcopy1(numProcUnknowns,x_older,x_oldest);
    dcopy1(numProcUnknowns,x_old,x_older);
    dcopy1(numProcUnknowns,x,x_old);

    dcopy1(nHC,delta_s_older,delta_s_oldest);
    dcopy1(nHC,delta_s_old  ,delta_s_older );
    dcopy1(nHC,delta_s      ,delta_s_old   );
    dcopy1(nHC,delta_s_new  ,delta_s       );
    dhunt_par_old = dhunt_par;
    dhunt_par = dhunt_par_new;
    hunt_par_old = hunt_par;
    if ( nAC > 0) {
      dcopy1(nAC, x_AC, x_AC_old);
    }

    /*
     * INCREMENT/DECREMENT PARAMETER
     */

     hunt_par += dhunt_par;
     if(hunt_par > 1.0)
          {
          dhunt_par = 1.0 - (hunt_par - dhunt_par);
          hunt_par = 1.0;
          }
     for (iHC=0;iHC<nHC;iHC++) {
           if(hunt[iHC].ramp == 2)
             {
              path1[iHC] = hunt[iHC].BegParameterValue*
                   pow(hunt[iHC].EndParameterValue/hunt[iHC].BegParameterValue,hunt_par);
              path[iHC] = hunt[iHC].BegParameterValue*
              pow(hunt[iHC].EndParameterValue/hunt[iHC].BegParameterValue,hunt_par-dhunt_par);
             }
           else
             {
           path1[iHC] = hunt[iHC].BegParameterValue + hunt_par*
                (hunt[iHC].EndParameterValue - hunt[iHC].BegParameterValue);
           path[iHC] = hunt[iHC].BegParameterValue + (hunt_par-dhunt_par)*
                (hunt[iHC].EndParameterValue - hunt[iHC].BegParameterValue);
             }
          }
      /*
       * ADJUST NATURAL PARAMETER
       */

    for (iHC=0;iHC<nHC;iHC++) {
      update_parameterHC(iHC, path1[iHC], x, xdot, x_AC, delta_s[iHC], cx, exo, dpi);
    }  /*  end of iHC loop */

    /*
     * GET FIRST ORDER PREDICTION
     */

    switch (Continuation) {
    case HUN_ZEROTH:
	break;
    case  HUN_FIRST:
	v1add(numProcUnknowns, &x[0], dhunt_par, &x_sens[0]);
        break; }

        if (!good_mesh) goto free_and_clear;

    /*
     *
     * CHECK END CONTINUATION
     *
     */

    if (alqALC == -1)
    { alqALC = 0; }
    else
    { alqALC = 1; }

    if (alqALC == 0) {
      DPRINTF(stderr,"\n\n\t I will continue no more!\n\t No more continuation for you!\n");
      goto free_and_clear;
    }

  } /* n */

      if(n == MaxPathSteps &&
	 aldALC[0] * (lambdaEnd[0] - path[0]) > 0)
	{
	  DPRINTF(stderr,"\n\tFailed to reach end of hunt in maximum number of successful steps (%d).\n\tSorry.\n",
		  MaxPathSteps);
          goto free_and_clear;
 	  /*exit(0);  */
	}
#ifdef PARALLEL
      check_parallel_error("Hunting error");
#endif

  /*
   * DONE CONTINUATION
   */

 free_and_clear:

  /*
   * Transform the node point coordinates according to the
   * displacements and write out all the results using the
   * displaced coordinates. Set the displacement field to
   * zero, too.
   */

  if (Anneal_Mesh) {
#ifdef DEBUG
    fprintf(stderr, "%s: anneal_mesh()...\n", yo);
#endif
    err = anneal_mesh(x, tev, tev_post, NULL, rd, path1[0], exo, dpi);
#ifdef DEBUG
    DPRINTF(stderr, "%s: anneal_mesh()-done\n", yo);
#endif
    EH(err, "anneal_mesh() bad return.");
  }

  /*
   * Free a bunch of variables that aren't needed anymore
   */
  safer_free((void **) &ROT_Types);
  safer_free((void **) &node_to_fill);

  safer_free( (void **) &resid_vector);
  safer_free( (void **) &resid_vector_sens);
  safer_free( (void **) &scale);
  safer_free( (void **) &x);

  if (nAC > 0) {
    safer_free( (void **) &x_AC);
    safer_free( (void **) &x_AC_old);
    safer_free( (void **) &x_AC_dot);
  }

  safer_free( (void **) &x_old);
  safer_free( (void **) &x_older);
  safer_free( (void **) &x_oldest);
  safer_free( (void **) &xdot);
  safer_free( (void **) &xdot_old);
  safer_free( (void **) &x_update);

  safer_free( (void **) &x_sens);

  if((nn_post_data_sens+nn_post_fluxes_sens) > 0)
          Dmatrix_death(x_sens_p,num_pvector,numProcUnknowns);

  for(i = 0; i < MAX_NUMBER_MATLS; i++) {
    for(n = 0; n < MAX_MODES; n++) {
      safer_free((void **) &(ve_glob[i][n]->gn));
      safer_free((void **) &(ve_glob[i][n]));
    }
    safer_free((void **) &(vn_glob[i]));
  }

  sl_free(matrix_systems_mask, ams);

  for (i=0;i<NUM_ALSS;i++) {
    safer_free( (void**) &(ams[i]));
  }

  safer_free( (void **) &gvec);

  safer_free( (void **) &lambda);
  safer_free( (void **) &lambdaEnd);
  safer_free( (void **) &path);
  safer_free( (void **) &path1);
  safer_free( (void **) &hDelta_s0);
  safer_free( (void **) &hDelta_s_min);
  safer_free( (void **) &hDelta_s_max);
  safer_free( (void **) &delta_s);
  safer_free( (void **) &delta_s_new);
  safer_free( (void **) &delta_s_old);
  safer_free( (void **) &delta_s_older);
  safer_free( (void **) &delta_s_oldest);

  Ivector_death(&aldALC[0], nHC);
  Ivector_death(&const_delta_s[0], nHC);

  i = 0;
  for ( eb_indx = 0; eb_indx < exo->num_elem_blocks; eb_indx++ ) {
    for ( ev_indx = 0; ev_indx < rd->nev; ev_indx++ ) {
      if ( exo->elem_var_tab[i++] == 1 ) {
        safer_free ((void **) &(gvec_elem [eb_indx][ev_indx]) );
      }
    }
    safer_free ((void **) &(gvec_elem [eb_indx]));
  }

  safer_free( (void **) &gvec_elem);

  safer_free( (void **) &rd);
  safer_free( (void **) &Local_Offset);
  safer_free( (void **) &Dolphin);

  if( strlen( Soln_OutFile)  )
    {
       fclose(file);
    }

  free(gv);

  return;

} /* END of routine hunt_problem  */
/*****************************************************************************/
/*****************************************************************************/
/*  END of file ac_hunt.c  */
/*****************************************************************************/<|MERGE_RESOLUTION|>--- conflicted
+++ resolved
@@ -545,15 +545,9 @@
       max_unk_elem = (MAX_PROB_VAR + MAX_CONC)*MDE + 4*vn_glob[0]->modes*4*MDE;
     }
 
-<<<<<<< HEAD
     err = mf_setup(&exo->num_elems,
-		   &NumUnknowns,
+		   &NumUnknowns[pg->imtrx], 
 		   &max_unk_elem,
-=======
-    err = mf_setup(&exo->num_elems, 
-		   &NumUnknowns[pg->imtrx], 
-		   &max_unk_elem, 
->>>>>>> 48a67847
 		   &three,
 		   &one,
 		   exo->elem_order_map,
@@ -612,13 +606,8 @@
      * running in parallel.
      */
 
-<<<<<<< HEAD
-    alloc_extern_ija_buffer(num_universe_dofs,
-			    num_internal_dofs+num_boundary_dofs,
-=======
     alloc_extern_ija_buffer(num_universe_dofs[pg->imtrx], 
 			    num_internal_dofs[pg->imtrx] + num_boundary_dofs[pg->imtrx], 
->>>>>>> 48a67847
 			    ija, &ija_attic);
     /*
      * Any necessary one time initialization of the linear
@@ -930,16 +919,10 @@
 #ifdef DEBUG
 	  fprintf(stderr, "%s: write_solution call WIS\n", yo);
 #endif
-<<<<<<< HEAD
 	  write_solution(ExoFileOut, resid_vector, x, x_sens_p, x_old,
-			 xdot, xdot_old, tev, tev_post, gv,  rd, gindex,
-			 p_gsize, gvec, gvec_elem, &nprint, delta_s[0],
- 			 theta, path1[0], NULL, exo, dpi);
-=======
-        write_solution(ExoFileOut, resid_vector, x, x_sens_p, x_old,
-                       xdot, xdot_old, tev, tev_post, NULL, rd, gvec, gvec_elem, &nprint, delta_s[0],
+			 xdot, xdot_old, tev, tev_post, gv,  rd,
+			 gvec, gvec_elem, &nprint, delta_s[0],
                        theta, path1[0], NULL, exo, dpi);
->>>>>>> 48a67847
 #ifdef DEBUG
 	  fprintf(stderr, "%s: write_solution end call WIS\n", yo);
 #endif
@@ -1189,13 +1172,8 @@
          * criterion for the next newton solve...
          */
         find_and_set_Dirichlet(x, xdot, exo, dpi);
-<<<<<<< HEAD
-
-        exchange_dof(cx, dpi, x);
-=======
-	
+
         exchange_dof(cx, dpi, x, pg->imtrx);
->>>>>>> 48a67847
 
 	if (nAC > 0)
           {
@@ -1245,17 +1223,10 @@
           * criterion for the next newton solve...
           */
          find_and_set_Dirichlet(x, xdot, exo, dpi);
-<<<<<<< HEAD
-
-         exchange_dof(cx, dpi, x);
-
-
-=======
- 	
+
          exchange_dof(cx, dpi, x, pg->imtrx);
- 
- 
->>>>>>> 48a67847
+
+
  	if (nAC > 0)
           {
  	    dcopy1(nAC, x_AC_old, x_AC);
@@ -1275,8 +1246,8 @@
                    {
 	            if (Write_Intermediate_Solutions == 0) {
 	                 write_solution(ExoFileOut, resid_vector, x, x_sens_p, x_old,
-			        xdot, xdot_old, tev, tev_post, gv,  rd, gindex,
-			        p_gsize, gvec, gvec_elem, &nprint, delta_s[0],
+			        xdot, xdot_old, tev, tev_post, gv,  rd,
+			        gvec, gvec_elem, &nprint, delta_s[0],
  			        theta, custom_tol1, NULL, exo, dpi);
 	                 nprint++;
  	                 }
@@ -1293,8 +1264,8 @@
 	            if (Write_Intermediate_Solutions == 0) {
  	DPRINTF(stderr,"  writing solution %g  \n",damp_factor1);
 	                 write_solution(ExoFileOut, resid_vector, x, x_sens_p, x_old,
-			        xdot, xdot_old, tev, tev_post, gv,  rd, gindex,
-			        p_gsize, gvec, gvec_elem, &nprint, delta_s[0],
+			        xdot, xdot_old, tev, tev_post, gv,  rd,
+			        gvec, gvec_elem, &nprint, delta_s[0],
  			        theta, damp_factor1, NULL, exo, dpi);
 	                 nprint++;
  	                 }
@@ -1377,17 +1348,10 @@
 	DPRINTF(stderr, "%s:  error writing ASCII soln file\n", yo);
       }
       if ( Write_Intermediate_Solutions == 0 ) {
-<<<<<<< HEAD
 	write_solution(ExoFileOut, resid_vector, x, x_sens_p,
 		       x_old, xdot, xdot_old, tev, tev_post,  gv,
-		       rd, gindex, p_gsize, gvec, gvec_elem, &nprint,
- 		       delta_s[0], theta, path1[0], NULL, exo, dpi);
-=======
-          write_solution(ExoFileOut, resid_vector, x, x_sens_p,
-                         x_old, xdot, xdot_old, tev, tev_post, NULL,
                          rd, gvec, gvec_elem, &nprint,
                          delta_s[0], theta, path1[0], NULL, exo, dpi);
->>>>>>> 48a67847
 	nprint++;
       }
     }
