--- conflicted
+++ resolved
@@ -1319,11 +1319,7 @@
           return( ( n < 2 ) ? 2 : 0 );
       default:
           EH(-1, "Unrecognized line segment interpolation.");
-<<<<<<< HEAD
           break;
-=======
-          return -1;
->>>>>>> 48a67847
       }
       break;
 
@@ -1336,11 +1332,7 @@
       case I_Q1:                /* 3 node, 1 dof/node, Lagrangian linear */
           return( ( n < 3 ) ? 1 : 0 );
       case I_Q2:                /* 6 node, 1 dof/node, Lagrangian quadratic */
-<<<<<<< HEAD
         return( ( n < 6 ) ? 1 : 0 );
-=======
-          return( ( n < 6 ) ? 1 : 0 );
->>>>>>> 48a67847
       case I_Q2_LSA:
           return( ( n < 6 ) ? 1 : 0 );
       case I_P0:                /* 1 node, 1 dof/node, piecewise constant */
@@ -1349,11 +1341,7 @@
           return( ( n == 0 ) ? 3 : 0 );
       default:
           EH(-1, "node_interp_info: Unrecognized triangle interpolation.");
-<<<<<<< HEAD
           break;
-=======
-          return -1;
->>>>>>> 48a67847
       }
       break;
 
@@ -1423,11 +1411,7 @@
               return( ( n == 7 ) ? 1 : 0 );
           default:
               EH( -1, "node_interp_info: unrecognized element type ");
-<<<<<<< HEAD
               break;
-=======
-              return -1;
->>>>>>> 48a67847
           }
           break;
       case I_P0_G:              /* 1 node, 2 dof/node, extended piecewise constant */
@@ -1447,11 +1431,7 @@
               return( ( n == 7 ) ? 2 : 0 );
           default:
               EH( -1, "node_interp_info: unrecognized element type ");
-<<<<<<< HEAD
               break;
-=======
-              return -1;
->>>>>>> 48a67847
           }
           break;
       case I_P1:                /* 1 node, 3 dof/node, piecewise linear */
@@ -1472,11 +1452,7 @@
               return( ( n == 7 ) ? 3 : 0 );
           default:
               EH(-1, "node_intero_info: unrecognized element type ");
-<<<<<<< HEAD
               break;
-=======
-              return -1;
->>>>>>> 48a67847
           }
           break;
       case I_P1_G:              /* 1 node, 6 dof/node, piecewise linear */
@@ -1496,11 +1472,7 @@
               return( ( n == 7 ) ? 6 : 0 );
           default:
               EH(-1, "node_intero_info: unrecognized element type ");
-<<<<<<< HEAD
               break;
-=======
-              return -1;
->>>>>>> 48a67847
           }
           break;
       case I_H3:                /* 4 node, 4 dof/node, Hermite bicubic */
@@ -1519,11 +1491,7 @@
           default:
               EH(-1,
                  "PQ1 interpolation not implemented for this Element Type.");
-<<<<<<< HEAD
               break;
-=======
-              return -1;
->>>>>>> 48a67847
           }
           break;
       case I_PQ2:
@@ -1535,20 +1503,12 @@
           default:
               EH(-1,
                  "PQ2 interpolation not implemented for this Element Type.");
-<<<<<<< HEAD
               break;
-=======
-              return -1;
->>>>>>> 48a67847
           }
           break;
       default:
           EH(-1, "Unrecognized quadrilateral interpolation.");
-<<<<<<< HEAD
           break;
-=======
-          return -1;
->>>>>>> 48a67847
       }
       break;
 
@@ -1569,11 +1529,7 @@
           return( ( n == 0 ) ? 4 : 0 );
       default:
           EH(-1, "Unrecognized tetrahedron interpolation.");
-<<<<<<< HEAD
           break;
-=======
-          return -1;
->>>>>>> 48a67847
       }
       break;
 
@@ -1592,11 +1548,7 @@
           return( ( n == 15 ) ? 4 : 0 );
       default:
           EH(-1, "Unrecognized prism interpolation.");
-<<<<<<< HEAD
           break;
-=======
-          return -1;
->>>>>>> 48a67847
       }
       break;
 
@@ -1639,11 +1591,7 @@
               return( ( n == 20 ) ? 1 : 0 );/* centroid node */
           default:
               EH(-1, "Unrecognized hexahedron interpolation.");
-<<<<<<< HEAD
               break;
-=======
-              return -1;
->>>>>>> 48a67847
           }
           break;
       case I_P0_G:              
@@ -1657,11 +1605,7 @@
               return( ( n == 20 ) ? 2 : 0 );/* centroid node */
           default:
               EH(-1, "Unrecognized hexahedron interpolation.");
-<<<<<<< HEAD
               break;
-=======
-              return -1;
->>>>>>> 48a67847
           }
           break;
       case I_P1:                /* 1 node, 4 dof/node, piecewise linear */
@@ -1676,11 +1620,7 @@
               return( ( n == 20 ) ? 4 : 0 ); /* centroid node */
           default:
               EH(-1, "Unrecognized hexahedron interpolation.");
-<<<<<<< HEAD
               break;
-=======
-              return -1;
->>>>>>> 48a67847
           }
           break;
       case I_PQ1:
@@ -1695,11 +1635,7 @@
               return( ( n == 20 ) ? 8 : 0 );
           default:
               EH(-1,"PQ1 interpolation not implemented for this Element Type.");
-<<<<<<< HEAD
               break;
-=======
-              return -1;
->>>>>>> 48a67847
           }
           break;
       case I_PQ2:
@@ -1709,31 +1645,19 @@
               return( ( n == 20 ) ? 27 : 0 );
           default:
               EH(-1,"PQ2 interpolation not implemented for this Element Type.");
-<<<<<<< HEAD
               break;
-=======
-              return -1;
->>>>>>> 48a67847
           }
           break;
       case I_H3:                /* 8 node, 8 dof/node, Hermite tricubic */
           return( ( n < 8 ) ? 8 : 0 );
       default:
           EH(-1, "Unrecognized hexahedron interpolation.");
-<<<<<<< HEAD
           break;
-=======
-          return -1;
->>>>>>> 48a67847
       }
       break;
   default:
       EH(-1, "Bad element shape.");
-<<<<<<< HEAD
-      break;
-=======
-      return -1;
->>>>>>> 48a67847
+      break;
   }
   EH(-1, "node_interp_info: We should not be here.");
   return (-1);
@@ -1924,11 +1848,7 @@
 
         default:
           EH(-1, "Unrecognized line segment interpolation.");
-<<<<<<< HEAD
           break;
-=======
-          return -1;
->>>>>>> 48a67847
         }
         break;
     case SHELL:
@@ -1975,11 +1895,7 @@
 
         default:
           EH(-1, "Unrecognized SHELL interpolation.");
-<<<<<<< HEAD
           break;
-=======
-          return -1;
->>>>>>> 48a67847
         }
         break;
 
@@ -2008,11 +1924,7 @@
 
         default:
           EH(-1, "Unrecognized triangle interpolation.");
-<<<<<<< HEAD
           break;
-=======
-          return -1;
->>>>>>> 48a67847
         }
         break;
 
@@ -2091,11 +2003,7 @@
 
         default:
           EH(-1, "Unrecognized quadrilateral interpolation.");
-<<<<<<< HEAD
           break;
-=======
-          return -1;
->>>>>>> 48a67847
         }
         break;
 
@@ -2121,11 +2029,7 @@
 
         default:
           EH(-1, "Unrecognized tetrahedron interpolation.");
-<<<<<<< HEAD
           break;
-=======
-          return -1;
->>>>>>> 48a67847
         }
         break;
 
@@ -2151,11 +2055,7 @@
 
         default:
           EH(-1, "Unrecognized prism interpolation.");
-<<<<<<< HEAD
           break;
-=======
-          return -1;
->>>>>>> 48a67847
         }
         break;
 
@@ -2213,11 +2113,7 @@
 
         default:
           EH(-1, "Unrecognized hexahedron interpolation.");
-<<<<<<< HEAD
           break;
-=======
-          return -1;
->>>>>>> 48a67847
         }
         break;
 
@@ -4216,15 +4112,9 @@
 	  EH(-1,err_msg);
 	}
 	break;
-<<<<<<< HEAD
 	case 6:
 	  answer = QUAD_TRI;
 	  break;
-=======
-      case 6:
-        answer = QUAD6_TRI;
-        break;
->>>>>>> 48a67847
       default:
 	sprintf(err_msg,"TRIANGLE element with %d nodes not implemented.\n", nodes);
 	EH(-1,err_msg);
