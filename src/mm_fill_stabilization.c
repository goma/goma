#include <float.h>

#include "el_elm_info.h"
#include "mm_as.h"
#include "mm_as_const.h"
#include "mm_as_structs.h"
#include "mm_fill_stabilization.h"
#include "mm_fill_stress.h"
#include "mm_fill_terms.h"
#include "mm_mp.h"
#include "mm_viscosity.h"
#include "rf_fem.h"
#include "rf_solver.h"
#include "user_mp.h"

static dbl yzbeta1(dbl scale,
                   int dim,
                   dbl Y,
                   dbl Z,
                   dbl d_Z[MDE],
                   dbl beta,
                   dbl u,
                   dbl d_u[MDE],
                   dbl grad_u[DIM],
                   dbl d_grad_u[MDE][DIM],
                   dbl h_elem,
                   int interp_eqn,
                   dbl deriv[MDE]);

static dbl
yzbeta2(dbl scale, dbl Y, dbl Z, dbl d_Z[MDE], dbl deriv[MDE], dbl h_elem, int interp_eqn);

static const dbl DIFFUSION_EPSILON = 1e-8;

void get_metric_tensor(dbl B[DIM][DIM], int dim, int element_type, dbl G[DIM][DIM]) {
  dbl adjustment[DIM][DIM] = {{0}};
  const dbl invroot3 = 0.577350269189626;
  const dbl tetscale = 0.629960524947437; // 0.5 * cubroot(2)

  switch (element_type) {
  case LINEAR_TRI:
    adjustment[0][0] = (invroot3)*2;
    adjustment[0][1] = (invroot3) * -1;
    adjustment[1][0] = (invroot3) * -1;
    adjustment[1][1] = (invroot3)*2;
    break;
  case LINEAR_TET:
    adjustment[0][0] = tetscale * 2;
    adjustment[0][1] = tetscale * 1;
    adjustment[0][2] = tetscale * 1;
    adjustment[1][0] = tetscale * 1;
    adjustment[1][1] = tetscale * 2;
    adjustment[1][2] = tetscale * 1;
    adjustment[2][0] = tetscale * 1;
    adjustment[2][1] = tetscale * 1;
    adjustment[2][2] = tetscale * 2;
    break;
  default:
    adjustment[0][0] = 1.0;
    adjustment[1][1] = 1.0;
    adjustment[2][2] = 1.0;
    break;
  }

  // G = B * adjustment * B^T where B = J^-1

  for (int i = 0; i < dim; i++) {
    for (int j = 0; j < dim; j++) {
      G[i][j] = 0;
      for (int k = 0; k < dim; k++) {
        for (int m = 0; m < dim; m++) {
          G[i][j] += B[i][k] * adjustment[k][m] * B[j][m];
        }
      }
    }
  }
}

void supg_tau_shakib(
    SUPG_terms *supg_terms, int dim, dbl dt, dbl diffusivity, int interp_eqn) {
  dbl G[DIM][DIM];

  get_metric_tensor(bf[interp_eqn]->B, dim, ei[pg->imtrx]->ielem_type, G);

  dbl v_d_gv = 0;
  for (int i = 0; i < dim; i++) {
    for (int j = 0; j < dim; j++) {
      v_d_gv += fv->v[i] * G[i][j] * fv->v[j];
    }
  }

  dbl diff_g_g = 0;
  for (int i = 0; i < dim; i++) {
    for (int j = 0; j < dim; j++) {
      diff_g_g += G[i][j] * G[i][j];
    }
  }
  diff_g_g *= 9 * diffusivity * diffusivity;

  dbl d_v_d_gv[DIM][MDE];
  for (int a = 0; a < dim; a++) {
    for (int k = 0; k < ei[pg->imtrx]->dof[VELOCITY1]; k++) {
      d_v_d_gv[a][k] = 0.0;
      for (int i = 0; i < dim; i++) {
        for (int j = 0; j < dim; j++) {
          d_v_d_gv[a][k] += delta(a, i) * bf[VELOCITY1 + a]->phi[k] * G[i][j] * fv->v[j] +
                            delta(a, j) * fv->v[i] * G[i][j] * bf[VELOCITY1 + a]->phi[k];
        }
      }
    }
  }

  supg_terms->supg_tau = 1.0 / (sqrt(4 / (dt * dt) + v_d_gv + diff_g_g));

  for (int a = 0; a < dim; a++) {
    for (int k = 0; k < ei[pg->imtrx]->dof[VELOCITY1]; k++) {
      supg_terms->d_supg_tau_dv[a][k] =
          -0.5 * d_v_d_gv[a][k] * (1 / (4 / (dt * dt) + v_d_gv + diff_g_g)) * supg_terms->supg_tau;
    }
  }

  for (int a = 0; a < dim; a++) {
    if (pd->e[pg->imtrx][MESH_DISPLACEMENT1 + a]) {
      GOMA_EH(GOMA_ERROR, "Mesh displacement derivatives not implemented for shakib supg_tau");
    }
  }
}

void supg_tau_gauss_point(SUPG_terms *supg_terms,
                          int dim,
                          dbl diffusivity,
                          const PG_DATA *pg_data) {
  dbl vnorm = 0;

  for (int i = 0; i < VIM; i++) {
    vnorm += fv->v[i] * fv->v[i];
  }
  vnorm = sqrt(vnorm);

  dbl hk = 0;
  for (int a = 0; a < ei[pg->imtrx]->ielem_dim; a++) {
    hk += pg_data->hsquared[a];
  }
  /* This is the size of the element */
  hk = sqrt(hk / ((dbl)ei[pg->imtrx]->ielem_dim));

  dbl D = diffusivity;

  dbl hk_dX[DIM][MDE];
  for (int a = 0; a < dim; a++) {
    for (int j = 0; j < ei[pg->imtrx]->dof[MESH_DISPLACEMENT1 + a]; j++) {
      dbl tmp = 0;
      for (int b = 0; b < dim; b++) {
        tmp +=
            (2 * pg_data->hhv[b][a] * pg_data->dhv_dxnode[b][j]) / (2 * sqrt(pg_data->hsquared[b]));
      }
      hk_dX[a][j] = tmp / dim;
    }
  }

  dbl Pek = 0.5 * vnorm * hk / (D + DBL_EPSILON);

  dbl eta = Pek;
  dbl eta_dX[DIM][MDE];
  dbl eta_dV[DIM][MDE];
  if (Pek > 1) {
    eta = 1;
    for (int i = 0; i < DIM; i++) {
      for (int j = 0; j < MDE; j++) {
        eta_dX[i][j] = 0;
        eta_dV[i][j] = 0;
      }
    }
  } else {
    for (int i = 0; i < DIM; i++) {
      for (int j = 0; j < MDE; j++) {
        if (pd->e[pg->imtrx][VELOCITY1 + i]) {
          eta_dV[i][j] = 0.5 * 0.5 * hk * fv->v[i] * bf[VELOCITY1 + i]->phi[j] / (vnorm * D);
        }

        if (pd->e[pg->imtrx][MESH_DISPLACEMENT1 + i]) {
          eta_dX[i][j] = 0.5 * vnorm * hk_dX[i][j] / D;
        }
      }
    }
  }

  if (vnorm > 0) {
    supg_terms->supg_tau = 0.5 * hk * eta / vnorm;

    for (int a = 0; a < VIM; a++) {
      int var = VELOCITY1 + a;
      for (int j = 0; j < ei[pg->imtrx]->dof[var]; j++) {
        supg_terms->d_supg_tau_dv[a][j] =
            0.5 * hk * eta * fv->v[a] * bf[var]->phi[j] / (-vnorm * vnorm * vnorm) +
            0.5 * hk * eta_dV[a][j] / vnorm;
      }

      var = MESH_DISPLACEMENT1 + a;
      for (int j = 0; j < ei[pg->imtrx]->dof[var]; j++) {
        supg_terms->d_supg_tau_dX[a][j] =
            0.5 * hk_dX[a][j] * eta / vnorm + 0.5 * hk * eta_dX[a][j] / vnorm;
      }
    }

  } else {
    supg_terms->supg_tau = 0;
    for (int i = 0; i < DIM; i++) {
      for (int j = 0; j < MDE; j++) {
        supg_terms->d_supg_tau_dv[i][j] = 0.0;
      }
      for (int j = 0; j < MDE; j++) {
        supg_terms->d_supg_tau_dX[i][j] = 0.0;
      }
    }
  }
}

void supg_tau(SUPG_terms *supg_terms,
              int dim,
              dbl diffusivity,
              const PG_DATA *pg_data,
              dbl dt,
              int shakib,
              int interp_eqn) {
  if (shakib) {
    supg_tau_shakib(supg_terms, dim, dt, diffusivity, interp_eqn);
  } else {
    supg_tau_gauss_point(supg_terms, dim, diffusivity, pg_data);
  }
}

static dbl yzbeta1(dbl scale,
                   int dim,
                   dbl Y,
                   dbl Z,
                   dbl d_Z[MDE],
                   dbl beta,
                   dbl u,
                   dbl d_u[MDE],
                   dbl grad_u[DIM],
                   dbl d_grad_u[MDE][DIM],
                   dbl h_elem,
                   int interp_eqn,
                   dbl deriv[MDE]) {

  //  static const dbl EPSILON = 1e-10;
  dbl Y_inv = 1.0 / Y;
  //  dbl resid_scale = Y_inv * Z + EPSILON;
  dbl inner = 0;
  for (int i = 0; i < dim; i++) {
    inner += Y_inv * Y_inv * grad_u[i] * grad_u[i];
  }
  for (int i = 0; i < MDE; i++) {
    deriv[i] = 0;
  }
  return 1 * fabs(Z) * (1.0 / (sqrt(inner + 1e-12))) * h_elem * 0.5;
}

static dbl
yzbeta2(dbl scale, dbl Y, dbl Z, dbl d_Z[MDE], dbl deriv[MDE], dbl h_elem, int interp_eqn) {
  //  static const dbl EPSILON = 1e-10;
  for (int k = 0; k < ei[pg->imtrx]->dof[interp_eqn]; k++) {
    deriv[k] = 0;
  }
  dbl yzbeta = 1.0 * fabs(Z) * h_elem * h_elem * 0.025;
  return yzbeta;
}

dbl yzbeta(dbl scale,
           int dim,
           dbl Y,
           dbl Z,
           dbl d_Z[MDE],
           dbl beta,
           dbl u,
           dbl d_u[MDE],
           dbl grad_u[DIM],
           dbl d_grad_u[MDE][DIM],
           dbl h_elem,
           int interp_eqn,
           dbl deriv[MDE]) {
  dbl Y_inv = 1.0 / Y;

  dbl gradunit[DIM];
  dbl grad_u_norm = 0;

  for (int i = 0; i < dim; i++) {
    grad_u_norm += grad_u[i] * grad_u[i];
  }
  grad_u_norm = sqrt(grad_u_norm) + DBL_EPSILON;
  dbl inv_grad_u_norm = 1 / grad_u_norm;

  for (int j = 0; j < ei[pd->mi[interp_eqn]]->dof[interp_eqn]; j++) {
    dbl inner = 0;
    for (int i = 0; i < dim; i++) {
      inner += Y_inv * grad_u[i] * Y_inv * grad_u[i];
    }
    inner += DIFFUSION_EPSILON;

    dbl d_inner = 0;
    for (int i = 0; i < dim; i++) {
      d_inner += 2 * Y_inv * d_grad_u[j][i] * Y_inv * grad_u[i];
    }

    //    dbl scalar_part = Y_inv * u + DIFFUSION_EPSILON;

    //    dbl p = 1-beta;
    //    dbl q = (beta/2.0 - 1);

    dbl d_grad_u_norm = 0;
    for (int i = 0; i < dim; i++) {
      d_grad_u_norm += bf[interp_eqn]->grad_phi[j][i] * grad_u[i];
    }
    d_grad_u_norm *= inv_grad_u_norm;

    dbl d_inv_grad_u_norm = -inv_grad_u_norm * inv_grad_u_norm * d_grad_u_norm;

    for (int i = 0; i < dim; i++) {
      gradunit[i] = grad_u[i] * inv_grad_u_norm;
    }

    dbl h_dc = 0;
    for (int i = 0; i < ei[pd->mi[interp_eqn]]->dof[interp_eqn]; i++) {
      for (int j = 0; j < dim; j++) {
        h_dc += fabs(gradunit[j] * d_grad_u[i][j]);
      }
    }

    // h_dc = 2 / h_dc;

    //    dbl d_h_dc = 0;

    // deriv[j] = (Z+DIFFUSION_EPSILON) / (fabs(Z+DIFFUSION_EPSILON)) * d_Z[j] * pow(inner,q);
    // deriv[j] += fabs(Z+DIFFUSION_EPSILON) * d_inner * q * pow(inner, q-1);

    deriv[j] = d_inv_grad_u_norm;
  }
  return inv_grad_u_norm;
}

dbl yzbeta_model(int model,
                 dbl scale,
                 dbl beta,
                 int dim,
                 dbl Y,
                 dbl Z,
                 dbl d_Z[MDE],
                 dbl u,
                 dbl d_u[MDE],
                 dbl grad_u[DIM],
                 dbl d_grad_u[MDE][DIM],
                 dbl h_elem,
                 int interp_eqn,
                 dbl deriv[MDE]) {
  dbl dc = 0;
  switch (model) {
  case YZBETA_ONE:
    dc = yzbeta1(scale, dim, Y, Z, d_Z, 1.0, u, d_u, grad_u, d_grad_u, h_elem, interp_eqn, deriv);
    break;
  case YZBETA_TWO:
    dc = yzbeta2(scale, Y, Z, d_Z, deriv, h_elem, interp_eqn);
    break;
  case YZBETA_MIXED: {
    dbl deriv1[MDE] = {0};
    dbl deriv2[MDE] = {0};
    dbl dc1, dc2;
    dc1 = yzbeta1(scale, dim, Y, Z, d_Z, 1.0, u, d_u, grad_u, d_grad_u, h_elem, interp_eqn, deriv);
    dc2 = yzbeta2(scale, Y, Z, d_Z, deriv, h_elem, interp_eqn);
    for (int j = 0; j < ei[pd->mi[interp_eqn]]->dof[interp_eqn]; j++) {
      deriv[j] = 0.5 * (deriv1[j] + deriv2[j]);
    }
    dc = 0.5 * (dc1 + dc2);
  } break;
  case YZBETA_CUSTOM:
    dc = yzbeta(scale, dim, Y, Z, d_Z, beta, u, d_u, grad_u, d_grad_u, h_elem, interp_eqn, deriv);
    break;
  default:
    GOMA_EH(GOMA_ERROR, "Unknown YZBETA Model");
    break;
  }

  return dc;
}
void get_supg_tau(SUPG_terms *supg_terms, int dim, dbl diffusivity, PG_DATA *pg_data) {
  dbl vnorm = 0;

  for (int i = 0; i < VIM; i++) {
    vnorm += fv->v[i] * fv->v[i];
  }
  vnorm = sqrt(vnorm);

  dbl hk = 0;
  for (int i = 0; i < dim; i++) {
    hk += sqrt(pg_data->hsquared[i]);
  }

  hk /= (dbl)dim;

  dbl D = diffusivity;

  dbl hk_dX[DIM][MDE];
  for (int a = 0; a < dim; a++) {
    for (int j = 0; j < ei[pg->imtrx]->dof[MESH_DISPLACEMENT1 + a]; j++) {
      dbl tmp = 0;
      for (int b = 0; b < dim; b++) {
        tmp +=
            (2 * pg_data->hhv[b][a] * pg_data->dhv_dxnode[b][j]) / (2 * sqrt(pg_data->hsquared[b]));
      }
      hk_dX[a][j] = tmp / dim;
    }
  }

  dbl Pek = 0.5 * vnorm * hk / D;

  dbl eta = Pek;
  dbl eta_dX[DIM][MDE];
  dbl eta_dV[DIM][MDE];
  if (Pek > 1) {
    eta = 1;
    for (int i = 0; i < DIM; i++) {
      for (int j = 0; j < MDE; j++) {
        eta_dX[i][j] = 0;
        eta_dV[i][j] = 0;
      }
    }
  } else {
    for (int i = 0; i < DIM; i++) {
      for (int j = 0; j < MDE; j++) {
        if (pd->e[pg->imtrx][VELOCITY1 + i]) {
          eta_dV[i][j] = 0.5 * 0.5 * hk * fv->v[i] * bf[VELOCITY1 + i]->phi[j] / (vnorm * D);
        }

        if (pd->e[pg->imtrx][MESH_DISPLACEMENT1 + i]) {
          eta_dX[i][j] = 0.5 * vnorm * hk_dX[i][j] / D;
        }
      }
    }
  }

  if (vnorm > 0) {
    supg_terms->supg_tau = 0.5 * hk * eta / vnorm;

    for (int a = 0; a < VIM; a++) {
      int var = VELOCITY1 + a;
      for (int j = 0; j < ei[pg->imtrx]->dof[var]; j++) {
        supg_terms->d_supg_tau_dv[a][j] =
            0.5 * hk * eta * fv->v[a] * bf[var]->phi[j] / (-vnorm * vnorm * vnorm) +
            0.5 * hk * eta_dV[a][j] / vnorm;
      }

      var = MESH_DISPLACEMENT1 + a;
      for (int j = 0; j < ei[pg->imtrx]->dof[var]; j++) {
        supg_terms->d_supg_tau_dX[a][j] =
            0.5 * hk_dX[a][j] * eta / vnorm + 0.5 * hk * eta_dX[a][j] / vnorm;
      }
    }

  } else {
    supg_terms->supg_tau = 0;
    for (int i = 0; i < DIM; i++) {
      for (int j = 0; j < MDE; j++) {
        supg_terms->d_supg_tau_dv[i][j] = 0.0;
      }
      for (int j = 0; j < MDE; j++) {
        supg_terms->d_supg_tau_dX[i][j] = 0.0;
      }
    }
  }
}

int calc_pspg(dbl pspg[DIM],
              PSPG_DEPENDENCE_STRUCT *d_pspg,
              dbl time_value, /* current time */
              dbl tt,         /* parameter to vary time integration from
                                                 explicit (tt = 1) to implicit (tt = 0)    */
              dbl dt,         /* current time step size                    */
              const PG_DATA *pg_data) {
  const dbl h_elem_avg = pg_data->h_elem_avg;
  const dbl *hsquared = pg_data->hsquared; /* element size information for PSPG         */
  const dbl U_norm = pg_data->U_norm;      /* global velocity norm for PSPG calcs       */
  const dbl mu_avg = pg_data->mu_avg;      /* element viscosity for PSPG calculations   */
  const dbl rho_avg = pg_data->rho_avg;    /* element density for PSPG calculations   */
  const dbl *v_avg = pg_data->v_avg;       /* element velocity for PSPG calculations   */

  int dim;
  int p, a, b, c;
  int var;
  int w, j;

  int pspg_global;
  int pspg_local;

  dbl *v = fv->v; /* Velocity field. */
  dbl *grad_P = fv->grad_P;

  /*
   * Variables for vicosity and derivative
   */
  dbl mu;
  VISCOSITY_DEPENDENCE_STRUCT d_mu_struct; /* viscosity dependence */
  VISCOSITY_DEPENDENCE_STRUCT *d_mu = &d_mu_struct;

  /*
   * density and sensitivity terms
   */
  dbl rho;
  dbl rho_t;
  DENSITY_DEPENDENCE_STRUCT d_rho_struct; /* density dependence */
  DENSITY_DEPENDENCE_STRUCT *d_rho = &d_rho_struct;

  dbl f[DIM];                                  /* Body force. */
  MOMENTUM_SOURCE_DEPENDENCE_STRUCT df_struct; /* Body force dependence */
  MOMENTUM_SOURCE_DEPENDENCE_STRUCT *df = &df_struct;

  /*
   * Interpolation functions...
   */

  dbl phi_j;

  /*
   * Variables for Pressure Stabilization Petrov-Galerkin...
   */
  int meqn, meqn1;
  int r;
  int v_s[MAX_MODES][DIM][DIM], v_g[DIM][DIM];

  dbl mass, advection, diffusion, source, porous;

  dbl momentum[DIM]; /* momentum residual for PSPG */
  dbl x_dot[DIM];
  dbl v_dot[DIM];
  dbl *grad_v[DIM];
  dbl div_s[DIM];
  dbl div_G[DIM];

  /* variables for Brinkman porous flow */
  dbl por = 0, por2 = 0, per = 0, vis = 0, dvis_dT[MDE], sc = 0, speed = 0;

  dbl h_elem = 0;
  dbl Re;
  dbl tau_pspg = 0.;
  dbl tau_pspg1 = 0.;
  dbl d_tau_pspg_dX[DIM][MDE];
  dbl d_tau_pspg_dv[DIM][MDE];

  dbl hh_siz, vv_speed;

  dbl gamma[DIM][DIM]; /* shrearrate tensor based on velocity */

  int w0 = 0;

  int mode;

  /* For particle momentum model.
   */
  int species;              /* species number for particle phase,  */
  dbl ompvf;                /* 1 - partical volume fraction */
  int particle_momentum_on; /* boolean. */
  /* particle stress for suspension balance model*/
  dbl tau_p[DIM][DIM];
  dbl d_tau_p_dv[DIM][DIM][DIM][MDE];
  dbl d_tau_p_dvd[DIM][DIM][DIM][MDE];
  dbl d_tau_p_dy[DIM][DIM][MAX_CONC][MDE];
  dbl d_tau_p_dmesh[DIM][DIM][DIM][MDE];
  dbl d_tau_p_dp[DIM][DIM][MDE];

  static int is_initialized = FALSE;

  dim = pd->Num_Dim;

  /* initialize */
  for (a = 0; a < DIM; a++)
    pspg[a] = 0.;

  if (d_pspg == NULL) {
    /* I guess we won't be needing these! */
    d_mu = NULL;
    d_rho = NULL;
    df = NULL;
  } else if (!is_initialized) {

    memset(d_pspg->v, 0, sizeof(dbl) * DIM * DIM * MDE);
    memset(d_pspg->X, 0, sizeof(dbl) * DIM * DIM * MDE);
    memset(d_pspg->T, 0, sizeof(dbl) * DIM * MDE);
    memset(d_pspg->P, 0, sizeof(dbl) * DIM * MDE);
    memset(d_pspg->C, 0, sizeof(dbl) * DIM * MAX_CONC * MDE);
    memset(d_pspg->S, 0, sizeof(dbl) * DIM * MAX_MODES * DIM * DIM * MDE);
    memset(d_pspg->g, 0, sizeof(dbl) * DIM * DIM * DIM * MDE);
  }

  /* This is the flag for the standard global PSPG */
  if (PSPG == 1) {
    pspg_global = TRUE;
    pspg_local = FALSE;
  }
  /* This is the flag for the standard local PSPG */
  else if (PSPG == 2) {
    pspg_global = FALSE;
    pspg_local = TRUE;
  } else if (PSPG == 3) { // Shakib
    pspg_global = FALSE;
    pspg_local = FALSE;
  } else {
    return 0;
  }

  if (pd->gv[POLYMER_STRESS11]) {
    stress_eqn_pointer(v_s);

    v_g[0][0] = VELOCITY_GRADIENT11;
    v_g[0][1] = VELOCITY_GRADIENT12;
    v_g[1][0] = VELOCITY_GRADIENT21;
    v_g[1][1] = VELOCITY_GRADIENT22;
    v_g[0][2] = VELOCITY_GRADIENT13;
    v_g[1][2] = VELOCITY_GRADIENT23;
    v_g[2][0] = VELOCITY_GRADIENT31;
    v_g[2][1] = VELOCITY_GRADIENT32;
    v_g[2][2] = VELOCITY_GRADIENT33;
  }

  /* initialize dependencies */
  memset(d_tau_pspg_dv, 0, sizeof(dbl) * DIM * MDE);
  memset(d_tau_pspg_dX, 0, sizeof(dbl) * DIM * MDE);

  if (cr->MassFluxModel == DM_SUSPENSION_BALANCE && PSPG) {
    w0 = gn->sus_species_no;
    /* This is the divergence of the particle stress  */
    /* divergence_particle_stress(div_tau_p, d_div_tau_p_dgd, d_div_tau_p_dy,
         d_div_tau_p_dv, d_div_tau_p_dX, w0); */
  }

  if (pd->e[pg->imtrx][R_PMOMENTUM1]) {
    particle_momentum_on = 1;
    species = (int)mp->u_density[0];
    ompvf = 1.0 - fv->c[species];
  } else {
    particle_momentum_on = 0;
    species = -1;
    ompvf = 1.0;
  }

  // Global average for pspg_global's element size
  h_elem = h_elem_avg;

  /*** Density ***/
  rho = density(d_rho, time_value);

  if (pspg_global) {

    /* Now calculate the element Reynolds number based on a global
     * norm of the velocity and determine tau_pspg discretely from Re
     * The global version has no Jacobian dependencies
     */
    Re = rho * U_norm * h_elem / (2.0 * mu_avg);

    if (Re <= 3.0) {
      tau_pspg = PS_scaling * h_elem * h_elem / (12.0 * mu_avg);
    } else if (Re > 3.0) {
      tau_pspg = PS_scaling * h_elem / (2.0 * rho * U_norm);
    }
  } else if (pspg_local) {
    hh_siz = 0.;
    for (p = 0; p < dim; p++) {
      hh_siz += hsquared[p];
    }
    // Average value of h**2 in the element
    hh_siz = hh_siz / ((dbl)dim);

    // Average value of v**2 in the element
    vv_speed = 0.0;
    for (a = 0; a < WIM; a++) {
      vv_speed += v_avg[a] * v_avg[a];
    }

    // Use vv_speed and hh_siz for tau_pspg, note it has a continuous dependence on Re
    tau_pspg1 = rho_avg * rho_avg * vv_speed / hh_siz + (9.0 * mu_avg * mu_avg) / (hh_siz * hh_siz);
    if (pd->TimeIntegration != STEADY) {
      tau_pspg1 += 4.0 / (dt * dt);
    }
    tau_pspg = PS_scaling / sqrt(tau_pspg1);

    // tau_pspg derivatives wrt v from vv_speed
    if (d_pspg != NULL && pd->v[pg->imtrx][VELOCITY1]) {
      for (b = 0; b < dim; b++) {
        var = VELOCITY1 + b;
        if (pd->v[pg->imtrx][var]) {
          for (j = 0; j < ei[pg->imtrx]->dof[var]; j++) {
            d_tau_pspg_dv[b][j] = -tau_pspg / tau_pspg1;
            d_tau_pspg_dv[b][j] *= rho_avg * rho_avg / hh_siz * v_avg[b] * pg_data->dv_dnode[b][j];
          }
        }
      }
    }

    // tau_pspg derivatives wrt mesh from hh_siz
    if (d_pspg != NULL && pd->v[pg->imtrx][MESH_DISPLACEMENT1] && pspg_local) {
      for (b = 0; b < dim; b++) {
        var = MESH_DISPLACEMENT1 + b;
        if (pd->v[pg->imtrx][var]) {
          for (j = 0; j < ei[pg->imtrx]->dof[var]; j++) {
            d_tau_pspg_dX[b][j] = tau_pspg / tau_pspg1;
            d_tau_pspg_dX[b][j] *=
                (rho_avg * rho_avg * vv_speed + 18.0 * mu_avg * mu_avg / hh_siz) /
                (hh_siz * hh_siz);
            d_tau_pspg_dX[b][j] *= pg_data->hhv[b][b] * pg_data->dhv_dxnode[b][j] / ((dbl)dim);
          }
        }
      }
    }
  } else if (PSPG == 3) { // shakib

    for (a = 0; a < VIM; a++) {
      for (b = 0; b < VIM; b++) {
        gamma[a][b] = fv->grad_v[a][b] + fv->grad_v[b][a];
      }
    }

    mu = viscosity(gn, gamma, d_mu);

    dbl mup[MAX_MODES];
    VISCOSITY_DEPENDENCE_STRUCT d_mup[MAX_MODES];  /* viscosity dependence */
    if (pd->gv[POLYMER_STRESS11]) {
      for (int mode = 0; mode < vn->modes; mode++) {
        mup[mode] = viscosity(ve[mode]->gn, gamma, &d_mup[mode]);
      }
    }

    dbl G[DIM][DIM];
    get_metric_tensor(bf[pd->ShapeVar]->B, pd->Num_Dim, ei[pg->imtrx]->ielem_type, G);

    dbl tau_time = 0;
    // time term
    if (pd->TimeIntegration != STEADY) {
      tau_time += 4 * rho * rho / (dt * dt);
    }

    // advection
    dbl tau_adv = 0;
    for (int i = 0; i < dim; i++) {
      for (int j = 0; j < dim; j++) {
        tau_adv += rho * rho * fv->v[i] * G[i][j] * fv->v[j];
      }
    }

    // diffusion
    dbl tau_diff = 0;
    dbl mu_total = mu;
    for (int mode = 0; mode < vn->modes; mode++) {
      mu_total += mup[mode];
    }
    dbl coeff = 12 * (mu_total * mu_total);
    for (int i = 0; i < dim; i++) {
      for (int j = 0; j < dim; j++) {
        tau_diff += coeff * G[i][j] * G[i][j];
      }
    }

    tau_pspg = PS_scaling / sqrt(tau_time + tau_adv + tau_diff);

    // d/dx 1/sqrt(f(x)) => - f'(x) / (2 * f(x)^(3/2))
    if (d_pspg != NULL && pd->v[pg->imtrx][VELOCITY1]) {
      for (b = 0; b < dim; b++) {
        var = VELOCITY1 + b;
        if (pd->v[pg->imtrx][var]) {
          for (j = 0; j < ei[pg->imtrx]->dof[var]; j++) {
            dbl tau_adv_dv = 0;
            for (int a = 0; a < dim; a++) {
              tau_adv_dv += rho*rho*bf[var]->phi[j] * G[b][a] * fv->v[a];
              tau_adv_dv += rho*rho*bf[var]->phi[j] * G[a][b] * fv->v[a];
            }

            d_tau_pspg_dv[b][j] = -rho * tau_pspg * tau_pspg * tau_pspg * tau_adv_dv;
          }
        }
      }
    }
  }

  for (a = 0; a < VIM; a++)
    grad_v[a] = fv->grad_v[a];

  /* load up shearrate tensor based on velocity */
  for (a = 0; a < VIM; a++) {
    for (b = 0; b < VIM; b++) {
      gamma[a][b] = grad_v[a][b] + grad_v[b][a];
    }
  }

  /*
   * get viscosity for velocity second derivative/diffusion
   * term in PSPG stuff
   */
  mu = viscosity(gn, gamma, d_mu);

  /* get variables we will need for momentum residual */

  for (a = 0; a < WIM; a++) {
    if (pd->TimeIntegration != STEADY && pd->v[pg->imtrx][MESH_DISPLACEMENT1 + a]) {
      x_dot[a] = fv_dot->x[a];
    } else {
      x_dot[a] = 0.;
    }

    if (pd->TimeIntegration != STEADY) {
      v_dot[a] = fv_dot->v[a];
    } else {
      v_dot[a] = 0.;
    }
  }

  for (p = 0; p < WIM; p++)
    div_s[p] = 0.;
  if (pd->gv[POLYMER_STRESS11]) {
<<<<<<< HEAD
    for (p = 0; p < WIM; p++) {
      for (mode = 0; mode < vn->modes; mode++) {
        div_s[p] += fv->div_S[mode][p];
=======
    if (!(vn->evssModel == LOG_CONF_TRANSIENT_GRADV || vn->evssModel == LOG_CONF_TRANSIENT)) {
      for (p = 0; p < wim; p++) {
        for (mode = 0; mode < vn->modes; mode++) {
          div_s[p] += fv->div_S[mode][p];
        }
>>>>>>> 9370808f
      }
    }
  }

  if (!is_initialized) {
    memset(tau_p, 0, sizeof(dbl) * DIM * DIM);
    memset(d_tau_p_dv, 0, sizeof(dbl) * DIM * DIM * DIM * MDE);
    memset(d_tau_p_dvd, 0, sizeof(dbl) * DIM * DIM * DIM * MDE);
    memset(d_tau_p_dy, 0, sizeof(dbl) * DIM * DIM * MAX_CONC * MDE);
    memset(d_tau_p_dmesh, 0, sizeof(dbl) * DIM * DIM * DIM * MDE);
    memset(d_tau_p_dp, 0, sizeof(dbl) * DIM * DIM * MDE);
  }

  if (cr->MassFluxModel == DM_SUSPENSION_BALANCE || cr->MassFluxModel == HYDRODYNAMIC_QTENSOR_OLD ||
      cr->MassFluxModel == HYDRODYNAMIC_QTENSOR)
    particle_stress(tau_p, d_tau_p_dv, d_tau_p_dvd, d_tau_p_dy, d_tau_p_dmesh, d_tau_p_dp, w0);

  if (pd->gv[VELOCITY_GRADIENT11] && pd->gv[POLYMER_STRESS11]) {
    for (p = 0; p < WIM; p++) {
      div_G[p] = fv->div_G[p];
    }
  } else {
    for (p = 0; p < WIM; p++) {
      div_G[p] = 0.;
    }
  }

  if (pd->e[upd->matrix_index[R_MOMENTUM1]][R_MOMENTUM1] & T_POROUS_BRINK) {
    if (mp->PorousMediaType != POROUS_BRINKMAN)
      GOMA_WH(-1, "Set Porous term multiplier in continuous medium");
    /* Short-hand notation for the four parameters in the Brinkman Equation. */
    por = mp->porosity;
    por2 = por * por;
    per = mp->permeability;
    if (mp->FlowingLiquidViscosityModel == CONSTANT) {
      /* Do nothing */
    } else if (mp->FlowingLiquidViscosityModel == MOLTEN_GLASS) {
      molten_glass_viscosity(&(mp->FlowingLiquid_viscosity), dvis_dT,
                             mp->u_FlowingLiquid_viscosity);
    } else if (mp->FlowingLiquidViscosityModel == USER) {
      usr_FlowingLiquidViscosity(mp->u_FlowingLiquid_viscosity);
      var = TEMPERATURE;
      for (j = 0; j < ei[pg->imtrx]->dof[var]; j++) {
        dvis_dT[j] = mp->d_FlowingLiquid_viscosity[var] * bf[var]->phi[j];
      }
    } else {
      GOMA_EH(GOMA_ERROR, "Don't recognize your FlowingLiquidViscosity model");
    }
    vis = mp->FlowingLiquid_viscosity;
    sc = mp->Inertia_coefficient;
  } else {
    por = 1.;
    por2 = 1.;
    per = 1.;
    vis = mp->viscosity;
    sc = 0.;
  }

  /* for porous media stuff */
  speed = 0.0;
  for (a = 0; a < WIM; a++) {
    speed += v[a] * v[a];
  }
  speed = sqrt(speed);

  /* get momentum source term */
  momentum_source_term(f, df, time_value);

  if (pd->gv[R_PMOMENTUM1]) {
    rho_t = ompvf * rho;
    meqn1 = R_PMOMENTUM1;
  } else {
    rho_t = rho;
    meqn1 = R_MOMENTUM1;
  }

  for (a = 0; a < WIM; a++) {
    meqn = meqn1 + a;

    mass = 0.;
    if ((pd->e[upd->matrix_index[meqn]][meqn] & T_MASS) && (pd->TimeIntegration != STEADY)) {
      mass = rho_t * v_dot[a] / por;
      mass *= pd->etm[upd->matrix_index[meqn]][meqn][(LOG2_MASS)];
    }

    advection = 0.;
    if (pd->e[upd->matrix_index[meqn]][meqn] & T_ADVECTION) {
      for (p = 0; p < WIM; p++) {
        advection += rho_t * (v[p] - x_dot[p]) * grad_v[p][a] / por2;
      }
      advection *= pd->etm[upd->matrix_index[meqn]][meqn][(LOG2_ADVECTION)];
    }

    diffusion = 0.;
    if (pd->e[upd->matrix_index[meqn]][meqn] & T_DIFFUSION) {
      diffusion = grad_P[a] - div_s[a];
      /*diffusion  -= div_tau_p[a]  */
      diffusion -= mu * div_G[a];
      diffusion *= pd->etm[upd->matrix_index[meqn]][meqn][(LOG2_DIFFUSION)];
    }

    source = 0.;
    if (pd->e[upd->matrix_index[meqn]][meqn] & T_SOURCE) {
      source = -f[a];
      source *= pd->etm[upd->matrix_index[meqn]][meqn][(LOG2_SOURCE)];
    }

    porous = 0.;
    if (pd->e[upd->matrix_index[meqn]][meqn] & T_POROUS_BRINK) {
      porous = v[a] * (rho_t * sc * speed / sqrt(per) + vis / per);
      porous *= pd->etm[upd->matrix_index[meqn]][meqn][(LOG2_POROUS_BRINK)];
    }

    momentum[a] = mass + advection + diffusion + source + porous;
    pspg[a] = tau_pspg * momentum[a];

    if (d_pspg != NULL && pd->v[pg->imtrx][VELOCITY1]) {
      for (b = 0; b < WIM; b++) {
        var = VELOCITY1 + b;
        for (j = 0; j < ei[pg->imtrx]->dof[var]; j++) {
          phi_j = bf[var]->phi[j];

          mass = 0.;
          if ((pd->e[upd->matrix_index[meqn]][meqn] & T_MASS) && (pd->TimeIntegration != STEADY)) {
            mass = rho_t / por * (1. + 2. * tt) * phi_j / dt * (dbl)delta(a, b);
            mass *= pd->etm[upd->matrix_index[meqn]][meqn][(LOG2_MASS)];
          }

          advection = 0.;
          if (pd->e[upd->matrix_index[meqn]][meqn] & T_ADVECTION) {
            advection = phi_j * grad_v[b][a];
            for (p = 0; p < WIM; p++) {
              advection += (v[p] - x_dot[p]) * bf[var]->grad_phi_e[j][b][p][a];
            }
            advection *= rho_t / por2;
            advection *= pd->etm[upd->matrix_index[meqn]][meqn][(LOG2_ADVECTION)];
          }

          diffusion = 0.;
          if (pd->e[upd->matrix_index[meqn]][meqn] & T_DIFFUSION) {
            diffusion -= d_mu->v[b][j] * div_G[a];
            /*diffusion -= d_div_tau_p_dv[a][b][j];*/
            diffusion *= pd->etm[upd->matrix_index[meqn]][meqn][(LOG2_DIFFUSION)];
          }

          source = 0.;
          if (pd->e[upd->matrix_index[meqn]][meqn] & T_SOURCE) {
            source -= df->v[a][b][j] * pd->etm[upd->matrix_index[meqn]][meqn][(LOG2_SOURCE)];
          }

          porous = 0.;
          if (pd->e[upd->matrix_index[meqn]][meqn] & T_POROUS_BRINK) {
            porous = (rho_t * sc * speed / sqrt(per) + vis / per) * phi_j;
            for (p = 0; p < WIM; p++) {
              porous += rho_t * sc / sqrt(per) * 2. * v[p] * v[a];
            }
            porous *= pd->etm[upd->matrix_index[meqn]][meqn][(LOG2_POROUS_BRINK)];
          }
          d_pspg->v[a][b][j] = tau_pspg * (mass + advection + diffusion + source + porous) +
                               d_tau_pspg_dv[b][j] * momentum[a];
        }
      }
    }

    if (d_pspg != NULL && pd->v[pg->imtrx][MESH_DISPLACEMENT1]) {
      for (b = 0; b < WIM; b++) {
        var = MESH_DISPLACEMENT1 + b;
        for (j = 0; j < ei[pg->imtrx]->dof[var]; j++) {
          phi_j = bf[var]->phi[j];

          advection = 0.;
          if ((pd->e[upd->matrix_index[meqn]][meqn] & T_ADVECTION) && (pd->TimeIntegration != STEADY)) {
            advection = -(1. + 2. * tt) * phi_j / dt * grad_v[b][a];
            for (p = 0; p < WIM; p++) {
              advection += (v[p] - x_dot[p]) * fv->d_grad_v_dmesh[p][a][b][j];
            }
            advection *= rho_t / por2;
            advection *= pd->etm[upd->matrix_index[meqn]][meqn][(LOG2_ADVECTION)];
          }

          diffusion = 0.;
          if (pd->e[upd->matrix_index[meqn]][meqn] & T_DIFFUSION) {
            diffusion = fv->d_grad_P_dmesh[a][b][j] - d_mu->X[b][j] * div_G[a] -
                        mu * fv->d_div_G_dmesh[a][b][j];
            /* diffusion -= d_div_tau_p_dX[a][b][j];*/
            for (mode = 0; mode < vn->modes; mode++) {
              diffusion -= fv->d_div_S_dmesh[mode][a][b][j];
            }
            diffusion *= pd->etm[upd->matrix_index[meqn]][meqn][(LOG2_DIFFUSION)];
          }

          source = 0.;
          if (pd->e[upd->matrix_index[meqn]][meqn] & T_SOURCE) {
            source -= df->X[a][b][j] * pd->etm[upd->matrix_index[meqn]][meqn][(LOG2_SOURCE)];
          }

          d_pspg->X[a][b][j] =
              tau_pspg * (advection + diffusion + source) + +d_tau_pspg_dX[b][j] * momentum[a];
        }
      }
    }

    var = TEMPERATURE;
    if (d_pspg != NULL && pd->v[pg->imtrx][var]) {
      dbl d_rho_t_dT;

      for (j = 0; j < ei[pg->imtrx]->dof[var]; j++) {
        phi_j = bf[var]->phi[j];

        d_rho_t_dT = ompvf * d_rho->T[j];

        mass = 0.;
        if ((pd->e[upd->matrix_index[meqn]][meqn] & T_MASS) && (pd->TimeIntegration != STEADY)) {
          mass = d_rho_t_dT / por * v_dot[a];
          mass *= pd->etm[upd->matrix_index[meqn]][meqn][(LOG2_MASS)];
        }

        advection = 0.;
        if (pd->e[upd->matrix_index[meqn]][meqn] & T_ADVECTION) {
          advection = 0.;
          for (p = 0; p < WIM; p++) {
            advection += (v[p] - x_dot[p]) * grad_v[p][a];
          }
          advection *= d_rho_t_dT / por2;
          advection *= pd->etm[upd->matrix_index[meqn]][meqn][(LOG2_ADVECTION)];
        }

        diffusion = 0.;
        if (pd->e[upd->matrix_index[meqn]][meqn] & T_DIFFUSION) {
          diffusion -= d_mu->T[j] * div_G[a];
          diffusion *= pd->etm[upd->matrix_index[meqn]][meqn][(LOG2_DIFFUSION)];
        }

        source = 0.;
        if (pd->e[upd->matrix_index[meqn]][meqn] & T_SOURCE) {
          source -= df->T[a][j] * pd->etm[upd->matrix_index[meqn]][meqn][(LOG2_SOURCE)];
        }

        porous = 0.;
        if (pd->e[upd->matrix_index[meqn]][meqn] & T_POROUS_BRINK) {
          porous = v[a] * (d_rho_t_dT * sc * speed / sqrt(per) + dvis_dT[j] / per);
          porous *= pd->etm[upd->matrix_index[meqn]][meqn][(LOG2_POROUS_BRINK)];
        }
        d_pspg->T[a][j] = tau_pspg * (mass + advection + diffusion + source + porous);
      }
    }

    var = PRESSURE;
    if (d_pspg != NULL && pd->v[pg->imtrx][var]) {
      for (j = 0; j < ei[pg->imtrx]->dof[var]; j++) {
        diffusion = 0.;
        if (pd->e[upd->matrix_index[meqn]][meqn] & T_DIFFUSION) {
          diffusion = bf[var]->grad_phi[j][a] - d_mu->P[j] * div_G[a];
          diffusion *= pd->etm[upd->matrix_index[meqn]][meqn][(LOG2_DIFFUSION)];
        }

        d_pspg->P[a][j] = tau_pspg * (diffusion);
      }
    }

    var = MASS_FRACTION;
    if (d_pspg != NULL && pd->v[pg->imtrx][var]) {
      dbl d_rho_t_dC;

      for (w = 0; w < pd->Num_Species_Eqn; w++) {
        for (j = 0; j < ei[pg->imtrx]->dof[var]; j++) {
          phi_j = bf[var]->phi[j];

          d_rho_t_dC = ompvf * d_rho->C[w][j];
          if (particle_momentum_on && w == species)
            d_rho_t_dC -= phi_j * rho;

          mass = 0.;
          if ((pd->e[upd->matrix_index[meqn]][meqn] & T_MASS) && (pd->TimeIntegration != STEADY)) {
            mass = d_rho_t_dC / por * v_dot[a];
            mass *= pd->etm[upd->matrix_index[meqn]][meqn][(LOG2_MASS)];
          }

          advection = 0.;
          if (pd->e[upd->matrix_index[meqn]][meqn] & T_ADVECTION) {
            advection = 0.;
            for (p = 0; p < WIM; p++) {
              advection += (v[p] - x_dot[p]) * grad_v[p][a];
            }
            advection *= d_rho_t_dC / por2;
            advection *= pd->etm[upd->matrix_index[meqn]][meqn][(LOG2_ADVECTION)];
          }

          diffusion = 0.;
          if (pd->e[upd->matrix_index[meqn]][meqn] & T_DIFFUSION) {
            diffusion -= d_mu->C[w][j] * div_G[a];
            /*diffusion  -= d_div_tau_p_dy[a][w][j]; */
            diffusion *= pd->etm[upd->matrix_index[meqn]][meqn][(LOG2_DIFFUSION)];
          }

          source = 0.;
          if (pd->e[upd->matrix_index[meqn]][meqn] & T_SOURCE) {
            source -= df->C[a][w][j] * pd->etm[upd->matrix_index[meqn]][meqn][(LOG2_SOURCE)];
          }

          porous = 0.;
          if (pd->e[upd->matrix_index[meqn]][meqn] & T_POROUS_BRINK) {
            porous = v[a] * (d_rho_t_dC * sc * speed / sqrt(per));
            porous *= pd->etm[upd->matrix_index[meqn]][meqn][(LOG2_POROUS_BRINK)];
          }
          d_pspg->C[a][w][j] = tau_pspg * (mass + advection + diffusion + source + porous);
        }
      }
    }

    var = POLYMER_STRESS11;
    if (d_pspg != NULL && pd->v[pg->imtrx][var]) {
      for (mode = 0; mode < vn->modes; mode++) {
        for (b = 0; b < VIM; b++) {
          for (c = 0; c < VIM; c++) {
            var = v_s[mode][b][c];
            for (j = 0; j < ei[pg->imtrx]->dof[var]; j++) {
              phi_j = bf[var]->phi[j];

              diffusion = 0.;
              if (pd->e[upd->matrix_index[meqn]][meqn] & T_DIFFUSION) {
                diffusion = -(dbl)delta(a, c) * bf[var]->grad_phi[j][b];

                if (pd->CoordinateSystem != CARTESIAN) {
                  for (r = 0; r < VIM; r++) {
                    diffusion -= (dbl)delta(a, c) * phi_j * fv->grad_e[b][r][c];
                  }
                  for (r = 0; r < WIM; r++) {
                    diffusion -= (dbl)delta(a, r) * phi_j * fv->grad_e[c][b][r];
                  }
                }

                diffusion *= pd->etm[upd->matrix_index[meqn]][meqn][(LOG2_DIFFUSION)];
              }

              d_pspg->S[a][mode][b][c][j] = tau_pspg * diffusion;
            }
          }
        }
      }
    }

    var = VELOCITY_GRADIENT11;
    if (d_pspg != NULL && pd->v[pg->imtrx][var]) {
      for (b = 0; b < VIM; b++) {
        for (c = 0; c < VIM; c++) {
          var = v_g[b][c];
          for (j = 0; j < ei[pg->imtrx]->dof[var]; j++) {
            phi_j = bf[var]->phi[j];

            diffusion = 0.;
            if (pd->e[upd->matrix_index[meqn]][meqn] & T_DIFFUSION) {
              diffusion = -(dbl)delta(a, c) * bf[var]->grad_phi[j][b];

              if (pd->CoordinateSystem != CARTESIAN) {
                for (r = 0; r < VIM; r++) {
                  diffusion -= (dbl)delta(a, c) * phi_j * fv->grad_e[b][r][c];
                }
                for (r = 0; r < WIM; r++) {
                  diffusion -= (dbl)delta(a, r) * phi_j * fv->grad_e[c][b][r];
                }
              }
              diffusion *= mu;
              /* diffusion -= d_div_tau_p_dgd0[a][b][c][j]; */
              diffusion *= pd->etm[upd->matrix_index[meqn]][meqn][(LOG2_DIFFUSION)];
            }

            d_pspg->g[a][b][c][j] = tau_pspg * diffusion;
          }
        }
      }
    }
  }
  is_initialized = TRUE;
  return 0;
}

int calc_cont_gls(dbl *cont_gls,
                  CONT_GLS_DEPENDENCE_STRUCT *d_cont_gls,
                  dbl time_value,         /*Current time value, needed for density */
                  const PG_DATA *pg_data) /*Petrov-Galerkin data, needed for tau_cont   */
{
  dbl div_v = fv->div_v;
  dbl tau_cont, d_tau_dmesh[DIM][MDE], d_tau_dv[DIM][MDE];
  dbl advection_etm, advection, Re, div_phi_j_e_b, div_v_dmesh;
  int eqn;
  int var, dim, b, j, p;
  int advection_on = 0;
  static int is_initialized = FALSE;

  // Density terms
  dbl rho;
  DENSITY_DEPENDENCE_STRUCT d_rho_struct;
  DENSITY_DEPENDENCE_STRUCT *d_rho = &d_rho_struct;

  // Petrov-Galerkin values
  dbl h_elem = 0, U, hh_siz, vv;
  const dbl h_elem_avg = pg_data->h_elem_avg;
  const dbl *hsquared = pg_data->hsquared;
  const dbl U_norm = pg_data->U_norm;
  const dbl *v_avg = pg_data->v_avg;
  const dbl mu_avg = pg_data->mu_avg;

  // Initialize and Define
  dim = pd->Num_Dim;

  tau_cont = 0;
  *cont_gls = 0.0;
  eqn = R_PRESSURE;
  advection_on = pd->e[pg->imtrx][eqn] & T_ADVECTION;
  advection_etm = pd->etm[pg->imtrx][eqn][(LOG2_ADVECTION)];

  if (d_cont_gls == NULL) {
    d_rho = NULL;
  } else if (!is_initialized) {
    memset(d_cont_gls->v, 0, sizeof(dbl) * DIM * MDE);
    memset(d_cont_gls->X, 0, sizeof(dbl) * DIM * MDE);
  }

  /* Calculate stabilization parameter tau_cont
   * From Wall:
   * tau_cont = h_elem*u_norm*max{Re,1}/2;
   * The Reynolds number, Re, is defined as in calc_pspg
   */
  if (Cont_GLS == 1) {
    h_elem = h_elem_avg;
    U = U_norm;
  } else {
    hh_siz = 0.0;
    vv = 0.0;
    for (p = 0; p < dim; p++) {
      hh_siz += hsquared[p] / ((dbl)dim);
      vv += v_avg[p] * v_avg[p];
    }
    h_elem = sqrt(hh_siz);
    U = sqrt(vv);
  }

  tau_cont = U * h_elem / 2.0;

  // We need density for the Reynolds number
  rho = density(d_rho, time_value);
  Re = rho * U * h_elem / (2.0 * mu_avg);
  if (Re > 1.0) {
    tau_cont *= Re;
  }

  // d_tau terms for Jacobian
  if (d_cont_gls != NULL && pd->v[pg->imtrx][VELOCITY1]) {
    for (b = 0; b < dim; b++) {
      var = VELOCITY1 + b;
      if (pd->v[pg->imtrx][var]) {
        for (j = 0; j < ei[pg->imtrx]->dof[var]; j++) {
          if (Cont_GLS == 1 || U == 0) {
            d_tau_dv[b][j] = 0.0;
          } else if (Re > 1.0) {
            d_tau_dv[b][j] =
                rho / (2.0 * mu_avg) * h_elem * h_elem * v_avg[b] * pg_data->dv_dnode[b][j];
          } else {
            d_tau_dv[b][j] = h_elem / (2.0 * U) * v_avg[b] * pg_data->dv_dnode[b][j];
          }
        }
      }
    }
  }

  if (d_cont_gls != NULL && pd->v[pg->imtrx][MESH_DISPLACEMENT1]) {
    for (b = 0; b < dim; b++) {
      var = MESH_DISPLACEMENT1 + b;
      if (pd->v[pg->imtrx][var]) {
        for (j = 0; j < ei[pg->imtrx]->dof[var]; j++) {
          if (Cont_GLS == 1 || h_elem == 0) {
            d_tau_dmesh[b][j] = 0.0;
          } else if (Re > 1.0) {
            d_tau_dmesh[b][j] = rho / (2.0 * mu_avg) * U * U * pg_data->hhv[b][b] *
                                pg_data->dhv_dxnode[b][j] / ((dbl)dim);
          } else {
            d_tau_dmesh[b][j] =
                U / (2.0 * h_elem) * pg_data->hhv[b][b] * pg_data->dhv_dxnode[b][j] / ((dbl)dim);
          }
        }
      }
    }
  }

  /*
   * Calculate residual
   * This term refers to the standard del dot v .
   */
  advection = 0.0;
  if (advection_on) {
    if (pd->v[pg->imtrx][VELOCITY1]) {
      advection = div_v;
      advection *= advection_etm;
    }
  }

  /*Multiply tau_cont by residual resulting in cont_gls
   *This eventually then gets combined with the stabilization functional
   *in assemble_momentum to form the GLS stabilization for continuity
   */
  *cont_gls = tau_cont * advection;

  // Determine Jacobian terms

  // J_v
  for (b = 0; b < WIM; b++) {
    var = VELOCITY1 + b;
    if (pd->v[pg->imtrx][var] && d_cont_gls != NULL) {
      for (j = 0; j < ei[pg->imtrx]->dof[var]; j++) {
        advection = 0.;
        if (advection_on) {
          div_phi_j_e_b = 0.;
          for (p = 0; p < VIM; p++) {
            div_phi_j_e_b += bf[var]->grad_phi_e[j][b][p][p];
          }
          advection = div_phi_j_e_b * advection_etm;
        }
        d_cont_gls->v[b][j] = tau_cont * advection + d_tau_dv[b][j] * div_v * advection_etm;
      }
    }
  }

  // J_d
  for (b = 0; b < dim; b++) {
    var = MESH_DISPLACEMENT1 + b;
    if (pd->v[pg->imtrx][var]) {
      for (j = 0; j < ei[pg->imtrx]->dof[var]; j++) {
        advection = 0.0;
        if (advection_on) {
          if (pd->v[pg->imtrx][VELOCITY1] && d_cont_gls != NULL) {
            div_v_dmesh = fv->d_div_v_dmesh[b][j];
            advection += div_v_dmesh;
          }
        }
        advection *= advection_etm;
        d_cont_gls->X[b][j] = tau_cont * advection + d_tau_dmesh[b][j] * div_v * advection_etm;
      }
    }
  }

  is_initialized = TRUE;
  return 0;
}
<|MERGE_RESOLUTION|>--- conflicted
+++ resolved
@@ -812,18 +812,70 @@
 
   for (p = 0; p < WIM; p++)
     div_s[p] = 0.;
+
   if (pd->gv[POLYMER_STRESS11]) {
-<<<<<<< HEAD
-    for (p = 0; p < WIM; p++) {
+    if (vn->evssModel == LOG_CONF || vn->evssModel == LOG_CONF_GRADV ||
+        vn->evssModel == LOG_CONF_TRANSIENT || vn->evssModel == LOG_CONF_TRANSIENT_GRADV) {
       for (mode = 0; mode < vn->modes; mode++) {
-        div_s[p] += fv->div_S[mode][p];
-=======
-    if (!(vn->evssModel == LOG_CONF_TRANSIENT_GRADV || vn->evssModel == LOG_CONF_TRANSIENT)) {
-      for (p = 0; p < wim; p++) {
+        dbl lambda = 0.0;
+        if (ve[mode]->time_constModel == CONSTANT) {
+          lambda = ve[mode]->time_const;
+        }
+        dbl mup = viscosity(ve[mode]->gn, gamma, NULL);
+        int dofs = ei[upd->matrix_index[v_s[mode][0][0]]];
+        dbl grad_S[DIM][DIM][DIM] = {{{0.0}}};
+        dbl s[MDE][DIM][DIM];
+        dbl exp_s[MDE][DIM][DIM] = {{{0.0}}};
+        dbl eig_values[DIM];
+        dbl R[DIM][DIM];
+        for (int k = 0; k < dofs; k++) {
+          if (pg->imtrx == upd->matrix_index[POLYMER_STRESS11] &&
+              (vn->evssModel == LOG_CONF_TRANSIENT_GRADV || vn->evssModel == LOG_CONF_TRANSIENT)) {
+            for (int i = 0; i < VIM; i++) {
+              for (int j = 0; j < VIM; j++) {
+                s[k][i][j] = *esp_old->S[mode][i][j][k];
+              }
+            }
+          } else {
+            for (int i = 0; i < VIM; i++) {
+              for (int j = 0; j < VIM; j++) {
+                s[k][i][j] = *esp->S[mode][i][j][k];
+              }
+            }
+          }
+          compute_exp_s(s[k], exp_s[k], eig_values, R);
+        }
+        for (int p = 0; p < VIM; p++) {
+          for (int q = 0; q < VIM; q++) {
+            for (int r = 0; r < VIM; r++) {
+              grad_S[r][p][q] = 0.;
+              for (int i = 0; i < dofs; i++) {
+                if (p <= q) {
+                  grad_S[r][p][q] += exp_s[i][p][q] * bf[POLYMER_STRESS11]->grad_phi[i][r];
+                } else {
+                  grad_S[r][p][q] += exp_s[i][q][p] * bf[POLYMER_STRESS11]->grad_phi[i][r];
+                }
+              }
+            }
+          }
+        }
+        dbl div_exp_s[DIM];
+        for (int r = 0; r < dim; r++) {
+          div_exp_s[r] = 0.0;
+
+          for (int q = 0; q < dim; q++) {
+            div_exp_s[r] += grad_S[q][q][r];
+          }
+        }
+        for (p = 0; p < WIM; p++) {
+          div_s[p] += (mup / lambda) * div_exp_s[p];
+        }
+      }
+    } else {
+      for (p = 0; p < WIM; p++) {
         for (mode = 0; mode < vn->modes; mode++) {
           div_s[p] += fv->div_S[mode][p];
         }
->>>>>>> 9370808f
       }
     }
   }
@@ -841,7 +893,7 @@
       cr->MassFluxModel == HYDRODYNAMIC_QTENSOR)
     particle_stress(tau_p, d_tau_p_dv, d_tau_p_dvd, d_tau_p_dy, d_tau_p_dmesh, d_tau_p_dp, w0);
 
-  if (pd->gv[VELOCITY_GRADIENT11] && pd->gv[POLYMER_STRESS11]) {
+  if (pd->gv[VELOCITY_GRADIENT11]) {
     for (p = 0; p < WIM; p++) {
       div_G[p] = fv->div_G[p];
     }
