--- conflicted
+++ resolved
@@ -2648,14 +2648,9 @@
 				     &NO_SPECIES,es);
       if ( !strcmp(model_name, "EVSS_G") )
 	{
-<<<<<<< HEAD
-	  if( vn_glob[mn]->ConstitutiveEquation == PTT ) 
-	    EH(GOMA_ERROR,"Error: EVSS_G stress formulation is not implemented in this case.");
-=======
 	  if( vn_glob[mn]->ConstitutiveEquation == PTT || 
 	      vn_glob[mn]->ConstitutiveEquation == SARAMITO_PTT ) 
-	    EH(-1,"Error: EVSS_G stress formulation is not implemented in this case.");
->>>>>>> ae709d92
+	    EH(GOMA_ERROR,"Error: EVSS_G stress formulation is not implemented in this case.");
 
 	  vn_glob[mn]->evssModel = EVSS_G;
 	}
@@ -2685,14 +2680,9 @@
 	}
       else
 	{
-<<<<<<< HEAD
-	  if( vn_glob[mn]->ConstitutiveEquation == PTT ) 
-	    EH(GOMA_ERROR,"Error: EVSS_G stress formulation is not implemented in this case.");
-=======
 	  if( vn_glob[mn]->ConstitutiveEquation == PTT || 
 	      vn_glob[mn]->ConstitutiveEquation == SARAMITO_PTT ) 
-	    EH(-1,"Error: EVSS_G stress formulation is not implemented in this case.");
->>>>>>> ae709d92
+	    EH(GOMA_ERROR,"Error: EVSS_G stress formulation is not implemented in this case.");
 
 	  vn_glob[mn]->evssModel = EVSS_G; /* default to Rajagopalan's 
 					      formulation */
@@ -11882,11 +11872,7 @@
 	       "Attempt to initialize %d species in matl %s with only"
 	       "%d species active!", NO_SPECIES, pd_glob[mn]->MaterialName, 
 	       pd_ptr->Num_Species_Eqn);
-<<<<<<< HEAD
        EH(GOMA_ERROR, Err_Msg);
-=======
-       EH(-1, Err_Msg);
->>>>>>> ae709d92
      }
 
      /*
