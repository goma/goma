/************************************************************************ *
* Goma - Multiphysics finite element software                             *
* Sandia National Laboratories                                            *
*                                                                         *
* Copyright (c) 2021 Sandia Corporation.                                  *
*                                                                         *
* Under the terms of Contract DE-AC04-94AL85000 with Sandia Corporation,  *
* the U.S. Government retains certain rights in this software.            *
*                                                                         *
* This software is distributed under the GNU General Public License.      *
\************************************************************************/

/*
 *$Id: mm_input_mp.c,v 5.37 2010-07-30 21:14:52 prschun Exp $
 */

/*************** R O U T I N E S   I N   T H E   F I L E ***********************
 *
 *    NAME				TYPE		CALLED_BY
 *--------------------------------------------------------------------
 *
 *    look_for_optional_string          int
 *    rd_mp_specs	       		void		read_input_file
 ******************************************************************************/

#include <stdio.h>
#include <stdlib.h>
#include <string.h>
#include <strings.h> /* for strcasecmp */

#include "el_elm.h"
#include "mm_as.h"
#include "mm_as_const.h"
#include "mm_as_structs.h"
#include "mm_eh.h"
#include "mm_input.h"
#include "mm_mp.h"
#include "mm_mp_const.h"
#include "mm_mp_structs.h"
#include "rf_allo.h"
#include "rf_bc.h"
#include "rf_bc_const.h"
#include "rf_fem.h"
#include "rf_fem_const.h"
#include "rf_io_const.h"
#include "std.h"

#define GOMA_MM_INPUT_C

#define NO_USER      NULL
#define NO_INPUT     0
#define SCALAR_INPUT 1
#define VECTOR_INPUT 3

extern Spfrtn sr; /* External declaration for the sprintf return variable,sr
                   *  sr is defined in mm_input.c */

/******************************************************************************/
/******************************************************************************/
/******************************************************************************/

static void fallback_chemkin_generic_prop(int *model_read,
                                          int species_num,
                                          int *propID,
                                          int canBeGenericallyHandled,
                                          MATRL_PROP_STRUCT *mat_ptr)

/****************************************************************************
 *
 * fallback_chemkin_generic_prop
 *
 *        This routine will check to see whether an unspecified entry in
 *  the Goma's material file can be filled in with the generic CHEMKIN_MODEL
 *  property. If it can be used, then the model_read parameter is changed
 *  to "satisfied", and the property ID is set to CHEMKIN_MODEL if it has not
 *  previously been set nonzero by the chemkin initialization routine.
 *  The property ID is left alone, if it has been previously set by the
 *  chemkin initialization routine.  CHEMKIN_MODEL is a generic chemkin
 *  constitutive model for the current property.
 *        The routine checks to see whether the default database is set to
 *  chemkin to make this determination.
 *        This routine also checks to see whether it is called for the
 *  last species in the mechanism. If the mechanism is nondilute so that the
 *  number of species is different than the number of species equations, it
 *  changes the value of the model_read so as not to generate an error
 *  call on return. The parameters for the "non-condensible", i.e., last
 *  species in the mechanism are input via special cases later on. Therefore,
 *  we don't want to create an error condition here.
 *
 *       This code snipet also handles the case of input for nondilute
 *  formulations, where the number of species is 1 larger than the number
 *  of species equations. In this case, sometimes the property input for the
 *  last species in the mechanism (the one whose continuity equation is not
 *  part of the solutin set) is not specified. For backwards compatibility,
 *  we must allow this to be OK. (((.
 *
 *  Input
 * --------
 *  *model_read    = Address of the model id read in from the input
 *                   deck. If none was found this will be equal to -1.
 *                   This routine only considers the case where no
 *                   model was found.
 *  *species_num   = pointer to the species index in question.
 *  *propID        = Address in the integer property arrray corresponding
 *                   to the Material property constituitive equation model
 *                   for the species above.
 *  canBeGenericallyHandled =
 *                   This value is either true or false. If true it means,
 *                   for this particular property, that chemkin can handle
 *                   the calculation even if the propID wasn't initially
 *                   set by the chemkin initialization process.
 *  mat_ptr        = Pointer to the material structure.
 *
 *  Output
 * ---------
 * *model_read     = If chemkin can handle the missing property, this value
 *                   is changed from -1 to 1.
 *                   (this is also set to 1 if we are addressing the last
 *                    species in a nondilute material, where the number
 *                    of species equations is one less than the total
 *                    number of equations)
 * *propID         = If chemkin can handle a missing property, and the
 *                   property model value has not been previously specified
 *                   the property model is set to CHEMKIN_MODEL.
 *                   (this is also set to 0 if we are addressing the last
 *                    species in a nondilute material, where the number
 *                    of species equations is one less than the total
 *                    number of equations)
 ****************************************************************************/
{
  if (*model_read == -1) {
    if (mat_ptr->DefaultDatabase == DB_CHEMKIN_MAT) {
      if ((*propID == UNINITIALIZED_MODEL) || (*propID == NO_MODEL)) {
        if (canBeGenericallyHandled) {
          *propID = CHEMKIN_MODEL;
          *model_read = 1;
        }
      } else {
        *model_read = 1;
      }
    } else {
      if (mat_ptr->Num_Species_Eqn != mat_ptr->Num_Species) {
        if (species_num == mat_ptr->Num_Species_Eqn) {
          *model_read = 1;
          *propID = UNINITIALIZED_MODEL;
        }
      }
    }
  }
}
/******************************************************************************/
/******************************************************************************/
/******************************************************************************/

int look_for_optional_string(FILE *ifp,
                             const char *match_string,
                             char retn_string[],
                             int retn_string_len)

/***************************************************************************
 *
 * look_for_optional_string:
 *
 *	Scan the input file (reading in strings according to 'read_string(ifp,)'
 *	specifications) until the character pattern in 'string' is matched.
 *	If 'string' is not matched, return a value of -1.
 *	If 'string' is matched, return the number of characters read
 *  into the return string not including the trailing null character.
 *
 *  The string value after an equals sign is returned in retn_string upon
 *  successful search of string. On an unsuccessful return, the
 *  retn_string is set to the null string.
 *
 *  This search starts at the current position in the input
 *  file and searches to the end until it finds the input string.
 *  If this routine can't find the input string, it returns to the
 *  file position where the search was started. If it finds the
 *	string pattern, it leaves the file pointer positioned after the
 *  new line character at the end of matched line.
 *
 *  Input
 * --------
 *  ifp          = file pointer to file "input"
 *  match_string = contains string pattern to be matched.
 *  retn_string_len = max string length of retn_string permissible
 *
 *  Output
 * ---------
 *  retn_string  = On return it contains the string after the
 *                 equals sign on a line containing the match_string
 *                 If the match_string is not found, this string
 *                 is not touched.
 *
 *  Example:
 *
 *   Line:
 *     Default Model = Any which way but loose
 *
 *   Calling statement
 *
 *     look_for_optional_string(ifp,"Default Model", retn_string);
 *
 *   On return, rntn_string will be equal to "Any which way but loose" and
 *   return value will be equal to 23
 ***************************************************************************/
{
  int retn;
  char tmp_string[MAX_CHAR_IN_INPUT];
  if ((retn_string_len < 1) || (!match_string) || (!ifp)) {
    GOMA_EH(GOMA_ERROR, "look_for_optional_string interface ERROR");
  }
  retn = look_forward_optional(ifp, match_string, tmp_string, '=');
  if (retn == 1) {
    retn = read_string(ifp, tmp_string, '\n');
    strip(tmp_string);
    (void)strncpy(retn_string, tmp_string, retn_string_len);
    retn_string[retn_string_len - 1] = '\0';
    retn = strlen(retn_string);
  }
  return retn;
}
/******************************************************************************/
/******************************************************************************/
/******************************************************************************/

void rd_mp_specs(FILE *imp, char input[], int mn, char *echo_file)

/***************************************************************************
 *
 * rd_mp_specs -- read material properties specifications
 *
 * Comments:
 *
 * Input
 * -----------
 *
 * imp = File pointer for the material file for this material.
 * input = buffer array used to read the input file.
 *         MAX_CHAR_IN_INPUT long (256 chars in length, currently)
 * mn = Index of the current material in the list of materials defined for
 *      this problem.
 **************************************************************************/
{ /*start*/
  char err_msg[MAX_CHAR_ERR_MSG];
  int i, j, var;
  int imtrx;
  static const char yo[] = "rd_mp_specs";
  struct Elastic_Constitutive *dum_ptr;

  int ConstitutiveEquation;
  int LameLambdaModel;
  dbl a0, a1, a2, a3, a4, a5, a6, a7, a8, a9, a10, a11;
  dbl v0[DIM];
  int i0;
  /* dummy variable to hold modal data before it is put into the ve struct */
  dbl *modal_data;
  int DiffusionConstitutiveEquation = -1;
  int PorousDiffusionConstitutiveEquation = -1;
  int ElasticConstitutiveEquation = -1;
  int PlasticConstitutiveEquation = -1;
  int MomentumSourceModel = -1;
  int HeatSourceModel = -1;
  int SpeciesSourceModel = -1;
  int SpeciesTimeIntegration;
  int PorousTimeIntegration;
  int Num_liquid_phase_components = 1;        /*PRS: hardwired for Porous (see
                                                below) 052901 */
  int Num_insoluble_gas_phase_components = 1; /*PRS: hardwired for Porous (see
                                                below) 052901 */
  int iread;
  int num_const, species_no;
  int porous_no;
  int mm;                          /* modal counter */
  int ii, jj, n_dij, k, n_species; /* KSC: 7/98 */
  dbl dij, E, T0;                  /* KSC: 7/98, 9/04 */
  int n_rxn;                       /* KSC/GHE: 10/98 */

  int have_mesh_eqn;
  int have_por_liq_pres;
  int have_por_gas_pres;
  int have_por_porosity;
  int have_por_sink_mass;
  int have_por_energy;
  int have_shell_sat_open;
  int have_shell_sat_open2;
  int have_shear_rate;
  /* int have_vort_dir; */

  /*
   *  Pointers to Material property structures. "matr_ptr" points to the
   *  current structure that we will be filling up in this routine.
   *  mp_glob is a global vector of pointers to material prop structures.
   */
  /*  extern MATRL_PROP_STRUCT **mp_glob; cf mm_mp.h */
  MATRL_PROP_STRUCT *mat_ptr = mp_glob[mn];
  PROBLEM_DESCRIPTION_STRUCT *pd_ptr = pd_glob[mn];

  /*  fpos_t file_position; position in file at start of search */

  char model_name[MAX_CHAR_IN_INPUT];
  char *s; /* used to tokenize optional input string. */
  char echo_string[MAX_CHAR_ECHO_INPUT] = "\0";
  char search_string[MAX_CHAR_IN_INPUT];
  char *es = echo_string;

  int model_read, retn;
  int matl_model = 0;
  int NO_SPECIES = -1; /* Signal to parsing routine to not
                        * expect a species num                    */
  int n_ij, read_bc_mp = -1;
  dbl chi_ij, mw, mv;

  /*
   *  Copy the materials name into the materials structure from the
   *  problem structure
   */
  (void)strncpy(mat_ptr->Material_Name, pd_glob[mn]->MaterialName, MAX_MATLNAME);

  /*
   *  Copy the number of species and species equations into the material
   *  property structure. The number of species in each material may vary
   *  in the future.
   */
  mat_ptr->Num_Species_Eqn = pd_glob[mn]->Num_Species_Eqn;
  mat_ptr->Num_Species = pd_glob[mn]->Num_Species;
  mat_ptr->Num_Porous_Eqn = pd_glob[mn]->Num_Porous_Eqn;

  /*
   *  Intialize to good default behavior
   */

  for (i = 0; i < mat_ptr->Num_Species; i++) {
    mat_ptr->SpeciesTimeIntegration[i] = STANDARD;
    mat_ptr->AdvectiveScalingModel[i] = CONSTANT;
    mat_ptr->ExtrinsicIndependentSpeciesVar[i] = 0;
    mat_ptr->AdvectiveScaling[i] = 1.0;
    mat_ptr->FreeVolSolvent[i] = TRUE;
  }

  /*
   *  Database Location Section --
   *
   *       This section assigns the DefaultDatabase  int variable in the
   *       material  structure.
   */
  mat_ptr->DefaultDatabase = DB_GOMA_MAT;
  retn = look_for_optional_string(imp, "Default Database", input, MAX_CHAR_IN_INPUT);
  if (retn > 0) {
    if (!strcasecmp(input, "chemkin_mat"))
      mat_ptr->DefaultDatabase = DB_CHEMKIN_MAT;
    else if (!strcasecmp(input, "goma_mat"))
      mat_ptr->DefaultDatabase = DB_GOMA_MAT;
    else {
      sr = sprintf(err_msg, "Unknown value for Default Database: %s, use chemkin_mat or goma_mat\n",
                   input);
      GOMA_EH(GOMA_ERROR, err_msg);

      SPF(es, "%s = %s", "Default Database", input);
      ECHO(es, echo_file);
    }
#ifndef USE_CHEMKIN
    if (!strcasecmp(input, "chemkin_mat")) {
      fprintf(stderr, "ERROR! The default database has been specified as chemkin.\n");
      fprintf(stderr, "\tHowever, CHEMKIN has not been linked in!\n");
      fprintf(stderr, "\tGOMA must be recompiled with the USE_CHEMKIN definition!\n");
      GOMA_EH(GOMA_ERROR, "chemkin not linked in\n");
    }
#endif
  }

  /*
   *  If we have a Chemkin material, then lets
   *  1) read in the chemkin database,  if it hasn't already been read in
   *  2) Initialize this material structure with the chemkin properties
   *  3) check for inconsistencies
   *
   *  For Goma Default Databases, lets do initializations dependent upon
   *  the number of species in this material.
   */
  if (mat_ptr->DefaultDatabase == DB_CHEMKIN_MAT) {
#ifdef USE_CHEMKIN
    retn = chemkin_mat_prop_init(mat_ptr, mn, pd_ptr);
    if (retn < 0) {
      sr = sprintf(err_msg, "%s%d had an inconsistency, BAIL!/n",
                   "Chemkin Material property specification for material ", mn);
      GOMA_EH(GOMA_ERROR, err_msg);
    }
#endif
  } else {
    retn = goma_mat_prop_init(mat_ptr, mn, pd_ptr);
    if (retn < 0) {
      sprintf(err_msg, "%s for mat %d had an inconsistency, BAIL!/n", "goma_mat_prop_int", mn);
      GOMA_EH(GOMA_ERROR, err_msg);
    }
  }

  /* Assume no second level set phase */

  if (ls != NULL)
    mat_ptr->mp2nd =
        (SECOND_LS_PHASE_PROP_STRUCT *)alloc_void_struct_1(sizeof(SECOND_LS_PHASE_PROP_STRUCT), 1);
  else
    mat_ptr->mp2nd = NULL;

  /*
   * Density section
   *
   *
   *        Read the "Density" line in the materials property data file.
   *        this will  handle the generic cases of CONSTANT, USER, and USER_GEN
   */

  ECHO("\n---Density\n", echo_file);

  model_name[0] = '\0';
  model_read = look_for_mat_prop(imp, "Density", &(mat_ptr->DensityModel), &(mat_ptr->density),
                                 &(mat_ptr->u_density), &(mat_ptr->len_u_density), model_name,
                                 SCALAR_INPUT, &NO_SPECIES, es);

  /*
   *    Handle specific density models, finish reading the input line.
   */
  if (model_read == -1 && !strcmp(model_name, "FILL")) {
    mat_ptr->DensityModel = DENSITY_FILL;
    num_const = read_constants(imp, &(mat_ptr->u_density), 0);
    if (num_const < 2) {
      sprintf(err_msg, "Material %s - expected at least 2 constants for %s %s model.\n",
              pd_ptr->MaterialName, "Density", "FILL");
      GOMA_EH(GOMA_ERROR, err_msg);
    }
    mat_ptr->len_u_density = num_const;

    SPF_DBL_VEC(endofstring(es), num_const, mat_ptr->u_density);
  } else if (model_read == -1 && !strcmp(model_name, "SUSPENSION")) {
    mat_ptr->DensityModel = DENSITY_SUSPENSION;
    num_const = read_constants(imp, &(mat_ptr->u_density), 0);
    if (num_const < 3) {
      sprintf(err_msg, "Material %s - expected at least 3 constants for %s %s model.\n",
              pd_glob[mn]->MaterialName, "Density", "SUSPENSION");
      GOMA_EH(GOMA_ERROR, err_msg);
    }
    mat_ptr->len_u_density = num_const;

    SPF_DBL_VEC(endofstring(es), num_const, mat_ptr->u_density);
  } else if (model_read == -1 && !strcmp(model_name, "SOLVENT_POLYMER")) {
    mat_ptr->DensityModel = SOLVENT_POLYMER;
    num_const = read_constants(imp, &(mat_ptr->u_density), 0);
    if (num_const < 1) {
      sprintf(err_msg, "Material %s - expected at least 1 constants for %s %s model.\n",
              pd_glob[mn]->MaterialName, "Density", "SOLVENT_POLYMER");
      GOMA_EH(GOMA_ERROR, err_msg);
    }
    mat_ptr->len_u_density = num_const;
    mat_ptr->specific_volume[pd_glob[mn]->Num_Species_Eqn] = mat_ptr->u_density[0];

    SPF_DBL_VEC(endofstring(es), num_const, mat_ptr->u_density);

  } else if (model_read == -1 && !strcmp(model_name, "REACTIVE_FOAM")) {
    mat_ptr->DensityModel = REACTIVE_FOAM;
    num_const = read_constants(imp, &(mat_ptr->u_density), 0);
    if (num_const < 1) {
      sprintf(err_msg, "Material %s - expected at least 1 constants for %s %s model.\n",
              pd_glob[mn]->MaterialName, "Density", "REACTIVE_FOAM");
      GOMA_EH(GOMA_ERROR, err_msg);
    }
    mat_ptr->len_u_density = num_const;
    mat_ptr->specific_volume[pd_glob[mn]->Num_Species_Eqn] = mat_ptr->u_density[0];
    SPF_DBL_VEC(endofstring(es), num_const, mat_ptr->u_density);
  }
  /* MMH */
  else if (model_read == -1 && !strcmp(model_name, "SUSPENSION_PM")) {
    mat_ptr->DensityModel = DENSITY_SUSPENSION_PM;
    num_const = read_constants(imp, &(mat_ptr->u_density), 0);
    if (num_const < 3) {
      sprintf(err_msg, "Material %s - expected at least 3 constants for %s %s model.\n",
              pd_glob[mn]->MaterialName, "Density", "SUSPENSION_PM");
      GOMA_EH(GOMA_ERROR, err_msg);
    }
    mat_ptr->len_u_density = num_const;
    SPF_DBL_VEC(endofstring(es), num_const, mat_ptr->u_density);
  } else if (model_read == -1 && !strcmp(model_name, "THERMAL_BATTERY")) {
    mat_ptr->DensityModel = DENSITY_THERMAL_BATTERY;
    num_const = read_constants(imp, &(mat_ptr->u_density), 0);
    if (num_const < 2) {
      sprintf(err_msg, "Material %s - expected at least 2 constants for %s %s model.\n",
              pd_glob[mn]->MaterialName, "Density", "THERMAL_BATTERY");
      GOMA_EH(GOMA_ERROR, err_msg);
    }
    mat_ptr->len_u_density = num_const;
    SPF_DBL_VEC(endofstring(es), num_const, mat_ptr->u_density);
  } else if (model_read == -1 && !strcmp(model_name, "IDEAL_GAS")) {
    mat_ptr->DensityModel = DENSITY_IDEAL_GAS;
    num_const = read_constants(imp, &(mat_ptr->u_density), 0);
    if (num_const < 2) {
      sprintf(err_msg, "Material %s - expected at least 2 constants for %s %s model.\n",
              pd_glob[mn]->MaterialName, "Density", "IDEAL_GAS");
      GOMA_EH(-1, err_msg);
    }
    mat_ptr->len_u_density = num_const;
    SPF_DBL_VEC(endofstring(es), num_const, mat_ptr->u_density);
  } else if (model_read == -1 && !strcmp(model_name, "LEVEL_SET")) {
    mat_ptr->DensityModel = DENSITY_LEVEL_SET;
    num_const = read_constants(imp, &(mat_ptr->u_density), 0);
    if (num_const < 3) {
      sprintf(err_msg, "Material %s - expected at least 3 constants for %s %s model.\n",
              pd_glob[mn]->MaterialName, "Density", "LEVEL_SET");
      GOMA_EH(GOMA_ERROR, err_msg);
    }

    if (mat_ptr->u_density[2] == 0.0)
      mat_ptr->u_density[2] = ls->Length_Scale / 2.0;

    mat_ptr->len_u_density = num_const;
    SPF_DBL_VEC(endofstring(es), num_const, mat_ptr->u_density);
  } else if (model_read == -1 && !strcmp(model_name, "CONST_PHASE_FUNCTION")) {
    mat_ptr->DensityModel = DENSITY_CONST_PHASE_FUNC;
    num_const = read_constants(imp, &(mat_ptr->u_density), 0);

    if (num_const < pfd->num_phase_funcs + 2) {
      sprintf(err_msg, "Material %s - expect at least %d constants for %s %s model.\n",
              pd_glob[mn]->MaterialName, pfd->num_phase_funcs + 2, "Density",
              "CONST_PHASE_FUNCTION");
      GOMA_EH(GOMA_ERROR, err_msg);
    }
    mat_ptr->len_u_density = num_const;
    SPF_DBL_VEC(endofstring(es), num_const, mat_ptr->u_density);
  } else if (model_read == -1 && !strcmp(model_name, "FOAM")) {
    mat_ptr->DensityModel = DENSITY_FOAM;
    num_const = read_constants(imp, &(mat_ptr->u_density), 0);
    if (num_const < 6) {
      sprintf(err_msg, "Material %s - expected at least 6 constants for %s %s model.\n",
              pd_glob[mn]->MaterialName, "Density", "FOAM");
      GOMA_EH(GOMA_ERROR, err_msg);
    }
    mat_ptr->len_u_density = num_const;
    SPF_DBL_VEC(endofstring(es), num_const, mat_ptr->u_density);
  } else if (model_read == -1 && !strcmp(model_name, "FOAM_PMDI_10")) {
    mat_ptr->DensityModel = DENSITY_FOAM_PMDI_10;
    num_const = read_constants(imp, &(mat_ptr->u_density), 0);
    if (num_const < 3) {
      sprintf(err_msg, "Material %s - expected at least 3 constants for %s %s model.\n",
              pd_glob[mn]->MaterialName, "Density", "FOAM_PMDI_10");
      GOMA_EH(GOMA_ERROR, err_msg);
    }
    mat_ptr->len_u_density = num_const;
    SPF_DBL_VEC(endofstring(es), num_const, mat_ptr->u_density);
  } else if (model_read == -1 && !strcmp(model_name, "MOMENT_BASED")) {
    mat_ptr->DensityModel = DENSITY_MOMENT_BASED;
    num_const = read_constants(imp, &(mat_ptr->u_density), 0);
    if (num_const < 2) {
      sprintf(err_msg, "Material %s - expected at least 2 constants for %s %s model.\n",
              pd_glob[mn]->MaterialName, "Density", "FOAM_PMDI_10");
      GOMA_EH(GOMA_ERROR, err_msg);
    }
    mat_ptr->len_u_density = num_const;
    SPF_DBL_VEC(endofstring(es), num_const, mat_ptr->u_density);
  } else if (model_read == -1 && !strcmp(model_name, "FOAM_CONC")) {
    mat_ptr->DensityModel = DENSITY_FOAM_CONC;
    num_const = read_constants(imp, &(mat_ptr->u_density), 0);
    if (num_const < 8) {
      sprintf(err_msg, "Material %s - expected at least 8 constants for %s %s model.\n",
              pd_glob[mn]->MaterialName, "Density", "FOAM_CONC");
      GOMA_EH(GOMA_ERROR, err_msg);
    }
    mat_ptr->len_u_density = num_const;
    SPF_DBL_VEC(endofstring(es), num_const, mat_ptr->u_density);
  } else if (model_read == -1 && !strcmp(model_name, "FOAM_TIME")) {
    mat_ptr->DensityModel = DENSITY_FOAM_TIME;
    num_const = read_constants(imp, &(mat_ptr->u_density), 0);
    if (num_const < 4) {
      sprintf(err_msg, "Material %s - expected at least 4 constants for %s %s model.\n",
              pd_glob[mn]->MaterialName, "Density", "FOAM_TIME");
      GOMA_EH(GOMA_ERROR, err_msg);
    }
    mat_ptr->len_u_density = num_const;
    SPF_DBL_VEC(endofstring(es), num_const, mat_ptr->u_density);
  } else if (model_read == -1 && !strcmp(model_name, "FOAM_TIME_TEMP")) {
    mat_ptr->DensityModel = DENSITY_FOAM_TIME_TEMP;
    num_const = read_constants(imp, &(mat_ptr->u_density), 0);
    if (num_const < 5) {
      sprintf(err_msg, "Material %s - expected at least 5 constants for %s %s model.\n",
              pd_glob[mn]->MaterialName, "Density", "FOAM_TIME_TEMP");
      GOMA_EH(GOMA_ERROR, err_msg);
    }
    mat_ptr->len_u_density = num_const;
    SPF_DBL_VEC(endofstring(es), num_const, mat_ptr->u_density);
  } else if (model_read == -1 && !strcmp(model_name, "CONSTANT_LAST_CONC")) {
    mat_ptr->DensityModel = DENSITY_CONSTANT_LAST_CONC;
    num_const = read_constants(imp, &(mat_ptr->u_density), 0);
    if (num_const < 1) {
      sprintf(err_msg, "Material %s - expected at least 1 constants for %s %s model.\n",
              pd_glob[mn]->MaterialName, "Density", "CONSTANT_LAST_CONC");
      GOMA_EH(GOMA_ERROR, err_msg);
    }
    mat_ptr->len_u_density = num_const;
    SPF_DBL_VEC(endofstring(es), num_const, mat_ptr->u_density);
  } else if (model_read == -1 && !strcmp(model_name, "FOAM_PBE")) {
    mat_ptr->DensityModel = DENSITY_FOAM_PBE;
    num_const = read_constants(imp, &(mat_ptr->u_density), 0);
    if (num_const != 3) {
      sprintf(err_msg, "Material %s - expected 3 constants for %s %s model.\n",
              pd_glob[mn]->MaterialName, "Density", "FOAM_PBE");
      GOMA_EH(GOMA_ERROR, err_msg);
    }
    mat_ptr->len_u_density = num_const;
    SPF_DBL_VEC(endofstring(es), num_const, mat_ptr->u_density);
  } else if (model_read == -1 && !strcmp(model_name, "FOAM_PBE_EQN")) {
    mat_ptr->DensityModel = DENSITY_FOAM_PBE_EQN;
    num_const = read_constants(imp, &(mat_ptr->u_density), 0);
    if (num_const != 3) {
      sprintf(err_msg, "Material %s - expected 3 constants for %s %s model.\n",
              pd_glob[mn]->MaterialName, "Density", "FOAM_PBE");
      GOMA_EH(GOMA_ERROR, err_msg);
    }
    mat_ptr->len_u_density = num_const;
    SPF_DBL_VEC(endofstring(es), num_const, mat_ptr->u_density);
  } else {
    sprintf(err_msg, "Material %s - unrecognized model for %s \"%s\" ???\n",
            pd_glob[mn]->MaterialName, "Density", model_name);
    GOMA_EH(model_read, err_msg);
  }

  ECHO(es, echo_file);

  model_read = look_for_mat_prop(imp, "Second Level Set Density", &(i0), &(a0), NO_USER, NULL,
                                 model_name, SCALAR_INPUT, &NO_SPECIES, es);

  if (model_read != -1) {
    if (ls == NULL)
      GOMA_EH(GOMA_ERROR, "Second Level Set Density requires activation of Level Set Tracking.\n");

    mat_ptr->mp2nd->DensityModel = i0;
    mat_ptr->mp2nd->density = a0;

    stringup(model_name);

    if (!strcmp(model_name, "CONSTANT")) {
      if (fscanf(imp, "%s", input) != 1) {
        GOMA_EH(GOMA_ERROR, "Expecting trailing keyword for Second Level Set Density.\n");
      }

      stringup(input);

      if (strncmp(input, "POSITIVE", 3) == 0) {
        mat_ptr->mp2nd->densitymask[0] = 0;
        mat_ptr->mp2nd->densitymask[1] = 1;
      } else if (strncmp(input, "NEGATIVE", 3) == 0) {
        mat_ptr->mp2nd->densitymask[0] = 1;
        mat_ptr->mp2nd->densitymask[1] = 0;
      } else {
        GOMA_EH(GOMA_ERROR, "Keyword must be POSITIVE or NEGATIVE for Second Level Set Density.\n");
      }
      SPF(endofstring(es), " %s", input);
      if (pfd != NULL) {
        for (i = 0; i < pfd->num_phase_funcs; i++) {
          if (fscanf(imp, "%lf", &(mat_ptr->mp2nd->density_phase[i])) != 1) {
            GOMA_EH(-1, "error reading phase density");
          }
          SPF(endofstring(es), " %g", mat_ptr->mp2nd->density_phase[i]);
        }
      }

    } else {
      GOMA_EH(GOMA_ERROR, "Second Level Set Density model can only be CONSTANT.\n");
    }
  }

  ECHO(es, echo_file);

  /*
   * Solid Constitutive Equation
   */
  ECHO("\n----Solid Constitutive Equation\n", echo_file);

  model_read = look_for_mat_prop(imp, "Solid Constitutive Equation", &(ElasticConstitutiveEquation),
                                 &a0, NO_USER, NULL, model_name, NO_INPUT, &NO_SPECIES, es);
  if (model_read == 1)
    GOMA_EH(GOMA_ERROR, "Can't have USER or CONSTANT for Solid Constitutive Equation");

  if (!strcmp(model_name, "LINEAR")) {
    ElasticConstitutiveEquation = LINEAR;
  } else if (!strcmp(model_name, "NONLINEAR") || !strcmp(model_name, "NONLINEAR_PLANE_STRAIN")) {
    ElasticConstitutiveEquation = NONLINEAR;
  } else if (!strcmp(model_name, "INCOMP_PSTRAIN")) {
    ElasticConstitutiveEquation = INCOMP_PSTRAIN;
  } else if (!strcmp(model_name, "INCOMP_PSTRESS")) {
    ElasticConstitutiveEquation = INCOMP_PSTRESS;
  } else if (!strcmp(model_name, "HOOKEAN_PSTRAIN")) {
    ElasticConstitutiveEquation = HOOKEAN_PSTRAIN;
  } else if (!strcmp(model_name, "HOOKEAN_PSTRESS")) {
    ElasticConstitutiveEquation = HOOKEAN_PSTRESS;
  } else if (!strcmp(model_name, "INCOMP_3D")) {
    ElasticConstitutiveEquation = INCOMP_3D;
  } else /* default to nonlinear */
  {
    ElasticConstitutiveEquation = NONLINEAR;
    SPF(endofstring(es), "\t(%s)", "Solid Constitutive Equation defaulting to NONLINEAR");
  }
  /*This seems a little redundant! prs (2/24/95) */
  cr_glob[mn]->MeshFluxModel = ElasticConstitutiveEquation;

  ECHO(es, echo_file);

  model_read = look_for_mat_prop(imp, "Plasticity Equation", &(PlasticConstitutiveEquation), &a0,
                                 NO_USER, NULL, model_name, NO_INPUT, &NO_SPECIES, es);

  if (model_read == 1)
    GOMA_EH(GOMA_ERROR, "Can't have USER or CONSTANT for Plasticity Constitutive Equation");
  if (!strcmp(model_name, "EVP_HYPER")) {
    PlasticConstitutiveEquation = EVP_HYPER;
  } else {
    PlasticConstitutiveEquation = NO_MODEL;
  }
  evpl_glob[mn]->ConstitutiveEquation = PlasticConstitutiveEquation;

  ECHO(es, echo_file);

  /* An optional additional type of mesh motion which includes an inertial term in the
     momentum equation */

  if (pd_glob[mn]->MeshMotion == LAGRANGIAN || pd_glob[mn]->MeshMotion == DYNAMIC_LAGRANGIAN ||
      pd_glob[mn]->MeshMotion == TOTAL_ALE) {
    model_read = look_for_mat_prop(imp, "Convective Lagrangian Velocity",
                                   &(pd_glob[mn]->MeshInertia), elc_glob[mn]->v_mesh_sfs, NO_USER,
                                   NULL, model_name, VECTOR_INPUT, &NO_SPECIES, es);
    if (model_read == -1) {
      pd_glob[mn]->MeshInertia = 0;
      elc_glob[mn]->v_mesh_sfs_model = 0;
      if (!strcmp(model_name, "ROTATIONAL")) {
        pd_glob[mn]->MeshInertia = 1;
        elc_glob[mn]->v_mesh_sfs_model = ROTATIONAL;

        num_const = read_constants(imp, &(elc_glob[mn]->u_v_mesh_sfs), NO_SPECIES);

        if (num_const < 4) {
          sr = sprintf(err_msg, "Matl %s expected at least 4 constants for %s %s model.\n",
                       pd_glob[mn]->MaterialName, "Convective Lagrangian Velocity", "ROTATIONAL");
          GOMA_EH(GOMA_ERROR, err_msg);
        }
        elc_glob[mn]->len_u_v_mesh_sfs = num_const;

        SPF_DBL_VEC(endofstring(es), num_const, elc_glob[mn]->u_v_mesh_sfs);
      }
      if (!strcmp(model_name, "ROTATIONAL_3D")) {
        pd_glob[mn]->MeshInertia = 1;
        elc_glob[mn]->v_mesh_sfs_model = ROTATIONAL_3D;

        num_const = read_constants(imp, &(elc_glob[mn]->u_v_mesh_sfs), NO_SPECIES);

        if (num_const < 7) {
          sr =
              sprintf(err_msg, "Matl %s expected at least 7 constants for %s %s model.\n",
                      pd_glob[mn]->MaterialName, "Convective Lagrangian Velocity", "ROTATIONAL_3D");
          GOMA_EH(GOMA_ERROR, err_msg);
        }
        elc_glob[mn]->len_u_v_mesh_sfs = num_const;

        SPF_DBL_VEC(endofstring(es), num_const, elc_glob[mn]->u_v_mesh_sfs);
      }
      if (!strcmp(model_name, "OSC_LINEAR")) {
        pd_glob[mn]->MeshInertia = 1;
        elc_glob[mn]->v_mesh_sfs_model = OSC_LINEAR;

        num_const = read_constants(imp, &(elc_glob[mn]->u_v_mesh_sfs), NO_SPECIES);

        if (num_const < 5) {
          sr = sprintf(err_msg, "Matl %s expected at least 5 constants for %s %s model.\n",
                       pd_glob[mn]->MaterialName, "Convective Lagrangian Velocity", "OSC_LINEAR");
          GOMA_EH(GOMA_ERROR, err_msg);
        }
        elc_glob[mn]->len_u_v_mesh_sfs = num_const;

        SPF_DBL_VEC(endofstring(es), num_const, elc_glob[mn]->u_v_mesh_sfs);
      }
      if (!strcmp(model_name, "NONE")) {
        pd_glob[mn]->MeshInertia = 0;
        elc_glob[mn]->v_mesh_sfs_model = 0;
        elc_glob[mn]->v_mesh_sfs[0] = 0.;
        elc_glob[mn]->v_mesh_sfs[1] = 0.;
        elc_glob[mn]->v_mesh_sfs[2] = 0.;
      }

    } else {
      elc_glob[mn]->v_mesh_sfs_model = pd_glob[mn]->MeshInertia;
      if (pd_glob[mn]->TimeIntegration == TRANSIENT) {
        GOMA_WH(-1, "Currently can't do transient mesh motion with inertia");
      }
    }

    ECHO(es, echo_file);

  } else {
    pd_glob[mn]->MeshInertia = 0;
  }

  /* read in constants for constitutive equation if they are input */

  model_read = look_for_mat_proptable(imp, "Lame MU", &(elc_glob[mn]->lame_mu_model),
                                      &(elc_glob[mn]->lame_mu), &(elc_glob[mn]->u_mu),
                                      &(elc_glob[mn]->len_u_mu), &(elc_glob[mn]->lame_mu_tableid),
                                      model_name, SCALAR_INPUT, &NO_SPECIES, es);
  if (model_read == -1) {
    if (!strcmp(model_name, "POWER_LAW")) {
      elc_glob[mn]->lame_mu_model = POWER_LAW;
      num_const = read_constants(imp, &(elc_glob[mn]->u_mu), NO_SPECIES);
      if (num_const < 3) {
        sr = sprintf(err_msg, "Matl %s expected at least 3 constants for %s %s model.\n",
                     pd_glob[mn]->MaterialName, "Lame MU", "POWER_LAW");
        GOMA_EH(GOMA_ERROR, err_msg);
      }
      elc_glob[mn]->len_u_mu = num_const;

    } else if (!strcmp(model_name, "CONTACT_LINE")) {
      elc_glob[mn]->lame_mu_model = CONTACT_LINE;
      num_const = read_constants(imp, &(elc_glob[mn]->u_mu), NO_SPECIES);
      if (num_const < 4) {
        sr = sprintf(err_msg, "Matl %s expected at least 4 constants for %s %s model.\n",
                     pd_glob[mn]->MaterialName, "Lame MU", "CONTACT_LINE");
        GOMA_EH(GOMA_ERROR, err_msg);
      }
      elc_glob[mn]->len_u_mu = num_const;
    } else if (!strcmp(model_name, "SHEAR_HARDEN")) {
      elc_glob[mn]->lame_mu_model = SHEAR_HARDEN;
      num_const = read_constants(imp, &(elc_glob[mn]->u_mu), NO_SPECIES);
      if (num_const < 2) {
        sr = sprintf(err_msg, "Matl %s expected at least 2 constants for %s %s model.\n",
                     pd_glob[mn]->MaterialName, "Lame MU", "SHEAR_HARDEN");
        GOMA_EH(GOMA_ERROR, err_msg);
      }
      elc_glob[mn]->len_u_mu = num_const;
    } else if (!strcmp(model_name, "EXPONENTIAL")) {
      elc_glob[mn]->lame_mu_model = EXPONENTIAL;
      num_const = read_constants(imp, &(elc_glob[mn]->u_mu), NO_SPECIES);
      if (num_const < 3) {
        sr = sprintf(err_msg, "Matl %s expected at least 3 constants for %s %s model.\n",
                     pd_glob[mn]->MaterialName, "Lame MU", "EXPONENTIAL");
        GOMA_EH(GOMA_ERROR, err_msg);
      }
      elc_glob[mn]->len_u_mu = num_const;
    } else if (!strcmp(model_name, "DENSE_POWER_LAW")) {
      elc_glob[mn]->lame_mu_model = DENSE_POWER_LAW;
      num_const = read_constants(imp, &(elc_glob[mn]->u_mu), NO_SPECIES);
      if (num_const < 2) {
        sr = sprintf(err_msg, "Matl %s expected at least 2 constants for %s %s model.\n",
                     pd_glob[mn]->MaterialName, "Lame MU", "DENSE_POWER_LAW");
        GOMA_EH(GOMA_ERROR, err_msg);
      }
      elc_glob[mn]->len_u_mu = num_const;
    } else {
      sr = sprintf(err_msg, "Material %s - unrecognized model for %s \"%s\" ???\n",
                   pd_glob[mn]->MaterialName, "Lame MU", model_name);
      GOMA_EH(model_read, err_msg);
    }

    SPF_DBL_VEC(endofstring(es), num_const, elc_glob[mn]->u_mu);
  }

  ECHO(es, echo_file);

  model_read =
      look_for_mat_prop(imp, "Lame LAMBDA", &(elc_glob[mn]->lame_lambda_model),
                        &(elc_glob[mn]->lame_lambda), &(elc_glob[mn]->u_lambda),
                        &(elc_glob[mn]->len_u_lambda), model_name, SCALAR_INPUT, &NO_SPECIES, es);
  if (model_read == -1) {
    if (!strcmp(model_name, "POWER_LAW")) {
      elc_glob[mn]->lame_lambda_model = POWER_LAW;
      num_const = read_constants(imp, &(elc_glob[mn]->u_lambda), NO_SPECIES);
      if (num_const < 3) {
        sr = sprintf(err_msg, "Matl %s expected at least 3 constants for %s %s model.\n",
                     pd_glob[mn]->MaterialName, "Lame LAMBDA", "POWER_LAW");
        GOMA_EH(GOMA_ERROR, err_msg);
      }
      elc_glob[mn]->len_u_lambda = num_const;
    } else if (!strcmp(model_name, "EXPONENTIAL")) {
      elc_glob[mn]->lame_lambda_model = EXPONENTIAL;
      num_const = read_constants(imp, &(elc_glob[mn]->u_lambda), NO_SPECIES);
      if (num_const < 3) {
        sr = sprintf(err_msg, "Matl %s expected at least 3 constants for %s %s model.\n",
                     pd_glob[mn]->MaterialName, "Lame LAMBDA", "EXPONENTIAL");
        GOMA_EH(GOMA_ERROR, err_msg);
      }
      elc_glob[mn]->len_u_lambda = num_const;
    } else if (!strcmp(model_name, "POISSON_RATIO")) {
      elc_glob[mn]->lame_lambda_model = POISSON_RATIO;
      num_const = read_constants(imp, &(elc_glob[mn]->u_lambda), NO_SPECIES);
      if (num_const < 1) {
        sr = sprintf(err_msg, "Matl %s expected at least 1 constant for %s %s model.\n",
                     pd_glob[mn]->MaterialName, "Lame LAMBDA", "POISSON_RATIO");
        GOMA_EH(GOMA_ERROR, err_msg);
      }
      elc_glob[mn]->len_u_lambda = num_const;
    } else {
      sr = sprintf(err_msg, "Material %s - unrecognized model for %s \"%s\" ???\n",
                   pd_glob[mn]->MaterialName, "Lame LAMBDA", model_name);
      GOMA_EH(model_read, err_msg);
    }
    SPF_DBL_VEC(endofstring(es), num_const, elc_glob[mn]->u_lambda);
  }

  ECHO(es, echo_file);

  /* Temperature shift multiplier for Lame Lambda and Lame Mu */

  /*Initialize for good default behavior */
  elc_glob[mn]->lameTempShiftModel = CONSTANT;
  elc_glob[mn]->lame_TempShift = 1.;

  if (elc_glob[mn]->lame_mu_model == TABLE || elc_glob[mn]->lame_lambda_model == TABLE) {
    /* Only Constant or Table for now */
    model_read = look_for_mat_proptable(
        imp, "Lame Temperature Shift", &(elc_glob[mn]->lameTempShiftModel),
        &(elc_glob[mn]->lame_TempShift), &(elc_glob[mn]->u_lame_TempShift),
        &(elc_glob[mn]->len_u_lame_TempShift), &(elc_glob[mn]->lame_TempShift_tableid), model_name,
        SCALAR_INPUT, &NO_SPECIES, es);
    if (model_read == -1) {
      if (!strcmp(model_name, "POWER_LAW")) {
        elc_glob[mn]->lameTempShiftModel = POWER_LAW;
        num_const = read_constants(imp, &(elc_glob[mn]->u_lame_TempShift), NO_SPECIES);
        if (num_const < 3) {
          sr = sprintf(err_msg, "Matl %s expected at least 3 constants for %s %s model.\n",
                       pd_glob[mn]->MaterialName, "Lame Temperature Shift", "POWER_LAW");
          GOMA_EH(GOMA_ERROR, err_msg);
        }
        elc_glob[mn]->len_u_lame_TempShift = num_const;
      } else {
        sr = sprintf(err_msg, "Material %s - unrecognized model for %s \"%s\" ???\n",
                     pd_glob[mn]->MaterialName, "LAME Temperature Shift", model_name);
        GOMA_EH(model_read, err_msg);
      }

      SPF_DBL_VEC(endofstring(es), num_const, elc_glob[mn]->u_lame_TempShift);
    }

    ECHO(es, echo_file);
  }

  /* Bending stiffness of structural shells */
  model_read = look_for_mat_prop(
      imp, "Shell bending stiffness", &(elc_glob[mn]->bend_stiffness_model),
      &(elc_glob[mn]->bend_stiffness), &(elc_glob[mn]->u_bend_stiffness),
      &(elc_glob[mn]->len_u_bend_stiffness), model_name, SCALAR_INPUT, &NO_SPECIES, es);

  /* Model must be CONSTANT for now! */
  if (model_read == 1 && strcmp(model_name, "CONSTANT") != 0) {
    sr = sprintf(err_msg, "Material %s - unrecognized model for %s \"%s\" ???\n",
                 pd_glob[mn]->MaterialName, "Shell bending stiffness", model_name);
    GOMA_EH(model_read, err_msg);
  } else if (model_read == -1) {
    /* Default to CONSTANT(1) */
    elc_glob[mn]->bend_stiffness_model = CONSTANT;
    elc_glob[mn]->bend_stiffness = 1.0;
  }

  ECHO(es, echo_file);

  /* Extensional stiffness of structural shells */
  model_read = look_for_mat_prop(
      imp, "Shell extensional stiffness", &(elc_glob[mn]->exten_stiffness_model),
      &(elc_glob[mn]->exten_stiffness), &(elc_glob[mn]->u_exten_stiffness),
      &(elc_glob[mn]->len_u_exten_stiffness), model_name, SCALAR_INPUT, &NO_SPECIES, es);

  /* Model must be CONSTANT for now! */
  if (model_read == 1 && strcmp(model_name, "CONSTANT") != 0) {
    sr = sprintf(err_msg, "Material %s - unrecognized model for %s \"%s\" ???\n",
                 pd_glob[mn]->MaterialName, "Extensional bending stiffness", model_name);
    GOMA_EH(model_read, err_msg);
  } else if (model_read == -1) {
    /* Default to CONSTANT(1) */
    elc_glob[mn]->exten_stiffness_model = CONSTANT;
    elc_glob[mn]->exten_stiffness = 1.0;
  }

  ECHO(es, echo_file);

  /* Poisson ratio of structural shells */
  model_read =
      look_for_mat_prop(imp, "Shell Poisson ratio", &(elc_glob[mn]->poisson_model),
                        &(elc_glob[mn]->poisson), &(elc_glob[mn]->u_poisson),
                        &(elc_glob[mn]->len_u_poisson), model_name, SCALAR_INPUT, &NO_SPECIES, es);

  /* Model must be CONSTANT for now! */
  if (model_read == 1 && strcmp(model_name, "CONSTANT") != 0) {
    sr = sprintf(err_msg, "Material %s - unrecognized model for %s \"%s\" ???\n",
                 pd_glob[mn]->MaterialName, "Shell Poisson ratio", model_name);
    GOMA_EH(model_read, err_msg);
  } else if (model_read == -1) {
    /* Default to CONSTANT(1) */
    elc_glob[mn]->poisson_model = CONSTANT;
    elc_glob[mn]->poisson = 0.5;
  }

  ECHO(es, echo_file);

  /* check for shell tangent calculator model */
  if (pd_glob[mn]->gv[R_MESH1] && pd_glob[mn]->gv[R_SHELL_CURVATURE]) {
    char input[MAX_CHAR_IN_INPUT] = "zilch\0";
    strcpy(search_string, "Shell Tangent Computation Method");
    model_read = look_for_optional(imp, search_string, input, '=');

    if (model_read == 1) {
      if (fscanf(imp, "%s", model_name) != 1) {
        sr = sprintf(err_msg, "Error reading model name string in material file, property %s",
                     search_string);
        GOMA_EH(GOMA_ERROR, err_msg);
      }

      SPF(es, "%s = %s", search_string, model_name);
      if (model_read == 1 && !strcmp(model_name, "ISOPARAMETRIC")) {
        model_read = 1;
        mat_ptr->shell_tangent_model = ISOPARAMETRIC;
        //	num_const = read_constants(imp, &(mat_ptr->shell_tangent_seed_vec),
        // NO_SPECIES);

        if (num_const != 0) {
          GOMA_EH(GOMA_ERROR,
                  "ISOPARAMETRIC Shell Tangent Computation Method takes no other input parameters");
        }
      } else if (model_read == 1 && !strcmp(model_name, "SEEDED")) {
        model_read = 1;
        mat_ptr->shell_tangent_model = SEEDED;
        num_const = read_constants(imp, &(mat_ptr->shell_tangent_seed_vec_const), NO_SPECIES);
        mat_ptr->len_shell_tangent_seed_vec_const = num_const;

        SPF_DBL_VEC(endofstring(es), num_const, mat_ptr->shell_tangent_seed_vec_const);

        if (num_const != 3) {
          GOMA_EH(GOMA_ERROR, "SEEDED Shell Tangent Computation Model requires input of the seed "
                              "as three components of a unit vector.");
        }
      }

      else {
        // default is isoparametric
        mat_ptr->shell_tangent_model = ISOPARAMETRIC;
        SPF(es, "%s = %s", search_string, "ISOPARAMETRIC");
      }

      ECHO(es, echo_file);
    }
  }

  /* check for shell moment tensor calculator model */
  if (pd_glob[mn]->gv[R_MESH1] && pd_glob[mn]->gv[R_SHELL_CURVATURE]) {
    char input[MAX_CHAR_IN_INPUT] = "zilch\0";
    strcpy(search_string, "Shell Moment Tensor Model");
    model_read = look_for_optional(imp, search_string, input, '=');

    if (model_read == 1) {
      if (fscanf(imp, "%s", model_name) != 1) {
        sr = sprintf(err_msg, "Error reading model name string in material file, property %s",
                     search_string);
        GOMA_EH(GOMA_ERROR, err_msg);
      }

      SPF(es, "%s = %s", search_string, model_name);
      if (model_read == 1 && !strcmp(model_name, "EXPANDED")) {
        model_read = 1;
        mat_ptr->shell_moment_tensor_model = SMT_EXPANDED;
        //	num_const = read_constants(imp, &(mat_ptr->shell_tangent_seed_vec),
        // NO_SPECIES);

        if (num_const != 0) {
          GOMA_EH(GOMA_ERROR, "EXPANDED Shell Moment Tensor Model takes no other input parameters");
        }
      } else

          if (model_read == 1 && !strcmp(model_name, "SIMPLE")) {
        model_read = 1;
        mat_ptr->shell_moment_tensor_model = SMT_SIMPLE;
        //	num_const = read_constants(imp, &(mat_ptr->shell_tangent_seed_vec),
        // NO_SPECIES);

        if (num_const != 0) {
          GOMA_EH(GOMA_ERROR, "SIMPLE Shell Moment Tensor Model takes no other input parameters");
        }
      }

      else {
        // default is simple
        mat_ptr->shell_tangent_model = SMT_SIMPLE;
        SPF(es, "%s = %s", search_string, "SIMPLE");
      }

      ECHO(es, echo_file);
    }
  }

  model_read = look_for_mat_prop(imp, "Stress Free Solvent Vol Frac", &(LameLambdaModel),
                                 &(elc_glob[mn]->Strss_fr_sol_vol_frac), NO_USER, NULL, model_name,
                                 SCALAR_INPUT, &NO_SPECIES, es);
  ECHO(es, echo_file);

  model_read = look_for_mat_prop(
      imp, "Solid Thermal Expansion", &(elc_glob[mn]->thermal_expansion_model),
      &(elc_glob[mn]->thermal_expansion), &(elc_glob[mn]->u_thermal_expansion),
      &(elc_glob[mn]->len_u_thermal_expansion), model_name, SCALAR_INPUT, &NO_SPECIES, es);
  if (model_read == -1) {

    if (!strcmp(model_name, "SHRINKAGE")) {
      elc_glob[mn]->thermal_expansion_model = SHRINKAGE;
      num_const = read_constants(imp, &(elc_glob[mn]->u_thermal_expansion), NO_SPECIES);
      if (num_const < 2) {
        sr = sprintf(err_msg, "Matl %s expected at least 2 constants for %s %s model.\n",
                     pd_glob[mn]->MaterialName, "Thermal Expansion", "SHRINKAGE");
        GOMA_EH(GOMA_ERROR, err_msg);
      }
      elc_glob[mn]->len_u_thermal_expansion = num_const;
    } else if (!strcmp(model_name, "IDEAL_GAS")) {
      elc_glob[mn]->thermal_expansion_model = IDEAL_GAS;
      num_const = read_constants(imp, &(elc_glob[mn]->u_thermal_expansion), NO_SPECIES);
      if (num_const < 1) {
        sr = sprintf(err_msg, "Matl %s expected at least 1 constant for %s %s model.\n",
                     pd_glob[mn]->MaterialName, "Thermal Expansion", "IDEAL_GAS");
        GOMA_EH(GOMA_ERROR, err_msg);
      }
      elc_glob[mn]->len_u_thermal_expansion = num_const;
    } else {
      elc_glob[mn]->thermal_expansion_model = CONSTANT;
      elc_glob[mn]->thermal_expansion = 0.0;
    }

    SPF(es, "\t(%s = CONSTANT %.4g)", "Solid Thermal Expansion", 0.0);
  }

  ECHO(es, echo_file);

  model_read = look_for_mat_prop(imp, "Solid Reference Temperature",
                                 &(elc_glob[mn]->solid_reference_temp_model),
                                 &(elc_glob[mn]->solid_reference_temp), NO_USER, NULL, model_name,
                                 SCALAR_INPUT, &NO_SPECIES, es);

  if (model_read == -1) {
    elc_glob[mn]->solid_reference_temp_model = CONSTANT;
    elc_glob[mn]->solid_reference_temp = 0.0;

    SPF(es, "\t(%s = CONSTANT %.4g)", "Solid Reference Temperature", 0.0);
  }
  ECHO(es, echo_file);

  if (evpl_glob[mn]->ConstitutiveEquation == EVP_HYPER) {
    /*get plastic viscosity and yield stress */
    model_read = look_for_mat_prop(imp, "Plastic Viscosity", &(evpl_glob[mn]->plastic_mu_model),
                                   &(evpl_glob[mn]->plastic_mu), NO_USER, NULL, model_name,
                                   SCALAR_INPUT, &NO_SPECIES, es);

    if (model_read == -1) {
      if (!strcmp(model_name, "LINEAR")) {
        evpl_glob[mn]->plastic_mu_model = LINEAR;
        num_const = read_constants(imp, &(evpl_glob[mn]->u_plastic_mu), NO_SPECIES);
        if (num_const < 2) {
          sr = sprintf(err_msg, "Matl %s expected at least 2 constants for %s %s model.\n",
                       pd_glob[mn]->MaterialName, "Plastic Viscosity", "LINEAR");
          GOMA_EH(GOMA_ERROR, err_msg);
        }
        evpl_glob[mn]->len_u_plastic_mu = num_const;

      } else {
        sr = sprintf(err_msg, "Material %s - unrecognized model for %s \"%s\" ???\n",
                     pd_glob[mn]->MaterialName, "Plastic Viscosity", model_name);
        GOMA_EH(model_read, err_msg);
      }
      SPF_DBL_VEC(endofstring(es), num_const, evpl_glob[mn]->u_plastic_mu);
    }

    ECHO(es, echo_file);

    model_read = look_for_mat_prop(imp, "EVP Yield Stress", &(evpl_glob[mn]->yield_model),
                                   &(evpl_glob[mn]->yield), NO_USER, NULL, model_name, SCALAR_INPUT,
                                   &NO_SPECIES, es);

    if (model_read == -1 && !strcmp(model_name, "LINEAR")) {
      evpl_glob[mn]->yield_model = LINEAR;
      num_const = read_constants(imp, &(evpl_glob[mn]->u_yield), NO_SPECIES);
      if (num_const < 2) {
        sr = sprintf(err_msg, "Matl %s expected at least 2 constants for %s %s model.\n",
                     pd_glob[mn]->MaterialName, "EVP Yield Stress", "LINEAR");
        GOMA_EH(GOMA_ERROR, err_msg);
      }
      evpl_glob[mn]->len_u_yield = num_const;
      SPF_DBL_VEC(endofstring(es), num_const, evpl_glob[mn]->u_yield);
    } else {
      sr = sprintf(err_msg, "Material %s - unrecognized model for %s \"%s\" ???\n",
                   pd_glob[mn]->MaterialName, "EVP Yield Stress", model_name);
      GOMA_EH(model_read, err_msg);
    }
    ECHO(es, echo_file);
  }
  /*********************************************************************/
  /*Before we continue, test to see if this is a Total ALE material, in
   *which case the solid props just parsed will be loaded into the real solid
   *properties, and some additional properties of the pseudo-solid will now
   *be loaded up.  This next section is ignored if you are ARBITRARY or LAGRANGIAN
   *material type
   */
  /*********************************************************************/

  if (pd_glob[mn]->MeshMotion == TOTAL_ALE) {

    /* First transfer already parsed real-properties to the appropriate
     * structure elements. Do this by swapping pointers. You need to maintain
     * though some of the elastic (elc) and constitutive relations (cr)
     * constants in both.
     */

    cr_glob[mn]->RealSolidFluxModel = ElasticConstitutiveEquation;
    dum_ptr = elc_rs_glob[mn];
    elc_rs_glob[mn] = elc_glob[mn];
    elc_glob[mn] = dum_ptr;
    elc_glob[mn]->Strss_fr_sol_vol_frac = elc_rs_glob[mn]->Strss_fr_sol_vol_frac;
    elc_glob[mn]->thermal_expansion = 0.;
    elc_glob[mn]->thermal_expansion_model = CONSTANT;
    elc_glob[mn]->solid_reference_temp_model = CONSTANT;
    elc_glob[mn]->solid_reference_temp = 25.;

    model_read =
        look_for_mat_prop(imp, "Pseudo-Solid Constitutive Equation", &(ElasticConstitutiveEquation),
                          &a0, NO_USER, NULL, model_name, NO_INPUT, &NO_SPECIES, es);

    if (model_read == 1)
      GOMA_EH(GOMA_ERROR, "Can't have USER or CONSTANT for Pseudo-Solid Constitutive Equation");

    if (!strcmp(model_name, "LINEAR")) {
      ElasticConstitutiveEquation = LINEAR;
    } else if (!strcmp(model_name, "NONLINEAR") || !strcmp(model_name, "NONLINEAR_PLANE_STRAIN")) {
      ElasticConstitutiveEquation = NONLINEAR;
    } else if (!strcmp(model_name, "INCOMP_PSTRAIN")) {
      ElasticConstitutiveEquation = INCOMP_PSTRAIN;
    } else if (!strcmp(model_name, "INCOMP_PSTRESS")) {
      ElasticConstitutiveEquation = INCOMP_PSTRESS;
    } else if (!strcmp(model_name, "HOOKEAN_PSTRAIN")) {
      ElasticConstitutiveEquation = HOOKEAN_PSTRAIN;
    } else if (!strcmp(model_name, "HOOKEAN_PSTRESS")) {
      ElasticConstitutiveEquation = HOOKEAN_PSTRESS;
    } else if (!strcmp(model_name, "INCOMP_3D")) {
      ElasticConstitutiveEquation = INCOMP_3D;
    } else if (!strcmp(model_name, "EVP_HYPER")) {
      ElasticConstitutiveEquation = EVP_HYPER;
      GOMA_EH(GOMA_ERROR, "Pseudo-solid constitutive equationis elasto-viscoplastic. Hmm. Won't "
                          "continue with my better judgement");
    } else /* default to nonlinear */
    {
      ElasticConstitutiveEquation = NONLINEAR;
      GOMA_WH(-1, "Pseudo-solid Elastic Constitutive set to default NONLINEAR");
    }

    ECHO(es, echo_file);

<<<<<<< HEAD
    /*This seems a little redundant! prs (2/24/95) */
    cr_glob[mn]->MeshFluxModel = ElasticConstitutiveEquation;

    /* An optional additional type of mesh motion which includes an intertial term in the
       momentum equation */

    /* read in constants for constitutive equation if they are input */

    model_read =
        look_for_mat_prop(imp, "Pseudo-Solid Lame MU", &(elc_glob[mn]->lame_mu_model),
                          &(elc_glob[mn]->lame_mu), &(elc_glob[mn]->u_mu),
                          &(elc_glob[mn]->len_u_mu), model_name, SCALAR_INPUT, &NO_SPECIES, es);
    if (model_read == -1) {
      if (!strcmp(model_name, "CONTACT_LINE")) {
        elc_glob[mn]->lame_mu_model = CONTACT_LINE;
        num_const = read_constants(imp, &(elc_glob[mn]->u_mu), NO_SPECIES);
        if (num_const < 4) {
          sr = sprintf(err_msg, "Matl %s expected at least 4 constants for %s %s model.\n",
                       pd_glob[mn]->MaterialName, "Lame MU", "CONTACT_LINE");
          GOMA_EH(GOMA_ERROR, err_msg);
        }
        elc_glob[mn]->len_u_mu = num_const;
        SPF_DBL_VEC(endofstring(es), num_const, elc_glob[mn]->u_mu);
      } else {
        sr = sprintf(err_msg, "Material %s - unrecognized model for %s \"%s\" ???\n",
                     pd_glob[mn]->MaterialName, "Pseudo-Solid Lame MU", model_name);
        GOMA_EH(model_read, err_msg);
      }

      ECHO(es, echo_file);
    }

    model_read =
        look_for_mat_prop(imp, "Pseudo-Solid Lame LAMBDA", &(elc_glob[mn]->lame_lambda_model),
                          &(elc_glob[mn]->lame_lambda), &(elc_glob[mn]->u_lambda),
                          &(elc_glob[mn]->len_u_lambda), model_name, SCALAR_INPUT, &NO_SPECIES, es);
    if (model_read == -1) {
      sr = sprintf(err_msg, "Material %s - unrecognized model for %s \"%s\" ???\n",
                   pd_glob[mn]->MaterialName, "Lame LAMBDA", model_name);
      GOMA_EH(model_read, err_msg);
    }

    ECHO(es, echo_file);
  } // End TOTAL ALE

  ECHO("\n---Fluid Constitutive Equation \n", echo_file);
=======
      cr_glob[mn]->RealSolidFluxModel = ElasticConstitutiveEquation;
      dum_ptr = elc_rs_glob[mn];
      elc_rs_glob[mn] = elc_glob[mn];
      elc_glob[mn] = dum_ptr;
      elc_glob[mn]->Strss_fr_sol_vol_frac = elc_rs_glob[mn]->Strss_fr_sol_vol_frac;
      elc_glob[mn]->thermal_expansion = 0.;
      elc_glob[mn]->thermal_expansion_model = CONSTANT;
      elc_glob[mn]->solid_reference_temp_model = CONSTANT;	
      elc_glob[mn]->solid_reference_temp     = 25.;

      model_read = look_for_mat_prop(imp, "Pseudo-Solid Constitutive Equation", 
				     &(ElasticConstitutiveEquation), 
				     &a0, NO_USER, NULL, model_name, NO_INPUT, 
				     &NO_SPECIES,es);

      if (model_read == 1) EH(-1, "Can't have USER or CONSTANT for Pseudo-Solid Constitutive Equation");
      
      if ( !strcmp(model_name, "LINEAR") )
	{
	  ElasticConstitutiveEquation = LINEAR;
	}
      else if ( !strcmp(model_name, "NONLINEAR" ) || 
		!strcmp(model_name, "NONLINEAR_PLANE_STRAIN"))
	{
	  ElasticConstitutiveEquation = NONLINEAR;
	}
      else if ( !strcmp(model_name, "INCOMP_PSTRAIN") )
	{
	  ElasticConstitutiveEquation = INCOMP_PSTRAIN;
	}   
      else if ( !strcmp(model_name, "INCOMP_PSTRESS") )
	{
	  ElasticConstitutiveEquation = INCOMP_PSTRESS;
	}   
      else if ( !strcmp(model_name, "HOOKEAN_PSTRAIN") )
	{
	  ElasticConstitutiveEquation = HOOKEAN_PSTRAIN;
	}   
      else if ( !strcmp(model_name, "HOOKEAN_PSTRESS") )
	{
	  ElasticConstitutiveEquation = HOOKEAN_PSTRESS;
	}   
      else if ( !strcmp(model_name, "INCOMP_3D") )
	{
	  ElasticConstitutiveEquation = INCOMP_3D;
	} 
      else if ( !strcmp(model_name, "EVP_HYPER") )
	{
	  ElasticConstitutiveEquation = EVP_HYPER;
	  EH(-1,"Pseudo-solid constitutive equationis elasto-viscoplastic. Hmm. Won't continue with my better judgement");
	} 
      else				/* default to nonlinear */
	{
	  ElasticConstitutiveEquation = NONLINEAR;
	  WH(-1,"Pseudo-solid Elastic Constitutive set to default NONLINEAR");
	}

      ECHO(es,echo_file);

      /*This seems a little redundant! prs (2/24/95) */
      cr_glob[mn]->MeshFluxModel =  ElasticConstitutiveEquation;
      
      /* An optional additional type of mesh motion which includes an intertial term in the 
	 momentum equation */

      
      /* read in constants for constitutive equation if they are input */
      
      model_read = look_for_mat_prop(imp, "Pseudo-Solid Lame MU", 
				     &(elc_glob[mn]->lame_mu_model), 
				     &(elc_glob[mn]->lame_mu), 
				     &(elc_glob[mn]->u_mu), 
				     &(elc_glob[mn]->len_u_mu), 
				     model_name, 
				     SCALAR_INPUT, &NO_SPECIES,es);
      if (model_read == -1)  
	{
	  if ( !strcmp(model_name, "CONTACT_LINE"))
	    {
	      elc_glob[mn]->lame_mu_model = CONTACT_LINE;
	      num_const = read_constants(imp, &(elc_glob[mn]->u_mu), NO_SPECIES);
	      if ( num_const < 4) 
		{
		  sr = sprintf(err_msg, 
			       "Matl %s expected at least 4 constants for %s %s model.\n",
			       pd_glob[mn]->MaterialName, 
			       "Lame MU", 
			       "CONTACT_LINE");
		  EH(-1, err_msg);
		}
	      elc_glob[mn]->len_u_mu = num_const;	
	      SPF_DBL_VEC(endofstring(es), num_const,elc_glob[mn]->u_mu );
	    }
	  else 
	    {
	      sr = sprintf(err_msg, 
			   "Material %s - unrecognized model for %s \"%s\" ???\n",
			   pd_glob[mn]->MaterialName, "Pseudo-Solid Lame MU", model_name);
	      EH(model_read, err_msg);
	    }

	  ECHO(es,echo_file);
	}
      
      model_read = look_for_mat_prop(imp, "Pseudo-Solid Lame LAMBDA", 
				     &(elc_glob[mn]->lame_lambda_model), 
				     &(elc_glob[mn]->lame_lambda), 
				     &(elc_glob[mn]->u_lambda), 
				     &(elc_glob[mn]->len_u_lambda), 
				     model_name, SCALAR_INPUT, &NO_SPECIES,es);
      if (model_read == -1)  
	{
         if ( !strcmp(model_name, "POISSON_RATIO") )
           {
            elc_glob[mn]->lame_lambda_model = POISSON_RATIO;
            num_const = read_constants(imp, &(elc_glob[mn]->u_lambda),
                                     NO_SPECIES);
            if ( num_const < 1)
               {
                sr = sprintf(err_msg,
                   "Matl %s expected at least 1 constant for %s %s model.\n",
                           pd_glob[mn]->MaterialName,
                           "Lame LAMBDA",
                           "POISSON_RATIO");
                EH(-1, err_msg);
               }
            elc_glob[mn]->len_u_lambda = num_const;
	    SPF_DBL_VEC(endofstring(es), num_const,elc_glob[mn]->u_mu );
	    }
	else 
	  {
	  sr = sprintf(err_msg, 
		       "Material %s - unrecognized model for %s \"%s\" ???\n",
		       pd_glob[mn]->MaterialName, "Lame LAMBDA", model_name);
	  EH(model_read, err_msg);
	  }
	}

      ECHO(es,echo_file);      
    } // End TOTAL ALE

  ECHO("\n---Fluid Constitutive Equation \n",echo_file);
>>>>>>> fa088430

  /*********************************************************************/
  /*
   * Read in generalized Newtonian constitutive equation type together
   * with the relevant constants depending on whether the the fluid is:
   *
   *       Newtonian: mu
   *       Power Law: mu0 nexp
   *       Carreau: mu0 nexp muinf lam aexp
   */
  model_read = look_for_mat_prop(imp, "Liquid Constitutive Equation", &(ConstitutiveEquation),
                                 &(a0), NO_USER, NULL, model_name, NO_INPUT, &NO_SPECIES, es);
  if (model_read == 1) {
    GOMA_EH(GOMA_ERROR,
            "Liquid Constitutive Equations options CONSTANT, USER, USER_GEN are not valid\n");
  }

  if (!strcmp(model_name, "NEWTONIAN")) {
    ConstitutiveEquation = NEWTONIAN;
  } else if (!strcmp(model_name, "POWER_LAW")) {
    ConstitutiveEquation = POWER_LAW;
  } else if (!strcmp(model_name, "POWERLAW_SUSPENSION")) {
    ConstitutiveEquation = POWERLAW_SUSPENSION;
  } else if (!strcmp(model_name, "CARREAU")) {
    ConstitutiveEquation = CARREAU;
  } else if (!strcmp(model_name, "CARREAU_SUSPENSION")) {
    ConstitutiveEquation = CARREAU_SUSPENSION;
  } else if (!strcmp(model_name, "SUSPENSION")) {
    ConstitutiveEquation = SUSPENSION;
  } else if (!strcmp(model_name, "EPOXY")) {
    ConstitutiveEquation = EPOXY;
  } else if (!strcmp(model_name, "SYLGARD")) {
    ConstitutiveEquation = SYLGARD;
  } else if (!strcmp(model_name, "FILLED_EPOXY")) {
    ConstitutiveEquation = FILLED_EPOXY;
  } else if (!strcmp(model_name, "FOAM_EPOXY")) {
    ConstitutiveEquation = FOAM_EPOXY;
  } else if (!strcmp(model_name, "THERMAL")) {
    ConstitutiveEquation = THERMAL;
  } else if (!strcmp(model_name, "CURE")) {
    ConstitutiveEquation = CURE;
  } else if (!strcmp(model_name, "BINGHAM")) {
    ConstitutiveEquation = BINGHAM;
  } else if (!strcmp(model_name, "BINGHAM_WLF")) {
    ConstitutiveEquation = BINGHAM_WLF;
  } else if (!strcmp(model_name, "BINGHAM_MIXED")) {
    ConstitutiveEquation = BINGHAM_MIXED;
  } else if (!strcmp(model_name, "CARREAU_WLF")) {
    ConstitutiveEquation = CARREAU_WLF;
  } else if (!strcmp(model_name, "HERSCHEL_BULKLEY")) {
    ConstitutiveEquation = HERSCHEL_BULKLEY;
  } else if (!strcmp(model_name, "BOND")) {
    ConstitutiveEquation = BOND;
  } else if (!strcmp(model_name, "BOND_SH")) {
    ConstitutiveEquation = BOND_SH;
  } else if (!strcmp(model_name, "CARREAU_WLF_CONC_PL")) {
    ConstitutiveEquation = CARREAU_WLF_CONC_PL;
  } else if (!strcmp(model_name, "CARREAU_WLF_CONC_EXP")) {
    ConstitutiveEquation = CARREAU_WLF_CONC_EXP;
  } else if (!strcmp(model_name, "FOAM_PMDI_10")) {
    ConstitutiveEquation = FOAM_PMDI_10;
  } else {
    GOMA_EH(-1, "Unrecognizable Constitutive Equation");
  }

  ECHO(es, echo_file);

  pd_glob[mn]->MomentumFluxModel = ConstitutiveEquation;
  cr_glob[mn]->MomentumFluxModel = CR_MF_NEWTON_0;
  gn_glob[mn]->ConstitutiveEquation = ConstitutiveEquation;
  mp_glob[mn]->DilationalViscosityModel = DILVISCM_KAPPAWIPESMU;

  /* read in constants for constitutive equation if they are input */

  if (ConstitutiveEquation == NEWTONIAN) {
    model_read = look_for_mat_proptable(
        imp, "Viscosity", &(mp_glob[mn]->ViscosityModel), &(mp_glob[mn]->viscosity),
        &(mp_glob[mn]->u_viscosity), &(mp_glob[mn]->len_u_viscosity),
        &(mp_glob[mn]->viscosity_tableid), model_name, SCALAR_INPUT, &NO_SPECIES, es);

    if (model_read == -1 && !strcmp(model_name, "FILL")) {
      mat_ptr->ViscosityModel = FILL;

      num_const = read_constants(imp, &(mat_ptr->u_viscosity), 0);

      if (num_const < 2) {
        sr = sprintf(err_msg, "Matl %s expected at least 2 constants for %s %s model.\n",
                     pd_glob[mn]->MaterialName, "Viscosity", "FILL");
        GOMA_EH(GOMA_ERROR, err_msg);
      }
      mat_ptr->len_u_viscosity = num_const;
      SPF_DBL_VEC(endofstring(es), num_const, mat_ptr->u_viscosity);
    } else if (model_read == -1 && !strcmp(model_name, "LEVEL_SET")) {
      mat_ptr->ViscosityModel = LEVEL_SET;

      num_const = read_constants(imp, &(mat_ptr->u_viscosity), 0);

      if (num_const < 3) {
        sr = sprintf(err_msg, "Matl %s expected at least 3 constants for %s %s model.\n",
                     pd_glob[mn]->MaterialName, "Viscosity", "LEVEL_SET");
        GOMA_EH(GOMA_ERROR, err_msg);
      }

      if (mat_ptr->u_viscosity[2] == 0.0)
        mat_ptr->u_viscosity[2] = ls->Length_Scale / 2.0;

      mat_ptr->len_u_viscosity = num_const;
      SPF_DBL_VEC(endofstring(es), num_const, mat_ptr->u_viscosity);
    } else if (model_read == -1 && !strcmp(model_name, "LEVEL_SET_Q")) {
      mat_ptr->ViscosityModel = LS_QUADRATIC;

      num_const = read_constants(imp, &(mat_ptr->u_viscosity), 0);

      if (num_const < 3) {
        sr = sprintf(err_msg, "Matl %s expected at least 3 constants for %s %s model.\n",
                     pd_glob[mn]->MaterialName, "Viscosity", "LEVEL_SET");
        GOMA_EH(GOMA_ERROR, err_msg);
      }

      if (mat_ptr->u_viscosity[2] == 0.0)
        mat_ptr->u_viscosity[2] = ls->Length_Scale / 2.0;

      mat_ptr->len_u_viscosity = num_const;
      SPF_DBL_VEC(endofstring(es), num_const, mat_ptr->u_viscosity);
    } else if (model_read == -1 && !strcmp(model_name, "SUSPENSION_PM")) {
      mat_ptr->ViscosityModel = SUSPENSION_PM;

      num_const = read_constants(imp, &(mat_ptr->u_viscosity), 0);
      mat_ptr->viscosity = mat_ptr->u_viscosity[0];

      if (num_const < 1) {
        sr = sprintf(err_msg, "Matl %s expected at least 1 constant for %s %s model.\n",
                     pd_glob[mn]->MaterialName, "Viscosity", "SUSPENSION_PM");
        GOMA_EH(GOMA_ERROR, err_msg);
      }
      mat_ptr->len_u_viscosity = num_const;
      SPF_DBL_VEC(endofstring(es), num_const, mat_ptr->u_viscosity);
    } else if (model_read == -1 && !strcmp(model_name, "CONST_PHASE_FUNCTION")) {
      mat_ptr->ViscosityModel = CONST_PHASE_FUNCTION;
      num_const = read_constants(imp, &(mat_ptr->u_viscosity), 0);

      if (num_const < pfd->num_phase_funcs + 2) {
        sr = sprintf(err_msg, "Matl %s expected at least %d constants for %s %s model.\n",
                     pd_glob[mn]->MaterialName, pfd->num_phase_funcs + 2, "Viscosity",
                     "CONST_PHASE_FUNCTION");
        GOMA_EH(GOMA_ERROR, err_msg);
      }
      mat_ptr->len_u_viscosity = num_const;
      SPF_DBL_VEC(endofstring(es), num_const, mat_ptr->u_viscosity);
    } else {
      GOMA_EH(model_read, "Viscosity");
      gn_glob[mn]->mu0 = mat_ptr->viscosity;
    }
    gn_glob[mn]->mu0 = mat_ptr->viscosity;

    ECHO(es, echo_file);
  }

  if (ConstitutiveEquation == POWER_LAW || ConstitutiveEquation == POWERLAW_SUSPENSION ||
      ConstitutiveEquation == CARREAU || ConstitutiveEquation == CARREAU_SUSPENSION ||
      ConstitutiveEquation == BINGHAM || ConstitutiveEquation == BINGHAM_WLF ||
      ConstitutiveEquation == CARREAU_WLF || ConstitutiveEquation == SUSPENSION ||
      ConstitutiveEquation == EPOXY || ConstitutiveEquation == SYLGARD ||
      ConstitutiveEquation == FILLED_EPOXY || ConstitutiveEquation == THERMAL ||
      ConstitutiveEquation == CURE || ConstitutiveEquation == HERSCHEL_BULKLEY ||
      ConstitutiveEquation == CARREAU_WLF_CONC_PL || ConstitutiveEquation == CARREAU_WLF_CONC_EXP ||
      ConstitutiveEquation == BOND || ConstitutiveEquation == BOND_SH ||
      ConstitutiveEquation == FOAM_EPOXY || ConstitutiveEquation == FOAM_PMDI_10) {
    model_read =
        look_for_mat_prop(imp, "Low Rate Viscosity", &(gn_glob[mn]->mu0Model), &(gn_glob[mn]->mu0),
                          NO_USER, NULL, model_name, SCALAR_INPUT, &NO_SPECIES, es);

    if (model_read == -1 && !strcmp(model_name, "LEVEL_SET")) {
      gn_glob[mn]->mu0Model = LEVEL_SET;

      num_const = read_constants(imp, &(gn_glob[mn]->u_mu0), 0);

      if (num_const < 3) {
        sr = sprintf(err_msg, "Matl %s expected at least 3 constants for %s %s model.\n",
                     pd_glob[mn]->MaterialName, "Low Rate Viscosity", "LEVEL_SET");
        GOMA_EH(GOMA_ERROR, err_msg);
      }

      gn_glob[mn]->len_u_mu0 = num_const;
      SPF_DBL_VEC(endofstring(es), num_const, gn_glob[mn]->u_mu0);

      if (gn_glob[mn]->u_mu0[2] == 0.0)
        gn_glob[mn]->u_mu0[2] = ls->Length_Scale / 2.0;

    } else {
      GOMA_EH(model_read, "Low Rate Viscosity");
    }

    ECHO(es, echo_file);
  }

  if (ConstitutiveEquation == POWER_LAW || ConstitutiveEquation == POWERLAW_SUSPENSION ||
      ConstitutiveEquation == CARREAU || ConstitutiveEquation == CARREAU_SUSPENSION ||
      ConstitutiveEquation == BINGHAM || ConstitutiveEquation == BINGHAM_WLF ||
      ConstitutiveEquation == CARREAU_WLF || ConstitutiveEquation == SUSPENSION ||
      ConstitutiveEquation == FILLED_EPOXY || ConstitutiveEquation == HERSCHEL_BULKLEY ||
      ConstitutiveEquation == CARREAU_WLF_CONC_PL || ConstitutiveEquation == CARREAU_WLF_CONC_EXP) {
    model_read = look_for_mat_prop(imp, "Power Law Exponent", &(gn_glob[mn]->nexpModel),
                                   &(gn_glob[mn]->nexp), NO_USER, NULL, model_name, SCALAR_INPUT,
                                   &NO_SPECIES, es);

    if (model_read == -1 && !strcmp(model_name, "LEVEL_SET")) {
      gn_glob[mn]->nexpModel = LEVEL_SET;

      num_const = read_constants(imp, &(gn_glob[mn]->u_nexp), 0);

      if (num_const < 3) {
        sr = sprintf(err_msg, "Matl %s expected at least 3 constants for %s %s model.\n",
                     pd_glob[mn]->MaterialName, "Power law exponent", "LEVEL_SET");
        GOMA_EH(GOMA_ERROR, err_msg);
      }

      gn_glob[mn]->len_u_nexp = num_const;
      SPF_DBL_VEC(endofstring(es), num_const, gn_glob[mn]->u_nexp);

      if (gn_glob[mn]->u_nexp[2] == 0.0)
        gn_glob[mn]->u_nexp[2] = ls->Length_Scale / 2.0;

    } else {
      GOMA_EH(model_read, "Power Law Exponent");
    }
    ECHO(es, echo_file);
  }

  if (ConstitutiveEquation == CARREAU || ConstitutiveEquation == CARREAU_SUSPENSION ||
      ConstitutiveEquation == CARREAU_WLF || ConstitutiveEquation == BINGHAM ||
      ConstitutiveEquation == BINGHAM_WLF || ConstitutiveEquation == CARREAU_WLF_CONC_PL ||
      ConstitutiveEquation == CARREAU_WLF_CONC_EXP || ConstitutiveEquation == BOND_SH ||
      ConstitutiveEquation == BOND || ConstitutiveEquation == BINGHAM_MIXED) {
    model_read = look_for_mat_prop(imp, "High Rate Viscosity", &(gn_glob[mn]->muinfModel),
                                   &(gn_glob[mn]->muinf), NO_USER, NULL, model_name, SCALAR_INPUT,
                                   &NO_SPECIES, es);

    if (model_read == -1 && !strcmp(model_name, "LEVEL_SET")) {
      gn_glob[mn]->muinfModel = LEVEL_SET;

      num_const = read_constants(imp, &(gn_glob[mn]->u_muinf), 0);

      if (num_const < 3) {
        sr = sprintf(err_msg, "Matl %s expected at least 3 constants for %s %s model.\n",
                     pd_glob[mn]->MaterialName, "Low Rate Viscosity", "LEVEL_SET");
        GOMA_EH(GOMA_ERROR, err_msg);
      }

      gn_glob[mn]->len_u_muinf = num_const;
      SPF_DBL_VEC(endofstring(es), num_const, gn_glob[mn]->u_muinf);

      if (gn_glob[mn]->u_muinf[2] == 0.0)
        gn_glob[mn]->u_muinf[2] = ls->Length_Scale / 2.0;

    } else {
      GOMA_EH(model_read, "High Rate Viscosity");
    }
    ECHO(es, echo_file);

    if (ConstitutiveEquation != BOND && ConstitutiveEquation != BINGHAM_MIXED) {
      model_read =
          look_for_mat_prop(imp, "Time Constant", &(gn_glob[mn]->lamModel), &(gn_glob[mn]->lam),
                            NO_USER, NULL, model_name, SCALAR_INPUT, &NO_SPECIES, es);

      if (model_read == -1 && !strcmp(model_name, "LEVEL_SET")) {
        gn_glob[mn]->lamModel = LEVEL_SET;

        num_const = read_constants(imp, &(gn_glob[mn]->u_lam), 0);

        if (num_const < 3) {
          sr = sprintf(err_msg, "Matl %s expected at least 3 constants for %s %s model.\n",
                       pd_glob[mn]->MaterialName, "Low Rate Viscosity", "LEVEL_SET");
          GOMA_EH(GOMA_ERROR, err_msg);
        }

        gn_glob[mn]->len_u_lam = num_const;
        SPF_DBL_VEC(endofstring(es), num_const, gn_glob[mn]->u_lam);

        if (gn_glob[mn]->u_lam[2] == 0.0)
          gn_glob[mn]->u_lam[2] = ls->Length_Scale / 2.0;

      } else {
        GOMA_EH(model_read, "Time Constant");
      }

      ECHO(es, echo_file);
    }
  }

  if (ConstitutiveEquation == CARREAU || ConstitutiveEquation == CARREAU_SUSPENSION ||
      ConstitutiveEquation == CARREAU_WLF || ConstitutiveEquation == BINGHAM ||
      ConstitutiveEquation == BINGHAM_WLF || ConstitutiveEquation == CARREAU_WLF_CONC_PL ||
      ConstitutiveEquation == CARREAU_WLF_CONC_EXP || ConstitutiveEquation == BOND_SH ||
      ConstitutiveEquation == BOND) {
    model_read = look_for_mat_prop(imp, "Aexp", &(gn_glob[mn]->aexpModel), &(gn_glob[mn]->aexp),
                                   NO_USER, NULL, model_name, SCALAR_INPUT, &NO_SPECIES, es);

    if (model_read == -1 && !strcmp(model_name, "LEVEL_SET")) {
      gn_glob[mn]->aexpModel = LEVEL_SET;

      num_const = read_constants(imp, &(gn_glob[mn]->u_aexp), 0);

      if (num_const < 3) {
        sr = sprintf(err_msg, "Matl %s expected at least 3 constants for %s %s model.\n",
                     pd_glob[mn]->MaterialName, "Low Rate Viscosity", "LEVEL_SET");
        GOMA_EH(GOMA_ERROR, err_msg);
      }

      gn_glob[mn]->len_u_aexp = num_const;
      SPF_DBL_VEC(endofstring(es), num_const, gn_glob[mn]->u_aexp);

      if (gn_glob[mn]->u_aexp[2] == 0.0)
        gn_glob[mn]->u_aexp[2] = ls->Length_Scale / 2.0;

    } else {
      GOMA_EH(model_read, "Aexp");
    }

    ECHO(es, echo_file);
  }

  if (ConstitutiveEquation == BINGHAM || ConstitutiveEquation == BINGHAM_WLF ||
      ConstitutiveEquation == POWERLAW_SUSPENSION || ConstitutiveEquation == CARREAU_SUSPENSION ||
      ConstitutiveEquation == CARREAU_WLF || ConstitutiveEquation == EPOXY ||
      ConstitutiveEquation == SYLGARD || ConstitutiveEquation == FILLED_EPOXY ||
      ConstitutiveEquation == CARREAU_WLF_CONC_PL || ConstitutiveEquation == CARREAU_WLF_CONC_EXP ||
      ConstitutiveEquation == THERMAL || ConstitutiveEquation == BOND ||
      ConstitutiveEquation == FOAM_EPOXY || ConstitutiveEquation == FOAM_PMDI_10) {
    model_read = look_for_mat_prop(imp, "Thermal Exponent", &(gn_glob[mn]->atexpModel),
                                   &(gn_glob[mn]->atexp), NO_USER, NULL, model_name, SCALAR_INPUT,
                                   &NO_SPECIES, es);

    if (model_read == -1 && !strcmp(model_name, "LEVEL_SET")) {
      gn_glob[mn]->atexpModel = LEVEL_SET;

      num_const = read_constants(imp, &(gn_glob[mn]->u_atexp), 0);

      if (num_const < 3) {
        sr = sprintf(err_msg, "Matl %s expected at least 3 constants for %s %s model.\n",
                     pd_glob[mn]->MaterialName, "Thermal Exponent", "LEVEL_SET");
        GOMA_EH(GOMA_ERROR, err_msg);
      }

      gn_glob[mn]->len_u_atexp = num_const;
      SPF_DBL_VEC(endofstring(es), num_const, gn_glob[mn]->u_atexp);

      if (gn_glob[mn]->u_atexp[2] == 0.0)
        gn_glob[mn]->u_atexp[2] = ls->Length_Scale / 2.0;

    } else {
      GOMA_EH(model_read, "Thermal Exponent");
    }
    ECHO(es, echo_file);
  }

  if (ConstitutiveEquation == CARREAU_WLF || ConstitutiveEquation == BINGHAM_WLF ||
      ConstitutiveEquation == CARREAU_WLF_CONC_PL || ConstitutiveEquation == BOND ||
      ConstitutiveEquation == CARREAU_WLF_CONC_EXP) {
    model_read = look_for_mat_prop(imp, "Thermal WLF Constant2", &(gn_glob[mn]->wlfc2Model),
                                   &(gn_glob[mn]->wlfc2), NO_USER, NULL, model_name, SCALAR_INPUT,
                                   &NO_SPECIES, es);

    if (model_read == -1 && !strcmp(model_name, "LEVEL_SET")) {
      gn_glob[mn]->wlfc2Model = LEVEL_SET;

      num_const = read_constants(imp, &(gn_glob[mn]->u_wlfc2), 0);

      if (num_const < 3) {
        sr = sprintf(err_msg, "Matl %s expected at least 3 constants for %s %s model.\n",
                     pd_glob[mn]->MaterialName, "Thermal Exponent", "LEVEL_SET");
        GOMA_EH(GOMA_ERROR, err_msg);
      }

      gn_glob[mn]->len_u_wlfc2 = num_const;
      SPF_DBL_VEC(endofstring(es), num_const, gn_glob[mn]->u_wlfc2);

      if (gn_glob[mn]->u_wlfc2[2] == 0.0)
        gn_glob[mn]->u_wlfc2[2] = ls->Length_Scale / 2.0;

    } else {
      GOMA_EH(model_read, "Thermal WLF Constant2");
    }
    ECHO(es, echo_file);
  }

  if (ConstitutiveEquation == BINGHAM || ConstitutiveEquation == BINGHAM_WLF ||
      ConstitutiveEquation == BOND || ConstitutiveEquation == HERSCHEL_BULKLEY ||
      ConstitutiveEquation == BINGHAM_MIXED) {
    model_read =
        look_for_mat_prop(imp, "Yield Stress", &(gn_glob[mn]->tau_yModel), &(gn_glob[mn]->tau_y),
                          &(gn_glob[mn]->u_tau_y), &(gn_glob[mn]->len_u_tau_y), model_name,
                          SCALAR_INPUT, &NO_SPECIES, es);
    GOMA_EH(model_read, "Yield Stress");
    ECHO(es, echo_file);
  }

  if (ConstitutiveEquation == BINGHAM || ConstitutiveEquation == BOND ||
      ConstitutiveEquation == BINGHAM_WLF) {
    model_read =
        look_for_mat_prop(imp, "Yield Exponent", &(gn_glob[mn]->fexpModel), &(gn_glob[mn]->fexp),
                          NO_USER, NULL, model_name, SCALAR_INPUT, &NO_SPECIES, es);
    GOMA_EH(model_read, "Yield Exponent");
    ECHO(es, echo_file);
  }

  if (ConstitutiveEquation == BINGHAM_MIXED) {
    model_read = look_for_mat_prop(imp, "Epsilon Regularization", &(gn_glob[mn]->epsilonModel),
                                   &(gn_glob[mn]->epsilon), NO_USER, NULL, model_name, SCALAR_INPUT,
                                   &NO_SPECIES, es);
    GOMA_EH(model_read, "Epsilon Regularization");
    ECHO(es, echo_file);
  }
  /*
   * For now, apply thixotrophy to just the shear-thinning models although
   * it should be general for all
   */

  if (ConstitutiveEquation == POWER_LAW || ConstitutiveEquation == POWERLAW_SUSPENSION ||
      ConstitutiveEquation == CARREAU || ConstitutiveEquation == CARREAU_SUSPENSION ||
      ConstitutiveEquation == BINGHAM || ConstitutiveEquation == BINGHAM_WLF ||
      ConstitutiveEquation == CARREAU_WLF || ConstitutiveEquation == SUSPENSION ||
      ConstitutiveEquation == EPOXY || ConstitutiveEquation == SYLGARD ||
      ConstitutiveEquation == FILLED_EPOXY || ConstitutiveEquation == THERMAL ||
      ConstitutiveEquation == CURE || ConstitutiveEquation == HERSCHEL_BULKLEY ||
      ConstitutiveEquation == CARREAU_WLF_CONC_PL || ConstitutiveEquation == CARREAU_WLF_CONC_EXP ||
      ConstitutiveEquation == BOND || ConstitutiveEquation == BOND_SH ||
      ConstitutiveEquation == FOAM_EPOXY) {
    model_read = look_for_mat_prop(imp, "Thixotropic Factor", &(gn_glob[mn]->thixoModel),
                                   &(gn_glob[mn]->thixo_factor), NO_USER, NULL, model_name,
                                   SCALAR_INPUT, &NO_SPECIES, es);

    if (model_read == -1 && !strcmp(model_name, "LEVEL_SET")) {
      gn_glob[mn]->thixoModel = LEVEL_SET;

      num_const = read_constants(imp, &(gn_glob[mn]->u_thixo_factor), 0);

      if (num_const < 3) {
        sr = sprintf(err_msg, "Matl %s expected at least 3 constants for %s %s model.\n",
                     pd_glob[mn]->MaterialName, "Thixotropic Factor", "LEVEL_SET");
        GOMA_EH(GOMA_ERROR, err_msg);
      }

      gn_glob[mn]->len_u_thixo = num_const;
      SPF_DBL_VEC(endofstring(es), num_const, gn_glob[mn]->u_thixo_factor);

      if (gn_glob[mn]->u_thixo_factor[2] == 0.0)
        gn_glob[mn]->u_thixo_factor[2] = ls->Length_Scale / 2.0;

    } else {
      gn_glob[mn]->thixoModel = CONSTANT;
      fprintf(stderr, "MAT %d Thixotropic Factor = %g\n", mn, gn_glob[mn]->thixo_factor);
      GOMA_WH(model_read, "Defaulting Thixotropic Factor to Zero");
    }

    ECHO(es, echo_file);
  }

  if (ConstitutiveEquation == SUSPENSION || ConstitutiveEquation == POWERLAW_SUSPENSION ||
      ConstitutiveEquation == CARREAU_SUSPENSION || ConstitutiveEquation == FILLED_EPOXY) {
    model_read = look_for_mat_prop(imp, "Suspension Maximum Packing", &(gn_glob[mn]->maxpackModel),
                                   &(gn_glob[mn]->maxpack), NO_USER, NULL, model_name, SCALAR_INPUT,
                                   &NO_SPECIES, es);
    GOMA_EH(model_read, "Suspension Maximum Packing");
    ECHO(es, echo_file);

    iread = look_for_optional(imp, "Suspension Species Number", input, '=');
    if (fscanf(imp, "%d", &species_no) != 1) {
      GOMA_EH(-1, "error reading Suspension Species Number");
    }
    gn_glob[mn]->sus_species_no = species_no;

    SPF(es, "%s %d", input, species_no);
    ECHO(es, echo_file);
  }

  if (ConstitutiveEquation == CARREAU_WLF_CONC_PL || ConstitutiveEquation == CARREAU_WLF_CONC_EXP) {
    model_read = look_for_mat_prop(imp, "Suspension Maximum Packing", &(gn_glob[mn]->maxpackModel),
                                   &(gn_glob[mn]->maxpack), NO_USER, NULL, model_name, SCALAR_INPUT,
                                   &NO_SPECIES, es);
    GOMA_EH(model_read, "Suspension Maximum Packing");
    ECHO(es, echo_file);

    model_read =
        look_for_mat_prop(imp, "Yield Exponent", &(gn_glob[mn]->fexpModel), &(gn_glob[mn]->fexp),
                          NO_USER, NULL, model_name, SCALAR_INPUT, &NO_SPECIES, es);
    GOMA_EH(model_read, "Yield Exponent");
    ECHO(es, echo_file);
  }

  if (ConstitutiveEquation == CURE || ConstitutiveEquation == EPOXY ||
      ConstitutiveEquation == FILLED_EPOXY || ConstitutiveEquation == FOAM_PMDI_10) {
    model_read = look_for_mat_prop(imp, "Cure Gel Point", &(gn_glob[mn]->gelpointModel),
                                   &(gn_glob[mn]->gelpoint), NO_USER, NULL, model_name,
                                   SCALAR_INPUT, &NO_SPECIES, es);
    GOMA_EH(model_read, "Cure Gel Point");
    ECHO(es, echo_file);
    model_read = look_for_mat_prop(imp, "Cure A Exponent", &(gn_glob[mn]->cureaexpModel),
                                   &(gn_glob[mn]->cureaexp), NO_USER, NULL, model_name,
                                   SCALAR_INPUT, &NO_SPECIES, es);
    GOMA_EH(model_read, "Cure  A Exponent");
    ECHO(es, echo_file);
    model_read = look_for_mat_prop(imp, "Cure B Exponent", &(gn_glob[mn]->curebexpModel),
                                   &(gn_glob[mn]->curebexp), NO_USER, NULL, model_name,
                                   SCALAR_INPUT, &NO_SPECIES, es);
    GOMA_EH(model_read, "Cure B Exponent");

    look_for(imp, "Cure Species Number", input, '=');
    if (fscanf(imp, "%d", &species_no) != 1) {
      GOMA_EH(-1, "error reading Cure Species Number");
    }

    SPF(endofstring(es), " %d", species_no);
    ECHO(es, echo_file);

    gn_glob[mn]->cure_species_no = species_no;

    model_read = look_for_mat_prop(imp, "Unreacted Gel Temperature", &(gn_glob[mn]->tgel0Model),
                                   &(gn_glob[mn]->tgel0), NO_USER, NULL, model_name, SCALAR_INPUT,
                                   &NO_SPECIES, es);
    GOMA_EH(model_read, "Unreacted Gel Temperature");
    ECHO(es, echo_file);
  }

  if (ConstitutiveEquation == BOND_SH) {

    iread = look_for_optional(imp, "Suspension Species Number", input, '=');
    if (fscanf(imp, "%d", &species_no) != 1) {
      GOMA_EH(-1, "error reading Suspension Species Number");
    }
    gn_glob[mn]->sus_species_no = species_no;

    SPF(endofstring(es), " %d", species_no);
    ECHO(es, echo_file);
  }
  if (ConstitutiveEquation == FOAM_EPOXY) {

    iread = look_for_optional(imp, "Suspension Species Number", input, '=');
    if (fscanf(imp, "%d", &species_no) != 1) {
      GOMA_EH(-1, "error reading Suspension Species Number");
    }
    gn_glob[mn]->sus_species_no = species_no;

    SPF(endofstring(es), " %d", species_no);
    ECHO(es, echo_file);

    model_read = look_for_mat_prop(imp, "Cure Gel Point", &(gn_glob[mn]->gelpointModel),
                                   &(gn_glob[mn]->gelpoint), NO_USER, NULL, model_name,
                                   SCALAR_INPUT, &NO_SPECIES, es);
    GOMA_EH(model_read, "Cure Gel Point");
    ECHO(es, echo_file);

    look_for(imp, "Cure Species Number", input, '=');
    if (fscanf(imp, "%d", &species_no) != 1) {
      GOMA_EH(-1, "error reading Cure Species Number");
    }
    SPF(es, "%s = %d", input, species_no);
    ECHO(es, echo_file);

    gn_glob[mn]->cure_species_no = species_no;
  }

  if (ConstitutiveEquation == SYLGARD) {
    model_read = look_for_mat_prop(imp, "Cure Gel Point", &(gn_glob[mn]->gelpointModel),
                                   &(gn_glob[mn]->gelpoint), NO_USER, NULL, model_name,
                                   SCALAR_INPUT, &NO_SPECIES, es);
    GOMA_EH(model_read, "Cure Gel Point");
    ECHO(es, echo_file);

    model_read = look_for_mat_prop(imp, "Cure A Exponent", &(gn_glob[mn]->cureaexpModel),
                                   &(gn_glob[mn]->cureaexp), NO_USER, NULL, model_name,
                                   SCALAR_INPUT, &NO_SPECIES, es);
    GOMA_EH(model_read, "Cure  A Exponent");
    ECHO(es, echo_file);

    look_for(imp, "Cure Species Number", input, '=');
    if (fscanf(imp, "%d", &species_no) != 1) {
      GOMA_EH(-1, "error reading Cure Species Number");
    }
    SPF(es, "%s = %d", input, species_no);
    ECHO(es, echo_file);

    gn_glob[mn]->cure_species_no = species_no;
  }

  if (ConstitutiveEquation == BOND) {
    look_for(imp, "Bond Evolution Parameters", input, '=');
    if (fscanf(imp, "%le %le %le %le %le %le", &gn_glob[mn]->k1, &gn_glob[mn]->k2, &gn_glob[mn]->n0,
               &gn_glob[mn]->pexp, &gn_glob[mn]->qexp, &gn_glob[mn]->diff) != 6) {
      GOMA_EH(-1, "error reading Bond Evolution Parameters");
    }
    SPF(es, "%s = ", "Bond Evolution Parameters");
    SPF(endofstring(es), " %.4g %.4g %.4g %.4g %.4g %.4g", gn_glob[mn]->k1, gn_glob[mn]->k2,
        gn_glob[mn]->n0, gn_glob[mn]->pexp, gn_glob[mn]->qexp, gn_glob[mn]->diff);
  }

  // Set the default
  mp_glob[mn]->DilationalViscosityModel = DILVISCM_KAPPAWIPESMU;
  model_read = look_for_mat_proptable(
      imp, "Dilational Viscosity", &(mp_glob[mn]->DilationalViscosityModel),
      &(mp_glob[mn]->dilationalViscosity), &(mp_glob[mn]->u_dilationalViscosity),
      &(mp_glob[mn]->len_u_dilationalViscosity), &(mp_glob[mn]->dilationalViscosity_tableid),
      model_name, SCALAR_INPUT, &NO_SPECIES, es);
  if (model_read == 1) {
    mp_glob[mn]->DilationalViscosityModel = DILVISCM_KAPPACONSTANT;
  }
  if (model_read == -1 && !strcmp(model_name, "DILVISCM_KAPPAWIPESMU")) {
    mp_glob[mn]->dilationalViscosity = 0.0;
  } else if (model_read == -1 && !strcmp(model_name, "DILVISCM_KAPPACONSTANT")) {
    mp_glob[mn]->DilationalViscosityModel = DILVISCM_KAPPACONSTANT;
    num_const = read_constants(imp, &(mat_ptr->u_dilationalViscosity), 0);
    mat_ptr->dilationalViscosity = mat_ptr->u_dilationalViscosity[0];

    if (num_const < 1) {
      sr = sprintf(err_msg, "Matl %s expected at least 1 constant for %s %s model.\n",
                   pd_glob[mn]->MaterialName, "Dilational Viscosity", "DILVISCM_KAPPACONSTANT");
      GOMA_EH(GOMA_ERROR, err_msg);
    }
    mat_ptr->len_u_dilationalViscosity = num_const;
    SPF_DBL_VEC(endofstring(es), num_const, mat_ptr->u_dilationalViscosity);
  } else if (model_read == -1 && !strcmp(model_name, "DILVISCM_KAPPAFIXEDRATIO")) {
    mp_glob[mn]->DilationalViscosityModel = DILVISCM_KAPPAFIXEDRATIO;
    num_const = read_constants(imp, &(mat_ptr->u_dilationalViscosity), 0);
    mat_ptr->dilationalViscosityRatio = mat_ptr->u_dilationalViscosity[0];
    mat_ptr->dilationalViscosity = 0.0;
    if (num_const < 1) {
      sr = sprintf(err_msg, "Matl %s expected at least 1 constant for %s %s model.\n",
                   pd_glob[mn]->MaterialName, "Dilational Viscosity", "DILVISCM_KAPPAFIXEDRATIO");
      GOMA_EH(GOMA_ERROR, err_msg);
    }
    mat_ptr->len_u_dilationalViscosity = num_const;
    SPF_DBL_VEC(endofstring(es), num_const, mat_ptr->u_dilationalViscosity);
  } else if (model_read == -1 && !strcmp(model_name, "DILVISCM_KAPPABUBBLES")) {
    mp_glob[mn]->DilationalViscosityModel = DILVISCM_KAPPABUBBLES;
    num_const = read_constants(imp, &(mat_ptr->u_dilationalViscosity), 0);
    mat_ptr->len_u_dilationalViscosity = num_const;
    SPF_DBL_VEC(endofstring(es), num_const, mat_ptr->u_dilationalViscosity);
  } else if (strcmp(model_name, " ")) {
    // We're here if we found the card, but couldn't read it
    GOMA_EH(model_read, "Dilational Viscosity");
  }

  model_read = look_for_mat_prop(imp, "Dilational Viscosity Multiplier", &(i0), &(a0), NO_USER,
                                 NULL, model_name, SCALAR_INPUT, &NO_SPECIES, es);

  mat_ptr->dilationalViscosityMultiplier = 1.0;

  if (model_read != -1) {
    mat_ptr->dilationalViscosityMultiplier = a0;

    stringup(model_name);

    if (strcmp(model_name, "CONSTANT")) {
      GOMA_EH(GOMA_ERROR, "Dilational Viscosity Multiplier can only be CONSTANT.\n");
    }
    ECHO(es, echo_file);
  }

  model_read = look_for_mat_prop(imp, "Second Level Set Viscosity", &(i0), &(a0), NO_USER, NULL,
                                 model_name, SCALAR_INPUT, &NO_SPECIES, es);

  if (model_read != -1) {

    if (ls == NULL)
      GOMA_EH(GOMA_ERROR,
              "Second Level Set Viscosity requires activation of Level Set Tracking.\n");

    mat_ptr->mp2nd->ViscosityModel = i0;
    mat_ptr->mp2nd->viscosity = a0;

    stringup(model_name);

    if (!strcmp(model_name, "CONSTANT") || !strcmp(model_name, "RATIO")) {
      if (fscanf(imp, "%s", input) != 1) {
        GOMA_EH(GOMA_ERROR, "Expecting trailing keyword for Second Level Set Viscosity.\n");
      }

      stringup(input);

      if (strncmp(input, "POSITIVE", 3) == 0) {
        mat_ptr->mp2nd->viscositymask[0] = 0;
        mat_ptr->mp2nd->viscositymask[1] = 1;
      } else if (strncmp(input, "NEGATIVE", 3) == 0) {
        mat_ptr->mp2nd->viscositymask[0] = 1;
        mat_ptr->mp2nd->viscositymask[1] = 0;
      } else {
        GOMA_EH(GOMA_ERROR,
                "Keyword must be POSITIVE or NEGATIVE for Second Level Set Viscosity.\n");
      }

      SPF(endofstring(es), " %s", input);
      if (pfd != NULL) {
        for (i = 0; i < pfd->num_phase_funcs; i++) {
          if (fscanf(imp, "%lf", &(mat_ptr->mp2nd->viscosity_phase[i])) != 1) {
            GOMA_EH(-1, "error reading phase viscosity");
          }
          SPF(endofstring(es), " %g", mat_ptr->mp2nd->viscosity_phase[i]);
        }
      }
    } else {
      GOMA_EH(GOMA_ERROR, "Second Level Set Viscosity model can only be CONSTANT or RATIO.\n");
    }
    ECHO(es, echo_file);
  }
  /** Momentum Equation weight Function	**/

  strcpy(search_string, "Momentum Weight Function");
  model_read =
      look_for_mat_prop(imp, search_string, &(mat_ptr->Mwt_funcModel), &(mat_ptr->Mwt_func),
                        NO_USER, NULL, model_name, SCALAR_INPUT, &NO_SPECIES, es);
  if (strncmp(model_name, " ", 1) != 0) {
    if (!strcmp(model_name, "GALERKIN")) {
      mat_ptr->Mwt_funcModel = GALERKIN;
      mat_ptr->Mwt_func = 0.;
    } else if (!strcmp(model_name, "SUPG")) {
      int err;
      mat_ptr->Mwt_funcModel = SUPG;
      err = fscanf(imp, "%lg", &(mat_ptr->Mwt_func));
      if (err != 1) {
        GOMA_EH(GOMA_ERROR, "Expected to read one double for Momentum Weight Function SUPG");
      }
      SPF(endofstring(es), " %.4g", mat_ptr->Mwt_func);
    } else if (!strcmp(model_name, "SUPG_SHAKIB")) {
      int err;
      mat_ptr->Mwt_funcModel = SUPG_SHAKIB;
      err = fscanf(imp, "%lg", &(mat_ptr->Mwt_func));
      if (err != 1) {
        GOMA_EH(GOMA_ERROR, "Expected to read one double for Momentum Weight Function SUPG");
      }
      SPF(endofstring(es), " %.4g", mat_ptr->Mwt_func);
    } else {
      SPF(err_msg, "Syntax error or invalid model for %s\n", search_string);
      GOMA_EH(GOMA_ERROR, err_msg);
    }
  } else {
    mat_ptr->Mwt_funcModel = GALERKIN;
    mat_ptr->Mwt_func = 0.;
    SPF(es, "\t(%s = %s)", search_string, "GALERKIN");
  }

  ECHO(es, echo_file);

  /*
   *  Polymer Constitutive Equation
   *
   */
  model_read = look_for_mat_prop(imp, "Polymer Constitutive Equation", &(ConstitutiveEquation),
                                 &(a0), NO_USER, NULL, model_name, NO_INPUT, &NO_SPECIES, es);
  stringup(model_name);

  if (!strcmp(model_name, "GIESEKUS")) {
    vn_glob[mn]->ConstitutiveEquation = GIESEKUS;
  } else if (!strcmp(model_name, "WHITE_METZNER")) {
    vn_glob[mn]->ConstitutiveEquation = WHITE_METZNER;
  } else if (!strcmp(model_name, "OLDROYDB")) {
    vn_glob[mn]->ConstitutiveEquation = OLDROYDB;
  } else if (!strcmp(model_name, "PTT") || !strcmp(model_name, "PHAN THIEN-TANNER") ||
             !strcmp(model_name, "PHAN-THIEN TANNER")) {
    vn_glob[mn]->ConstitutiveEquation = PTT;
  } else if (!strcmp(model_name, "SARAMITO_OLDROYDB")) {
    vn_glob[mn]->ConstitutiveEquation = SARAMITO_OLDROYDB;
  } else if (!strcmp(model_name, "SARAMITO_GIESEKUS")) {
    vn_glob[mn]->ConstitutiveEquation = SARAMITO_GIESEKUS;
  } else if (!strcmp(model_name, "SARAMITO_PTT")) {
    vn_glob[mn]->ConstitutiveEquation = SARAMITO_PTT;
  } else if (!strcmp(model_name, "NOPOLYMER")) {
    vn_glob[mn]->ConstitutiveEquation = NOPOLYMER;
    /* set defaults if the next section is not entered */
    vn_glob[mn]->wt_funcModel = GALERKIN;
    vn_glob[mn]->wt_func = 0.;
    vn_glob[mn]->evssModel = EVSS_G;
    vn_glob[mn]->dg_J_model = FALSE;
  } else {
    vn_glob[mn]->ConstitutiveEquation = NOPOLYMER;
    /* set defaults if the next section is not entered */
    vn_glob[mn]->wt_funcModel = GALERKIN;
    vn_glob[mn]->wt_func = 0.;
    vn_glob[mn]->evssModel = EVSS_G;
    vn_glob[mn]->dg_J_model = FALSE;
    strcpy(es, "\t(Polymer Constitutive Equation = NOPOLYMER)");
  }
  ECHO(es, echo_file);

  /* this will be true if a VE constitutive equation is specified
   * if the NOPOLYMER option is used we can skip this section
   */
  if (vn_glob[mn]->ConstitutiveEquation) {

    strcpy(search_string, "Polymer Stress Formulation");

    model_read = look_for_mat_prop(imp, search_string, &(vn_glob[mn]->evssModel), &(a0), NO_USER,
                                   NULL, model_name, NO_INPUT, &NO_SPECIES, es);
    if (!strcmp(model_name, "EVSS_G")) {
      if (vn_glob[mn]->ConstitutiveEquation == PTT ||
          vn_glob[mn]->ConstitutiveEquation == SARAMITO_PTT)
        GOMA_EH(GOMA_ERROR, "Error: EVSS_G stress formulation is not implemented in this case.");

      vn_glob[mn]->evssModel = EVSS_G;
    } else if (!strcmp(model_name, "EVSS_F")) {
      vn_glob[mn]->evssModel = EVSS_F;
    } else if (!strcmp(model_name, "EVSS_GRADV")) {
      vn_glob[mn]->evssModel = EVSS_GRADV;
    } else if (!strcmp(model_name, "EVSS_L")) {
      vn_glob[mn]->evssModel = EVSS_L;
    } else if (!strcmp(model_name, "LOG_CONF")) {
      vn_glob[mn]->evssModel = LOG_CONF;
    } else if (!strcmp(model_name, "LOG_CONF_TRANSIENT")) {
      vn_glob[mn]->evssModel = LOG_CONF_TRANSIENT;
    } else if (!strcmp(model_name, "LOG_CONF_TRANSIENT_GRADV")) {
      vn_glob[mn]->evssModel = LOG_CONF_TRANSIENT_GRADV;
    } else if (!strcmp(model_name, "LOG_CONF_GRADV")) {
      vn_glob[mn]->evssModel = LOG_CONF_GRADV;
    } else {
      if (vn_glob[mn]->ConstitutiveEquation == PTT ||
          vn_glob[mn]->ConstitutiveEquation == SARAMITO_PTT)
        GOMA_EH(GOMA_ERROR, "Error: EVSS_G stress formulation is not implemented in this case.");

      vn_glob[mn]->evssModel = EVSS_G; /* default to Rajagopalan's
                                          formulation */

      SPF(es, "\t(%s = %s)", "Polymer Stress Formulation", "EVSS_G");
    }

    ECHO(es, echo_file);

    strcpy(search_string, "Polymer Weight Function");

    model_read = look_for_mat_prop(imp, search_string, &(vn_glob[mn]->wt_funcModel), &(a0), NO_USER,
                                   NULL, model_name, NO_INPUT, &NO_SPECIES, es);

    if (!strcmp(model_name, "GALERKIN")) {
      vn_glob[mn]->wt_funcModel = GALERKIN;
    } else if (!strcmp(model_name, "SUPG")) {
      vn_glob[mn]->wt_funcModel = SUPG;
    } else {
      vn_glob[mn]->wt_funcModel = GALERKIN;

      SPF(es, "\t(%s = %s)", search_string, "GALERKIN");
    }

    ECHO(es, echo_file);

    if (vn_glob[mn]->wt_funcModel == SUPG) {

      strcpy(search_string, "Polymer Weighting");

      model_read =
          look_for_mat_prop(imp, search_string, &(ConstitutiveEquation), &(vn_glob[mn]->wt_func),
                            NO_USER, NULL, model_name, SCALAR_INPUT, &NO_SPECIES, es);

      GOMA_EH(model_read, "Polymer Weighting not set");
    } else {
      vn_glob[mn]->wt_func = 0.;
      SPF(es, "\t(%s = %s %g)", search_string, "CONSTANT", vn_glob[mn]->wt_func);
    }

    strcpy(search_string, "Polymer Shift Function");

    if (look_forward_optional(imp, search_string, input, '=') == 1) {
      if (fscanf(imp, "%s", model_name) != 1) {
        GOMA_EH(GOMA_ERROR, "Need option for Polymer Shift Function ");
      }

      SPF(es, "%s = %s", search_string, model_name);

      if (!strcmp(model_name, "CONSTANT")) {
        vn_glob[mn]->shiftModel = CONSTANT;

        num_const = read_constants(imp, &(vn_glob[mn]->shift), NO_SPECIES);
        if (num_const < 1) {
          log_err("Matl %s expected at least 1 constants for %s model.\n",
                  pd_glob[mn]->MaterialName, "CONSTANT_WLF shift factor");
        }
        vn_glob[mn]->len_shift = num_const;

        SPF_DBL_VEC(endofstring(es), num_const, vn_glob[mn]->shift);

      } else if (!strcmp(model_name, "MODIFIED_WLF")) {
        vn_glob[mn]->shiftModel = MODIFIED_WLF;

        num_const = read_constants(imp, &(vn_glob[mn]->shift), NO_SPECIES);

        if (num_const < 2) {
          log_err("Matl %s expected at least 2 constants for %s model.\n",
                  pd_glob[mn]->MaterialName, "MODIFIED_WLF shift factor");
        }
        vn_glob[mn]->len_shift = num_const;

        SPF_DBL_VEC(endofstring(es), num_const, vn_glob[mn]->shift);
      } else {
        vn_glob[mn]->shiftModel = CONSTANT;
        vn_glob[mn]->shift = alloc_dbl_1(1, 1.0);
        vn_glob[mn]->len_shift = 1;
        SPF(es, "\t(%s = %s %.4g)", search_string, "CONSTANT", 1.0);
      }
    } else {
      vn_glob[mn]->shiftModel = CONSTANT;
      vn_glob[mn]->shift = alloc_dbl_1(1, 1.0);
      vn_glob[mn]->len_shift = 1;
      SPF(es, "\t(%s = %s %.4g)", search_string, "CONSTANT", 1.0);
    }

    ECHO(es, echo_file);

    strcpy(search_string, "Discontinuous Jacobian Formulation");

    if (look_forward_optional(imp, search_string, input, '=') == 1) {
      if (fscanf(imp, "%s", model_name) != 1) {
        GOMA_EH(GOMA_ERROR, "Need option for Discontinuous Jacobian Formulation ");
      }

      SPF(es, "%s = %s", search_string, model_name);

      if (!strcmp(model_name, "FULL")) {
        vn_glob[mn]->dg_J_model = FULL_DG;
      } else if (!strcmp(model_name, "EXPLICIT")) {
        vn_glob[mn]->dg_J_model = EXPLICIT_DG;

        num_const = read_constants(imp, &(vn_glob[mn]->dg_J_model_wt), NO_SPECIES);

        if (num_const < 1) {
          log_err("Matl %s expected at least 1 constants for %s model.\n",
                  pd_glob[mn]->MaterialName, "EXPLICIT_DG weighting factor");
        }
        vn_glob[mn]->len_dg_J_model_wt = num_const;

        SPF_DBL_VEC(endofstring(es), num_const, vn_glob[mn]->dg_J_model_wt);

      } else if (!strcmp(model_name, "SEGREGATED")) {
        vn_glob[mn]->dg_J_model = SEGREGATED;

        num_const = read_constants(imp, &(vn_glob[mn]->dg_J_model_wt), NO_SPECIES);
        if (num_const < 1) {
          log_err("Matl %s expected at least 1 constants for %s model.\n",
                  pd_glob[mn]->MaterialName, "SEGREGATED weighting factor");
        }
        vn_glob[mn]->len_dg_J_model_wt = num_const;
        SPF_DBL_VEC(endofstring(es), num_const, vn_glob[mn]->dg_J_model_wt);
      } else {
        vn_glob[mn]->dg_J_model = FALSE;
        SPF(es, "\t(%s = %s)", search_string, "FALSE");
      }
    } else {
      vn_glob[mn]->dg_J_model = FALSE;
      SPF(es, "\t(%s = %s)", search_string, "FALSE");
    }

    ECHO(es, echo_file);

    /* read in adaptive viscosity scaling: if it is zero
       we have the normal formulation without numerical artifacts */

    strcpy(search_string, "Adaptive Viscosity Scaling");

    model_read = look_for_mat_prop(imp, search_string, &(ConstitutiveEquation), &(vn_glob[mn]->eps),
                                   NO_USER, NULL, model_name, SCALAR_INPUT, &NO_SPECIES, es);
    if (model_read == -1) {
      vn_glob[mn]->eps = 0.;
      SPF(es, "\t(%s = %s %.4g)", search_string, "CONSTANT", vn_glob[mn]->eps);
    }

    ECHO(es, echo_file);

    /* allocate space */

    strcpy(search_string, "Polymer Viscosity");

    if (vn_glob[mn]->modes == 0)
      GOMA_EH(GOMA_ERROR, "Need to specify number of VE modes in input deck");

    modal_data = (dbl *)array_alloc(1, vn_glob[mn]->modes, sizeof(dbl));

    model_read =
        look_for_modal_prop(imp, search_string, vn_glob[mn]->modes, &matl_model, modal_data, es);
    if (model_read < 1) {
      if (model_read == -1)
        SPF(err_msg, "%s card is missing.", search_string);
      if (model_read == -2)
        SPF(err_msg, "Only CONSTANT %s mode model supported.", search_string);
      fprintf(stderr, "%s\n", err_msg);
      exit(-1);
    }

    ECHO(es, echo_file);

    for (mm = 0; mm < vn_glob[mn]->modes; mm++) {
      ve_glob[mn][mm]->gn->ConstitutiveEquation = matl_model;
      ve_glob[mn][mm]->gn->mu0 = modal_data[mm];
      ve_glob[mn][mm]->gn->mu0Model = matl_model;
      ve_glob[mn][mm]->gn->muinf = 0.;
      ve_glob[mn][mm]->gn->muinfModel = CONSTANT;
      ve_glob[mn][mm]->gn->lam = 0.;
      ve_glob[mn][mm]->gn->lamModel = CONSTANT;
      ve_glob[mn][mm]->gn->aexp = 0.;
      ve_glob[mn][mm]->gn->aexpModel = CONSTANT;
      ve_glob[mn][mm]->gn->nexp = 0.;
      ve_glob[mn][mm]->gn->nexpModel = CONSTANT;
    }

    strcpy(search_string, "Positive Level Set Polymer Viscosity");

    model_read =
        look_for_modal_prop(imp, search_string, vn_glob[mn]->modes, &matl_model, modal_data, es);

    if (model_read == 1) {

      if (ls == NULL)
        GOMA_EH(
            GOMA_ERROR,
            "Positive Level Set Polymer Viscosity requires activation of Level Set Tracking.\n");

      for (mm = 0; mm < vn_glob[mn]->modes; mm++) {
        ve_glob[mn][mm]->gn->pos_ls_mup = modal_data[mm];
        ve_glob[mn][mm]->gn->mu0Model = VE_LEVEL_SET;
        ve_glob[mn][mm]->gn->ConstitutiveEquation = VE_LEVEL_SET;
      }

      ECHO(es, echo_file);
    } else if (model_read == -2) {
      SPF(err_msg, "Only CONSTANT %s mode model supported.", search_string);
      fprintf(stderr, "%s\n", err_msg);
      exit(-1);
    }

    strcpy(search_string, "Polymer Time Constant");

    model_read =
        look_for_modal_prop(imp, search_string, vn_glob[mn]->modes, &matl_model, modal_data, es);
    if (model_read < 1) {
      if (model_read == -1)
        SPF(err_msg, "%s card is missing.", search_string);
      if (model_read == -2)
        SPF(err_msg, "Only CONSTANT %s mode model supported.", search_string);
      fprintf(stderr, "%s\n", err_msg);
      exit(-1);
    }

    ECHO(es, echo_file);

    for (mm = 0; mm < vn_glob[mn]->modes; mm++) {
      ve_glob[mn][mm]->time_const = modal_data[mm];
      ve_glob[mn][mm]->time_constModel = matl_model;
    }

    strcpy(search_string, "Positive Level Set Polymer Time Constant");

    model_read =
        look_for_modal_prop(imp, search_string, vn_glob[mn]->modes, &matl_model, modal_data, es);

    if (model_read == 1) {

      if (ls == NULL)
        GOMA_EH(GOMA_ERROR, "Positive Level Set Polymer Time Constant requires activation of Level "
                            "Set Tracking.\n");

      for (mm = 0; mm < vn_glob[mn]->modes; mm++) {
        ve_glob[mn][mm]->pos_ls.time_const = modal_data[mm];
        if (ve_glob[mn][mm]->time_constModel != CONSTANT) {
          fprintf(stderr, "%s\n",
                  "Only CONSTANT Polymer Time Constant model supported for viscoelastic level set");
          exit(-1);
        }
        ve_glob[mn][mm]->time_constModel = VE_LEVEL_SET;
      }

      ECHO(es, echo_file);
    } else if (model_read == -2) {
      SPF(err_msg, "Only CONSTANT %s mode model supported.", search_string);
      fprintf(stderr, "%s\n", err_msg);
      exit(-1);
    }

    if (vn_glob[mn]->ConstitutiveEquation == GIESEKUS ||
        vn_glob[mn]->ConstitutiveEquation == SARAMITO_GIESEKUS) {
      strcpy(search_string, "Mobility Parameter");

      model_read = look_for_modal_prop(imp, "Mobility Parameter", vn_glob[mn]->modes, &matl_model,
                                       modal_data, es);

      if (model_read < 1) {
        if (model_read == -1)
          SPF(err_msg, "%s is missing", search_string);
        if (model_read == -2)
          SPF(err_msg, "Only CONSTANT %s mode models supported.", search_string);
        fprintf(stderr, "%s\n", err_msg);
        exit(-1);
      }

      for (mm = 0; mm < vn_glob[mn]->modes; mm++) {
        ve_glob[mn][mm]->alpha = modal_data[mm];
        ve_glob[mn][mm]->alphaModel = matl_model;
      }

      ECHO(es, echo_file);

      strcpy(search_string, "Positive Level Set Mobility Parameter");

      model_read =
          look_for_modal_prop(imp, search_string, vn_glob[mn]->modes, &matl_model, modal_data, es);

      if (model_read == 1) {

        if (ls == NULL)
          GOMA_EH(
              GOMA_ERROR,
              "Positive Level Set Mobility Parameter requires activation of Level Set Tracking.\n");

        for (mm = 0; mm < vn_glob[mn]->modes; mm++) {
          ve_glob[mn][mm]->pos_ls.alpha = modal_data[mm];
          ve_glob[mn][mm]->alphaModel = VE_LEVEL_SET;
        }

        ECHO(es, echo_file);
      } else if (model_read == -2) {
        SPF(err_msg, "Only CONSTANT %s mode model supported.", search_string);
        fprintf(stderr, "%s\n", err_msg);
        exit(-1);
      }

    } else {
      for (mm = 0; mm < vn_glob[mn]->modes; mm++) {
        ve_glob[mn][mm]->alpha = 0.;
        ve_glob[mn][mm]->pos_ls.alpha = 0.;
        ve_glob[mn][mm]->alphaModel = CONSTANT;
      }
    }

    /*
     * If one of the Saramito model combinations is enabled, ensure that a yield stress card is
     * present
     */
    if (vn_glob[mn]->ConstitutiveEquation == SARAMITO_OLDROYDB ||
        vn_glob[mn]->ConstitutiveEquation == SARAMITO_PTT ||
        vn_glob[mn]->ConstitutiveEquation == SARAMITO_GIESEKUS) {
      /* Should yield stress be a modal property? Let's assume not for now */
      dbl tau_y_val;
      dbl fexp_val;
      dbl nexp_val;

      strcpy(search_string, "Polymer Yield Stress");
      model_read = look_for_mat_prop(imp, search_string, &(ConstitutiveEquation), &tau_y_val,
                                     NO_USER, NULL, model_name, SCALAR_INPUT, &NO_SPECIES, es);

      if (model_read < 1) {
        if (model_read == -1)
          SPF(err_msg, "%s card is missing.", search_string);
        if (model_read == -2)
          SPF(err_msg, "Only CONSTANT %s mode model supported.", search_string);
        fprintf(stderr, "%s\n", err_msg);
        exit(-1);
      }

      strcpy(search_string, "Yield Exponent");
      model_read = look_for_mat_prop(imp, search_string, &(ConstitutiveEquation), &fexp_val,
                                     NO_USER, NULL, model_name, SCALAR_INPUT, &NO_SPECIES, es);

      if (model_read < 1) {
        if (model_read == -1)
          SPF(err_msg, "%s card is missing.", search_string);
        if (model_read == -2)
          SPF(err_msg, "Only CONSTANT %s mode model supported.", search_string);
        fprintf(stderr, "%s\n", err_msg);
        exit(-1);
      }
      strcpy(search_string, "Saramito Power Law Exponent");
      model_read = look_for_mat_prop(imp, search_string, &(ConstitutiveEquation), &nexp_val,
                                     NO_USER, NULL, model_name, SCALAR_INPUT, &NO_SPECIES, es);

      if (model_read < 1) {
        if (model_read == -1) {
          nexp_val = 1;
        } else if (model_read == -2) {
          SPF(err_msg, "Only CONSTANT %s mode model supported.", search_string);
          GOMA_EH(-1, err_msg);
        }
      }

      for (mm = 0; mm < vn_glob[mn]->modes; mm++) {
        ve_glob[mn][mm]->gn->tau_y = tau_y_val;
        ve_glob[mn][mm]->gn->fexp = fexp_val;
        ve_glob[mn][mm]->gn->nexp = nexp_val;

        // set polymer viscosity to (consistency index)^(1/nexp) when nexp != 1
        if (nexp_val != 1)
          ve_glob[mn][mm]->gn->mu0 = pow(ve_glob[mn][mm]->gn->mu0, 1. / nexp_val);
      }
      ECHO(es, echo_file);
    }

    if (vn_glob[mn]->ConstitutiveEquation == PTT ||
        vn_glob[mn]->ConstitutiveEquation == SARAMITO_PTT) {
      strcpy(search_string, "PTT Xi parameter");

      model_read =
          look_for_modal_prop(imp, search_string, vn_glob[mn]->modes, &matl_model, modal_data, es);

      if (model_read < 1) {
        if (model_read == -1)
          SPF(err_msg, "%s card is missing", search_string);
        if (model_read == -2)
          SPF(err_msg, "Only CONSTANT %s  mode model supported.", search_string);
        fprintf(stderr, "%s\n", err_msg);
        exit(-1);
      }

      if (vn_glob[mn]->evssModel == LOG_CONF || vn_glob[mn]->evssModel == LOG_CONF_GRADV) {
        if (modal_data[mn] != 0.0) {
          SPF(err_msg, "PTT Xi Parameter must equal zero for LOG_CONF formulation");
          fprintf(stderr, "%s\n", err_msg);
          exit(-1);
        }
      }

      for (mm = 0; mm < vn_glob[mn]->modes; mm++) {
        ve_glob[mn][mm]->xi = modal_data[mm];
        ve_glob[mn][mm]->xiModel = matl_model;
      }

      ECHO(es, echo_file);

      strcpy(search_string, "Positive Level Set PTT Xi parameter");

      model_read =
          look_for_modal_prop(imp, search_string, vn_glob[mn]->modes, &matl_model, modal_data, es);

      if (model_read == 1) {

        if (ls == NULL)
          GOMA_EH(
              GOMA_ERROR,
              "Positive Level Set PTT Xi parameter requires activation of Level Set Tracking.\n");

        for (mm = 0; mm < vn_glob[mn]->modes; mm++) {
          ve_glob[mn][mm]->pos_ls.xi = modal_data[mm];
          ve_glob[mn][mm]->xiModel = VE_LEVEL_SET;
        }

        ECHO(es, echo_file);
      } else if (model_read == -2) {
        SPF(err_msg, "Only CONSTANT %s mode model supported.", search_string);
        fprintf(stderr, "%s\n", err_msg);
        exit(-1);
      }

      strcpy(search_string, "PTT Epsilon parameter");

      model_read =
          look_for_modal_prop(imp, search_string, vn_glob[mn]->modes, &matl_model, modal_data, es);

      if (model_read < 1) {
        if (model_read == -1)
          SPF(err_msg, "%s card is missing", search_string);
        if (model_read == -2)
          SPF(err_msg, "Only CONSTANT %s  mode model supported.", search_string);
        fprintf(stderr, "%s\n", err_msg);
        exit(-1);
      }

      ECHO(es, echo_file);

      for (mm = 0; mm < vn_glob[mn]->modes; mm++) {
        ve_glob[mn][mm]->eps = modal_data[mm];
        ve_glob[mn][mm]->epsModel = matl_model;
      }

      strcpy(search_string, "Positive Level Set PTT Epsilon parameter");

      model_read =
          look_for_modal_prop(imp, search_string, vn_glob[mn]->modes, &matl_model, modal_data, es);

      if (model_read == 1) {

        if (ls == NULL)
          GOMA_EH(GOMA_ERROR, "Positive Level Set PTT Epsilon parameter requires activation of "
                              "Level Set Tracking.\n");

        for (mm = 0; mm < vn_glob[mn]->modes; mm++) {
          ve_glob[mn][mm]->pos_ls.eps = modal_data[mm];
          ve_glob[mn][mm]->epsModel = VE_LEVEL_SET;
        }

        ECHO(es, echo_file);
      } else if (model_read == -2) {
        SPF(err_msg, "Only CONSTANT %s mode model supported.", search_string);
        fprintf(stderr, "%s\n", err_msg);
        exit(-1);
      }
    } else {
      for (mm = 0; mm < vn_glob[mn]->modes; mm++) {
        ve_glob[mn][mm]->xi = 0.;
        ve_glob[mn][mm]->pos_ls.xi = 0.;
        ve_glob[mn][mm]->xiModel = CONSTANT;
      }

      for (mm = 0; mm < vn_glob[mn]->modes; mm++) {
        ve_glob[mn][mm]->eps = 0.;
        ve_glob[mn][mm]->pos_ls.eps = 0.;
        ve_glob[mn][mm]->epsModel = CONSTANT;
      }
    }

    free(modal_data);
  }

  /* surface tension */
  strcpy(search_string, "Surface Tension");

  model_read = look_for_mat_prop(imp, search_string, &(mat_ptr->SurfaceTensionModel),
                                 &(mat_ptr->surface_tension), &(mat_ptr->u_surface_tension),
                                 &(mat_ptr->len_u_surface_tension), model_name, SCALAR_INPUT,
                                 &NO_SPECIES, es);

  if (model_read == -1) {
    if (!strcmp(model_name, "DILATION")) {
      mat_ptr->SurfaceTensionModel = DILATION;

      num_const = read_constants(imp, &(mat_ptr->u_surface_tension), NO_SPECIES);

      if (num_const < 2) {
        sr = snprintf(err_msg, MAX_CHAR_ERR_MSG,
                      "Matl %s expected at least 2 constants for %s %s model.\n",
                      pd_glob[mn]->MaterialName, search_string, model_name);
        GOMA_EH(GOMA_ERROR, err_msg);
      }
      mat_ptr->len_u_surface_tension = num_const;

      SPF_DBL_VEC(endofstring(es), num_const, mat_ptr->u_surface_tension);

    } else if (!strcmp(model_name, "GIBBS_ISOTHERM")) {
      mat_ptr->SurfaceTensionModel = GIBBS_ISOTHERM;

      num_const = read_constants(imp, &(mat_ptr->u_surface_tension), NO_SPECIES);

      if (num_const < 3) {
        sr = snprintf(err_msg, MAX_CHAR_ERR_MSG,
                      "Matl %s expected at least 3 constants for %s %s model.\n",
                      pd_glob[mn]->MaterialName, search_string, model_name);
        GOMA_EH(GOMA_ERROR, err_msg);
      }
      mat_ptr->len_u_surface_tension = num_const;

      SPF_DBL_VEC(endofstring(es), num_const, mat_ptr->u_surface_tension);

    } else {
      mat_ptr->SurfaceTensionModel = CONSTANT;
      mat_ptr->surface_tension =
          1.; /* NOTE TO FUTURE DEVELOPERS:  FOR THE LOVE OF ALL THAT IS HOLY AND RIGHTGEOUS ON
               * GOD'S GREEN EARTH, PLEASE MAKE CERTAIN THAT THE DEFAULT VALUE FOR SURFACE TENSION
               * SET IN THIS ROUTINE IS 1.0 THE FUTURE OF ALL FREEDOM-LOVING PEOPLE DEPENDS UPON
               * THIS
               */

      SPF(es, "\t(%s = %s %.4g)", search_string, "CONSTANT", mat_ptr->surface_tension);
    }
  }

  ECHO(es, echo_file);

  /* Projection Equation Surface Diffusivity */

  strcpy(search_string, "Projection Equation Surface Diffusion Coefficient");

  model_read =
      look_for_mat_prop(imp, search_string, &i, &(mat_ptr->SurfaceDiffusionCoeffProjectionEqn),
                        NO_USER, NULL, model_name, SCALAR_INPUT, &NO_SPECIES, es);
  if (model_read == -1) {
    mat_ptr->SurfaceDiffusionCoeffProjectionEqn = 0.0;
  } else {
    if (strcmp(model_name, "CONSTANT")) {
      sr = sprintf(err_msg, "Matl %s: Surface diffusion model must be const.\n",
                   pd_glob[mn]->MaterialName);
      GOMA_EH(GOMA_ERROR, err_msg);
    }
    num_const = 1;
    SPF(es, "\t(%s = %s %.4g)", search_string, "CONSTANT",
        mat_ptr->SurfaceDiffusionCoeffProjectionEqn);
  }

  /*
   * Thermal ProBperties
   *
   */

  ECHO("\n----Thermal Properties\n", echo_file);

  if (mn == 0)
    mat_ptr->thermal_cond_external_field = -1;

  strcpy(search_string, "Heat Flux Model");

  model_read = look_forward_optional(imp, search_string, input, '=');

  if (model_read == 1) {
    if (fscanf(imp, "%s", model_name) != 1) {
      GOMA_EH(GOMA_ERROR, "Need option for Heat Flux Model ");
    }

    SPF(es, "%s = %s", search_string, model_name);

    if (!strcmp(model_name, "USER")) {
      cr_glob[mn]->HeatFluxModel = CR_HF_USER;
    } else {
      cr_glob[mn]->HeatFluxModel = CR_HF_FOURIER_0;
    }
    ECHO(es, echo_file);
  }

  strcpy(search_string, "Conductivity");

  model_read = look_for_mat_proptable(
      imp, search_string, &(mat_ptr->ConductivityModel), &(mat_ptr->thermal_conductivity),
      &(mat_ptr->u_thermal_conductivity), &(mat_ptr->len_u_thermal_conductivity),
      &(mat_ptr->thermal_conductivity_tableid), model_name, SCALAR_INPUT, &NO_SPECIES, es);

  if (model_read == -1) {

    if (!strcmp(model_name, "CONST_LS") || !strcmp(model_name, "LEVEL_SET")) {
      mat_ptr->ConductivityModel = LEVEL_SET;
      num_const = read_constants(imp, &(mat_ptr->u_thermal_conductivity), 0);
      if (num_const < 3) {
        sprintf(err_msg, "Material %s - expected at least 3 constants for %s %s model.\n",
                pd_glob[mn]->MaterialName, search_string, "LEVEL_SET");
        GOMA_EH(GOMA_ERROR, err_msg);
      }

      if (mat_ptr->u_thermal_conductivity[2] == 0.0)
        mat_ptr->u_thermal_conductivity[2] = ls->Length_Scale / 2.0;

      mat_ptr->len_u_thermal_conductivity = num_const;

      SPF_DBL_VEC(endofstring(es), num_const, mat_ptr->u_thermal_conductivity);
    } else if (!strcmp(model_name, "THERMAL")) {
      mat_ptr->ConductivityModel = THERMAL_HEAT;
      num_const = read_constants(imp, &(mat_ptr->u_thermal_conductivity), 0);
      if (num_const < 5) {
        sprintf(err_msg, "Material %s - expected at least 5 constants for %s %s model.\n",
                pd_glob[mn]->MaterialName, search_string, "THERMAL");
        GOMA_EH(GOMA_ERROR, err_msg);
      }

      mat_ptr->len_u_thermal_conductivity = num_const;

      SPF_DBL_VEC(endofstring(es), num_const, mat_ptr->u_thermal_conductivity);
    }

    else if (!strcmp(model_name, "FOAM_PBE")) {
      mat_ptr->ConductivityModel = FOAM_PBE;
      num_const = read_constants(imp, &(mat_ptr->u_thermal_conductivity), 0);
      /* if (num_const < 5)  */
      /*   { */
      /*     sprintf(err_msg,  */
      /* 	      "Material %s - expected at least 5 constants for %s %s model.\n", */
      /* 	      pd_glob[mn]->MaterialName, search_string, "THERMAL"); */
      /*     GOMA_EH(GOMA_ERROR, err_msg); */
      /*   } */
      mat_ptr->len_u_thermal_conductivity = num_const;

      SPF_DBL_VEC(endofstring(es), num_const, mat_ptr->u_thermal_conductivity);

    } else if (!strcmp(model_name, "FOAM_PMDI_10")) {
      mat_ptr->ConductivityModel = FOAM_PMDI_10;
      num_const = read_constants(imp, &(mat_ptr->u_thermal_conductivity), 0);
      if (num_const < 2) {
        sprintf(err_msg, "Material %s - expected at least 2 constants for %s %s model.\n",
                pd_glob[mn]->MaterialName, search_string, "FOAM_PMDI_10");
        GOMA_EH(GOMA_ERROR, err_msg);
      }

      mat_ptr->len_u_thermal_conductivity = num_const;

      SPF_DBL_VEC(endofstring(es), num_const, mat_ptr->u_thermal_conductivity);
    } else if (!strcmp(model_name, "EXTERNAL_FIELD")) {
      if (fscanf(imp, "%s", input) != 1) {
        GOMA_EH(GOMA_ERROR,
                "Expecting trailing keyword for Thermal Conductivity EXTERNAL_FIELD model.\n");
      }
      ii = 0;
      for (j = 0; j < efv->Num_external_field; j++) {
        if (!strcmp(efv->name[j], input)) {
          ii = 1;
          mat_ptr->thermal_cond_external_field = j;
          break;
        }
      }
      if (ii == 0) {
        GOMA_EH(GOMA_ERROR, "Cannot match the name with that in the external field file");
      }
      mat_ptr->ConductivityModel = EXTERNAL_FIELD;
      /* pick up scale factor for property */
      num_const = read_constants(imp, &(mat_ptr->u_thermal_conductivity), NO_SPECIES);
      mat_ptr->len_u_thermal_conductivity = num_const;
      if (num_const < 1) {
        sr = sprintf(err_msg, "Matl %s expected at least 1 constant for %s %s model.\n",
                     pd_glob[mn]->MaterialName, "Thermal Conductivity", "EXTERNAL_FIELD");
        GOMA_EH(GOMA_ERROR, err_msg);
      }
    } else {
      SPF(err_msg, "%s card read error.  Card missing or unknown model.", search_string);
      GOMA_EH(GOMA_ERROR, err_msg);
    }
  }

  ECHO(es, echo_file);

  strcpy(search_string, "Second Level Set Conductivity");

  model_read = look_for_mat_prop(imp, search_string, &(i0), &(a0), NO_USER, NULL, model_name,
                                 SCALAR_INPUT, &NO_SPECIES, es);

  if (model_read != -1) {

    if (ls == NULL)
      GOMA_EH(GOMA_ERROR,
              "Second Level Set Conductivity requires activation of Level Set Tracking.\n");

    mat_ptr->mp2nd->ThermalConductivityModel = i0;
    mat_ptr->mp2nd->thermalconductivity = a0;

    stringup(model_name);

    if (!strcmp(model_name, "CONSTANT")) {
      if (fscanf(imp, "%s", input) != 1) {
        GOMA_EH(GOMA_ERROR, "Expecting trailing keyword for Second Level Set Conductivity.\n");
      }

      stringup(input);

      if (strncmp(input, "POSITIVE", 3) == 0) {
        mat_ptr->mp2nd->thermalconductivitymask[0] = 0;
        mat_ptr->mp2nd->thermalconductivitymask[1] = 1;
      } else if (strncmp(input, "NEGATIVE", 3) == 0) {
        mat_ptr->mp2nd->thermalconductivitymask[0] = 1;
        mat_ptr->mp2nd->thermalconductivitymask[1] = 0;
      } else {
        GOMA_EH(GOMA_ERROR,
                "Keyword must be POSITIVE or NEGATIVE for Second Level Set Conductivity.\n");
      }
      SPF(endofstring(es), " %s", input);
      if (pfd != NULL) {
        for (i = 0; i < pfd->num_phase_funcs; i++) {
          if (fscanf(imp, "%lf", &(mat_ptr->mp2nd->thermalconductivity_phase[i])) != 1) {
            GOMA_EH(-1, "error reading phase thermal conductivity");
          }
          SPF(endofstring(es), " %g", mat_ptr->mp2nd->thermalconductivity_phase[i]);
        }
      }
    } else {
      GOMA_EH(GOMA_ERROR, "Second Level Set Conductivity model can only be CONSTANT.\n");
    }
  } else {
    if (strlen(es) != 0) {
      SPF(err_msg, "Syntax error or unsupported model for %s ", search_string);
      GOMA_EH(GOMA_ERROR, err_msg);
    }
  }

  ECHO(es, echo_file);

  strcpy(search_string, "Heat Capacity");

  model_read = look_for_mat_proptable(
      imp, search_string, &(mat_ptr->HeatCapacityModel), &(mat_ptr->heat_capacity),
      &(mat_ptr->u_heat_capacity), &(mat_ptr->len_u_heat_capacity),
      &(mat_ptr->heat_capacity_tableid), model_name, SCALAR_INPUT, &NO_SPECIES, es);

  if (!strcmp(model_name, "ENTHALPY")) {
    mat_ptr->HeatCapacityModel = ENTHALPY;

    if (fscanf(imp, "%lf %lf", &(mat_ptr->heat_capacity), &(mat_ptr->latent_heat_fusion[0])) != 2) {
      GOMA_EH(GOMA_ERROR, "Expecting 2 floats for ENTHALPY model on Heat Capacity card");
    }

    SPF(endofstring(es), " %.4g %.4g", mat_ptr->heat_capacity, mat_ptr->latent_heat_fusion[0]);
  } else if (!strcmp(model_name, "CONST_LS") || !strcmp(model_name, "LEVEL_SET")) {
    mat_ptr->HeatCapacityModel = LEVEL_SET;
    num_const = read_constants(imp, &(mat_ptr->u_heat_capacity), 0);
    if (num_const < 3) {
      sprintf(err_msg, "Material %s - expected at least 3 constants for %s %s model.\n",
              pd_glob[mn]->MaterialName, search_string, "LEVEL_SET");
      GOMA_EH(GOMA_ERROR, err_msg);
    }

    if (mat_ptr->u_heat_capacity[2] == 0.0)
      mat_ptr->u_heat_capacity[2] = ls->Length_Scale / 2.0;

    mat_ptr->len_u_heat_capacity = num_const;

    SPF_DBL_VEC(endofstring(es), num_const, mat_ptr->u_heat_capacity);

  } else if (!strcmp(model_name, "THERMAL")) {
    mat_ptr->HeatCapacityModel = THERMAL_HEAT;
    num_const = read_constants(imp, &(mat_ptr->u_heat_capacity), 0);
    if (num_const < 5) {
      sprintf(err_msg, "Material %s - expected at least 5 constants for %s %s model.\n",
              pd_glob[mn]->MaterialName, search_string, "THERMAL");
      GOMA_EH(GOMA_ERROR, err_msg);
    }

    mat_ptr->len_u_heat_capacity = num_const;

    SPF_DBL_VEC(endofstring(es), num_const, mat_ptr->u_heat_capacity);

  } else if (!strcmp(model_name, "FOAM_PMDI_10")) {
    mat_ptr->HeatCapacityModel = FOAM_PMDI_10;
    num_const = read_constants(imp, &(mat_ptr->u_heat_capacity), 0);
    if (num_const < 2) {
      sprintf(err_msg, "Material %s - expected at least 2 constants for %s %s model.\n",
              pd_glob[mn]->MaterialName, search_string, "FOAM_PMDI_10");
      GOMA_EH(GOMA_ERROR, err_msg);
    }

    mat_ptr->len_u_heat_capacity = num_const;

    SPF_DBL_VEC(endofstring(es), num_const, mat_ptr->u_heat_capacity);

  }

  else {
    GOMA_EH(model_read, "Heat Capacity");
  }

  ECHO(es, echo_file);

  strcpy(search_string, "Second Level Set Heat Capacity");

  model_read = look_for_mat_prop(imp, search_string, &(i0), &(a0), NO_USER, NULL, model_name,
                                 SCALAR_INPUT, &NO_SPECIES, es);

  if (model_read != -1) {

    if (ls == NULL)
      GOMA_EH(GOMA_ERROR,
              "Second Level Set Heat Capacity requires activation of Level Set Tracking.\n");

    mat_ptr->mp2nd->HeatCapacityModel = i0;
    mat_ptr->mp2nd->heatcapacity = a0;

    stringup(model_name);

    if (!strcmp(model_name, "CONSTANT")) {
      if (fscanf(imp, "%s", input) != 1) {
        GOMA_EH(GOMA_ERROR, "Expecting trailing keyword for Second Level Set Heat Capacity.\n");
      }

      stringup(input);

      if (strncmp(input, "POSITIVE", 3) == 0) {
        mat_ptr->mp2nd->heatcapacitymask[0] = 0;
        mat_ptr->mp2nd->heatcapacitymask[1] = 1;
      } else if (strncmp(input, "NEGATIVE", 3) == 0) {
        mat_ptr->mp2nd->heatcapacitymask[0] = 1;
        mat_ptr->mp2nd->heatcapacitymask[1] = 0;
      } else {
        GOMA_EH(GOMA_ERROR,
                "Keyword must be POSITIVE or NEGATIVE for Second Level Set Heat Capacity.\n");
      }
      SPF(endofstring(es), " %s", input);
      if (pfd != NULL) {
        for (i = 0; i < pfd->num_phase_funcs; i++) {
          if (fscanf(imp, "%lf", &(mat_ptr->mp2nd->heatcapacity_phase[i])) != 1) {
            GOMA_EH(-1, "error reading phase heat capacity");
          }
          SPF(endofstring(es), " %g", mat_ptr->mp2nd->heatcapacity_phase[i]);
        }
      }
    } else {
      GOMA_EH(GOMA_ERROR, "Second Level Set Heat Capacity model can only be CONSTANT.\n");
    }
  }

  ECHO(es, echo_file);

  strcpy(search_string, "Volume Expansion");
  model_read = look_for_mat_prop(imp, search_string, &(mat_ptr->VolumeExpansionModel),
                                 &(mat_ptr->Volume_Expansion), NO_USER, NULL, model_name,
                                 SCALAR_INPUT, &NO_SPECIES, es);

  if (model_read == -1) {
    if (strncmp(model_name, " ", 1) != 0) {
      SPF(err_msg, "Syntax error or invalid model for %s\n", search_string);
      GOMA_EH(GOMA_ERROR, err_msg);
    } else {
      SPF(es, "\t(%s = ) card is missing.  No default assigned.", search_string);
    }
  }
  ECHO(es, echo_file);

  strcpy(search_string, "Reference Temperature");
  model_read = look_for_mat_prop(imp, search_string, &(mat_ptr->ReferenceModel[TEMPERATURE]),
                                 &(mat_ptr->reference[TEMPERATURE]), NO_USER, NULL, model_name,
                                 SCALAR_INPUT, &NO_SPECIES, es);

  if (model_read == -1) {
    if (strncmp(model_name, " ", 1) != 0) {
      SPF(err_msg, "Syntax error or invalid model for %s\n", search_string);
      GOMA_EH(GOMA_ERROR, err_msg);
    } else {
      SPF(es, "\t(%s = ) card is missing.  No default assigned.", search_string);
    }
  }
  ECHO(es, echo_file);

  strcpy(search_string, "Liquidus Temperature");
  model_read = look_for_mat_prop(imp, search_string, &(mat_ptr->LiquidusModel),
                                 &(mat_ptr->melting_point_liquidus), NO_USER, NULL, model_name,
                                 SCALAR_INPUT, &NO_SPECIES, es);

  if (model_read == -1) {
    if (strncmp(model_name, " ", 1) != 0) {
      SPF(err_msg, "Syntax error or invalid model for %s\n", search_string);
      GOMA_EH(GOMA_ERROR, err_msg);
    } else {
      SPF(es, "\t(%s = ) card is missing.  No default assigned.", search_string);
    }
  }
  ECHO(es, echo_file);

  strcpy(search_string, "Solidus Temperature");
  model_read = look_for_mat_prop(imp, search_string, &(mat_ptr->SolidusModel),
                                 &(mat_ptr->melting_point_solidus), NO_USER, NULL, model_name,
                                 SCALAR_INPUT, &NO_SPECIES, es);

  if (model_read == -1) {
    if (strncmp(model_name, " ", 1) != 0) {
      SPF(err_msg, "Syntax error or invalid model for %s\n", search_string);
      GOMA_EH(GOMA_ERROR, err_msg);
    } else {
      SPF(es, "\t(%s = ) card is missing.  No default assigned.", search_string);
    }
  }
  ECHO(es, echo_file);

  strcpy(search_string, "Energy Weight Function");
  model_read =
      look_for_mat_prop(imp, search_string, &(mat_ptr->Ewt_funcModel), &(mat_ptr->Ewt_func),
                        NO_USER, NULL, model_name, SCALAR_INPUT, &NO_SPECIES, es);
  if (strncmp(model_name, " ", 1) != 0) {
    if (!strcmp(model_name, "GALERKIN")) {
      mat_ptr->Ewt_funcModel = GALERKIN;
      mat_ptr->Ewt_func = 0.;
    } else if (!strcmp(model_name, "SUPG")) {
      int err;
      mat_ptr->Ewt_funcModel = SUPG;
      err = fscanf(imp, "%lg", &(mat_ptr->Ewt_func));
      if (err != 1) {
        GOMA_EH(GOMA_ERROR, "Expected to read one double for Energy Weight Function SUPG");
      }
      SPF(endofstring(es), " %.4g", mat_ptr->Ewt_func);
    } else {
      SPF(err_msg, "Syntax error or invalid model for %s\n", search_string);
      GOMA_EH(GOMA_ERROR, err_msg);
    }
  } else {
    mat_ptr->Ewt_funcModel = GALERKIN;
    mat_ptr->Ewt_func = 0.;
    SPF(es, "\t(%s = %s)", search_string, "GALERKIN");
  }

  ECHO(es, echo_file);

  strcpy(search_string, "Energy Divergence Term");
  model_read =
      look_for_mat_prop(imp, search_string, &(mat_ptr->Ewt_funcModel), &(mat_ptr->Ewt_func),
                        NO_USER, NULL, model_name, SCALAR_INPUT, &NO_SPECIES, es);
  if (strncmp(model_name, " ", 1) != 0) {
    if (!strcmp(model_name, "yes") || !strcmp(model_name, "on")) {
      mat_ptr->Energy_Div_Term = 1;
    } else if (!strcmp(model_name, "no") || !strcmp(model_name, "off")) {
      mat_ptr->Energy_Div_Term = 0;
    } else {
      SPF(err_msg, "Syntax error or invalid model for %s\n", search_string);
      GOMA_EH(GOMA_ERROR, err_msg);
    }
  } else {
    mat_ptr->Energy_Div_Term = 0;
    SPF(es, "\t(%s = %s)", search_string, "off");
  }

  ECHO(es, echo_file);
  strcpy(search_string, "Residence Time Weight Function");
  model_read =
      look_for_mat_prop(imp, search_string, &(mat_ptr->Rst_funcModel), &(mat_ptr->Rst_func),
                        NO_USER, NULL, model_name, SCALAR_INPUT, &NO_SPECIES, es);
  if (model_read == -1) {
    if (!strcmp(model_name, "LINEAR_TIMETEMP")) {
      mat_ptr->Rst_funcModel = LINEAR_TIMETEMP;
    } else if (!strcmp(model_name, "EXPONENTIAL_TIMETEMP")) {
      mat_ptr->Rst_funcModel = EXPONENTIAL_TIMETEMP;
      int err = fscanf(imp, "%lg", &(mat_ptr->Rst_func));
      if (err != 1) {
        GOMA_EH(GOMA_ERROR, "Expected to read one double for Residence Time Weight Function");
      }
      SPF(endofstring(es), " %.4g", mat_ptr->Rst_func);
    } else if (!strcmp(model_name, "DROP_EVAP")) {
      mat_ptr->Rst_funcModel = DROP_EVAP;
    } else {
      mat_ptr->Rst_funcModel = CONSTANT;
      mat_ptr->Rst_func = 1.;
      mat_ptr->Rst_func_supg = 0.;
      GOMA_WH(model_read, "Defaulting Residence Fcn to Constant");
    }
    if (fscanf(imp, "%lg %lg %lg", &mat_ptr->Rst_func, &mat_ptr->Rst_diffusion,
               &mat_ptr->Rst_func_supg) != 3) {
      GOMA_WH(model_read, "Defaulting Residence Fcn Parameters");
      mat_ptr->Rst_func = 1.;
      mat_ptr->Rst_diffusion = 1. / LITTLE_PENALTY;
      mat_ptr->Rst_func_supg = 0.;
    }

    SPF(endofstring(es), " %.4g %.4g %.4g", mat_ptr->Rst_func, mat_ptr->Rst_diffusion,
        mat_ptr->Rst_func_supg);
  } else {
    mat_ptr->Rst_funcModel = CONSTANT;
    mat_ptr->Rst_func = 1.;
    mat_ptr->Rst_diffusion = 1. / LITTLE_PENALTY;
    mat_ptr->Rst_func_supg = 0.;
    SPF(es, "\t(%s = %s)", search_string, "CONSTANT");
  }
  ECHO(es, echo_file);

  /*
   * Electrical Properties
   *
   */

  ECHO("\n----Electrical Properties\n", echo_file);

  if (mn == 0)
    mat_ptr->elec_cond_external_field = -1;

  strcpy(search_string, "Electrical Conductivity");
  model_read = look_for_mat_prop(
      imp, search_string, &(mat_ptr->Elec_ConductivityModel), &(mat_ptr->electrical_conductivity),
      &(mat_ptr->u_electrical_conductivity), &(mat_ptr->len_u_electrical_conductivity), model_name,
      SCALAR_INPUT, &NO_SPECIES, es);

  if (model_read == -1) {
    if (!strcmp(model_name, "LEVEL_SET")) {
      mat_ptr->Elec_ConductivityModel = LEVEL_SET;

      num_const = read_constants(imp, &(mat_ptr->u_electrical_conductivity), 0);

      if (num_const < 3) {
        sr = sprintf(err_msg, "Matl %s expected at least 3 constants for %s %s model.\n",
                     pd_glob[mn]->MaterialName, "Thermal Exponent", "LEVEL_SET");
        GOMA_EH(GOMA_ERROR, err_msg);
      }

      mat_ptr->len_u_electrical_conductivity = num_const;
      SPF_DBL_VEC(endofstring(es), num_const, mat_ptr->u_electrical_conductivity);

      if (mat_ptr->u_electrical_conductivity[2] == 0.0)
        mat_ptr->u_electrical_conductivity[2] = ls->Length_Scale / 2.0;

    } else if (strncmp(model_name, " ", 1) != 0) {
      if (!strcmp(model_name, "ELECTRODE_KINETICS")) {
        mat_ptr->Elec_ConductivityModel = ELECTRODE_KINETICS;
      } else if (!strcmp(model_name, "ELECTRONEUTRALITY_SM")) {
        mat_ptr->Elec_ConductivityModel = ELECTRONEUTRALITY_SM;
      } else if (!strcmp(model_name, "ELECTRONEUTRALITY_FICKIAN")) {
        mat_ptr->Elec_ConductivityModel = ELECTRONEUTRALITY_FICKIAN;
      } else if (!strcmp(model_name, "EXTERNAL_FIELD")) {
        if (fscanf(imp, "%s", input) != 1) {
          GOMA_EH(GOMA_ERROR,
                  "Expecting trailing keyword for Electrical Conductivity EXTERNAL_FIELD model.\n");
        }
        ii = 0;
        for (j = 0; j < efv->Num_external_field; j++) {
          if (!strcmp(efv->name[j], input)) {
            ii = 1;
            mat_ptr->elec_cond_external_field = j;
            break;
          }
        }
        if (ii == 0) {
          GOMA_EH(GOMA_ERROR, "Cannot match the name with that in the external field file");
        }
        mat_ptr->Elec_ConductivityModel = EXTERNAL_FIELD;

        /* pick up scale factor for property */
        num_const = read_constants(imp, &(mat_ptr->u_electrical_conductivity), NO_SPECIES);
        mat_ptr->len_u_electrical_conductivity = num_const;
        if (num_const < 1) {
          sr = sprintf(err_msg, "Matl %s expected at least 1 constant for %s %s model.\n",
                       pd_glob[mn]->MaterialName, "Electrical Conductivity", "EXTERNAL_FIELD");
          GOMA_EH(GOMA_ERROR, err_msg);
        }
      }
    } else {
      /* no card defaulting case */
      mat_ptr->Elec_ConductivityModel = CONSTANT;
      mat_ptr->electrical_conductivity = 1.0;
      SPF(es, "\t(%s = %s %.4g)", search_string, "CONSTANT", mat_ptr->electrical_conductivity);
    }
  }
  ECHO(es, echo_file);

  /*
   * There is now a defined electrical permittivity, so it is no
   * longer necessary to use electrical conductivity in its place.
   */
  rewind(imp);
  strcpy(search_string, "Electrical Permittivity");
  model_read =
      look_for_mat_prop(imp, search_string, &(mat_ptr->PermittivityModel), &(mat_ptr->permittivity),
                        &(mat_ptr->u_permittivity), &(mat_ptr->len_u_permittivity), model_name,
                        SCALAR_INPUT, &NO_SPECIES, es);
  if (model_read == -1) {
    if (strncmp(model_name, " ", 1) != 0) {
      SPF(err_msg, "Syntax error or invalid model for %s\n", search_string);
      GOMA_EH(GOMA_ERROR, err_msg);
    } else {
      mat_ptr->PermittivityModel = CONSTANT;
      mat_ptr->permittivity = 1.;
      SPF(es, "\t(%s = %s %.4g)", search_string, "CONSTANT", mat_ptr->permittivity);
    }
  }
  ECHO(es, echo_file);

  /*
   * There is now a defined magnetic permeability.
   */
  rewind(imp);
  strcpy(search_string, "Magnetic Permeability");
  model_read = look_for_mat_prop(
      imp, search_string, &(mat_ptr->MagneticPermeabilityModel), &(mat_ptr->magnetic_permeability),
      &(mat_ptr->u_magnetic_permeability), &(mat_ptr->len_u_magnetic_permeability), model_name,
      SCALAR_INPUT, &NO_SPECIES, es);
  if (model_read == -1) {
    if (strncmp(model_name, " ", 1) != 0) {
      SPF(err_msg, "Syntax error or invalid model for %s\n", search_string);
      GOMA_EH(-1, err_msg);
    } else {
      mat_ptr->MagneticPermeabilityModel = CONSTANT;
      mat_ptr->magnetic_permeability = 1.;
      SPF(es, "\t(%s = %s %.4g)", search_string, "CONSTANT", mat_ptr->magnetic_permeability);
    }
  }
  ECHO(es, echo_file);

  strcpy(search_string, "Electrical Surface Diffusivity");
  model_read = look_for_mat_prop(
      imp, search_string, &(mat_ptr->Elect_Surf_DiffusivityModel),
      &(mat_ptr->elect_surf_diffusivity), &(mat_ptr->u_elect_surf_diffusivity),
      &(mat_ptr->len_u_elect_surf_diffusivity), model_name, SCALAR_INPUT, &NO_SPECIES, es);
  if (model_read == -1) {
    if (strncmp(model_name, " ", 1) != 0) {
      SPF(err_msg, "Syntax error or invalid model for %s\n", search_string);
      GOMA_EH(GOMA_ERROR, err_msg);
    } else {
      mat_ptr->Elect_Surf_DiffusivityModel = CONSTANT;
      mat_ptr->elect_surf_diffusivity = 0.;
      SPF(es, "\t(%s = %s %.4g)", search_string, "CONSTANT", mat_ptr->elect_surf_diffusivity);
    }
  }
  ECHO(es, echo_file);

  strcpy(search_string, "Shell User Parameter");
  model_read = look_for_mat_prop(imp, search_string, &(mat_ptr->Shell_User_ParModel),
                                 &(mat_ptr->shell_user_par), &(mat_ptr->u_shell_user_par),
                                 &(mat_ptr->len_u_shell_user_par), model_name, SCALAR_INPUT,
                                 &NO_SPECIES, es);
  if (model_read == -1) {
    if (strncmp(model_name, " ", 1) != 0) {
      SPF(err_msg, "Syntax error or invalid model for %s\n", search_string);
      GOMA_EH(GOMA_ERROR, err_msg);
    } else {
      mat_ptr->Shell_User_ParModel = CONSTANT;
      mat_ptr->shell_user_par = 0.;
      SPF(es, "\t(%s = %s %.4g)", search_string, "CONSTANT", mat_ptr->shell_user_par);
    }
  }
  ECHO(es, echo_file);

  /*
   * However, this card will allow a choice of the k value to be used in
   * assemble_potential(): electrical conductivity(default) or permittivity.
   */

  strcpy(search_string, "Voltage Formulation");
  model_read = look_for_optional(imp, search_string, input, '=');

  if (model_read == 1) {
    (void)read_string(imp, input, '\n');
    strip(input);
    stringup(input);

    if (strcmp(input, "PERMITTIVITY") == 0) {
      mat_ptr->VoltageFormulation = V_PERMITTIVITY;
      /* However, this will require a CONSTANT electrical conductivity */
      if (mat_ptr->Elec_ConductivityModel != CONSTANT) {
        GOMA_EH(
            GOMA_ERROR,
            "permittivity voltage formulation requires a CONSTANT electrical conductivity model!");
      }
    } else if (strcmp(input, "CONDUCTIVITY") == 0) {
      mat_ptr->VoltageFormulation = V_CONDUCTIVITY;
    } else {
      GOMA_EH(GOMA_ERROR, "Unknown option for voltage formulation!");
    }
    SPF(es, "%s = %s", search_string, input);
  } else {
    mat_ptr->VoltageFormulation = V_CONDUCTIVITY;
    SPF(es, "\t(%s = %s)", search_string, "CONDUCTIVITY");
  }

  ECHO(es, echo_file);

  /*
   * Acoustic Properties
   *
   */

  ECHO("\n----Acoustic Properties\n", echo_file);

  strcpy(search_string, "Acoustic Wave Number");
  model_read = look_for_mat_proptable(
      imp, search_string, &(mat_ptr->wave_numberModel), &(mat_ptr->wave_number),
      &(mat_ptr->u_wave_number), &(mat_ptr->len_u_wave_number), &(mat_ptr->wave_number_tableid),
      model_name, SCALAR_INPUT, &NO_SPECIES, es);
  if (model_read == -1) {
    if (!strcmp(model_name, "CONST_LS") || !strcmp(model_name, "LEVEL_SET")) {
      mat_ptr->wave_numberModel = LEVEL_SET;
      num_const = read_constants(imp, &(mat_ptr->u_wave_number), 0);
      if (num_const < 3) {
        sprintf(err_msg, "Material %s - expected at least 3 constants for %s %s model.\n",
                pd_glob[mn]->MaterialName, "Acoustic Wave Number", "LEVEL_SET");
        GOMA_EH(GOMA_ERROR, err_msg);
      }

      if (mat_ptr->u_wave_number[2] == 0.0)
        mat_ptr->u_wave_number[2] = ls->Length_Scale / 2.0;

      mat_ptr->len_u_wave_number = num_const;
      SPF_DBL_VEC(endofstring(es), num_const, mat_ptr->u_wave_number);

    } else if (strncmp(model_name, " ", 1) == 0) {
      mat_ptr->wave_numberModel = CONSTANT;
      mat_ptr->wave_number = 1.;
      SPF(es, "\t(%s = %s %.4g)", search_string, "CONSTANT", mat_ptr->wave_number);
    } else {
      SPF(err_msg, "Invalid model or syntax error for %s", search_string);
      GOMA_EH(GOMA_ERROR, err_msg);
    }
  }

  ECHO(es, echo_file);

  strcpy(search_string, "Second Level Set Acoustic Wave Number");
  model_read = look_for_mat_prop(imp, search_string, &(i0), &(a0), NO_USER, NULL, model_name,
                                 SCALAR_INPUT, &NO_SPECIES, es);
  if (model_read != -1) {
    if (ls == NULL)
      GOMA_EH(GOMA_ERROR,
              "Second Level Set Acoustic Wave Number requires activation of Level Set Tracking.\n");

    mat_ptr->mp2nd->wavenumberModel = i0;
    mat_ptr->mp2nd->wavenumber = a0;

    stringup(model_name);

    if (!strcmp(model_name, "CONSTANT")) {
      if (fscanf(imp, "%s", input) != 1) {
        GOMA_EH(GOMA_ERROR, "Expecting trailing keyword for Second Level Set Wave Number.\n");
      }

      stringup(input);

      if (strncmp(input, "POSITIVE", 3) == 0) {
        mat_ptr->mp2nd->wavenumbermask[0] = 0;
        mat_ptr->mp2nd->wavenumbermask[1] = 1;
      } else if (strncmp(input, "NEGATIVE", 3) == 0) {
        mat_ptr->mp2nd->wavenumbermask[0] = 1;
        mat_ptr->mp2nd->wavenumbermask[1] = 0;
      } else {
        GOMA_EH(GOMA_ERROR,
                "Keyword must be POSITIVE or NEGATIVE for Second Level Set Wave Number.\n");
      }
      SPF(endofstring(es), " %s", input);
      if (pfd != NULL) {
        for (i = 0; i < pfd->num_phase_funcs; i++) {
          if (fscanf(imp, "%lf", &(mat_ptr->mp2nd->wavenumber_phase[i])) != 1) {
            GOMA_EH(-1, "error reading phase wave number");
          }
          SPF(endofstring(es), " %g", mat_ptr->mp2nd->wavenumber_phase[i]);
        }
      }
    } else {
      GOMA_EH(GOMA_ERROR, "Second Level Set Wave Number model can only be CONSTANT.\n");
    }
  } else if (strncmp(model_name, " ", 1) != 0) {
    SPF(err_msg, "Syntax error or invalid model for %s", search_string);
    GOMA_EH(GOMA_ERROR, err_msg);
  }

  ECHO(es, echo_file);

  strcpy(search_string, "Acoustic Impedance");

  model_read = look_for_mat_proptable(
      imp, search_string, &(mat_ptr->Acoustic_ImpedanceModel), &(mat_ptr->acoustic_impedance),
      &(mat_ptr->u_acoustic_impedance), &(mat_ptr->len_u_acoustic_impedance),
      &(mat_ptr->acoustic_impedance_tableid), model_name, SCALAR_INPUT, &NO_SPECIES, es);
  if (model_read == -1) {
    if (!strcmp(model_name, "CONST_LS") || !strcmp(model_name, "LEVEL_SET")) {
      mat_ptr->Acoustic_ImpedanceModel = LEVEL_SET;
      num_const = read_constants(imp, &(mat_ptr->u_acoustic_impedance), 0);
      if (num_const < 3) {
        sprintf(err_msg, "Material %s - expected at least 3 constants for %s %s model.\n",
                pd_glob[mn]->MaterialName, "Acoustic Impedance", "LEVEL_SET");
        GOMA_EH(GOMA_ERROR, err_msg);
      }

      if (mat_ptr->u_acoustic_impedance[2] == 0.0)
        mat_ptr->u_acoustic_impedance[2] = ls->Length_Scale / 2.0;

      mat_ptr->len_u_acoustic_impedance = num_const;
      SPF_DBL_VEC(endofstring(es), num_const, mat_ptr->u_acoustic_impedance);
    } else {
      mat_ptr->Acoustic_ImpedanceModel = CONSTANT;
      mat_ptr->acoustic_impedance = 1.;
      SPF(es, "\t(%s = %s %.4g)", search_string, "CONSTANT", mat_ptr->acoustic_impedance);
    }
  }

  ECHO(es, echo_file);

  strcpy(search_string, "Second Level Set Acoustic Impedance");

  model_read = look_for_mat_prop(imp, search_string, &(i0), &(a0), NO_USER, NULL, model_name,
                                 SCALAR_INPUT, &NO_SPECIES, es);

  if (model_read == 1) {

    if (ls == NULL)
      GOMA_EH(GOMA_ERROR,
              "Second Level Set Acoustic Impedance requires activation of Level Set Tracking.\n");

    mat_ptr->mp2nd->AcousticImpedanceModel = i0;
    mat_ptr->mp2nd->acousticimpedance = a0;

    stringup(model_name);

    if (!strcmp(model_name, "CONSTANT")) {
      if (fscanf(imp, "%s", input) != 1) {
        GOMA_EH(GOMA_ERROR,
                "Expecting trailing keyword for Second Level Set Acoustic Impedance.\n");
      }

      stringup(input);

      if (strncmp(input, "POSITIVE", 3) == 0) {
        mat_ptr->mp2nd->acousticimpedancemask[0] = 0;
        mat_ptr->mp2nd->acousticimpedancemask[1] = 1;
      } else if (strncmp(input, "NEGATIVE", 3) == 0) {
        mat_ptr->mp2nd->acousticimpedancemask[0] = 1;
        mat_ptr->mp2nd->acousticimpedancemask[1] = 0;
      } else {
        GOMA_EH(GOMA_ERROR,
                "Keyword must be POSITIVE or NEGATIVE for Second Level Set Acoustic Impedance.\n");
      }
      SPF(endofstring(es), " %s", input);
      if (pfd != NULL) {
        for (i = 0; i < pfd->num_phase_funcs; i++) {
          if (fscanf(imp, "%lf", &(mat_ptr->mp2nd->acousticimpedance_phase[i])) != 1) {
            GOMA_EH(-1, "error reading phase acoustic impedance");
          }
          SPF(endofstring(es), " %g", mat_ptr->mp2nd->acousticimpedance_phase[i]);
        }
      }
    } else {
      GOMA_EH(GOMA_ERROR, "Second Level Set Acoustic Impedance model can only be CONSTANT.\n");
    }
  } else if (strncmp(model_name, " ", 1) != 0) {
    SPF(err_msg, "Syntax error or invalid model for %s", search_string);
    GOMA_EH(GOMA_ERROR, err_msg);
  }

  ECHO(es, echo_file);

  strcpy(search_string, "Acoustic Absorption");

  model_read = look_for_mat_proptable(
      imp, search_string, &(mat_ptr->Acoustic_AbsorptionModel), &(mat_ptr->acoustic_absorption),
      &(mat_ptr->u_acoustic_absorption), &(mat_ptr->len_u_acoustic_absorption),
      &(mat_ptr->acoustic_absorption_tableid), model_name, SCALAR_INPUT, &NO_SPECIES, es);
  if (model_read == -1) {
    if (!strcmp(model_name, "CONST_LS") || !strcmp(model_name, "LEVEL_SET")) {
      mat_ptr->Acoustic_AbsorptionModel = LEVEL_SET;
      num_const = read_constants(imp, &(mat_ptr->u_acoustic_absorption), 0);
      if (num_const < 3) {
        sprintf(err_msg, "Material %s - expected at least 3 constants for %s %s model.\n",
                pd_glob[mn]->MaterialName, "Acoustic Absorption", "LEVEL_SET");
        GOMA_EH(GOMA_ERROR, err_msg);
      }

      if (mat_ptr->u_acoustic_absorption[2] == 0.0)
        mat_ptr->u_acoustic_absorption[2] = ls->Length_Scale / 2.0;

      mat_ptr->len_u_acoustic_absorption = num_const;
      SPF_DBL_VEC(endofstring(es), num_const, mat_ptr->u_acoustic_absorption);
    } else {
      mat_ptr->Acoustic_AbsorptionModel = CONSTANT;
      mat_ptr->acoustic_absorption = 1.;
      SPF(es, "\t(%s = %s %.4g)", search_string, "CONSTANT", mat_ptr->acoustic_absorption);
    }
  }

  ECHO(es, echo_file);

  strcpy(search_string, "Second Level Set Acoustic Absorption");

  model_read = look_for_mat_prop(imp, search_string, &(i0), &(a0), NO_USER, NULL, model_name,
                                 SCALAR_INPUT, &NO_SPECIES, es);

  if (model_read == 1) {

    if (ls == NULL)
      GOMA_EH(GOMA_ERROR,
              "Second Level Set Acoustic Absorption requires activation of Level Set Tracking.\n");

    mat_ptr->mp2nd->AcousticAbsorptionModel = i0;
    mat_ptr->mp2nd->acousticabsorption = a0;

    stringup(model_name);

    if (!strcmp(model_name, "CONSTANT")) {
      if (fscanf(imp, "%s", input) != 1) {
        GOMA_EH(GOMA_ERROR,
                "Expecting trailing keyword for Second Level Set Acoustic Absorption.\n");
      }

      stringup(input);

      if (strncmp(input, "POSITIVE", 3) == 0) {
        mat_ptr->mp2nd->acousticabsorptionmask[0] = 0;
        mat_ptr->mp2nd->acousticabsorptionmask[1] = 1;
      } else if (strncmp(input, "NEGATIVE", 3) == 0) {
        mat_ptr->mp2nd->acousticabsorptionmask[0] = 1;
        mat_ptr->mp2nd->acousticabsorptionmask[1] = 0;
      } else {
        GOMA_EH(GOMA_ERROR,
                "Keyword must be POSITIVE or NEGATIVE for Second Level Set Acoustic Absorption.\n");
      }
      SPF(endofstring(es), " %s", input);
      if (pfd != NULL) {
        for (i = 0; i < pfd->num_phase_funcs; i++) {
          if (fscanf(imp, "%lf", &(mat_ptr->mp2nd->acousticabsorption_phase[i])) != 1) {
            GOMA_EH(-1, "error reading phase acoustic absorption");
          }
          SPF(endofstring(es), " %g", mat_ptr->mp2nd->acousticabsorption_phase[i]);
        }
      }
    } else {
      GOMA_EH(GOMA_ERROR, "Second Level Set Acoustic Absorption model can only be CONSTANT.\n");
    }
  } else if (strncmp(model_name, " ", 1) != 0) {
    SPF(err_msg, "Syntax error or invalid model for %s", search_string);
    GOMA_EH(GOMA_ERROR, err_msg);
  }

  ECHO(es, echo_file);

  strcpy(search_string, "Acoustic Ksquared Sign");

  model_read = look_for_mat_prop(imp, search_string, &(mat_ptr->Ksquared_SignModel),
                                 &(mat_ptr->acoustic_ksquared_sign), NO_USER, NULL, model_name,
                                 SCALAR_INPUT, &NO_SPECIES, es);

  if (model_read == -1) {
    mat_ptr->Ksquared_SignModel = CONSTANT;
    mat_ptr->acoustic_ksquared_sign = 1.0;

    SPF(es, "\t(%s = CONSTANT %.4g)", "Acoustic Ksquared Sign", 1.0);
  }

  ECHO(es, echo_file);

  strcpy(search_string, "Refractive Index");

  model_read = look_for_mat_proptable(
      imp, search_string, &(mat_ptr->Refractive_IndexModel), &(mat_ptr->refractive_index),
      &(mat_ptr->u_refractive_index), &(mat_ptr->len_u_refractive_index),
      &(mat_ptr->refractive_index_tableid), model_name, SCALAR_INPUT, &NO_SPECIES, es);
  if (model_read == -1) {
    if (!strcmp(model_name, "CONST_LS") || !strcmp(model_name, "LEVEL_SET")) {
      mat_ptr->Refractive_IndexModel = LEVEL_SET;
      num_const = read_constants(imp, &(mat_ptr->u_refractive_index), 0);
      if (num_const < 3) {
        sprintf(err_msg, "Material %s - expected at least 3 constants for %s %s model.\n",
                pd_glob[mn]->MaterialName, "Refractive Index", "LEVEL_SET");
        GOMA_EH(GOMA_ERROR, err_msg);
      }

      if (mat_ptr->u_refractive_index[2] == 0.0)
        mat_ptr->u_refractive_index[2] = ls->Length_Scale / 2.0;

      mat_ptr->len_u_refractive_index = num_const;
      SPF_DBL_VEC(endofstring(es), num_const, mat_ptr->u_refractive_index);
    } else {
      mat_ptr->Refractive_IndexModel = CONSTANT;
      mat_ptr->refractive_index = 1.;
      SPF(es, "\t(%s = %s %.4g)", search_string, "CONSTANT", mat_ptr->refractive_index);
    }
  }

  ECHO(es, echo_file);

  strcpy(search_string, "Second Level Set Refractive Index");

  model_read = look_for_mat_prop(imp, search_string, &(i0), &(a0), NO_USER, NULL, model_name,
                                 SCALAR_INPUT, &NO_SPECIES, es);

  if (model_read == 1) {

    if (ls == NULL)
      GOMA_EH(GOMA_ERROR,
              "Second Level Set Refractive Index requires activation of Level Set Tracking.\n");

    mat_ptr->mp2nd->RefractiveIndexModel = i0;
    mat_ptr->mp2nd->refractiveindex = a0;

    stringup(model_name);

    if (!strcmp(model_name, "CONSTANT")) {
      if (fscanf(imp, "%s", input) != 1) {
        GOMA_EH(GOMA_ERROR, "Expecting trailing keyword for Second Level Set Refractive Index.\n");
      }

      stringup(input);

      if (strncmp(input, "POSITIVE", 3) == 0) {
        mat_ptr->mp2nd->refractiveindexmask[0] = 0;
        mat_ptr->mp2nd->refractiveindexmask[1] = 1;
      } else if (strncmp(input, "NEGATIVE", 3) == 0) {
        mat_ptr->mp2nd->refractiveindexmask[0] = 1;
        mat_ptr->mp2nd->refractiveindexmask[1] = 0;
      } else {
        GOMA_EH(GOMA_ERROR,
                "Keyword must be POSITIVE or NEGATIVE for Second Level Set Refractive Index.\n");
      }
      SPF(endofstring(es), " %s", input);
      if (pfd != NULL) {
        for (i = 0; i < pfd->num_phase_funcs; i++) {
          if (fscanf(imp, "%lf", &(mat_ptr->mp2nd->refractiveindex_phase[i])) != 1) {
            GOMA_EH(-1, "error reading phase refractive index");
          }
          SPF(endofstring(es), " %g", mat_ptr->mp2nd->refractiveindex_phase[i]);
        }
      }
    } else {
      GOMA_EH(GOMA_ERROR, "Second Level Set Refractive Index model can only be CONSTANT.\n");
    }
  } else if (strncmp(model_name, " ", 1) != 0) {
    SPF(err_msg, "Syntax error or invalid model for %s", search_string);
    GOMA_EH(GOMA_ERROR, err_msg);
  }

  ECHO(es, echo_file);

  strcpy(search_string, "Light Absorption");

  model_read = look_for_mat_proptable(
      imp, search_string, &(mat_ptr->Light_AbsorptionModel), &(mat_ptr->light_absorption),
      &(mat_ptr->u_light_absorption), &(mat_ptr->len_u_light_absorption),
      &(mat_ptr->light_absorption_tableid), model_name, SCALAR_INPUT, &NO_SPECIES, es);
  if (model_read == -1) {
    if (!strcmp(model_name, "CONST_LS") || !strcmp(model_name, "LEVEL_SET")) {
      mat_ptr->Light_AbsorptionModel = LEVEL_SET;
      num_const = read_constants(imp, &(mat_ptr->u_light_absorption), 0);
      if (num_const < 3) {
        sprintf(err_msg, "Material %s - expected at least 3 constants for %s %s model.\n",
                pd_glob[mn]->MaterialName, "Light Absorption", "LEVEL_SET");
        GOMA_EH(GOMA_ERROR, err_msg);
      }

      if (mat_ptr->u_light_absorption[2] == 0.0)
        mat_ptr->u_light_absorption[2] = ls->Length_Scale / 2.0;

      mat_ptr->len_u_light_absorption = num_const;
      SPF_DBL_VEC(endofstring(es), num_const, mat_ptr->u_light_absorption);
    } else {
      mat_ptr->Light_AbsorptionModel = CONSTANT;
      mat_ptr->light_absorption = 1.;
      SPF(es, "\t(%s = %s %.4g)", search_string, "CONSTANT", mat_ptr->light_absorption);
    }
  }

  ECHO(es, echo_file);

  strcpy(search_string, "Second Level Set Light Absorption");

  model_read = look_for_mat_prop(imp, search_string, &(i0), &(a0), NO_USER, NULL, model_name,
                                 SCALAR_INPUT, &NO_SPECIES, es);

  if (model_read == 1) {

    if (ls == NULL)
      GOMA_EH(GOMA_ERROR,
              "Second Level Set Light Absorption requires activation of Level Set Tracking.\n");

    mat_ptr->mp2nd->LightAbsorptionModel = i0;
    mat_ptr->mp2nd->lightabsorption = a0;

    stringup(model_name);

    if (!strcmp(model_name, "CONSTANT")) {
      if (fscanf(imp, "%s", input) != 1) {
        GOMA_EH(GOMA_ERROR, "Expecting trailing keyword for Second Level Set Light Absorption.\n");
      }

      stringup(input);

      if (strncmp(input, "POSITIVE", 3) == 0) {
        mat_ptr->mp2nd->lightabsorptionmask[0] = 0;
        mat_ptr->mp2nd->lightabsorptionmask[1] = 1;
      } else if (strncmp(input, "NEGATIVE", 3) == 0) {
        mat_ptr->mp2nd->lightabsorptionmask[0] = 1;
        mat_ptr->mp2nd->lightabsorptionmask[1] = 0;
      } else {
        GOMA_EH(GOMA_ERROR,
                "Keyword must be POSITIVE or NEGATIVE for Second Level Set Light Absorption.\n");
      }
      SPF(endofstring(es), " %s", input);
      if (pfd != NULL) {
        for (i = 0; i < pfd->num_phase_funcs; i++) {
          if (fscanf(imp, "%lf", &(mat_ptr->mp2nd->lightabsorption_phase[i])) != 1) {
            GOMA_EH(-1, "error reading phase light absorption");
          }
          SPF(endofstring(es), " %g", mat_ptr->mp2nd->lightabsorption_phase[i]);
        }
      }
    } else {
      GOMA_EH(GOMA_ERROR, "Second Level Set Light Absorption model can only be CONSTANT.\n");
    }
  } else if (strncmp(model_name, " ", 1) != 0) {
    SPF(err_msg, "Syntax error or invalid model for %s", search_string);
    GOMA_EH(GOMA_ERROR, err_msg);
  }

  ECHO(es, echo_file);

  strcpy(search_string, "Extinction Index");

  model_read = look_for_mat_proptable(
      imp, search_string, &(mat_ptr->Extinction_IndexModel), &(mat_ptr->extinction_index),
      &(mat_ptr->u_extinction_index), &(mat_ptr->len_u_extinction_index),
      &(mat_ptr->extinction_index_tableid), model_name, SCALAR_INPUT, &NO_SPECIES, es);
  if (model_read == -1) {
    if (!strcmp(model_name, "CONST_LS") || !strcmp(model_name, "LEVEL_SET")) {
      mat_ptr->Extinction_IndexModel = LEVEL_SET;
      num_const = read_constants(imp, &(mat_ptr->u_extinction_index), 0);
      if (num_const < 3) {
        sprintf(err_msg, "Material %s - expected at least 3 constants for %s %s model.\n",
                pd_glob[mn]->MaterialName, "Extinction Index", "LEVEL_SET");
        GOMA_EH(GOMA_ERROR, err_msg);
      }

      if (mat_ptr->u_extinction_index[2] == 0.0)
        mat_ptr->u_extinction_index[2] = ls->Length_Scale / 2.0;

      mat_ptr->len_u_extinction_index = num_const;
      SPF_DBL_VEC(endofstring(es), num_const, mat_ptr->u_extinction_index);
    } else {
      mat_ptr->Extinction_IndexModel = CONSTANT;
      mat_ptr->extinction_index = 0.;
      SPF(es, "\t(%s = %s %.4g)", search_string, "CONSTANT", mat_ptr->extinction_index);
    }
  }

  ECHO(es, echo_file);

  strcpy(search_string, "Second Level Set Extinction Index");

  model_read = look_for_mat_prop(imp, search_string, &(i0), &(a0), NO_USER, NULL, model_name,
                                 SCALAR_INPUT, &NO_SPECIES, es);

  if (model_read == 1) {

    if (ls == NULL)
      GOMA_EH(GOMA_ERROR,
              "Second Level Set Extinction Index requires activation of Level Set Tracking.\n");

    mat_ptr->mp2nd->ExtinctionIndexModel = i0;
    mat_ptr->mp2nd->extinctionindex = a0;

    stringup(model_name);

    if (!strcmp(model_name, "CONSTANT")) {
      if (fscanf(imp, "%s", input) != 1) {
        GOMA_EH(GOMA_ERROR, "Expecting trailing keyword for Second Level Set Extinction Index.\n");
      }

      stringup(input);

      if (strncmp(input, "POSITIVE", 3) == 0) {
        mat_ptr->mp2nd->extinctionindexmask[0] = 0;
        mat_ptr->mp2nd->extinctionindexmask[1] = 1;
      } else if (strncmp(input, "NEGATIVE", 3) == 0) {
        mat_ptr->mp2nd->extinctionindexmask[0] = 1;
        mat_ptr->mp2nd->extinctionindexmask[1] = 0;
      } else {
        GOMA_EH(GOMA_ERROR,
                "Keyword must be POSITIVE or NEGATIVE for Second Level Set Extinction Index.\n");
      }
      SPF(endofstring(es), " %s", input);
      if (pfd != NULL) {
        for (i = 0; i < pfd->num_phase_funcs; i++) {
          if (fscanf(imp, "%lf", &(mat_ptr->mp2nd->extinctionindex_phase[i])) != 1) {
            GOMA_EH(-1, "error reading phase extinction index");
          }
          SPF(endofstring(es), " %g", mat_ptr->mp2nd->extinctionindex_phase[i]);
        }
      }
    } else {
      GOMA_EH(GOMA_ERROR, "Second Level Set Extinction Index model can only be CONSTANT.\n");
    }
  } else if (strncmp(model_name, " ", 1) != 0) {
    SPF(err_msg, "Syntax error or invalid model for %s", search_string);
    GOMA_EH(GOMA_ERROR, err_msg);
  }

  ECHO(es, echo_file);

  /* New porous section */
  /*To avoid the ordering
   * complaints, let's rewind the mat file and start looking from the
   * beginning.
   */

  ECHO("\n----Porous Media Properties\n", echo_file);

  rewind(imp);
  mat_ptr->porosity_external_field_index = -1;
  mat_ptr->perm_external_field_index = -1;
  mat_ptr->Xperm_external_field_index = -1;
  mat_ptr->rel_liq_perm_external_field_index = -1;
  efv->ev_dpordt_index = -1;
  mat_ptr->SAT_external_field_index = -1;
  mat_ptr->por_shell_closed_porosity_ext_field_index = -1;
  mat_ptr->por_shell_closed_height_ext_field_index = -1;
  mat_ptr->por_shell_closed_radius_ext_field_index = -1;

  /*
   * Porous Section 1:  Microstructure Properties.  These are inputs
   * that are really a function of solid skeleton phase, and also some very
   * specific Darcy-law constants (e.g. permeabilities) that are only accessible
   * experimentally, in some cases.
   *
   * Also imput here is the compressibility of the solvent liquid phase, which is
   * taken to be constant regardless of composition.  This compressibility is required
   * for numerical stability on impregnation problems.
   *
   * Microstructure stuff ************************************
   */

  /* Check for existance of porous media variables in any matrix*/

  have_por_liq_pres = 0;
  have_por_gas_pres = 0;
  have_por_porosity = 0;
  have_por_sink_mass = 0;
  have_por_energy = 0;
  have_shell_sat_open = 0;
  have_shell_sat_open2 = 0;

  for (imtrx = 0; imtrx < upd->Total_Num_Matrices; imtrx++) {
    if (pd_glob[mn]->e[imtrx][R_POR_LIQ_PRES]) {
      have_por_liq_pres = 1;
    }
    if (pd_glob[mn]->e[imtrx][R_POR_GAS_PRES]) {
      have_por_gas_pres = 1;
    }
    if (pd_glob[mn]->e[imtrx][R_POR_POROSITY]) {
      have_por_porosity = 1;
    }
    if (pd_glob[mn]->e[imtrx][R_POR_ENERGY]) {
      have_por_energy = 1;
    }
    if (pd_glob[mn]->e[imtrx][R_SHELL_SAT_OPEN]) {
      have_shell_sat_open = 1;
    }
    if (pd_glob[mn]->e[imtrx][R_SHELL_SAT_OPEN_2]) {
      have_shell_sat_open2 = 1;
    }
  }

  strcpy(search_string, "Media Type");
  model_read = look_for_mat_prop(imp, search_string, &(mat_ptr->PorousMediaType), &(a0), NO_USER,
                                 NULL, model_name, NO_INPUT, &NO_SPECIES, es);
  if (model_read == -1 && (!strcmp(model_name, "CONTINUOUS") || !strcmp(model_name, "NONE"))) {
    mat_ptr->PorousMediaType = CONTINUOUS;
    /*consistency checks */
    if (have_por_liq_pres == 1) {
      SPF(err_msg, "CONTINUOUS model for %s cannot be used with porous equation\n", search_string);
      GOMA_EH(GOMA_ERROR, err_msg);
    }
  } else if (model_read == -1 && !strcmp(model_name, "POROUS_SATURATED")) {
    mat_ptr->PorousMediaType = POROUS_SATURATED;
    /*consistency checks */
    if (have_por_liq_pres == 0) {
      GOMA_EH(
          GOMA_ERROR,
          "You cannot run a porous media simulation without selecting the porous media equations");
    }
    mat_ptr->CapStress = NO_MODEL; /*so proper effective stress principle is chosen*/
  } else if (model_read == -1 && !strcmp(model_name, "POROUS_TWO_PHASE")) {
    mat_ptr->PorousMediaType = POROUS_TWO_PHASE;
    if (have_por_liq_pres == 0 || have_por_gas_pres == 0) {
      GOMA_EH(GOMA_ERROR, "You cannot run a two-phase porous media simulation without selecting "
                          "both the porous_liq and porous_gas equations");
    }
  } else if (model_read == -1 && (!strcmp(model_name, "POROUS_UNSATURATED") ||
                                  !strcmp(model_name, "POROUS_PART_SAT"))) {
    mat_ptr->PorousMediaType = POROUS_UNSATURATED;
    if (have_por_liq_pres == 0) {
      GOMA_EH(
          GOMA_ERROR,
          "You cannot run a porous media simulation without selecting the porous media equations");
    }
  } else if (model_read == -1 && (!strcmp(model_name, "POROUS_BRINKMAN"))) {
    mat_ptr->PorousMediaType = POROUS_BRINKMAN;
    mat_ptr->i_ys = 0;
  } else if (model_read == -1 && (!strcmp(model_name, "POROUS_SHELL_UNSATURATED"))) {
    mat_ptr->PorousMediaType = POROUS_SHELL_UNSATURATED;
    mat_ptr->i_ys = 0;
    if ((have_shell_sat_open == 0) && (have_shell_sat_open2 == 0)) {
      GOMA_EH(GOMA_ERROR, "You cannot run a porous shell media simulation without selecting the "
                          "sh_sat_open equation");
    }
  } else if ((model_read == -1) && (strncmp(model_name, " ", 1) == 0)) {
    mat_ptr->PorousMediaType = CONTINUOUS;
    /*consistency checks */
    if (have_por_liq_pres == 1) {
      SPF(err_msg, "CONTINUOUS model for %s cannot be used with porous equation\n", search_string);
      GOMA_EH(GOMA_ERROR, err_msg);
    }

    SPF(es, "\t(%s = %s)", search_string, "CONTINUOUS");
  } else {
    SPF(err_msg, "Incorrect syntax or model choice for %s\n", search_string);
    GOMA_EH(GOMA_ERROR, err_msg);
  }

  ECHO(es, echo_file);

  if (mat_ptr->PorousMediaType != CONTINUOUS) {
    /* create a list of the porous media equations
       active in this material                     */
    i = 0;

    for (j = 0; j < MAX_POROUS_NUM; j++) {
      for (imtrx = 0; imtrx < upd->Total_Num_Matrices; imtrx++) {
        if (pd_glob[mn]->e[imtrx][R_POR_LIQ_PRES + j]) {
          mat_ptr->Porous_Eqn[i] = R_POR_LIQ_PRES + j;
          i++;
        }
      }
    }
    if (have_shell_sat_open == 1) {
      mat_ptr->Porous_Eqn[i] = R_SHELL_SAT_OPEN;
      i++;
    }

    if (have_shell_sat_open2 == 1) {
      mat_ptr->Porous_Eqn[i] = R_SHELL_SAT_OPEN_2;
      i++;
    }

    if (i != pd_glob[mn]->Num_Porous_Eqn) {
      GOMA_EH(GOMA_ERROR, "Possible duplicate porous media equations");
    }
    strcpy(search_string, "Porosity");
    model_read =
        look_for_mat_prop(imp, search_string, &(mat_ptr->PorosityModel), &(mat_ptr->porosity),
                          NO_USER, NULL, model_name, SCALAR_INPUT, &NO_SPECIES, es);

    if ((have_por_porosity == 1) && strcmp(model_name, "DEFORM")) {
      GOMA_EH(GOMA_ERROR, " you must have a DEFORM porosity model with the pore porosity equation");
    }

    if (model_read == -1 && !strcmp(model_name, "DEFORM")) {
      if (have_por_porosity ==
          0) /* OK OK i get it...no R_POR_POROSITY without DEFORM and vice versa */
      {
        GOMA_EH(GOMA_ERROR,
                "You cannot calculate porosity variation without the pore porosity equation");
      }

      mat_ptr->PorosityModel = DEFORM;
      num_const = read_constants(imp, &(mat_ptr->u_porosity), NO_SPECIES);
      if (num_const < 1) {
        sr = sprintf(err_msg, "Matl %s %s %s model needs initial undeformed porosity \n",
                     pd_glob[mn]->MaterialName, "Porosity", "DEFORM");
        GOMA_EH(GOMA_ERROR, err_msg);
      }
      mat_ptr->len_u_porosity = num_const;
      SPF_DBL_VEC(endofstring(es), num_const, mat_ptr->u_porosity);

    } else if (model_read == -1 && !strcmp(model_name, "EXTERNAL_FIELD")) {
      if (fscanf(imp, "%s", input) != 1) {
        GOMA_EH(GOMA_ERROR, "Expecting trailing keyword for Porosity EXTERNAL_FIELD model.\n");
      }
      ii = 0;
      for (j = 0; j < efv->Num_external_field; j++) {
        if (!strcmp(efv->name[j], input)) {
          ii = 1;
          mat_ptr->porosity_external_field_index = j;
        }
      }
      if (ii == 0) {
        GOMA_EH(GOMA_ERROR, "Cannot match the name with that in the external field file");
      }
      mat_ptr->PorosityModel = EXTERNAL_FIELD;

      /* pick up scale factor for property */
      num_const = read_constants(imp, &(mat_ptr->u_porosity), NO_SPECIES);
      mat_ptr->len_u_porosity = num_const;
      if (num_const < 1) {
        sr = sprintf(err_msg, "Matl %s expected at least 1 constant for %s %s model.\n",
                     pd_glob[mn]->MaterialName, "Porosity", "EXTERNAL_FIELD");
        GOMA_EH(GOMA_ERROR, err_msg);
      }
    } else {
      GOMA_EH(model_read, "Porosity: Is card missing?");
    }

    ECHO(es, echo_file);

    /* Print out Porous Media Equation numbers used by Code */

    SPF(es, "\n(Active Porous Equations: pl = %d, pg = %d, porosity = %d, pe = %d)\n",
        have_por_liq_pres, have_por_gas_pres, have_por_porosity, have_por_energy);

    ECHO(es, echo_file);

    /* Porous (rock) compressibility */

    strcpy(search_string, "Porous Compressibility");
    model_read = look_for_mat_prop(
        imp, search_string, &(mat_ptr->PorousCompressibilityModel),
        &(mat_ptr->porous_compressibility), &(mat_ptr->u_porous_compressibility),
        &(mat_ptr->len_u_porous_compressibility), model_name, SCALAR_INPUT, &NO_SPECIES, es);
    /* model CONST_INIT also reads in an initial porosity value */
    if (model_read == -1 && !strcmp(model_name, "CONST_INIT")) {
      mat_ptr->PorousCompressibilityModel = POROUS_CONST_INIT;
      num_const = read_constants(imp, &mat_ptr->u_porous_compressibility, 0);
      if (num_const < 2) {
        sprintf(err_msg, "Material %s - expected at least 2 constants for %s %s model.\n",
                pd_glob[mn]->MaterialName, "Porous Compressibility", "CONST_INIT");
        GOMA_EH(GOMA_ERROR, err_msg);
      }
      mat_ptr->porous_compressibility = mat_ptr->u_porous_compressibility[0];
      mat_ptr->initial_porosity = mat_ptr->u_porous_compressibility[1];
      mat_ptr->len_u_porous_compressibility = num_const;
      SPF_DBL_VEC(endofstring(es), num_const, mat_ptr->u_porous_compressibility);
    } else {
#ifdef LIBRARY_MODE
      if (efv->ev_porous_decouple) {
        sprintf(err_msg, "Material %s - unrecognized model for %s \"%s\" ???\n",
                pd_glob[mn]->MaterialName, "Porous Compressibility", model_name);
        GOMA_EH(model_read, err_msg);
      }
#endif
    }

    ECHO(es, echo_file);

    strcpy(search_string, "Permeability");
    model_read = look_for_mat_prop(imp, search_string, &(mat_ptr->PermeabilityModel),
                                   &(mat_ptr->permeability), &(mat_ptr->u_permeability),
                                   &(mat_ptr->len_u_permeability), model_name, SCALAR_INPUT,
                                   &NO_SPECIES, es);
    if (model_read == -1 && !strcmp(model_name, "PSD_VOL")) {
      mat_ptr->PermeabilityModel = PSD_VOL;
      num_const = read_constants(imp, &(mat_ptr->u_permeability), NO_SPECIES);
      if (num_const < 4) {
        sr = sprintf(err_msg, "Matl %s expected at least 4 constants for %s %s model.\n",
                     pd_glob[mn]->MaterialName, "Permeability", "PSD_VOL");
        GOMA_EH(GOMA_ERROR, err_msg);
      }
      mat_ptr->len_u_permeability = num_const;
      SPF_DBL_VEC(endofstring(es), num_const, mat_ptr->u_permeability);
    } else if (model_read == -1 && !strcmp(model_name, "PSD_WEXP")) {
      mat_ptr->PermeabilityModel = PSD_WEXP;
      num_const = read_constants(imp, &(mat_ptr->u_permeability), NO_SPECIES);
      if (num_const < 4) {
        sr = sprintf(err_msg, "Matl %s expected at least 4 constants for %s %s model.\n",
                     pd_glob[mn]->MaterialName, "Permeability", "PSD_WEXP");
        GOMA_EH(GOMA_ERROR, err_msg);
      }
      mat_ptr->len_u_permeability = num_const;
      SPF_DBL_VEC(endofstring(es), num_const, mat_ptr->u_permeability);
    } else if (model_read == -1 && !strcmp(model_name, "PSD_SEXP")) {
      mat_ptr->PermeabilityModel = PSD_SEXP;
      num_const = read_constants(imp, &(mat_ptr->u_permeability), NO_SPECIES);
      if (num_const < 4) {
        sr = sprintf(err_msg, "Matl %s expected at least 4 constants for %s %s model.\n",
                     pd_glob[mn]->MaterialName, "Permeability", "PSD_SEXP");
        GOMA_EH(GOMA_ERROR, err_msg);
      }
      mat_ptr->len_u_permeability = num_const;
      SPF_DBL_VEC(endofstring(es), num_const, mat_ptr->u_permeability);
    } else if (model_read == -1 && !strcmp(model_name, "SOLIDIFICATION")) {
      mat_ptr->PermeabilityModel = SOLIDIFICATION;
      num_const = read_constants(imp, &(mat_ptr->u_permeability), NO_SPECIES);
      if (num_const < 1) {
        sr = sprintf(err_msg, "Matl %s expected at least 1 constants for %s %s model.\n",
                     pd_glob[mn]->MaterialName, "Permeability", "SOLIDIFICATION");
        GOMA_EH(GOMA_ERROR, err_msg);
      }

      mat_ptr->len_u_permeability = num_const;
      SPF_DBL_VEC(endofstring(es), num_const, mat_ptr->u_permeability);
    } else if (model_read == -1 && !strcmp(model_name, "TENSOR")) {
      mat_ptr->PermeabilityModel = K_TENSOR;
      num_const = read_constants(imp, &(mat_ptr->u_permeability), NO_SPECIES);
      if (pd_glob[mn]->Num_Dim == 3)
        GOMA_EH(GOMA_ERROR, "Tensor Permeability only 2D for now");
      if (num_const < 4) {
        sr = sprintf(err_msg, "Matl %s expected at least 4 constants for %s %s model.\n",
                     pd_glob[mn]->MaterialName, "Permeability", "TENSOR");
        GOMA_EH(GOMA_ERROR, err_msg);
      }

      mat_ptr->perm_tensor[0][0] = mat_ptr->u_permeability[0];
      mat_ptr->perm_tensor[1][1] = mat_ptr->u_permeability[1];
      mat_ptr->perm_tensor[1][0] = mat_ptr->u_permeability[2];
      mat_ptr->perm_tensor[0][1] = mat_ptr->u_permeability[3];
      mat_ptr->permeability = mat_ptr->u_permeability[0];

      mat_ptr->len_u_permeability = num_const;
      SPF_DBL_VEC(endofstring(es), num_const, mat_ptr->u_permeability);
    } else if (model_read == -1 && !strcmp(model_name, "KOZENY_CARMAN")) {
      mat_ptr->PermeabilityModel = KOZENY_CARMAN;
      num_const = read_constants(imp, &(mat_ptr->u_permeability), NO_SPECIES);
      if (num_const < 2) {
        GOMA_EH(GOMA_ERROR, "expected 2 constants for KOZENY_CARMAN perm model");
      }
      mat_ptr->len_u_permeability = num_const;
      SPF_DBL_VEC(endofstring(es), num_const, mat_ptr->u_permeability);
    } else if (model_read == -1 && !strcmp(model_name, "SINK_MASS_PERM")) {
      if (have_por_sink_mass == 0)
        GOMA_EH(GOMA_ERROR, "SINK_MASS_PERM model not permitted without sink eqn");

      mat_ptr->PermeabilityModel = SINK_MASS_PERM;
      num_const = read_constants(imp, &(mat_ptr->u_permeability), NO_SPECIES);
      if (num_const < 4) {
        GOMA_EH(GOMA_ERROR, "expected 4 constants for SINK_MASS_PERM perm model");
      }
      mat_ptr->len_u_permeability = num_const;
      SPF_DBL_VEC(endofstring(es), num_const, mat_ptr->u_permeability);
    } else if (model_read == -1 && !strcmp(model_name, "ORTHOTROPIC")) {
      mat_ptr->PermeabilityModel = ORTHOTROPIC;
      num_const = read_constants(imp, &(mat_ptr->u_permeability), NO_SPECIES);
      if (num_const < 12) {
        sr = sprintf(err_msg, "Matl %s expected at least 12 constants for %s %s model.\n",
                     pd_glob[mn]->MaterialName, "Permeability", "ORTHOTROPIC");
        GOMA_EH(GOMA_ERROR, err_msg);
      }

      memset(mat_ptr->perm_tensor, 0, sizeof(double) * DIM * DIM); /*these are loaded up later */
      mat_ptr->permeability = mat_ptr->u_permeability[0];          /*just in case */

      mat_ptr->len_u_permeability = num_const;
      SPF_DBL_VEC(endofstring(es), num_const, mat_ptr->u_permeability);
    }

    else if (model_read == -1 && !strcmp(model_name, "KC_TENSOR")) {
      mat_ptr->PermeabilityModel = KC_TENSOR;
      num_const = read_constants(imp, &(mat_ptr->u_permeability), NO_SPECIES);
      if (num_const < 13) {
        sr = sprintf(err_msg, "Matl %s expected at least 13 constants for %s %s model.\n",
                     pd_glob[mn]->MaterialName, "Permeability", "KC_TENSOR");
        GOMA_EH(GOMA_ERROR, err_msg);
      }

      memset(mat_ptr->perm_tensor, 0, sizeof(double) * DIM * DIM); /*these are loaded up later */

      mat_ptr->len_u_permeability = num_const;
      SPF_DBL_VEC(endofstring(es), num_const, mat_ptr->u_permeability);
    } else if (model_read == -1 && !strcmp(model_name, "SM_TENSOR")) {
      mat_ptr->PermeabilityModel = SM_TENSOR;
      num_const = read_constants(imp, &(mat_ptr->u_permeability), NO_SPECIES);
      if (num_const < 15) {
        sr = sprintf(err_msg, "Matl %s expected at least 15 constants for %s %s model.\n",
                     pd_glob[mn]->MaterialName, "Permeability", "SM_TENSOR");
        GOMA_EH(GOMA_ERROR, err_msg);
      }

      memset(mat_ptr->perm_tensor, 0, sizeof(double) * DIM * DIM); /*these are loaded up later */

      SPF_DBL_VEC(endofstring(es), num_const, mat_ptr->u_permeability);
    } else if (model_read == -1 && !strcmp(model_name, "SHELL_CYLINDER_SQUARE")) {
      mat_ptr->PermeabilityModel = SHELL_CYLINDER_SQUARE;
      num_const = read_constants(imp, &(mat_ptr->u_permeability), NO_SPECIES);

      memset(mat_ptr->perm_tensor, 0, sizeof(double) * DIM * DIM); /*these are loaded up later */
      mat_ptr->len_u_permeability = num_const;
      SPF_DBL_VEC(endofstring(es), num_const, mat_ptr->u_permeability);
    }

    else if (model_read == -1 && !strcmp(model_name, "EXTERNAL_FIELD")) {

      if (fscanf(imp, "%s", input) != 1) {
        GOMA_EH(GOMA_ERROR, "Expecting trailing keyword for Permeability EXTERNAL_FIELD model.\n");
      }
      ii = 0;
      for (j = 0; j < efv->Num_external_field; j++) {
        if (!strcmp(efv->name[j], input)) {
          ii = 1;
          mat_ptr->perm_external_field_index = j;
        }
      }
      if (ii == 0) {
        GOMA_EH(GOMA_ERROR, "Must activate external fields to use this Permeability model and "
                            "requested name must be an external field name");
      }
      mat_ptr->PermeabilityModel = EXTERNAL_FIELD;

      /* pick up scale factor for property */
      num_const = read_constants(imp, &(mat_ptr->u_permeability), NO_SPECIES);
      mat_ptr->len_u_permeability = num_const;
      if (num_const < 1) {
        sr = sprintf(err_msg, "Matl %s expected at least 1 constant for %s %s model.\n",
                     pd_glob[mn]->MaterialName, "Rel Liq Permeability", "EXTERNAL_FIELD");
        GOMA_EH(GOMA_ERROR, err_msg);
      }
    }

    else {
      GOMA_EH(model_read, "Permeability: Card missing or wrong model? ");
    }

    ECHO(es, echo_file);
    /*
     * Compressibility of liquid phase
     */
    mat_ptr->PorousLiqCompress = 0.;

    strcpy(search_string, "Liquid phase compressibility");
    model_read = look_for_mat_prop(imp, search_string, &(mat_ptr->PorousLiquidCompressModel),
                                   &(mat_ptr->PorousLiqCompress), NO_USER, NULL, model_name,
                                   SCALAR_INPUT, &NO_SPECIES, es);

    ECHO(es, echo_file);

    /*
     * Reference pressure for compressibility of liquid phase
     */
    strcpy(search_string, "Liquid phase reference pressure");
    mat_ptr->PorousLiqRefPress = 0.;
    model_read = look_for_mat_prop(imp, search_string, &(mat_ptr->PorousLiqRefPressModel),
                                   &(mat_ptr->PorousLiqRefPress), NO_USER, NULL, model_name,
                                   SCALAR_INPUT, &NO_SPECIES, es);
    ECHO(es, echo_file);
  } /*end of if(mat_ptr->PorousMediaType != CONTINUOUS) */

  /*
   * Read in the special Brinkman Equation Parameters:
   *    FlowingLiquid Viscosity
   *    Inertia Coefficent
   *    (porosity and permeability are obtained from above)
   */
  if (mat_ptr->PorousMediaType == POROUS_BRINKMAN) {
    strcpy(search_string, "FlowingLiquid Viscosity");
    model_read = look_for_mat_prop(
        imp, search_string, &(mat_ptr->FlowingLiquidViscosityModel),
        &(mat_ptr->FlowingLiquid_viscosity), &(mat_ptr->u_FlowingLiquid_viscosity),
        &(mat_ptr->len_u_FlowingLiquid_viscosity), model_name, SCALAR_INPUT, &NO_SPECIES, es);

    if (!strcmp(model_name, "MOLTEN_GLASS")) {
      mat_ptr->FlowingLiquidViscosityModel = MOLTEN_GLASS;
      num_const = read_constants(imp, &(mat_ptr->u_FlowingLiquid_viscosity), NO_SPECIES);
      if (num_const < 3) {
        sprintf(err_msg, "Matl %s (conc %d) needs at least 3 constants for %s %s model.\n",
                pd_glob[mn]->MaterialName, species_no, search_string, "MOLTEN GLASS");
        GOMA_EH(GOMA_ERROR, err_msg);
      }
      mat_ptr->len_u_FlowingLiquid_viscosity = num_const;
      SPF_DBL_VEC(endofstring(es), num_const, mat_ptr->u_FlowingLiquid_viscosity);

    } else if (!strcmp(model_name, "EPOXY")) {
      mat_ptr->FlowingLiquidViscosityModel = EPOXY;
      num_const = read_constants(imp, &(mat_ptr->u_FlowingLiquid_viscosity), NO_SPECIES);
      if (num_const < 6) {
        sprintf(err_msg, "Matl %s (conc %d) needs at least 6 constants for %s %s model.\n",
                pd_glob[mn]->MaterialName, species_no, search_string, "EPOXY");
        GOMA_EH(GOMA_ERROR, err_msg);
      }
      mat_ptr->len_u_FlowingLiquid_viscosity = num_const;
      SPF_DBL_VEC(endofstring(es), num_const, mat_ptr->u_FlowingLiquid_viscosity);

    } else {
      GOMA_EH(model_read, "FlowingLiquid Viscosity");
    }

    if ((mat_ptr->FlowingLiquid_viscosity != 0.) &&
        ((pd_glob[mn]->gv[R_LUBP]) || (pd_glob[mn]->gv[R_LUBP_2])))
      GOMA_WH(-1, "ON POROUS_BRINKMAN: You will get erroneous results if you are using the "
                  "brinkman formulation as an expedient for lubrication velocity calculation. "
                  "FlowingliquidViscosity should be zero in that case");

    ECHO(es, echo_file);

    model_read = look_for_mat_prop(imp, "Second Level Set FlowingLiquid Viscosity", &(i0), &(a0),
                                   NO_USER, NULL, model_name, SCALAR_INPUT, &NO_SPECIES, es);

    if (model_read != -1) {
      if (ls == NULL)
        GOMA_EH(GOMA_ERROR, "Second Level Set FlowingLiquid Viscosity requires activation of Level "
                            "Set Tracking.\n");

      mat_ptr->mp2nd->FlowingLiquidViscosityModel = i0;
      mat_ptr->mp2nd->FlowingLiquid_viscosity = a0;

      stringup(model_name);

      if (!strcmp(model_name, "CONSTANT")) {
        if (fscanf(imp, "%s", input) != 1) {
          GOMA_EH(GOMA_ERROR,
                  "Expecting trailing keyword for Second Level Set FlowingLiquid Viscosity.\n");
        }

        stringup(input);

        if (strncmp(input, "POSITIVE", 3) == 0) {
          mat_ptr->mp2nd->FlowingLiquid_viscositymask[0] = 0;
          mat_ptr->mp2nd->FlowingLiquid_viscositymask[1] = 1;
        } else if (strncmp(input, "NEGATIVE", 3) == 0) {
          mat_ptr->mp2nd->FlowingLiquid_viscositymask[0] = 1;
          mat_ptr->mp2nd->FlowingLiquid_viscositymask[1] = 0;
        } else {
          GOMA_EH(GOMA_ERROR, "Keyword must be POSITIVE or NEGATIVE for Second Level Set "
                              "FlowingLiquid Viscosity.\n");
        }
        SPF(endofstring(es), " %s", input);
        if (pfd != NULL) {
          for (i = 0; i < pfd->num_phase_funcs; i++) {
            if (fscanf(imp, "%lf", &(mat_ptr->mp2nd->FlowingLiquid_viscosity_phase[i])) != 1) {
              GOMA_EH(-1, "error reading phase FlowingLiquid viscosity");
            }
            SPF(endofstring(es), " %g", mat_ptr->mp2nd->FlowingLiquid_viscosity_phase[i]);
          }
        }

      } else {
        GOMA_EH(GOMA_ERROR,
                "Second Level Set FlowingLiquid Viscosity model can only be CONSTANT.\n");
      }
    }

    ECHO(es, echo_file);

    strcpy(search_string, "Inertia Coefficient");
    model_read = look_for_mat_prop(imp, search_string, &(mat_ptr->InertiaCoefficientModel),
                                   &(mat_ptr->Inertia_coefficient), NO_USER, NULL, model_name,
                                   SCALAR_INPUT, &NO_SPECIES, es);
    ECHO(es, echo_file);
  } else {
    mat_ptr->FlowingLiquid_viscosity = 1.0;
    mat_ptr->Inertia_coefficient = 0.0;
    SPF(es, "\t(%s = %s %.4g)", "FlowingLiquid Viscosity", "CONSTANT",
        mat_ptr->FlowingLiquid_viscosity);
    ECHO(es, echo_file);
    SPF(es, "\t(%s = %s %.4g)", "Inertia Coefficient", "CONSTANT", mat_ptr->Inertia_coefficient);
    ECHO(es, echo_file);
  }

  if (mat_ptr->PorousMediaType == POROUS_UNSATURATED ||
      mat_ptr->PorousMediaType == POROUS_TWO_PHASE ||
      mat_ptr->PorousMediaType == POROUS_SHELL_UNSATURATED) {
    model_read = look_for_mat_prop(imp, "Capillary Network Stress", &(mat_ptr->CapStress), &(a0),
                                   NO_USER, NULL, model_name, NO_INPUT, &NO_SPECIES, es);
    if (model_read == -1 && !strcmp(model_name, "WETTING")) {
      mat_ptr->CapStress = WETTING;
    } else if (model_read == -1 && !strcmp(model_name, "PARTIALLY_WETTING")) {
      mat_ptr->CapStress = PARTIALLY_WETTING;
    } else if (model_read == -1 && !strcmp(model_name, "COMPRESSIBLE")) {
      mat_ptr->CapStress = COMPRESSIBLE;
    } else if (model_read == -1 && !strcmp(model_name, "NONE")) {
      mat_ptr->CapStress = NO_CAP_STRESS;
    } else
      GOMA_EH(GOMA_ERROR, "Error getting Capillary Network Stress");

    ECHO(es, echo_file);

    model_read = look_for_mat_prop(imp, "Rel Gas Permeability", &(mat_ptr->RelGasPermModel),
                                   &(mat_ptr->rel_gas_perm), NO_USER, NULL, model_name,
                                   SCALAR_INPUT, &NO_SPECIES, es);
    if (model_read == -1 && !strcmp(model_name, "SUM_TO_ONE")) {
      mat_ptr->RelGasPermModel = SUM_TO_ONE;
      num_const = read_constants(imp, &(mat_ptr->u_rel_gas_perm), NO_SPECIES);
      if (num_const < 1) {
        sr = sprintf(err_msg, "Matl %s expected at least 1 constant for %s %s model.\n",
                     pd_glob[mn]->MaterialName, "Rel Gas Permeability", "SUM_TO_ONE");
        GOMA_EH(GOMA_ERROR, err_msg);
      }
      mat_ptr->len_u_rel_gas_perm = num_const;
      SPF_DBL_VEC(endofstring(es), num_const, mat_ptr->u_rel_gas_perm);
    } else {
      GOMA_EH(model_read, "Rel Gas Permeability");
    }

    ECHO(es, echo_file);

    model_read = look_for_mat_prop(imp, "Rel Liq Permeability", &(mat_ptr->RelLiqPermModel),
                                   &(mat_ptr->rel_liq_perm), NO_USER, NULL, model_name,
                                   SCALAR_INPUT, &NO_SPECIES, es);
    if (model_read == -1 && !strcmp(model_name, "VAN_GENUCHTEN")) {
      mat_ptr->RelLiqPermModel = VAN_GENUCHTEN;
      num_const = read_constants(imp, &(mat_ptr->u_rel_liq_perm), NO_SPECIES);
      if (num_const < 4) {
        sr = sprintf(err_msg, "Matl %s expected at least 4 constants for %s %s model.\n",
                     pd_glob[mn]->MaterialName, "Rel Liq Permeability", "VAN_GENUCHTEN");
        GOMA_EH(GOMA_ERROR, err_msg);
      }
      mat_ptr->len_u_rel_liq_perm = num_const;
      SPF_DBL_VEC(endofstring(es), num_const, mat_ptr->u_rel_liq_perm);
    } else if (model_read == -1 && !strcmp(model_name, "PSD_VOL")) {
      mat_ptr->RelLiqPermModel = PSD_VOL;
      num_const = read_constants(imp, &(mat_ptr->u_rel_liq_perm), NO_SPECIES);
      if (num_const < 1) {
        sr = sprintf(err_msg, "Matl %s expected at least 1 constant for %s %s model.\n",
                     pd_glob[mn]->MaterialName, "Rel Liq Permeability", "PSD_VOL");
        GOMA_EH(GOMA_ERROR, err_msg);
      }
      mat_ptr->len_u_rel_liq_perm = num_const;
      SPF_DBL_VEC(endofstring(es), num_const, mat_ptr->u_rel_liq_perm);
    } else if (model_read == -1 && !strcmp(model_name, "PSD_WEXP")) {
      mat_ptr->RelLiqPermModel = PSD_WEXP;
      num_const = read_constants(imp, &(mat_ptr->u_rel_liq_perm), NO_SPECIES);
      if (num_const < 1) {
        sr = sprintf(err_msg, "Matl %s expected at least 1 constant for %s %s model.\n",
                     pd_glob[mn]->MaterialName, "Rel Liq Permeability", "PSD_WEXP");
        GOMA_EH(GOMA_ERROR, err_msg);
      }
      mat_ptr->len_u_rel_liq_perm = num_const;
      SPF_DBL_VEC(endofstring(es), num_const, mat_ptr->u_rel_liq_perm);
    } else if (model_read == -1 && !strcmp(model_name, "PSD_SEXP")) {
      mat_ptr->RelLiqPermModel = PSD_SEXP;
      num_const = read_constants(imp, &(mat_ptr->u_rel_liq_perm), NO_SPECIES);
      if (num_const < 1) {
        sr = sprintf(err_msg, "Matl %s expected at least 1 constant for %s %s model.\n",
                     pd_glob[mn]->MaterialName, "Rel Liq Permeability", "PSD_SEXP");
        GOMA_EH(GOMA_ERROR, err_msg);
      }
      mat_ptr->len_u_rel_liq_perm = num_const;
      SPF_DBL_VEC(endofstring(es), num_const, mat_ptr->u_rel_liq_perm);
    } else if (model_read == -1 && !strcmp(model_name, "EXTERNAL_FIELD")) {

      if (fscanf(imp, "%s", input) != 1) {
        GOMA_EH(GOMA_ERROR,
                "Expecting trailing keyword for Rel Liq Permeability EXTERNAL_FIELD model.\n");
      }
      ii = 0;
      for (j = 0; j < efv->Num_external_field; j++) {
        if (!strcmp(efv->name[j], input)) {
          ii = 1;
          mat_ptr->rel_liq_perm_external_field_index = j;
        }
      }
      if (ii == 0) {
        GOMA_EH(GOMA_ERROR, "Must activate external fields to use this Rel Liq Permeability model "
                            "and requested name must be an external field name");
      }
      mat_ptr->RelLiqPermModel = EXTERNAL_FIELD;

      /* pick up scale factor for property */
      num_const = read_constants(imp, &(mat_ptr->u_rel_liq_perm), NO_SPECIES);
      mat_ptr->len_u_rel_liq_perm = num_const;
      if (num_const < 1) {
        sr = sprintf(err_msg, "Matl %s expected at least 1 constant for %s %s model.\n",
                     pd_glob[mn]->MaterialName, "Rel Liq Permeability", "EXTERNAL_FIELD");
        GOMA_EH(GOMA_ERROR, err_msg);
      }
    } else if (model_read == -1 && !strcmp(model_name, "VAN_GENUCHTEN_EXTERNAL")) {
      if (fscanf(imp, "%s", input) != 1) {
        GOMA_EH(GOMA_ERROR, "Expecting trailing keyword for VAN_GENUCHTEN_EXTERNAL_FIELD model.\n");
      }
      ii = 0;
      for (j = 0; j < efv->Num_external_field; j++) {
        if (!strcmp(efv->name[j], input)) {
          ii = 1;
          mat_ptr->rel_liq_perm_external_field_index = j;
        }
      }
      if (ii == 0) {
        GOMA_EH(GOMA_ERROR,
                "Must activate external fields to use this VAN_GENUCHTEN_EXTERNAL model");
      }
      mat_ptr->RelLiqPermModel = VAN_GENUCHTEN_EXTERNAL;
      num_const = read_constants(imp, &(mat_ptr->u_rel_liq_perm), NO_SPECIES);
      if (num_const < 5) {
        sr = sprintf(err_msg, "Matl %s expected at least 5 constants for %s %s model.\n",
                     pd_glob[mn]->MaterialName, "Rel Liq Permeability", "VAN_GENUCHTEN_EXTERNAL");
        GOMA_EH(GOMA_ERROR, err_msg);
      }
      mat_ptr->len_u_rel_liq_perm = num_const;
      SPF_DBL_VEC(endofstring(es), num_const, mat_ptr->u_rel_liq_perm);
    } else {
      GOMA_EH(model_read, "Rel Liq Permeability");
    }
    ECHO(es, echo_file);

    model_read = look_for_mat_proptable(
        imp, "Saturation", &(mat_ptr->SaturationModel), &(mat_ptr->saturation),
        &(mat_ptr->u_saturation), &(mat_ptr->len_u_saturation), &(mat_ptr->saturation_tableid),
        model_name, SCALAR_INPUT, &NO_SPECIES, es);

    if (model_read == -1 && !strcmp(model_name, "VAN_GENUCHTEN")) {
      mat_ptr->SaturationModel = VAN_GENUCHTEN;
      num_const = read_constants(imp, &(mat_ptr->u_saturation), NO_SPECIES);
      if (num_const < 4) {
        sr = sprintf(err_msg, "Matl %s expected at least 4 constants for %s %s model.\n",
                     pd_glob[mn]->MaterialName, "Saturation", "VAN_GENUCHTEN");
        GOMA_EH(GOMA_ERROR, err_msg);
      }
      mat_ptr->len_u_saturation = num_const;
      SPF_DBL_VEC(endofstring(es), num_const, mat_ptr->u_saturation);
    } else if (model_read == -1 && !strcmp(model_name, "PSD_VOL")) {
      mat_ptr->SaturationModel = PSD_VOL;
      num_const = read_constants(imp, &(mat_ptr->u_saturation), NO_SPECIES);
      if (num_const < 4) {
        sr = sprintf(err_msg, "Matl %s expected at least 4 constants for %s %s model.\n",
                     pd_glob[mn]->MaterialName, "Saturation", "PSD_VOL");
        GOMA_EH(GOMA_ERROR, err_msg);
      }
      mat_ptr->len_u_saturation = num_const;
      SPF_DBL_VEC(endofstring(es), num_const, mat_ptr->u_saturation);
    } else if (model_read == -1 && !strcmp(model_name, "PSD_WEXP")) {
      mat_ptr->SaturationModel = PSD_WEXP;
      num_const = read_constants(imp, &(mat_ptr->u_saturation), NO_SPECIES);
      if (num_const < 4) {
        sr = sprintf(err_msg, "Matl %s expected at least 4 constants for %s %s model.\n",
                     pd_glob[mn]->MaterialName, "Saturation", "PSD_WEXP");
        GOMA_EH(GOMA_ERROR, err_msg);
      }
      mat_ptr->len_u_saturation = num_const;
      SPF_DBL_VEC(endofstring(es), num_const, mat_ptr->u_saturation);
    } else if (model_read == -1 && !strcmp(model_name, "PSD_SEXP")) {
      mat_ptr->SaturationModel = PSD_SEXP;
      num_const = read_constants(imp, &(mat_ptr->u_saturation), NO_SPECIES);
      if (num_const < 4) {
        sr = sprintf(err_msg, "Matl %s expected at least 4 constants for %s %s model.\n",
                     pd_glob[mn]->MaterialName, "Saturation", "PSD_SEXP");
        GOMA_EH(GOMA_ERROR, err_msg);
      }
      mat_ptr->len_u_saturation = num_const;
      SPF_DBL_VEC(endofstring(es), num_const, mat_ptr->u_saturation);
    } else if (model_read == -1 && !strcmp(model_name, "TANH")) {
      mat_ptr->SaturationModel = TANH;
      num_const = read_constants(imp, &(mat_ptr->u_saturation), NO_SPECIES);
      if (num_const < 4) {
        sr = sprintf(err_msg, "Matl %s expected at least 4 constants for %s %s model.\n",
                     pd_glob[mn]->MaterialName, "Saturation", "TANH");
        GOMA_EH(GOMA_ERROR, err_msg);
      }
      mat_ptr->len_u_saturation = num_const;
      SPF_DBL_VEC(endofstring(es), num_const, mat_ptr->u_saturation);
    } else if (model_read == -1 && !strcmp(model_name, "SHELL_TANH")) {
      mat_ptr->SaturationModel = SHELL_TANH;
      num_const = read_constants(imp, &(mat_ptr->u_saturation), NO_SPECIES);
      if (num_const < 4) {
        sr = sprintf(err_msg, "Matl %s expected at least 4 constants for %s %s model.\n",
                     pd_glob[mn]->MaterialName, "Saturation", "SHELL_TANH");
        GOMA_EH(GOMA_ERROR, err_msg);
      }
      mat_ptr->len_u_saturation = num_const;
      SPF_DBL_VEC(endofstring(es), num_const, mat_ptr->u_saturation);
    } else if (model_read == -1 && !strcmp(model_name, "TANH_EXTERNAL")) {
      if (fscanf(imp, "%s", input) != 1) {
        GOMA_EH(GOMA_ERROR, "Expecting trailing keyword for TANH EXTERNAL_FIELD model.\n");
      }
      ii = 0;
      for (j = 0; j < efv->Num_external_field; j++) {
        if (!strcmp(efv->name[j], input)) {
          ii = 1;
          mat_ptr->SAT_external_field_index = j;
        }
      }
      if (ii == 0) {
        GOMA_EH(GOMA_ERROR, "Must activate external fields to use this TANH_EXTERNAL model");
      }
      mat_ptr->SaturationModel = TANH_EXTERNAL;
      num_const = read_constants(imp, &(mat_ptr->u_saturation), NO_SPECIES);
      if (num_const < 8) {
        sr = sprintf(err_msg, "Matl %s expected at least 8 constants for %s %s model.\n",
                     pd_glob[mn]->MaterialName, "Saturation", "TANH_EXTERNAL");
        GOMA_EH(GOMA_ERROR, err_msg);
      }
      mat_ptr->len_u_saturation = num_const;
      SPF_DBL_VEC(endofstring(es), num_const, mat_ptr->u_saturation);
    } else if (model_read == -1 && !strcmp(model_name, "TANH_HYST")) {
      mat_ptr->SaturationModel = TANH_HYST;
      num_const = read_constants(imp, &(mat_ptr->u_saturation), NO_SPECIES);
      if (num_const < 10) {
        sr = sprintf(err_msg, "Matl %s expected at least 10 constants for %s %s model.\n",
                     pd_glob[mn]->MaterialName, "Saturation", "TANH_HYST");
        GOMA_EH(GOMA_ERROR, err_msg);
      }
      mat_ptr->len_u_saturation = num_const;
      SPF_DBL_VEC(endofstring(es), num_const, mat_ptr->u_saturation);

      /*initialize Gauss point structure */
    } else {
      GOMA_EH(model_read, "Saturation");
    }
    ECHO(es, echo_file);

    if (have_por_energy == 1) {
      /*
       * Density of solid matrix
       */
      mat_ptr->matrix_density = 1.;
      model_read = look_for_mat_prop(imp, "Matrix Density", &(mat_ptr->PorousMatrixDensityModel),
                                     &(mat_ptr->matrix_density), NO_USER, NULL, model_name,
                                     SCALAR_INPUT, &NO_SPECIES, es);
      if (model_read == -1 && strcmp(model_name, "CONSTANT")) {
        GOMA_EH(GOMA_ERROR, " Only a CONSTANT Matrix Density is allowed.");
      } else {
        GOMA_EH(model_read, "Matrix Density card needed for R_POR_ENERGY ");
      }

      ECHO(es, echo_file);

      /*
       * Specific heat of solid matrix
       */
      mat_ptr->specific_heat = 1.;
      model_read = look_for_mat_prop(
          imp, "Matrix Specific Heat", &(mat_ptr->PorousSpecificHeatModel),
          &(mat_ptr->matrix_density), NO_USER, NULL, model_name, SCALAR_INPUT, &NO_SPECIES, es);

      if (model_read == -1 && strcmp(model_name, "CONSTANT")) {
        GOMA_EH(GOMA_ERROR, " Only a CONSTANT Matrix Specific Heat is allowed.");
      } else {
        GOMA_EH(model_read, "Matrix Specific Heat needed for R_POR_ENERGY");
      }
      ECHO(es, echo_file);
    }
  }
  /*
   * Porous Section 2: Special Numerical treatment inputs are made here
   * for each porous equation.  Recall that each equation is really a species
   * conservation law, and so this will really be over 1 to the number of
   * possible species, in whatever phase, someday.  The input here is specifically
   * for the liquid phase solvent component, the gas-phase solvent component (air),
   * and the solid-phase solvent compont (just the solid skeleton).   Eventually you
   * will want the liquid-phase components to be looped when we add multicomponent
   * porous liquid capability. Possibly also you will loop over base gas phase
   * components (which will usually be air, with all other components in the gas
   * coming from the liquid
   */

  /* TAB here. just like to comment in passing that this whole porous media input section is
   * an unpleasant mess and needs fixing.  November 2005 */

  if (mat_ptr->PorousMediaType != CONTINUOUS && mat_ptr->PorousMediaType != POROUS_BRINKMAN) {

    /*
     *   Porous Weight Function:
     *
     *    This is where you specify GALERKIN or SUPG weighting functions
     *    To follow the theory of Brooks and Hughes, the weighting function
     *    value should be set equal to 1.0
     */
    model_read = look_for_mat_prop(imp, "Porous Weight Function", &(mat_ptr->Porous_wt_funcModel),
                                   &(mat_ptr->Porous_wt_func), NO_USER, NULL, model_name,
                                   SCALAR_INPUT, &NO_SPECIES, es);

    if (!strcmp(model_name, "GALERKIN")) {
      mat_ptr->Porous_wt_funcModel = GALERKIN;
      mat_ptr->Porous_wt_func = 0.0;
    } else if (!strcmp(model_name, "SUPG")) {
      int err;
      mat_ptr->Porous_wt_funcModel = SUPG;
      err = fscanf(imp, "%lg", &(mat_ptr->Porous_wt_func));
      if (err != 1) {
        GOMA_EH(GOMA_ERROR, "Expected to read one double for Porous Weight Function SUPG");
      }
      SPF(endofstring(es), " %.4g", mat_ptr->Porous_wt_func);
    } else {
      mat_ptr->Porous_wt_funcModel = GALERKIN;
      mat_ptr->Porous_wt_func = 0.0;

      SPF(es, "\t(%s = %s)", "Porous Weight Function", "GALERKIN");
    }
    ECHO(es, echo_file);

    /*
     *   Porous Mass Lumping:
     *
     *    This is where you specify whether you want to use
     *    Mass Lumping of the time derivative or whether you
     *    want to use a consistent time derivative treatment.
     *
     *    Note, the combination of Mass Lumping and SUPG has
     *    been shown to exhibit monotone behavior. Also note that
     *    mass lumping is only useful for partially saturated flows.
     */

    mat_ptr->Porous_Mass_Lump = FALSE;
    model_read = look_for_mat_prop(imp, "Porous Mass Lumping", &(mat_ptr->Porous_wt_funcModel),
                                   &(mat_ptr->Porous_wt_func), NO_USER, NULL, model_name,
                                   SCALAR_INPUT, &NO_SPECIES, es);

    if (mat_ptr->PorousMediaType != POROUS_SATURATED &&
        mat_ptr->PorousMediaType != POROUS_SHELL_UNSATURATED) {
      if (!strcasecmp(model_name, "yes") || !strcasecmp(model_name, "true")) {
        mat_ptr->Porous_Mass_Lump = TRUE;
      } else if (!strcasecmp(model_name, "no") || !strcasecmp(model_name, "false")) {
        mat_ptr->Porous_Mass_Lump = FALSE;
      } else {
        GOMA_EH(GOMA_ERROR, "Porous Mass Lumping must be set to TRUE, YES, FALSE, or NO!");
        mat_ptr->Porous_Mass_Lump = FALSE;
      }
    }
    /* Jim Simmons: make sure this consistency check is added to new parse code */
    if (mat_ptr->Porous_Mass_Lump == TRUE && mat_ptr->PorousMediaType == POROUS_SATURATED) {
      GOMA_EH(GOMA_ERROR,
              "Mass Lumping is NOT implemented for POROUS_SATURATED problems. Turn to FALSE");
    }

    ECHO(es, echo_file);

    /*
     * set porous number equal to max number of porous media phases
     * it is changed to the porous phase number of input property by
     * look_for_mat_prop
     */
    porous_no = mat_ptr->Num_Porous_Eqn;

    /*
     *   Porous Time Integration
     */
    model_read = look_for_mat_prop(imp, "Porous Time Integration", &(PorousTimeIntegration), &(a0),
                                   NO_USER, NULL, model_name, NO_INPUT, &porous_no, es);
    if (model_read == -1 && !strcmp(model_name, "STANDARD")) {
      mat_ptr->PorousTimeIntegration[porous_no] = STANDARD;
    } else if (model_read == -1 && !strcmp(model_name, "TAYLOR_GALERKIN")) {
      mat_ptr->PorousTimeIntegration[porous_no] = TAYLOR_GALERKIN;
    } else if (model_read == -1 && !strcmp(model_name, "TAYLOR_GALERKIN_EXP")) {
      mat_ptr->PorousTimeIntegration[porous_no] = TAYLOR_GALERKIN_EXP;
    } else {
      mat_ptr->PorousTimeIntegration[porous_no] = STANDARD;
      SPF(es, "\t(%s = %s)", "Porous Time Integration", "STANDARD");
    }
    ECHO(es, echo_file);

    /*
     * Porous Section 3:  Species Dependent properties are finally input
     * here.  Remember that really each porous media equation is a species balance
     * across all phases. Hence you will notice we split out the phases where
     * appropriate in separate card inputs, and loop someday over the species in
     * each base phase.     This is kind of confusing but eventually after specifying
     * the phase diffusion transport constitutive equation types, we then loop
     * over the base solvents of each phase.  In the case right now, there is only
     * one liquid solvent, but it can exist in 2 phases, hence the Liquid and Gas
     * qualifiers.   In the Gas, there is only one base component and it is insoluble
     * in liquid (e.g. air).  The finaly section here deals with specific properties
     * of air.
     */

    if (pd_glob[mn]->Num_Porous_Eqn > 0) {

      /*
       * Hey! If it's in there, then it should be fine. To avoid the ordering
       * complaints, let's rewind the mat file and start looking from the
       * beginning.
       */
      rewind(imp);

      /* Important Note from PRS: When we start allowing multicomponent (nonideal)
       * diffusion in the liquid phase and in the gas phase, we will need to make this
       * two cards (one for liquid and one for gas).  I could think of wanting to do
       * Stephan-Maxwell in the gas, and fickian only in the liquid, with, of course,
       * the microstructure tortuosity corrections. For now leave this be.  05/29/01
       */

      model_read = look_for_mat_prop(imp, "Porous Diffusion Constitutive Equation",
                                     &(PorousDiffusionConstitutiveEquation), &(a0), NO_USER, NULL,
                                     model_name, NO_INPUT, &NO_SPECIES, es);
      if (!strcmp(model_name, "DARCY")) {
        GOMA_EH(GOMA_ERROR,
                "DARCY model for Porous Diffusion Constitutive Equation no longer allowed");
      } else if (!strcmp(model_name, "DARCY_FICKIAN")) {
        PorousDiffusionConstitutiveEquation = DARCY_FICKIAN;
      } else if (!strcmp(model_name, "POWERLAW_DARCY_FICKIAN")) {
        PorousDiffusionConstitutiveEquation = POWERLAW_DARCY_FICKIAN;
      } else {
        sprintf(err_msg, "Matl %s, \"%s\" = \"%s\"?\n(valid: %s)\n[%s]", pd_glob[mn]->MaterialName,
                "Porous Diffusion Constitutive Equation", model_name, " DARCY_FICKIAN only",
                "If still bad - check orderings in the mat file!");
        GOMA_EH(GOMA_ERROR, err_msg);
      }

      pd_glob[mn]->PorousFluxModel = PorousDiffusionConstitutiveEquation;
      cr_glob[mn]->PorousFluxModel = PorousDiffusionConstitutiveEquation;
      ECHO(es, echo_file);
    }

    /*
     ***************************************************************************
     *  LOOP OVER THE SPECIES THAT can be present in gas and liquid phases.
     * These come from the base liquid composition as we are assuming the
     *  base gas phase components,  e.g. air, are insoluble in the liquid phase.
     * As of 05/29/01 we only  allow single component
     * and so this is a loop of 1 to 1.   Change will be made here for multicomponent.
     **************************************************************************
     */

    ECHO("\n----Species Transport Properties \n", echo_file);

    Num_liquid_phase_components = 1; /* Put this in the porous structure and read in
                                      * when you expand to more than one component
                                      */
    for (j = 0; j < Num_liquid_phase_components; j++) {
      /* N.B. porous_no is the species number, really.  Should be zero in
       * all cases, until we go multicomponent.  Name should be changed.
       * For now this card will be the vapor diffusivity value of the primary
       * liquid solvent component.    It is also assumed to be binary
       * diffusion.  However, this should also have a Porous Liquid Diffusivity
       * counterpart for the same species to account for the diffusion model
       * in the liquid phase.
       * PRS 052901
       */

      if (mat_ptr->PorousMediaType != POROUS_SATURATED) {
        model_read = look_for_porous_prop(
            imp, "Porous Gas Diffusivity", mat_ptr, mat_ptr->PorousDiffusivityModel,
            mat_ptr->porous_diffusivity, mat_ptr->u_porous_diffusivity,
            mat_ptr->len_u_porous_diffusivity, model_name, 0, &porous_no, es);
        /*
         * Postprocess unique Porous Diffusivity models
         */
        if (model_read == -1) {
          GOMA_EH(
              GOMA_ERROR,
              "Porous Gas Diffusivity: Bad Card syntax or need another set of porous mat cards?");
        } else if (model_read == 0) {
          if (!strcmp(model_name, "POROUS")) {
            mat_ptr->PorousDiffusivityModel[porous_no] = POROUS;
            num_const = mat_ptr->len_u_porous_diffusivity[porous_no];
            if (num_const < 5) {
              sprintf(err_msg, "Matl %s (eqn %d) needs at least 5 constants for %s %s model.\n",
                      pd_glob[mn]->MaterialName, porous_no, "Porous Gas Diffusivity", "POROUS");
              GOMA_EH(GOMA_ERROR, err_msg);
            }
          }

        } /* End of if (model_read == 0) */

        ECHO(es, echo_file);

        /*
         *  Porous Latent Heat of Vaporization Section
         *
         * set porous number equal to max number of porous media phases
         * it is changed to the porous phase number of input properly by
         * look_for_mat_prop
         */
        porous_no = mat_ptr->Num_Porous_Eqn;
        model_read =
            look_for_mat_prop(imp, "Porous Latent Heat Vaporization",
                              mat_ptr->PorousLatentHeatVapModel, mat_ptr->porous_latent_heat_vap,
                              NO_USER, NULL, model_name, SCALAR_INPUT, &porous_no, es);
        GOMA_EH(model_read, "Porous Latent Heat Vaporization");
        ECHO(es, echo_file);

        /*
         *  Porous Latent Heat of Fusion Section
         *
         * set porous number equal to max number of porous media phases
         * it is changed to the porous phase number of input property by
         * look_for_mat_prop
         */
        porous_no = mat_ptr->Num_Porous_Eqn;
        model_read = look_for_mat_prop(imp, "Porous Latent Heat Fusion",
                                       mat_ptr->PorousLatentHeatFusionModel,
                                       mat_ptr->porous_latent_heat_fusion, NO_USER, NULL,
                                       model_name, SCALAR_INPUT, &porous_no, es);
        GOMA_EH(model_read, "Porous Latent Heat Fusion");
        ECHO(es, echo_file);

        /*
         *  Vapor Pressure Section
         *
         * set porous number equal to max number of porous media phases
         * it is changed to the porous phase number of input property by
         * look_for_mat_prop
         */
        porous_no = mat_ptr->Num_Porous_Eqn;
        model_read =
            look_for_mat_prop(imp, "Porous Vapor Pressure", mat_ptr->PorousVaporPressureModel,
                              mat_ptr->porous_vapor_pressure, NO_USER, NULL, model_name,
                              SCALAR_INPUT, &porous_no, es);

        if (model_read == -1 && (!strcmp(model_name, "KELVIN") || !strcmp(model_name, "FLAT"))) {
          if (!strcmp(model_name, "KELVIN"))
            mat_ptr->PorousVaporPressureModel[porous_no] = KELVIN;
          if (!strcmp(model_name, "FLAT"))
            mat_ptr->PorousVaporPressureModel[porous_no] = FLAT;

          if (mat_ptr->PorousMediaType == POROUS_TWO_PHASE) {
            num_const = read_constants(imp, mat_ptr->u_porous_vapor_pressure, porous_no);
            if (num_const < 5) {
              sprintf(err_msg, "Matl %s (%s, conc %d) needs 5 constants for %s %s model.\n",
                      pd_glob[mn]->MaterialName, "porous 2-phase", porous_no,
                      "Porous Vapor Pressure", "KELVIN or FLAT");
              GOMA_EH(GOMA_ERROR, err_msg);
            }
            mat_ptr->len_u_porous_vapor_pressure[porous_no] = num_const;
            SPF_DBL_VEC(endofstring(es), num_const, mat_ptr->u_porous_vapor_pressure[porous_no]);
          } else if (mat_ptr->PorousMediaType == POROUS_UNSATURATED) {
            num_const = read_constants(imp, mat_ptr->u_porous_vapor_pressure, porous_no);
            if (num_const < 5) {
              sprintf(err_msg, "Matl %s (%s, conc %d) needs 5 constants for %s %s model.\n",
                      pd_glob[mn]->MaterialName, "porous unsaturated", porous_no,
                      "Porous Vapor Pressure", "KELVIN OR FLAT");
              GOMA_EH(GOMA_ERROR, err_msg);
            }
            mat_ptr->len_u_porous_vapor_pressure[porous_no] = num_const;
            SPF_DBL_VEC(endofstring(es), num_const, mat_ptr->u_porous_vapor_pressure[porous_no]);
          } else {
            sprintf(err_msg, "%s model invalid in matl %s unless %s is \"%s\" or \"%s\"\n",
                    "KELVIN or FLAT", pd_glob[mn]->MaterialName, "Media Type", "POROUS_TWO_PHASE",
                    "POROUS_UNSATURATED");
            GOMA_EH(GOMA_ERROR, err_msg);
          }
        } else if (model_read == -1 && !strcmp(model_name, "IDEAL_GAS")) {
          GOMA_EH(GOMA_ERROR, "No longer set the IDEAL_GAS properties/model on the "
                              "vapor pressure card. Use Gas Constants");
        } else if (model_read == -1 && !strcmp(model_name, "NON_VOLATILE")) {
          mat_ptr->PorousVaporPressureModel[porous_no] = NON_VOLATILE;
        } else {
          GOMA_EH(model_read, "Porous Vapor Pressure");
        }
        ECHO(es, echo_file);
      } /*end if(!POROUS_SATURATED) */

      /*
       *  Porous Liquid Volume Expansion Section
       *
       * set porous number equal to max number of porous media phases
       * it is changed to the porous phase number of input property  by
       *  look_for_mat_prop
       *
       * PRS (052901): This is a phase property that is component dependent.  You need to
       * add the Porous Gas Volume Expansion card for the gas phase as well, when
       * you go multicomponent.
       */
      if (mat_ptr->PorousMediaType != POROUS_SHELL_UNSATURATED) {
        model_read = look_for_porous_prop(imp, "Porous Liquid Volume Expansion", mat_ptr,
                                          mat_ptr->PorVolExpModel, mat_ptr->porous_vol_expansion,
                                          NO_USER, NULL, model_name, SCALAR_INPUT, &porous_no, es);
        GOMA_EH(model_read, "Porous Liquid Volume Expansion");
        ECHO(es, echo_file);
      }

    } /* End for(j=0;j<Num_liquid_phase_components; j++) */

    /*Final porous input stage */

    Num_insoluble_gas_phase_components = 1; /* Put this in the porous structure and read in
                                             * when you expand to more than one component
                                             */
    /*These cards are needed if there in all gas/liquid flow cases,
     * viz. TWO_PHASE and UNSATURATED.  In the Unsaturated case this
     * card is used to set the external CONSTANT ambient pressure*/
    if (mat_ptr->PorousMediaType != CONTINUOUS && mat_ptr->PorousMediaType != POROUS_SATURATED) {
      for (j = 0; j < Num_insoluble_gas_phase_components; j++) {
        /*
         *  Insoluble Porous Gas phase component  Section
         *  This supplants old way of using the Vapor Pressure
         *  card for this. YOu may want to make this 3 separate
         *  cards for the ideal gas model (viz. MW, Universal Gas Const, T)
         *
         */
        model_read =
            look_for_mat_prop(imp, "Porous Gas Constants", &(mat_ptr->PorousGasConstantsModel),
                              &(mat_ptr->porous_gas_constants), NO_USER, NULL, model_name,
                              SCALAR_INPUT, &NO_SPECIES, es);

        if (model_read == -1 && !strcmp(model_name, "IDEAL_GAS")) {
          mat_ptr->PorousGasConstantsModel = IDEAL_GAS;

          num_const = read_constants(imp, &(mat_ptr->u_porous_gas_constants), NO_SPECIES);
          if (num_const < 4) {
            sr = sprintf(err_msg, "Matl %s (conc %d) needs 4 constants for %s %s model.\n",
                         pd_glob[mn]->MaterialName, 0, "Porous Gas Constants", "IDEAL_GAS");
            GOMA_EH(GOMA_ERROR, err_msg);
          }
          mat_ptr->len_u_porous_gas_constants = num_const;
          SPF_DBL_VEC(endofstring(es), num_const, mat_ptr->u_porous_gas_constants);
        } else if (!strcmp(model_name, "CONSTANT")) {
          GOMA_EH(GOMA_ERROR, "Ironically we don't allow a CONSTANT model for Porous Gas "
                              "Constants.  Try IDEAL_GAS");
        } else {
          GOMA_EH(model_read, "Porous Gas Constants");
        }
        ECHO(es, echo_file);
      }
    }
    /* Special constants for sink models formulation -- PRS 8/19/05 */
    if (have_por_sink_mass == 1) {
      model_read =
          look_for_mat_prop(imp, "Sink Adsorption Rate Data", &(mat_ptr->PorousSinkConstantsModel),
                            &(mat_ptr->porous_sink_constants), NO_USER, NULL, model_name,
                            SCALAR_INPUT, &NO_SPECIES, es);
      if (model_read == -1 && !strcmp(model_name, "LINEAR")) {
        mat_ptr->PorousSinkConstantsModel = LINEAR;

        num_const = read_constants(imp, &(mat_ptr->u_porous_sink_constants), NO_SPECIES);
        if (num_const < 8) {
          sr = sprintf(err_msg, "Matl %s needs 8 constants for %s %s model.\n",
                       pd_glob[mn]->MaterialName, "Sink Adsorption Rate Data", "LINEAR");
          GOMA_EH(GOMA_ERROR, err_msg);
        }
        mat_ptr->len_u_porous_sink_constants = num_const;
      } else if (model_read == -1 && !strcmp(model_name, "POWER_LAW")) {
        mat_ptr->PorousSinkConstantsModel = POWER_LAW;

        num_const = read_constants(imp, &(mat_ptr->u_porous_sink_constants), NO_SPECIES);
        if (num_const < 4) {
          sr = sprintf(err_msg, "Matl %s needs 4 constants for %s %s model.\n",
                       pd_glob[mn]->MaterialName, "Sink Adsorption Rate Data", "POWER_LAW");
          GOMA_EH(GOMA_ERROR, err_msg);
        }
        mat_ptr->len_u_porous_sink_constants = num_const;
      } else if (!strcmp(model_name, "CONSTANT")) {
        GOMA_EH(GOMA_ERROR, "Ironically we don't allow a CONSTANT model for Sink Adsorption Rate "
                            "Data.  Try LINEAR");
      } else {
        GOMA_EH(model_read, "Sink Adsorption Rate Data");
      }
    }

  } /*if ( mat_ptr->PorousMediaType != CONTINUOUS && != POROUS_BRINKMAN)*/
  /*
   * *****************Species Stuff*******************************
   */

  /* Check for Boundary Condition which require constants from the
   * materials file.
   * Molecular Weight, Specific and Molar Volumes are required when
   * VL_POLY_BC or YFLUX_EQUIL_BC is specified.
   * Instead of reading the constants from the BC card itself, they
   * are specified in the material's file.
   * read_bc_mp != -1 indicates that some mat prop is needed for BC card.
   * ACSun 8/21/98
   */

  read_bc_mp = -1;
  for (i = 0; i < Num_BC; i++) {
    if (BC_Types[i].BC_Name == VL_POLY_BC || BC_Types[i].BC_Name == YFLUX_EQUIL_BC ||
        BC_Types[i].BC_Name == VL_EQUIL_PRXN_BC) {
      read_bc_mp = i;
    }
  }

  /* Check for existance of shear rate and vorticity variable in any matrix*/

  have_shear_rate = 0;
  //*have_vort_dir = 0;*/

  for (imtrx = 0; imtrx < upd->Total_Num_Matrices; imtrx++) {
    if (pd_glob[mn]->e[imtrx][R_SHEAR_RATE]) {
      have_shear_rate = 1;
    }
    /*if (pd_glob[mn]->e[imtrx][R_VORT_DIR1])
      {
       have_vort_dir = 1;
      }*/
  }

  if (pd_glob[mn]->Num_Species_Eqn > 0) {

    /*
     * Hey! If it's in there, then it should be fine. To avoid the ordering
     * complaints, let's rewind the mat file and start looking from the
     * beginning.
     */
    rewind(imp);

    /*
     *  Optionally read in the number of species in the material, and
     *  check for compatibility with the problem statement
     */
    (void)look_for_optional_int(imp, "Number of Species", &model_read, pd_glob[mn]->Num_Species);
    if (model_read != pd_glob[mn]->Num_Species) {
      if (model_read == pd_glob[mn]->Num_Species + 1) {
        pd_glob[mn]->Num_Species = model_read;
        mp_glob[mn]->Num_Species = model_read;
        if (upd->Max_Num_Species < mp_glob[mn]->Num_Species) {
          upd->Max_Num_Species = mp_glob[mn]->Num_Species;
        }
        SPF(es, "WARNING: Number of species in phase %d increased by mat file read to %d\n", mn,
            model_read);
        ECHO(es, echo_file);
      } else {
        fprintf(stderr, "ERROR: number of species in goma input and mat file differ: %d %d\n",
                pd_glob[mn]->Num_Species, model_read);
        GOMA_EH(GOMA_ERROR, "read_input_mp error");
      }
    }
    SPF(es, "%s = %d", "Number of Species", model_read);
    ECHO(es, echo_file);

    /*
     *     Read in the Diffusion Constitutive Equation Model
     */

    strcpy(search_string, "Diffusion Constitutive Equation");

    model_read = look_for_mat_prop(imp, search_string, &(DiffusionConstitutiveEquation), &(a0),
                                   NO_USER, NULL, model_name, NO_INPUT, &NO_SPECIES, es);
    /* EDW: Insert alternate call here! */
    if (!strcmp(model_name, "FICKIAN")) {
      DiffusionConstitutiveEquation = FICKIAN;
    } else if (!strcmp(model_name, "GENERALIZED_FICKIAN")) {
      DiffusionConstitutiveEquation = GENERALIZED_FICKIAN;
    } else if (!strcmp(model_name, "STEFAN_MAXWELL")) {
      DiffusionConstitutiveEquation = STEFAN_MAXWELL;
    } else if (!strcmp(model_name, "STEFAN_MAXWELL_CHARGED")) {
      DiffusionConstitutiveEquation = STEFAN_MAXWELL_CHARGED;
    } else if (!strcmp(model_name, "STEFAN_MAXWELL_VOLUME")) /*  RSL 6/29/00  */
    {
      DiffusionConstitutiveEquation = STEFAN_MAXWELL_VOLUME;
    } else if (!strcmp(model_name, "FICKIAN_CHARGED")) {
      DiffusionConstitutiveEquation = FICKIAN_CHARGED;
    } else if (!strcmp(model_name, "FICKIAN_CHARGED_X")) /*  RSL 9/18/00  */
    {
      DiffusionConstitutiveEquation = FICKIAN_CHARGED_X;
    } else if (!strcmp(model_name, "DARCY")) {
      DiffusionConstitutiveEquation = DARCY;
    } else if (!strcmp(model_name, "DARCY_FICKIAN")) {
      DiffusionConstitutiveEquation = DARCY_FICKIAN;
    } else if (!strcmp(model_name, "HYDRODYNAMIC")) {
      DiffusionConstitutiveEquation = HYDRODYNAMIC;

      if (have_shear_rate == 0)
        GOMA_EH(GOMA_ERROR, "HYDRODYNAMIC mass flux requires shear_rate dof in EQ list.");
    } else if (!strcmp(model_name, "HYDRODYNAMIC_QTENSOR")) {
      DiffusionConstitutiveEquation = HYDRODYNAMIC_QTENSOR;

      if (have_shear_rate == 0)
        GOMA_EH(GOMA_ERROR, "HYDRODYNAMIC_QTENSOR mass flux requires shear_rate dof in EQ list.");
    } else if (!strcmp(model_name, "HYDRODYNAMIC_QTENSOR_OLD")) {
      DiffusionConstitutiveEquation = HYDRODYNAMIC_QTENSOR_OLD;

      if (have_shear_rate == 0)
        GOMA_EH(GOMA_ERROR, "HYDRODYNAMIC_QTENSOR mass flux requires shear_rate dof in EQ list.");
    } else if (!strcmp(model_name, "SUSPENSION_BALANCE")) {
      DiffusionConstitutiveEquation = DM_SUSPENSION_BALANCE;

      /*   if( have_vort_dir == 0 ) */
      /* 	    GOMA_EH(GOMA_ERROR, "SUSPENSION_BALANCE mass flux requires a vorticity vector
       * in EQ list."); */
    } else if (!strcmp(model_name, "NONE")) {
      DiffusionConstitutiveEquation = NON_DIFFUSING;
    } else {
      sprintf(err_msg, "Matl %s, \"%s\" = \"%s\"?\n(valid: %s)\n[%s]", pd_glob[mn]->MaterialName,
              "Diffusion Constitutive Equation", model_name,
              "FICKIAN GENERALIZED_FICKIAN STEFAN_MAXWELL STEFAN_MAXWELL_CHARGED FICKIAN_CHARGED "
              "FICKIAN_CHARGED_X STEFAN_MAXWELL_VOLUME DARCY DARCY_FICKIAN HYDRODYNAMIC "
              "HYDRODYNAMIC_QTENSOR NONE", /*  RSL 9/18/00  */
              "If still bad - check orderings in the mat file!");
      GOMA_EH(GOMA_ERROR, err_msg);
    }

    pd_glob[mn]->MassFluxModel = DiffusionConstitutiveEquation;
    cr_glob[mn]->MassFluxModel = DiffusionConstitutiveEquation;

    ECHO(es, echo_file);

    strcpy(search_string, "PBE Blowing Agent Type");
    model_read = look_for_mat_prop(imp, search_string, &(mat_ptr->PBE_BA_Type), &(a0), NO_USER,
                                   NULL, model_name, NO_INPUT, &NO_SPECIES, es);

    if (!strcmp(model_name, "N_PENTANE")) {
      mat_ptr->PBE_BA_Type = PBE_N_PENTANE;
    } else if (!strcmp(model_name, "R_11")) {
      mat_ptr->PBE_BA_Type = PBE_R_11;
    } else if (!strcmp(model_name, " ")) // default
    {
      mat_ptr->PBE_BA_Type = PBE_N_PENTANE;
    } else {
      GOMA_EH(GOMA_ERROR, "Unknown PBA Blowing Agent Type");
    }

    ECHO(es, echo_file);
  }

  /* Parameters for Ryan's Q tensor model */
  model_read = look_for_mat_prop(
      imp, "Qtensor extension pressure", &(mat_ptr->QtensorExtensionPModel),
      &(mat_ptr->Qtensor_Extension_P), NO_USER, NULL, model_name, SCALAR_INPUT, &NO_SPECIES, es);
  ECHO(es, echo_file);

  model_read =
      look_for_mat_prop(imp, "Qtensor Nct", &(mat_ptr->QtensorNctModel), &(mat_ptr->Qtensor_Nct),
                        NO_USER, NULL, model_name, SCALAR_INPUT, &NO_SPECIES, es);
  ECHO(es, echo_file);

  model_read = look_for_mat_prop(imp, "Species Weight Function", &(mat_ptr->Spwt_funcModel),
                                 &(mat_ptr->Spwt_func), NO_USER, NULL, model_name, SCALAR_INPUT,
                                 &NO_SPECIES, es);

  if (!strcmp(model_name, "GALERKIN")) {
    mat_ptr->Spwt_funcModel = GALERKIN;
    mat_ptr->Spwt_func = 0.;
  } else if (!strcmp(model_name, "SUPG")) {
    int err;
    mat_ptr->Spwt_funcModel = SUPG;
    err = fscanf(imp, "%lg", &(mat_ptr->Spwt_func));
    if (err != 1) {
      GOMA_EH(GOMA_ERROR, "Expected to read one double for Species Weight Function SUPG");
    }
  } else if (!strcmp(model_name, "SUPG_GP")) {
    int err;
    mat_ptr->Spwt_funcModel = SUPG_GP;
    err = fscanf(imp, "%lg", &(mat_ptr->Spwt_func));
    if (err != 1) {
      GOMA_EH(GOMA_ERROR, "Expected to read one double for Species Weight Function SUPG_GP");
    }
  } else if (!strcmp(model_name, "SUPG_SHAKIB")) {
    int err;
    mat_ptr->Spwt_funcModel = SUPG_SHAKIB;
    err = fscanf(imp, "%lg", &(mat_ptr->Spwt_func));
    if (err != 1) {
      GOMA_EH(GOMA_ERROR, "Expected to read one double for Species Weight Function SUPG_SHAKIB");
    }
  } else {
    mat_ptr->Spwt_funcModel = GALERKIN;
    mat_ptr->Spwt_func = 0.;
    SPF(es, "\t(%s = %s)", "Species Weight Function", "GALERKIN");
  }
  ECHO(es, echo_file);

  model_read = look_for_mat_prop(imp, "Species SSPG Function", &(mat_ptr->SpSSPG_funcModel),
                                 &(mat_ptr->SpSSPG_func), NO_USER, NULL, model_name, SCALAR_INPUT,
                                 &NO_SPECIES, es);
  ECHO(es, echo_file);

  model_read = look_for_mat_prop(imp, "Species YZbeta Function", &(mat_ptr->SpYZbeta_funcModel),
                                 &(mat_ptr->SpYZbeta_func), NO_USER, NULL, model_name, SCALAR_INPUT,
                                 &NO_SPECIES, es);
  if (!strcmp(model_name, "ONE")) {
    mat_ptr->SpYZbeta_funcModel = YZBETA_ONE;
    if (fscanf(imp, "%lg", &(mat_ptr->SpYZbeta_func)) != 1) {
      GOMA_EH(GOMA_ERROR, "Could not read Scale for Species YZbeta Function YZBETA_ONE");
    }
  } else if (!strcmp(model_name, "TWO")) {
    mat_ptr->SpYZbeta_funcModel = YZBETA_TWO;
    if (fscanf(imp, "%lg", &(mat_ptr->SpYZbeta_func)) != 1) {
      GOMA_EH(GOMA_ERROR, "Could not read Scale for Species YZbeta Function YZBETA_TWO");
    }
  } else if (!strcmp(model_name, "MIXED")) {
    mat_ptr->SpYZbeta_funcModel = YZBETA_MIXED;
    if (fscanf(imp, "%lg", &(mat_ptr->SpYZbeta_func)) != 1) {
      GOMA_EH(GOMA_ERROR, "Could not read Scale for Species YZbeta Function YZBETA_MIXED");
    }
  } else if (!strcmp(model_name, "CUSTOM")) {
    mat_ptr->SpYZbeta_funcModel = YZBETA_CUSTOM;
    if (fscanf(imp, "%lg %lg", &(mat_ptr->SpYZbeta_func), &(mat_ptr->SpYZbeta_value)) != 2) {
      GOMA_EH(GOMA_ERROR,
              "Could not read Scale and beta value for Species YZbeta Function YZBETA_CUSTOM");
    }
  } else {
    mat_ptr->SpYZbeta_funcModel = YZBETA_NONE;
    mat_ptr->SpYZbeta_func = 0.;
    SPF(es, "\t(%s = %s)", "Species YZbeta Function", "YZBETA_NONE");
  }
  ECHO(es, echo_file);

  /*
   *   Special section (LONG) to read in parameters associated with Stefan-Maxwell diffusion
   *   of neutral and/or charged species in concentrated solutions (as in thermal batteries).
   *
   *   KSC: added (7/98), revised (9/98, 9/2000).
   *
   */
  if (DiffusionConstitutiveEquation == STEFAN_MAXWELL ||
      DiffusionConstitutiveEquation == STEFAN_MAXWELL_CHARGED ||
      DiffusionConstitutiveEquation == STEFAN_MAXWELL_VOLUME) {

    if (pd_glob[mn]->Num_Species_Eqn + 1 != pd_glob[mn]->Num_Species) {
      fprintf(stderr, "ERROR stefan Maxwell diffusion model chosen but number of species, %d\n",
              pd_glob[mn]->Num_Species);
      fprintf(stderr, "\t isn't one less than number of species equations, %d\n",
              pd_glob[mn]->Num_Species_Eqn);
      GOMA_EH(GOMA_ERROR, "Error in number of species and species eqn specs");
    }
    n_species = pd_glob[mn]->Num_Species;

    if (n_species < 2) {
      GOMA_EH(
          GOMA_ERROR,
          "Error: Stefan_Maxwell model should be used for modeling transport of 2 or more species");
    }

    iread = look_for_optional(imp, "Diffusivity", input, '=');
    if (fscanf(imp, "%s", model_name) != 1) {
      GOMA_EH(GOMA_ERROR, "Error: need to specify diffusivity name, e.g. CONSTANT");
    }

    SPF(es, "%s = %s", "Diffusivity", model_name);

    if (DiffusionConstitutiveEquation == STEFAN_MAXWELL ||
        DiffusionConstitutiveEquation == STEFAN_MAXWELL_CHARGED ||
        DiffusionConstitutiveEquation == STEFAN_MAXWELL_VOLUME) /* added by RSL, 9/14/00 */
    {
      ECHO(es, echo_file);
      if (!strcmp(model_name, "CONSTANT")) {
        for (j = 0; j < n_species; j++)
          mat_ptr->DiffusivityModel[j] = CONSTANT;
        n_dij = (n_species * n_species - n_species) / 2;

        for (i = 0; i < n_dij; i++) /* reading the Stefan-Maxwell diffusivities */
        {
          if (fscanf(imp, "%d %d %lf", &ii, &jj, &dij) != 3) {
            GOMA_EH(GOMA_ERROR,
                    "Error in reading Stefan_Maxwell diffusivities: need to input i, j, and Dij");
          }
          mat_ptr->diffusivity_Stefan_Maxwell[ii][jj] = dij;
          mat_ptr->diffusivity_Stefan_Maxwell[jj][ii] = dij;
          SPF(es, "\t\t %d %d %.4g", ii, jj, dij);
          ECHO(es, echo_file);
        }
      } else if (!strcmp(model_name, "ARRHENIUS")) {
        for (j = 0; j < n_species; j++)
          mat_ptr->DiffusivityModel[j] = CONSTANT;
        n_dij = (n_species * n_species - n_species) / 2;
        for (i = 0; i < n_dij; i++) /* reading the Stefan-Maxwell diffusivities */
        {
          if (fscanf(imp, "%d %d %lf %lf %lf", &ii, &jj, &dij, &E, &T0) != 5) {
            GOMA_EH(GOMA_ERROR, "Error: need to input ii, jj, dij, E, T0");
          }
          mat_ptr->diffusivity_Stefan_Maxwell[ii][jj] = dij;
          mat_ptr->diffusivity_Stefan_Maxwell[jj][ii] = dij;
          mat_ptr->u_diffusivity_Stefan_Maxwell[ii][jj][0] = dij;
          mat_ptr->u_diffusivity_Stefan_Maxwell[jj][ii][0] = dij;
          mat_ptr->u_diffusivity_Stefan_Maxwell[ii][jj][1] = E;
          mat_ptr->u_diffusivity_Stefan_Maxwell[jj][ii][1] = E;
          mat_ptr->u_diffusivity_Stefan_Maxwell[ii][jj][2] = T0;
          mat_ptr->u_diffusivity_Stefan_Maxwell[jj][ii][2] = T0;
          SPF(es, "\t\t %d %d %.4g %.4g %.4g", ii, jj, dij, E, T0);
          ECHO(es, echo_file);
        }
      } else {
        GOMA_EH(GOMA_ERROR, "This S-M diffusivity model has not been implemented yet!");
      }
    }

    /*
     *  Get the number of chemical reactions involved in the present
     *  material block; KSC/GHE: 10/98
     */
    iread = look_for_optional(imp, "Number of chemical reactions", input, '=');
    if (fscanf(imp, "%d", &n_rxn) != 1) {
      GOMA_EH(-1, "Expected to read 1 int for \"Number of chemical reactions\"");
    }

    pd_glob[mn]->Num_Rxn = n_rxn;
    if (n_rxn > MAX_RXN) {
      sprintf(err_msg,
              "Specified number of chemical rxns %d > %d, compiled limit - boost MAX_RXN in "
              "rf_fem_const.h",
              ii, MAX_RXN);
      GOMA_EH(-1, err_msg);
    }
    SPF(es, "%s = %d", "Number of chemical reactions", n_rxn);
    ECHO(es, echo_file);

    /*
     *     if n_rxn > 0, then read Butler Volmer kinetics parameters;
     *        KSC: 10/98; revised: KSC 3/99
     *
     *
     */
    if (n_rxn > 0) {
      model_read = look_for_mat_prop(imp, "Reaction Rate", &(mat_ptr->ReactionRateModel),
                                     &(mat_ptr->reaction_rate), NO_USER, NULL, model_name,
                                     SCALAR_INPUT, &NO_SPECIES, es);

      if (model_read == -1 && !strcmp(model_name, "ELECTRODE_KINETICS")) {
        mat_ptr->ReactionRateModel = ELECTRODE_KINETICS;
        num_const = read_constants(imp, &(mat_ptr->u_reaction_rate), 0);
        if (num_const < 3) {
          sprintf(err_msg, "Material %s - expected at least 3 constants for %s %s model.\n",
                  pd_glob[mn]->MaterialName, "Reaction Rate", "ELECTRODE_KINETICS");
          GOMA_EH(GOMA_ERROR, err_msg);
        }
        mat_ptr->len_u_reaction_rate = num_const;
        SPF_DBL_VEC(endofstring(es), num_const, mat_ptr->u_reaction_rate);
      } else {
        GOMA_EH(GOMA_ERROR, "Error: reaction-rate models other than ELECTRODE_KINETICS awaits "
                            "future implementation");
      }

      model_read =
          look_for_mat_prop(imp, "Thermodynamic Potential", &(mat_ptr->ThermodynamicPotentialModel),
                            &(mat_ptr->thermodynamic_potential), NO_USER, NULL, model_name,
                            SCALAR_INPUT, &NO_SPECIES, es);

      if (model_read == -1 && !strcmp(model_name, "FeS2")) {
        mat_ptr->ThermodynamicPotentialModel = FeS2;
        num_const = read_constants(imp, &(mat_ptr->u_thermodynamic_potential), 0);
        if (num_const < 8) {
          sprintf(err_msg, "Material %s - expected at least 8 constants for %s %s model.\n",
                  pd_glob[mn]->MaterialName, "Thermodynamic Potential", "FeS2");
          GOMA_EH(GOMA_ERROR, err_msg);
        }
        mat_ptr->len_u_thermodynamic_potential = num_const;
        SPF_DBL_VEC(endofstring(es), num_const, mat_ptr->u_thermodynamic_potential);
      } else if (model_read == -1 && !strcmp(model_name, "LiSi")) {
        mat_ptr->ThermodynamicPotentialModel = LiSi;
        num_const = read_constants(imp, &(mat_ptr->u_thermodynamic_potential), 0);
        if (num_const < 7) {
          sprintf(err_msg, "Material %s - expected at least 7 constants for %s %s model.\n",
                  pd_glob[mn]->MaterialName, "Thermodynamic Potential", "LiSi");
          GOMA_EH(GOMA_ERROR, err_msg);
        }
        mat_ptr->len_u_thermodynamic_potential = num_const;
        SPF_DBL_VEC(endofstring(es), num_const, mat_ptr->u_thermodynamic_potential);
      } else if (model_read == -1 && !strcmp(model_name, "CONSTANT")) {
        mat_ptr->ThermodynamicPotentialModel = CONSTANT;
        num_const = read_constants(imp, &(mat_ptr->u_thermodynamic_potential), 0);
        if (num_const < 1) {
          sprintf(err_msg, "Material %s - expected at least 1 constant for %s %s model.\n",
                  pd_glob[mn]->MaterialName, "Thermodynamic Potential", "CONSTANT");
          GOMA_EH(GOMA_ERROR, err_msg);
        }
        mat_ptr->len_u_thermodynamic_potential = num_const;
        SPF_DBL_VEC(endofstring(es), num_const, mat_ptr->u_thermodynamic_potential);
      }

      ECHO(es, echo_file);

      model_read = look_for_mat_prop(imp, "Interfacial Area", &(mat_ptr->InterfacialAreaModel),
                                     &(mat_ptr->interfacial_area), NO_USER, NULL, model_name,
                                     SCALAR_INPUT, &NO_SPECIES, es);

      if (model_read == -1 && !strcmp(model_name, "THERMAL_BATTERY")) {
        mat_ptr->InterfacialAreaModel = THERMAL_BATTERY;
        num_const = read_constants(imp, &(mat_ptr->u_interfacial_area), 0);
        if (num_const < 9) {
          sprintf(err_msg, "Material %s - expected at least 9 constants for %s %s model.\n",
                  pd_glob[mn]->MaterialName, "Interfacial Area", "THERMAL_BATTERY");
          GOMA_EH(GOMA_ERROR, err_msg);
        }
        mat_ptr->len_u_interfacial_area = num_const;
        SPF_DBL_VEC(endofstring(es), num_const, mat_ptr->u_interfacial_area);
      } else if (model_read == -1 && !strcmp(model_name, "CONSTANT")) {
        mat_ptr->InterfacialAreaModel = CONSTANT;
        num_const = read_constants(imp, &(mat_ptr->u_interfacial_area), 0);
        if (num_const < 1) {
          sprintf(err_msg, "Material %s - expected at least 1 constant for %s %s model.\n",
                  pd_glob[mn]->MaterialName, "Interfacial Area", "CONSTANT");
          GOMA_EH(GOMA_ERROR, err_msg);
        }
        mat_ptr->len_u_interfacial_area = num_const;
        SPF_DBL_VEC(endofstring(es), num_const, mat_ptr->u_interfacial_area);
      }

      ECHO(es, echo_file);

    } /* end if (n_rxn >0) statement; KSC: 10/98, 2/02 */

    /*
     *    Read the solution temperature for systems
     *    involving charged species; KSC (9/98, 9/2000).
     *
     *     KEN ! YOUR A NICE GUY BUT I'M GOING TO CUT YOU !
     *                                                      - tab
     *
     */
    if (DiffusionConstitutiveEquation == STEFAN_MAXWELL_CHARGED ||
        DiffusionConstitutiveEquation == STEFAN_MAXWELL_VOLUME) {
      model_read =
          look_for_mat_prop(imp, "Solution Temperature", &(mat_ptr->SolutionTemperatureModel),
                            &(mat_ptr->solution_temperature), NO_USER, NULL, model_name,
                            SCALAR_INPUT, &NO_SPECIES, es);

      if (model_read == -1 && !strcmp(model_name, "THERMAL_BATTERY")) {
        mat_ptr->SolutionTemperatureModel = THERMAL_BATTERY;
        num_const = read_constants(imp, &(mat_ptr->u_solution_temperature), 0);
        if (num_const <
            6) { /* should 6 constants for the thermal_battery solution-temperature model */
          sprintf(err_msg, "Material %s - expected at least 6 constants for %s %s model.\n",
                  pd_glob[mn]->MaterialName, "Solution Temperature", "THERMAL_BATTERY");
          GOMA_EH(GOMA_ERROR, err_msg);
        }
        mat_ptr->len_u_solution_temperature = num_const;
        SPF_DBL_VEC(endofstring(es), num_const, mat_ptr->u_solution_temperature);
      }
    } else {
      /*
       * for a solution with neutral species, set
       * the solution temperature to 298 K
       * The temperature is irrelevant in solution with neutral species
       */
      mat_ptr->SolutionTemperatureModel = CONSTANT;
      mat_ptr->solution_temperature = 298.0;
      SPF(es, "\t(%s = %s %.4g)", "Solution Temperature", "CONSTANT",
          mat_ptr->solution_temperature);
    }

    ECHO(es, echo_file);

    model_read = look_for_mat_prop(imp, "Porosity", &(mat_ptr->PorosityModel), &(mat_ptr->porosity),
                                   NO_USER, NULL, model_name, SCALAR_INPUT, &NO_SPECIES, es);
    if (model_read == -1 && !strcmp(model_name, "THERMAL_BATTERY")) {
      mat_ptr->PorosityModel = THERMAL_BATTERY;
      num_const = read_constants(imp, &(mat_ptr->u_porosity), 0);
      if (num_const < 2) {
        sprintf(err_msg, "Material %s - expected at least 2 constants for %s %s model.\n",
                pd_glob[mn]->MaterialName, "Porosity", "THERMAL_BATTERY");
        GOMA_EH(GOMA_ERROR, err_msg);
      }
      mat_ptr->len_u_porosity = num_const;
      SPF_DBL_VEC(endofstring(es), num_const, mat_ptr->u_porosity);
    }

    ECHO(es, echo_file);

  } /* end of mp-input reading for STEFAN_MAXWELL, STEFAN_MAXWELL_ChARGED
       KSC: (7/98, 9/2000)
       *
       *  AND NOT A MOMENT TOO SOON !
       */

  /*
   * Read diffusivity and other properties for non-Stefan-Maxwell models;
   * it is captured in the while-loop to avoid conflict.  Added ACSun 9/98
   */

  /*
   ********************************************************************************
   *  LOOP OVER THE SPECIES EQUATIONS
   ********************************************************************************
   */

  /*
  * HKM  - Changed the following parameter to Num_Species instead of Num_Species_Eqn
  *        For dilute problems the two are the same. For nondilute problems, the
  *        material properties for the last species in the mechanism should be
  *        read in as well, even though there isn't an explicit conservation
  *        equation solved for it.
  *

  */

  for (j = 0; j < mat_ptr->Num_Species; j++) {
    if (DiffusionConstitutiveEquation != STEFAN_MAXWELL &&
        DiffusionConstitutiveEquation != STEFAN_MAXWELL_CHARGED &&
        DiffusionConstitutiveEquation != STEFAN_MAXWELL_VOLUME) {
      model_read = look_for_species_proptable(
          imp, "Diffusivity", mat_ptr, mat_ptr->DiffusivityModel, mat_ptr->diffusivity,
          mat_ptr->u_diffusivity, mat_ptr->len_u_diffusivity, &(mat_ptr->diffusivity_tableid[j]),
          model_name, 0, &species_no, es);

      fallback_chemkin_generic_prop(&model_read, j, &(mat_ptr->DiffusivityModel[j]), FALSE,
                                    mat_ptr);

      ECHO(es, echo_file);
      /*
       * Postprocess unique Diffusivity models
       */
      if (model_read == -1) {
        GOMA_EH(GOMA_ERROR,
                "Diffusivity: Bad Card syntax or need another set of species mat cards?");
      }

      else if (model_read == 0) {
        if (!strcmp(model_name, "POROUS")) {
          mat_ptr->DiffusivityModel[species_no] = POROUS;
          num_const = mat_ptr->len_u_diffusivity[species_no];
          if (num_const < 5) {
            sr = sprintf(err_msg, "Matl %s (conc %d) needs at least 5 constants for %s %s model.\n",
                         pd_glob[mn]->MaterialName, species_no, "Diffusivity", "POROUS");
            GOMA_EH(GOMA_ERROR, err_msg);
          }
        }

        /*
         * HYDRO is based on diffusive-flux model with contributions from shear gradient
         * (gammadot), viscosity gradient, curvature, and hindered settling.  Fickian
         * diffusion is available for rough convergence spots.
         *
         *  Thus, if HYDRO is specified, then the following additional parameters are
         *  looked for and must be supplied:
         *     "Shear Rate Diffusivity"
         *     "Viscosity Diffusivity"
         *     "Fickian Diffusivity"
         *     "Gravity-based Diffusivity"
         *
         *  For the Q-tensor diffusivity model, the following need to be defined:
         *     "Shear Rate Diffusivity"
         *     "Viscosity Diffusivity"
         *     "Q Tensor Diffusivity"
         *
         *  The Q Tensor diffusivity card takes the form of a model
         *  name (which currently must be CONSTANT or NONE), species
         *  number and then 3 floats (representing the flux modifier
         *  in the flow, normal, and vorticity directions).  i.e.,
         *
         *      Q Tensor Diffusivity = CONSTANT 0 1.0 1.0 0.5
         */
        else if (!strcmp(model_name, "HYDRO")) {

          mat_ptr->DiffusivityModel[species_no] = HYDRO;

          species_no = mat_ptr->Num_Species; /* set species number equal to max number of species
                                            it is changed to species number of input property
                                            by look_for_mat_prop */

          model_read = look_for_mat_prop(imp, "Shear Rate Diffusivity", mat_ptr->GamDiffType,
                                         mat_ptr->gam_diffusivity, mat_ptr->u_gadiffusivity, NULL,
                                         model_name, SCALAR_INPUT, &species_no, es);

          if (model_read == -1 && !strcmp(model_name, "LINEAR")) {
            mat_ptr->GamDiffType[species_no] = LINEAR;
            num_const = read_constants(imp, mat_ptr->u_gadiffusivity, species_no);
            mat_ptr->len_u_gadiffusivity[species_no] = num_const;
            SPF_DBL_VEC(endofstring(es), num_const, mat_ptr->u_gadiffusivity[species_no]);
          } else if (model_read == -1 && !strcmp(model_name, "CONST_LS")) {
            mat_ptr->GamDiffType[species_no] = LEVEL_SET;
            num_const = read_constants(imp, mat_ptr->u_gadiffusivity, species_no);

            if (num_const < 3) {
              sr =
                  sprintf(err_msg, "Matl %s %s needs 3 constants for %s  model: Kg and exponent.\n",
                          pd_glob[mn]->MaterialName, "Shear Rate Diffusivity", "CONST_LS");
              GOMA_EH(GOMA_ERROR, err_msg);
            }

            mat_ptr->len_u_gadiffusivity[species_no] = num_const;

            SPF_DBL_VEC(endofstring(es), num_const, mat_ptr->u_gadiffusivity[species_no]);
          } else {
            sr = sprintf(err_msg, "Material %s - unrecognized model for %s \"%s\" ???\n",
                         pd_glob[mn]->MaterialName, "Shear Rate Diffusivity", model_name);
            GOMA_EH(model_read, err_msg);
          }

          ECHO(es, echo_file);

          species_no = mat_ptr->Num_Species; /* set species number equal to max number of species
                                          it is changed to species number of input property
                                          by look_for_mat_prop */

          model_read = look_for_mat_prop(imp, "Viscosity Diffusivity", mat_ptr->MuDiffType,
                                         mat_ptr->mu_diffusivity, mat_ptr->u_mdiffusivity, NULL,
                                         model_name, SCALAR_INPUT, &species_no, es);

          if (model_read == -1 && !strcmp(model_name, "LINEAR")) {
            mat_ptr->MuDiffType[species_no] = LINEAR;
            num_const = read_constants(imp, mat_ptr->u_mdiffusivity, species_no);
            mat_ptr->len_u_mdiffusivity[species_no] = num_const;
            SPF_DBL_VEC(endofstring(es), num_const, mat_ptr->u_mdiffusivity[species_no]);
          } else if (model_read == -1 && !strcmp(model_name, "CONST_LS")) {
            mat_ptr->MuDiffType[species_no] = LEVEL_SET;
            num_const = read_constants(imp, mat_ptr->u_mdiffusivity, species_no);

            if (num_const < 3) {
              sr =
                  sprintf(err_msg, "Matl %s %s needs 3 constants for %s  model: Kg and exponent.\n",
                          pd_glob[mn]->MaterialName, "Viscosity Diffusivity", "CONST_LS");
              GOMA_EH(GOMA_ERROR, err_msg);
            }
            mat_ptr->len_u_mdiffusivity[species_no] = num_const;
            SPF_DBL_VEC(endofstring(es), num_const, mat_ptr->u_mdiffusivity[species_no]);
          }

          else {
            sr = sprintf(err_msg, "Material %s - unrecognized model for %s \"%s\" ???\n",
                         pd_glob[mn]->MaterialName, "Viscosity Diffusivity", model_name);
            GOMA_EH(model_read, err_msg);
          }

          ECHO(es, echo_file);

          species_no = mat_ptr->Num_Species; /* set species number equal to max number of species
                                          it is changed to species number of input property
                                          by look_for_mat_prop */

          model_read = look_for_mat_prop(imp, "Fickian Diffusivity", mat_ptr->FickDiffType,
                                         mat_ptr->f_diffusivity, mat_ptr->u_fdiffusivity, NULL,
                                         model_name, SCALAR_INPUT, &species_no, es);

          if (model_read == -1 && !strcmp(model_name, "ANISOTROPIC")) {
            mat_ptr->FickDiffType[species_no] = ANISOTROPIC;
            num_const = read_constants(imp, mat_ptr->u_fdiffusivity, species_no);
            if (num_const < 3) {
              sr = sprintf(err_msg, "Matl %s %s needs 3 constants for %s  model.\n",
                           pd_glob[mn]->MaterialName, "Fickian Diffusivity", "HYDRO Diffusivity");
              GOMA_EH(GOMA_ERROR, err_msg);
            }
            mat_ptr->len_u_fdiffusivity[species_no] = num_const;
            SPF_DBL_VEC(endofstring(es), num_const, mat_ptr->u_fdiffusivity[species_no]);
          } else if (model_read == -1 && !strcmp(model_name, "EXP_DECAY")) {
            mat_ptr->FickDiffType[species_no] = EXP_DECAY;
            num_const = read_constants(imp, mat_ptr->u_fdiffusivity, species_no);
            if (num_const < 2) {
              sr = sprintf(err_msg, "Matl %s %s needs 2 constants for %s  model.\n",
                           pd_glob[mn]->MaterialName, "EXP_DECAY Diffusivity", "HYDRO Diffusivity");
              GOMA_EH(GOMA_ERROR, err_msg);
            }
            mat_ptr->len_u_fdiffusivity[species_no] = num_const;
            SPF_DBL_VEC(endofstring(es), num_const, mat_ptr->u_fdiffusivity[species_no]);
          } else if (model_read == -1 && !strcmp(model_name, "SHOCK")) {
            mat_ptr->FickDiffType[species_no] = SHOCK;
            num_const = read_constants(imp, mat_ptr->u_fdiffusivity, species_no);
            if (num_const < 1) {
              sr = sprintf(err_msg, "Matl %s %s needs 1 constants for %s  model.\n",
                           pd_glob[mn]->MaterialName, "SHOCK Diffusivity", "HYDRO Diffusivity");
              GOMA_EH(GOMA_ERROR, err_msg);
            }
            mat_ptr->len_u_fdiffusivity[species_no] = num_const;
            SPF_DBL_VEC(endofstring(es), num_const, mat_ptr->u_fdiffusivity[species_no]);
          } else {
            sr = sprintf(err_msg, "Material %s - unrecognized model for %s \"%s\" ???\n",
                         pd_glob[mn]->MaterialName, "Fickian Diffusivity", model_name);
            GOMA_EH(GOMA_ERROR, err_msg);
          }

          ECHO(es, echo_file);

          species_no = mat_ptr->Num_Species; /* set species number equal to max number of species
                                          it is changed to species number of input property
                                          by look_for_mat_prop */

          model_read = look_for_mat_prop(imp, "Gravity-based Diffusivity", mat_ptr->GravDiffType,
                                         mat_ptr->g_diffusivity, mat_ptr->u_gdiffusivity, NULL,
                                         model_name, SCALAR_INPUT, &species_no, es);

          if (model_read == -1 && !strcmp(model_name, "BISECTION")) {
            mat_ptr->GravDiffType[species_no] = BISECTION;
            num_const = read_constants(imp, mat_ptr->u_gdiffusivity, species_no);
            if (num_const < 3) {
              sr = sprintf(err_msg,
                           "Matl %s %s needs 3 constants for %s  model: Kg, avg_conc, slope.\n",
                           pd_glob[mn]->MaterialName, "Gravity-based Diffusivity", "BISECTION");
              GOMA_EH(GOMA_ERROR, err_msg);
            }
            mat_ptr->len_u_gdiffusivity[species_no] = num_const;
            SPF_DBL_VEC(endofstring(es), num_const, mat_ptr->u_gdiffusivity[species_no]);
          } else if (model_read == -1 && !strcmp(model_name, "RZBISECTION")) {
            mat_ptr->GravDiffType[species_no] = RZBISECTION;
            num_const = read_constants(imp, mat_ptr->u_gdiffusivity, species_no);
            if (num_const < 4) {
              sr = sprintf(
                  err_msg,
                  "Matl %s %s needs 4 constants for %s  model: Kg, exponent, avg_conc, slope .\n",
                  pd_glob[mn]->MaterialName, "Gravity-based Diffusivity", "RZBISECTION");
              GOMA_EH(GOMA_ERROR, err_msg);
            }
            mat_ptr->len_u_gdiffusivity[species_no] = num_const;
            SPF_DBL_VEC(endofstring(es), num_const, mat_ptr->u_gdiffusivity[species_no]);
          } else if (model_read == -1 && !strcmp(model_name, "RICHARDSON_ZAKI")) {
            mat_ptr->GravDiffType[species_no] = RICHARDSON_ZAKI;
            num_const = read_constants(imp, mat_ptr->u_gdiffusivity, species_no);
            if (num_const < 2) {
              sr = sprintf(
                  err_msg, "Matl %s %s needs 2 constants for %s  model: Kg and exponent.\n",
                  pd_glob[mn]->MaterialName, "Gravity-based Diffusivity", "RICHARDSON_ZAKI");
              GOMA_EH(GOMA_ERROR, err_msg);
            }
            mat_ptr->len_u_gdiffusivity[species_no] = num_const;
            SPF_DBL_VEC(endofstring(es), num_const, mat_ptr->u_gdiffusivity[species_no]);
          } else if (model_read == -1 && !strcmp(model_name, "CONST_LS")) {
            mat_ptr->GravDiffType[species_no] = RICHARDSON_ZAKI;
            num_const = read_constants(imp, mat_ptr->u_gdiffusivity, species_no);
            if (num_const < 3) {
              sr =
                  sprintf(err_msg, "Matl %s %s needs 3 constants for %s  model: Kg and exponent.\n",
                          pd_glob[mn]->MaterialName, "Gravity-based Diffusivity", "CONST_LS");
              GOMA_EH(GOMA_ERROR, err_msg);
            }
            mat_ptr->len_u_gdiffusivity[species_no] = num_const;
            SPF_DBL_VEC(endofstring(es), num_const, mat_ptr->u_gdiffusivity[species_no]);
          } else {
            sr = sprintf(err_msg, "Material %s - unrecognized model for %s \"%s\" ???\n",
                         pd_glob[mn]->MaterialName, "Gravity-based Diffusivity", model_name);
            GOMA_EH(model_read, err_msg);
          }

          ECHO(es, echo_file);

          /* MMH: I made this optional so it would be
             backwards-compatible with the other HYDRO diffusivity
             model material files. */
          input[0] = '\0';
          look_for_optional_string(imp, "Q Tensor Diffusivity", input, MAX_CHAR_IN_INPUT);
          s = &(input[0]);
          if (s[0]) {
            strcpy(model_name, strtok(s, " \t"));
            if (!strncmp(model_name, "CONSTANT", 8)) {
              species_no = atoi(strtok(NULL, " \t"));

              mat_ptr->QTensorDiffType[species_no] = CONSTANT;

              for (i = 0; i < 3; i++)
                mat_ptr->q_diffusivity[species_no][i] = atof(strtok(NULL, " \t"));

              mat_ptr->len_u_qdiffusivity[species_no] = 0;

              /* 		 if(mat_ptr->q_diffusivity[species_no][0] != 1.0 || */
              /* 			    mat_ptr->q_diffusivity[species_no][1] != 1.0 || */
              /* 			    mat_ptr->q_diffusivity[species_no][2] != 0.5) */
              /* 			   GOMA_EH(GOMA_ERROR, "Sorry, the Q tensor components are
               * internally hard-coded to 1.0, 1.0, 0.5."); */

              SPF(es, "%s = %s %d", "Q Tensor Diffusivity", model_name, species_no);
              SPF_DBL_VEC(endofstring(es), 3, mat_ptr->q_diffusivity[species_no]);
            } else if (!strncmp(model_name, "NONE", 4)) {
              species_no = atoi(strtok(NULL, " \t"));
              mat_ptr->QTensorDiffType[species_no] = NO_MODEL;
              mat_ptr->len_u_qdiffusivity[species_no] = 0;
              SPF(es, "%s = %s %d", "Q Tensor Diffusivity", "NONE", species_no);
            } else {
              sr = sprintf(err_msg, "Material %s - unrecognized model for %s \"%s\" ???\n",
                           pd_glob[mn]->MaterialName, "Q Tensor Diffusivity", model_name);
              GOMA_EH(GOMA_ERROR, err_msg);
            }
            ECHO(es, echo_file);
          }

          if (model_read == -1) {

            /*
             * And just check to make sure this is active, too.
             */

            if (have_shear_rate == 0) {
              sr = sprintf(err_msg, "Matl %s (conc %d) %s %s model needs the \"%s\" eqn active.\n",
                           pd_glob[mn]->MaterialName, species_no, "Diffusivity", "HYDRO",
                           "shear_rate");
              GOMA_EH(GOMA_ERROR, err_msg);
            }
          }
        }
        /*
         * SUSPENSION is based on diffusive-flux model with contributions from the velocity
         *  gradient tensor, viscosity gradient, particle stress, and hindered settling.  Fickian
         * diffusion is available for rough convergence spots. There are currently no adjustable
         * parameters for this model, but the 2/9a*a, where a is the particle size, must be
         * entered for the settling term and the Fickian diffusivity is included for stability.
         *
         *  Thus, if SUSPENSION is specified, then the following additional parameters are
         *  looked for and must be supplied:
         *     "Fickian Diffusivity"
         *     "Gravity-based Diffusivity"
         *     "Q Tensor Diffusivity"
         */
        else if (!strcmp(model_name, "SUSPENSION")) {
          mat_ptr->DiffusivityModel[species_no] = SUSP_BAL;

          species_no = mat_ptr->Num_Species; /* set species number equal to max number of species
                                                it is changed to species number of input property
                                                by look_for_mat_prop */

          model_read = look_for_mat_prop(imp, "Fickian Diffusivity", mat_ptr->FickDiffType,
                                         mat_ptr->f_diffusivity, mat_ptr->u_fdiffusivity, NULL,
                                         model_name, SCALAR_INPUT, &species_no, es);

          if (model_read == -1 && !strcmp(model_name, "ANISOTROPIC")) {
            mat_ptr->FickDiffType[species_no] = ANISOTROPIC;
            num_const = read_constants(imp, mat_ptr->u_fdiffusivity, species_no);
            if (num_const < 3) {
              sr = sprintf(err_msg, "Matl %s %s needs 3 constants for %s  model.\n",
                           pd_glob[mn]->MaterialName, "Fickian Diffusivity",
                           "SUSPENSION Diffusivity");
              GOMA_EH(GOMA_ERROR, err_msg);
            }
            mat_ptr->len_u_fdiffusivity[species_no] = num_const;
            SPF_DBL_VEC(endofstring(es), num_const, mat_ptr->u_fdiffusivity[species_no]);
          } else if (model_read == -1 && !strcmp(model_name, "EXP_DECAY")) {
            mat_ptr->FickDiffType[species_no] = EXP_DECAY;
            num_const = read_constants(imp, mat_ptr->u_fdiffusivity, species_no);
            if (num_const < 2) {
              sr = sprintf(err_msg, "Matl %s %s needs 2 constants for %s  model.\n",
                           pd_glob[mn]->MaterialName, "Fickian Diffusivity",
                           "SUSPENSION Diffusivity");
              GOMA_EH(GOMA_ERROR, err_msg);
            }
            mat_ptr->len_u_fdiffusivity[species_no] = num_const;
            SPF_DBL_VEC(endofstring(es), num_const, mat_ptr->u_fdiffusivity[species_no]);
          } else {
            sr = sprintf(err_msg, "Material %s - unrecognized model for %s \"%s\" ???\n",
                         pd_glob[mn]->MaterialName, "Fickian Diffusivity", model_name);
            GOMA_EH(GOMA_ERROR, err_msg);
          }

          ECHO(es, echo_file);

          species_no = mat_ptr->Num_Species; /* set species number equal to max number of species
                                                it is changed to species number of input property
                                                by look_for_mat_prop */

          model_read = look_for_mat_prop(imp, "Q Tensor Diffusivity", mat_ptr->QTensorDiffType,
                                         mat_ptr->q_diffusivity[0], mat_ptr->u_qdiffusivity, NULL,
                                         model_name, SCALAR_INPUT, &species_no, es);

          if (model_read == -1 && !strcmp(model_name, "ANISOTROPIC")) {

            mat_ptr->QTensorDiffType[species_no] = ANISOTROPIC;
            num_const = read_constants(imp, mat_ptr->u_qdiffusivity, species_no);
            if (num_const < 3) {
              sr = sprintf(err_msg, "Matl %s %s needs 3 constants for %s  model.\n",
                           pd_glob[mn]->MaterialName, "Q Tensor Diffusivity",
                           "SUSPENSION Diffusivity");
              GOMA_EH(GOMA_ERROR, err_msg);
            }
            mat_ptr->len_u_qdiffusivity[species_no] = num_const;
            SPF_DBL_VEC(endofstring(es), num_const, mat_ptr->u_qdiffusivity[species_no]);

          } else if (!strncmp(model_name, "NONE", 4)) {
            species_no = atoi(strtok(NULL, " \t"));
            mat_ptr->QTensorDiffType[species_no] = NO_MODEL;
            mat_ptr->len_u_qdiffusivity[species_no] = 0;
            SPF(es, "%s = %s %d", "Q Tensor Diffusivity", "NONE", species_no);
          } else {
            sr = sprintf(err_msg, "Material %s - unrecognized model for %s \"%s\" ???\n",
                         pd_glob[mn]->MaterialName, "Q Tensor Diffusivity", model_name);
            GOMA_EH(GOMA_ERROR, err_msg);
          }

          ECHO(es, echo_file);

          species_no = mat_ptr->Num_Species; /* set species number equal to max number of species
                                                it is changed to species number of input property
                                                by look_for_mat_prop */

          model_read = look_for_mat_prop(imp, "Gravity-based Diffusivity", mat_ptr->GravDiffType,
                                         mat_ptr->g_diffusivity, mat_ptr->u_gdiffusivity, NULL,
                                         model_name, SCALAR_INPUT, &species_no, es);

          if (model_read == -1 && !strcmp(model_name, "BISECTION")) {
            mat_ptr->GravDiffType[species_no] = BISECTION;
            num_const = read_constants(imp, mat_ptr->u_gdiffusivity, species_no);
            if (num_const < 3) {
              sr = sprintf(err_msg,
                           "Matl %s %s needs 3 constants for %s  model: Kg, avg_conc, slope.\n",
                           pd_glob[mn]->MaterialName, "Gravity-based Diffusivity", "BISECTION");
              GOMA_EH(GOMA_ERROR, err_msg);
            }
            mat_ptr->len_u_gdiffusivity[species_no] = num_const;
            SPF_DBL_VEC(endofstring(es), num_const, mat_ptr->u_gdiffusivity[species_no]);
          } else if (model_read == -1 && !strcmp(model_name, "RZBISECTION")) {
            mat_ptr->GravDiffType[species_no] = RZBISECTION;
            num_const = read_constants(imp, mat_ptr->u_gdiffusivity, species_no);
            if (num_const < 4) {
              sr = sprintf(
                  err_msg,
                  "Matl %s %s needs 4 constants for %s  model: Kg, exponent, avg_conc, slope .\n",
                  pd_glob[mn]->MaterialName, "Gravity-based Diffusivity", "RZBISECTION");
              GOMA_EH(GOMA_ERROR, err_msg);
            }
            mat_ptr->len_u_gdiffusivity[species_no] = num_const;
            SPF_DBL_VEC(endofstring(es), num_const, mat_ptr->u_gdiffusivity[species_no]);
          } else if (model_read == -1 && !strcmp(model_name, "RICHARDSON_ZAKI")) {
            mat_ptr->GravDiffType[species_no] = RICHARDSON_ZAKI;
            num_const = read_constants(imp, mat_ptr->u_gdiffusivity, species_no);
            if (num_const < 2) {
              sr = sprintf(
                  err_msg, "Matl %s %s needs 2 constants for %s  model: Kg and exponent.\n",
                  pd_glob[mn]->MaterialName, "Gravity-based Diffusivity", "RICHARDSON_ZAKI");
              GOMA_EH(GOMA_ERROR, err_msg);
            }
            mat_ptr->len_u_gdiffusivity[species_no] = num_const;
            SPF_DBL_VEC(endofstring(es), num_const, mat_ptr->u_gdiffusivity[species_no]);
          } else {
            sr = sprintf(err_msg, "Material %s - unrecognized model for %s \"%s\" ???\n",
                         pd_glob[mn]->MaterialName, "Gravity-based Diffusivity", model_name);
            GOMA_EH(model_read, err_msg);
          }

          ECHO(es, echo_file);

          species_no = mat_ptr->Num_Species; /* set species number equal to max number of species
                                                it is changed to species number of input property
                                                by look_for_mat_prop */

          model_read = look_for_mat_prop(imp, "Suspension Balance Length Scales", mat_ptr->SBM_Type,
                                         mat_ptr->SBM_Lengths, mat_ptr->SBM_Lengths2, NULL,
                                         model_name, SCALAR_INPUT, &species_no, es);

          mat_ptr->SBM_Type[species_no] = CONSTANT;
          mat_ptr->SBM_Length_enabled = 1;
          if (model_read == -1 && !strcmp(model_name, "INPUT")) {
            num_const = read_constants(imp, mat_ptr->SBM_Lengths2, species_no);
            if (num_const < 3) {
              sr = sprintf(err_msg,
                           "Matl %s %s needs 3 constants: particle radius, characteristic length "
                           "scale, and max velocity.\n",
                           pd_glob[mn]->MaterialName, "Suspension Balance Length Scales");
              GOMA_EH(GOMA_ERROR, err_msg);
            }
            mat_ptr->len_SBM_Lengths2[species_no] = num_const;
            SPF_DBL_VEC(endofstring(es), num_const, mat_ptr->SBM_Lengths2[species_no]);

            ECHO(es, echo_file);
          } else {
            mat_ptr->SBM_Length_enabled = 0;
          }
        } else if (!strcmp(model_name, "FREE_VOL")) {
          mat_ptr->DiffusivityModel[species_no] = FREE_VOL;
          num_const = mat_ptr->len_u_diffusivity[species_no];
          if (num_const < 12) {
            sr =
                sprintf(err_msg, "Matl %s (conc %d) needs at least 12 constants for %s %s model.\n",
                        pd_glob[mn]->MaterialName, species_no, "Diffusivity", "FREE_VOL");
            GOMA_EH(GOMA_ERROR, err_msg);
          } else if (num_const < 13) {
            sr = sprintf(
                err_msg,
                "Matl %s (conc %d) needs u_diffusivity[w][12]=0 for Duda-Vrentas %s %s model.\n",
                pd_glob[mn]->MaterialName, species_no, "Diffusivity", "FREE_VOL");
            GOMA_EH(GOMA_ERROR, err_msg);
          } else if (num_const < 15 && (int)mat_ptr->u_diffusivity[species_no][12] != 0) {
            sr = sprintf(
                err_msg,
                "Matl %s (conc %d) needs at least 16 constants for non-Duda-Vrentas %s %s model.\n",
                pd_glob[mn]->MaterialName, species_no, "Diffusivity", "FREE_VOL");
            GOMA_EH(GOMA_ERROR, err_msg);
          } else if (num_const < 17 && (int)mat_ptr->u_diffusivity[species_no][12] == 4) {
            sr = sprintf(
                err_msg,
                "Matl %s (conc %d) needs at least 18 constants for friction-based %s %s model.\n",
                pd_glob[mn]->MaterialName, species_no, "Diffusivity", "FREE_VOL");
            GOMA_EH(GOMA_ERROR, err_msg);
          }

          switch ((int)mat_ptr->u_diffusivity[species_no][12]) {
          case 0:
            sr = SPF(err_msg, "\t## Matl %s (conc %d) using Vrentas & Duda %s %s model.##",
                     pd_glob[mn]->MaterialName, species_no, "Diffusivity", "FREE_VOL");
            ECHO(err_msg, echo_file);
            break;
          case 1:
            sr = SPF(err_msg, "\t ### Matl %s (conc %d) using Zelinsky & Hanley %s %s model.###\n",
                     pd_glob[mn]->MaterialName, species_no, "Diffusivity", "FREE_VOL");
            ECHO(err_msg, echo_file);
            break;
          case 2:
            sr = SPF(err_msg, "\t ### Matl %s (conc %d) using self-diffusion %s %s model.###\n",
                     pd_glob[mn]->MaterialName, species_no, "Diffusivity", "FREE_VOL");
            ECHO(err_msg, echo_file);
            break;
          case 3:
            sr = SPF(err_msg, "\t ### Matl %s (conc %d) using Alsoy & Duda %s %s model.###\n",
                     pd_glob[mn]->MaterialName, species_no, "Diffusivity", "FREE_VOL");
            ECHO(err_msg, echo_file);
            break;
          case 4:
            sr = SPF(err_msg, "\t ### Matl %s (conc %d) using friction-based %s %s model.### \n",
                     pd_glob[mn]->MaterialName, species_no, "Diffusivity", "FREE_VOL");
            ECHO(err_msg, echo_file);
            break;
          default:
            sr = SPF(err_msg, "\t ### Undefined %s %s model for Matl %s (conc %d) model.### \n",
                     "FREE_VOL", "Diffusivity", pd_glob[mn]->MaterialName, species_no);
            ECHO(err_msg, echo_file);
            break;
          }

          num_const = mat_ptr->Num_Species;
          mat_ptr->FreeVolSolvent[species_no] = TRUE;
          model_read = look_for_mat_prop(imp, "Free Volume Solvent", NULL, NULL, NO_USER, NULL,
                                         model_name, SCALAR_INPUT, &num_const, es);
          if (model_read == -1) {
            if (!strcasecmp(model_name, "yes") || !strcasecmp(model_name, "true")) {
              mat_ptr->FreeVolSolvent[num_const] = TRUE;
            } else if (!strcasecmp(model_name, "no") || !strcasecmp(model_name, "false")) {
              mat_ptr->FreeVolSolvent[num_const] = FALSE;
            } else {
              GOMA_WH(-1, "Defaulting Free Volume Solvent to TRUE");
              mat_ptr->FreeVolSolvent[species_no] = TRUE;
            }
          }
          fprintf(stderr, "Free Volume Solvent %d = %d\n", species_no,
                  mat_ptr->FreeVolSolvent[species_no]);
          /*		 if( pd_glob[mn]->Num_Species_Eqn != 1 )
                             {
                               GOMA_EH(GOMA_ERROR, "Binary Free volume models are for 2 components,
             or one tracked species.");
                             }   */
        }

        /* multicomponent, generalized fickian based formulation. */

        else if (!strcmp(model_name, "GENERALIZED_FREE_VOL")) {
          mat_ptr->DiffusivityModel[species_no] = GENERALIZED_FREE_VOL;
          num_const = mat_ptr->len_u_diffusivity[species_no];
          if (num_const < 12) {
            sr = sprintf(
                err_msg, "Matl %s (conc %d) needs at least 12 constants for %s %s model.\n",
                pd_glob[mn]->MaterialName, species_no, "Diffusivity", "GENERALIZED_FREE_VOL");
            GOMA_EH(GOMA_ERROR, err_msg);
          }
          if (pd_glob[mn]->Num_Species_Eqn < 1) {
            GOMA_EH(GOMA_ERROR, "Generalized models are for 2 or more BULK components.");
          }
        }
        /* Set a constant binary diffusivity if no concentration dependency
         * is known for generalized_fickian formulation.  It is known that
         * this is a poor approximation for multicomponent case.*/

        else if (!strcmp(model_name, "GENERALIZED")) {
          mat_ptr->DiffusivityModel[species_no] = GENERALIZED;
          num_const = mat_ptr->len_u_diffusivity[species_no];
          if (num_const < pd_glob[mn]->Num_Species_Eqn) {
            sr = sprintf(err_msg,
                         "Matl %s (conc %d) needs one constant for each i-j pair %s %s model.\n",
                         pd_glob[mn]->MaterialName, species_no, "Diffusivity", "GENERALIZED");
            GOMA_EH(GOMA_ERROR, err_msg);
          }
          if (pd_glob[mn]->Num_Species_Eqn < 2) {
            GOMA_EH(GOMA_ERROR, "Generalized diffusivity model is for 2 or more BULK components.");
          }
        } else if (!strcmp(model_name, "CONST_LS")) {
          mat_ptr->DiffusivityModel[species_no] = LEVEL_SET;
          num_const = mat_ptr->len_u_diffusivity[species_no];
        } else if (!strcmp(model_name, "CHAPMAN_GAS")) {
          mat_ptr->DiffusivityModel[species_no] = CHAPMAN_GAS;
          num_const = mat_ptr->len_u_diffusivity[species_no];
        } else {
          sprintf(err_msg, "Diffusivity. Unrecognized Diffusivity Model: %s", model_name);
          GOMA_EH(GOMA_ERROR, err_msg);
        }

      } /* End of if (model_read == 0) */

    } /*end of if(DiffusionConstitutiveEquation != STEFAN_MAXWELL &&
        DiffusionConstitutiveEquation != STEFAN_MAXWELL_CHARGED &&
        DiffusionConstitutiveEquation != STEFAN_MAXWELL_VOLUME) */

    species_no = mat_ptr->Num_Species; /* set species number equal to max number of species
                                          it is changed to species number of input property
                                          by look_for_mat_prop */

    int SpeciesSecondLevelSetDiffusivity;
    model_read = look_for_mat_prop(imp, "Species Second Level Set Diffusivity",
                                   &(SpeciesSecondLevelSetDiffusivity),
                                   mat_ptr->SpeciesSecondLevelSetDiffusivity, NO_USER, NULL,
                                   model_name, SCALAR_INPUT, &species_no, es);

    ECHO(es, echo_file);

    species_no = mat_ptr->Num_Species; /* set species number equal to max number of species
                                          it is changed to species number of input property
                                          by look_for_mat_prop */

    int SpeciesOnlyDiffusion;
    model_read = look_for_mat_prop(imp, "Species Level Set Diffusion Only", &(SpeciesOnlyDiffusion),
                                   &(a0), NO_USER, NULL, model_name, NO_INPUT, &species_no, es);

    mat_ptr->SpeciesOnlyDiffusion[species_no] = DIFF_OFF;
    if (model_read == -1 && !strcmp(model_name, "POSITIVE")) {
      mat_ptr->SpeciesOnlyDiffusion[species_no] = DIFF_POSITIVE;
    } else if (model_read == -1 && !strcmp(model_name, "NEGATIVE")) {
      mat_ptr->SpeciesOnlyDiffusion[species_no] = DIFF_NEGATIVE;
    }
    ECHO(es, echo_file);

    species_no = mat_ptr->Num_Species; /* set species number equal to max number of species
                                          it is changed to species number of input property
                                          by look_for_mat_prop */

    model_read = look_for_mat_prop(imp, "Species Time Integration", &(SpeciesTimeIntegration),
                                   &(a0), NO_USER, NULL, model_name, NO_INPUT, &species_no, es);
    if (model_read == -1 && !strcmp(model_name, "STANDARD")) {
      mat_ptr->SpeciesTimeIntegration[species_no] = STANDARD;
    } else if (model_read == -1 && !strcmp(model_name, "TAYLOR_GALERKIN")) {
      mat_ptr->SpeciesTimeIntegration[species_no] = TAYLOR_GALERKIN;
    } else if (model_read == -1 && !strcmp(model_name, "TAYLOR_GALERKIN_EXP")) {
      mat_ptr->SpeciesTimeIntegration[species_no] = TAYLOR_GALERKIN_EXP;
    } else {
      mat_ptr->SpeciesTimeIntegration[species_no] = STANDARD;
      SPF(es, "\t(%s = %s)", "Species Time Integration", "STANDARD");
    }

    ECHO(es, echo_file);

    model_read = look_for_mat_prop(imp, "Species Enable Div Term", &(SpeciesTimeIntegration), &(a0),
                                   NO_USER, NULL, model_name, NO_INPUT, &species_no, es);
    if (model_read == -1 && !strcmp(model_name, "on")) {
      mat_ptr->ExtrinsicIndependentSpeciesVar[species_no] = 1;
    } else if (model_read == -1 && !strcmp(model_name, "yes")) {
      mat_ptr->ExtrinsicIndependentSpeciesVar[species_no] = 1;
    } else {
      mat_ptr->ExtrinsicIndependentSpeciesVar[species_no] = 0;
      SPF(es, "\t(%s = %s)", "Species Enable Div Term", "off");
    }

    ECHO(es, echo_file);

    /* initialize to good default behavior */
    mat_ptr->AdvectiveScalingModel[species_no] = CONSTANT;
    mat_ptr->AdvectiveScaling[species_no] = 1.0;

    species_no = mat_ptr->Num_Species; /* set species number equal to max number of species
                                          it is changed to species number of input property
                                          by look_for_mat_prop */
    model_read = look_for_mat_prop(imp, "Advective Scaling", mat_ptr->AdvectiveScalingModel,
                                   mat_ptr->AdvectiveScaling, NO_USER, NULL, model_name,
                                   SCALAR_INPUT, &species_no, es);
    ECHO(es, echo_file);

    /*
     *  Latent Heat of Vaporization Section
     *
     *    set species number equal to max number of species
     *    it is changed to species number of input property  by look_for_mat_prop
     */
    species_no = mat_ptr->Num_Species;
    model_read = look_for_mat_prop(imp, "Latent Heat Vaporization", mat_ptr->LatentHeatVapModel,
                                   mat_ptr->latent_heat_vap, NO_USER, NULL, model_name,
                                   SCALAR_INPUT, &species_no, es);
    fallback_chemkin_generic_prop(&model_read, j, &(mat_ptr->LatentHeatVapModel[j]), TRUE, mat_ptr);
    GOMA_EH(model_read, "Latent Heat Vaporization");

    ECHO(es, echo_file);

    /*
     *  Latent Heat of Fusion Section
     *
     * set species number equal to max number of species
     * it is changed to species number of input property  by look_for_mat_prop
     */
    species_no = mat_ptr->Num_Species;
    model_read = look_for_mat_prop(imp, "Latent Heat Fusion", mat_ptr->LatentHeatFusionModel,
                                   mat_ptr->latent_heat_fusion, NO_USER, NULL, model_name,
                                   SCALAR_INPUT, &species_no, es);
    fallback_chemkin_generic_prop(&model_read, j, &(mat_ptr->LatentHeatFusionModel[j]), TRUE,
                                  mat_ptr);
    GOMA_EH(model_read, "Latent Heat Fusion");

    ECHO(es, echo_file);

    /*
     *  Vapor Pressure Section
     *
     * set species number equal to max number of species
     * it is changed to species number of input property  by look_for_mat_prop
     */
    species_no = mat_ptr->Num_Species;
    model_read = look_for_mat_prop(imp, "Vapor Pressure", mat_ptr->VaporPressureModel,
                                   mat_ptr->vapor_pressure, NO_USER, NULL, model_name, SCALAR_INPUT,
                                   &species_no, es);
    fallback_chemkin_generic_prop(&model_read, j, &(mat_ptr->VaporPressureModel[j]), TRUE, mat_ptr);
    if (model_read == -1 && (!strcmp(model_name, "KELVIN") || !strcmp(model_name, "FLAT"))) {
      if (!strcmp(model_name, "KELVIN"))
        mat_ptr->VaporPressureModel[species_no] = KELVIN;
      if (!strcmp(model_name, "FLAT"))
        mat_ptr->VaporPressureModel[species_no] = FLAT;

      if (mat_ptr->PorousMediaType == POROUS_TWO_PHASE) {
        num_const = read_constants(imp, mat_ptr->u_vapor_pressure, species_no);
        if (num_const < 5) {
          sr = sprintf(err_msg, "Matl %s (%s, conc %d) needs 5 constants for %s %s model.\n",
                       pd_glob[mn]->MaterialName, "porous 2-phase", species_no, "Vapor Pressure",
                       "KELVIN or FLAT");
          GOMA_EH(GOMA_ERROR, err_msg);
        }
        mat_ptr->len_u_vapor_pressure[species_no] = num_const;

        SPF_DBL_VEC(endofstring(es), num_const, mat_ptr->u_vapor_pressure[species_no]);

      } else if (mat_ptr->PorousMediaType == POROUS_UNSATURATED) {
        num_const = read_constants(imp, mat_ptr->u_vapor_pressure, species_no);
        if (num_const < 7) {
          sr = sprintf(err_msg, "Matl %s (%s, conc %d) needs 7 constants for %s %s model.\n",
                       pd_glob[mn]->MaterialName, "porous unsaturated", species_no,
                       "Vapor Pressure", "KELVIN OR FLAT");
          GOMA_EH(GOMA_ERROR, err_msg);
        }
        mat_ptr->len_u_vapor_pressure[species_no] = num_const;
        SPF_DBL_VEC(endofstring(es), num_const, mat_ptr->u_vapor_pressure[species_no]);
      } else {
        sr = sprintf(err_msg, "%s model invalid in matl %s unless %s is \"%s\" or \"%s\"\n",
                     "KELVIN or FLAT", pd_glob[mn]->MaterialName, "Media Type", "POROUS_TWO_PHASE",
                     "POROUS_UNSATURATED");
        GOMA_EH(GOMA_ERROR, err_msg);
      }
    } else if (model_read == -1 && !strcmp(model_name, "IDEAL_GAS")) {
      mat_ptr->VaporPressureModel[species_no] = IDEAL_GAS;

      num_const = read_constants(imp, mat_ptr->u_vapor_pressure, species_no);
      if (num_const < 3) {
        sr = sprintf(err_msg, "Matl %s (conc %d) needs 3 constants for %s %s model.\n",
                     pd_glob[mn]->MaterialName, species_no, "Vapor Pressure", "IDEAL_GAS");
        GOMA_EH(GOMA_ERROR, err_msg);
      }
      mat_ptr->len_u_vapor_pressure[species_no] = num_const;
      SPF_DBL_VEC(endofstring(es), num_const, mat_ptr->u_vapor_pressure[species_no]);

    } else if (model_read == -1 && !strcmp(model_name, "NON_VOLATILE")) {
      mat_ptr->VaporPressureModel[species_no] = NON_VOLATILE;
    } else if (model_read == -1 && !strcmp(model_name, "ANTOINE")) {
      mat_ptr->VaporPressureModel[species_no] = ANTOINE;

      num_const = read_constants(imp, mat_ptr->u_vapor_pressure, species_no);
      if (num_const < 6) {
        sr = sprintf(err_msg, "Matl %s (conc %d) needs 6 constants for %s %s model.\n",
                     pd_glob[mn]->MaterialName, species_no, "Vapor Pressure", "ANTOINE");
        GOMA_EH(GOMA_ERROR, err_msg);
      }
      mat_ptr->len_u_vapor_pressure[species_no] = num_const;
      SPF_DBL_VEC(endofstring(es), num_const, mat_ptr->u_vapor_pressure[species_no]);

    } else if (model_read == -1 && !strcmp(model_name, "RIEDEL")) {
      mat_ptr->VaporPressureModel[species_no] = RIEDEL;

      num_const = read_constants(imp, mat_ptr->u_vapor_pressure, species_no);
      if (num_const < 8) {
        sr = sprintf(err_msg, "Matl %s (conc %d) needs 6 constants for %s %s model.\n",
                     pd_glob[mn]->MaterialName, species_no, "Vapor Pressure", "RIEDEL");
        GOMA_EH(GOMA_ERROR, err_msg);
      }
      mat_ptr->len_u_vapor_pressure[species_no] = num_const;
      SPF_DBL_VEC(endofstring(es), num_const, mat_ptr->u_vapor_pressure[species_no]);
    } else {
      GOMA_EH(model_read, "Vapor Pressure");
    }

    ECHO(es, echo_file);

    /*
     *  Species Volume Expansion Section
     *
     * set species number equal to max number of species
     * it is changed to species number of input property  by look_for_mat_prop
     */
    model_read = look_for_species_prop(imp, "Species Volume Expansion", mat_ptr,
                                       mat_ptr->SpecVolExpModel, mat_ptr->species_vol_expansion,
                                       NO_USER, NULL, model_name, SCALAR_INPUT, &species_no, es);
    fallback_chemkin_generic_prop(&model_read, j, &(mat_ptr->SpecVolExpModel[j]), TRUE, mat_ptr);
    GOMA_EH(model_read, "Species Volume Expansion");

    ECHO(es, echo_file);

    /*
     * Specification of the Standard State Chemical Potential of the species
     * in the current material
     *   (mu_o(T) = This is a function of temperature only)
     */
    model_read = look_for_species_prop(imp, "Standard State Chemical Potential", mat_ptr,
                                       mat_ptr->SSChemPotModel, mat_ptr->SSChemPotData, NO_USER,
                                       NULL, model_name, SCALAR_INPUT, &species_no, es);
    fallback_chemkin_generic_prop(&model_read, j, &(mat_ptr->SSChemPotModel[j]), TRUE, mat_ptr);
    if (model_read == -1) {
      SPF(es, "\t(Standard State Chemical Potential defaulted)");
    }

    ECHO(es, echo_file);

    /*
     * Specification of the Chemical Potential of the species in the
     * solution
     */
    model_read = look_for_species_prop(imp, "Pure Species Chemical Potential", mat_ptr,
                                       mat_ptr->PSChemPotModel, mat_ptr->PSChemPotData, NO_USER,
                                       NULL, model_name, SCALAR_INPUT, &species_no, es);
    fallback_chemkin_generic_prop(&model_read, j, &(mat_ptr->PSChemPotModel[j]), TRUE, mat_ptr);
    if (model_read == 0) {
      if (!strcasecmp(model_name, "PRESSURE_INDEPENDENT")) {
        mat_ptr->PSChemPotModel[species_no] = PSCHEMPOT_PRESSURE_INDEPENDENT;
      } else if (!strcasecmp(model_name, "PRESSURE_IDEALGAS")) {
        mat_ptr->PSChemPotModel[species_no] = PSCHEMPOT_IDEALGAS;
      } else {
        GOMA_EH(GOMA_ERROR, "PSChemPot");
      }
    }

    if (model_read == -1) {
      SPF(es, "\t(Pure Species Chemical Potential defaulted)");
    }

    ECHO(es, echo_file);

    /*
     * Specification of the Chemical Potential of the species in the
     * solution
     */
    model_read = look_for_species_prop(imp, "Chemical Potential", mat_ptr, mat_ptr->ChemPotModel,
                                       mat_ptr->ChemPotData, NO_USER, NULL, model_name,
                                       SCALAR_INPUT, &species_no, es);
    fallback_chemkin_generic_prop(&model_read, j, &(mat_ptr->ChemPotModel[j]), TRUE, mat_ptr);
    if (model_read == 0) {
      if (!strcasecmp(model_name, "IDEAL_SOLUTION")) {
        mat_ptr->PSChemPotModel[species_no] = CHEMPOT_IDEALSOLN;
      } else if (!strcasecmp(model_name, "STOICHIOMETRIC_PHASE")) {
        mat_ptr->PSChemPotModel[species_no] = CHEMPOT_STOICHPHASE;
      } else {
        GOMA_EH(GOMA_ERROR, "ChemPot");
      }
    }
    if (model_read == -1) {
      SPF(es, "\t(Chemical Potential defaulted)");
    }

    ECHO(es, echo_file);

    /*
     *  Reference Concentration Section
     *
     * set species number equal to max number of species
     * it is changed to species number of input property  by look_for_mat_prop
     */
    model_read = look_for_species_prop(imp, "Reference Concentration", mat_ptr,
                                       mat_ptr->RefConcnModel, mat_ptr->reference_concn,
                                       mat_ptr->u_reference_concn, mat_ptr->len_u_reference_concn,
                                       model_name, SCALAR_INPUT, &species_no, es);

    fallback_chemkin_generic_prop(&model_read, j, &(mat_ptr->RefConcnModel[j]), TRUE, mat_ptr);
    if (mat_ptr->len_u_reference_concn[species_no] > 0)
      mat_ptr->reference_concn[species_no] = mat_ptr->u_reference_concn[species_no][0];

    GOMA_EH(model_read, "Reference Concentration");

    ECHO(es, echo_file);

    /*
     *                  Molecular Weight and Molar Volumes section
     *
     *
     * Molecular Weight and Molar Volumes are required when VL_POLY_BC
     * is specified
     * Instead of reading the constants from the BC card itself, they
     * are specified in the material's file.  8/21/98. ACSun
     *
     * HKM -> There should be checks to see that that they have
     *        been specified for those problem types
     */

    model_read = look_for_species_prop(imp, "Molecular Weight", mat_ptr,
                                       mat_ptr->MolecularWeightModel, mat_ptr->molecular_weight,
                                       NO_USER, NULL, model_name, SCALAR_INPUT, &species_no, es);
    fallback_chemkin_generic_prop(&model_read, j, &(mat_ptr->MolecularWeightModel[j]), TRUE,
                                  mat_ptr);
    ECHO(es, echo_file);

    model_read = look_for_species_prop(imp, "Specific Volume", mat_ptr,
                                       mat_ptr->SpecificVolumeModel, mat_ptr->specific_volume,
                                       NO_USER, NULL, model_name, SCALAR_INPUT, &species_no, es);
    fallback_chemkin_generic_prop(&model_read, j, &(mat_ptr->SpecificVolumeModel[j]), TRUE,
                                  mat_ptr);
    ECHO(es, echo_file);

    model_read = look_for_species_prop(imp, "Molar Volume", mat_ptr, mat_ptr->MolarVolumeModel,
                                       mat_ptr->molar_volume, NO_USER, NULL, model_name,
                                       SCALAR_INPUT, &species_no, es);
    fallback_chemkin_generic_prop(&model_read, j, &(mat_ptr->MolarVolumeModel[j]), TRUE, mat_ptr);
    ECHO(es, echo_file);

    model_read = look_for_species_prop(imp, "Charge Number", mat_ptr, mat_ptr->ChargeNumberModel,
                                       mat_ptr->charge_number, NO_USER, NULL, model_name,
                                       SCALAR_INPUT, &species_no, es);
    fallback_chemkin_generic_prop(&model_read, j, &(mat_ptr->ChargeNumberModel[j]), TRUE, mat_ptr);
    ECHO(es, echo_file);

  } /* End for(j=0;j<mat_ptr->Num_Species; j++) */

  if (DiffusionConstitutiveEquation == FICKIAN_CHARGED ||
      DiffusionConstitutiveEquation == FICKIAN_CHARGED_X) /*  RSL 6/23/02  */
  {
    model_read = look_for_mat_prop(
        imp, "Solution Temperature", &(mat_ptr->SolutionTemperatureModel),
        &(mat_ptr->solution_temperature), NO_USER, NULL, model_name, SCALAR_INPUT, &NO_SPECIES, es);
    GOMA_EH(model_read,
            "Solution Temperature must be specified when FICKIAN_CHARGED flux model is used.");
    ECHO(es, echo_file);
  }

  /*
   * Forward one pass parsing is choking. Go back and look better this
   * time.
   */
  rewind(imp);

  if (read_bc_mp != -1) {
    iread = look_for_optional(imp, "Non-condensable Molecular Weight", input, '=');
    if (iread != -1) {
      if (fscanf(imp, "%s %d %lf", model_name, &ii, &mw) != 3) {
        GOMA_EH(GOMA_ERROR, "Error reading non-condensable MW: e.g. CONSTANT species_no  MW");
      } else {
        mat_ptr->molecular_weight[mat_ptr->Num_Species_Eqn] = mw;
        SPF(es, "%s = %s %d %.4g", "Non-condensable Molecular Weight", model_name, ii, mw);
      }
      ECHO(es, echo_file);
    }

    iread = look_for_optional(imp, "Non-volatile Molar Volume", input, '=');
    if (iread != -1) {
      if (fscanf(imp, "%s %d %lf", model_name, &ii, &mv) != 3) {
        GOMA_EH(GOMA_ERROR,
                "Error reading non-volatile Molar Volume: e.g. CONSTANT  species_id  MV");
      } else {
        mat_ptr->molar_volume[pd_glob[mn]->Num_Species_Eqn] = mv;
        SPF(es, "%s = %s %d %.4g", "Non-volatile Molar Volume", model_name, ii, mw);
      }
      ECHO(es, echo_file);
    }

    iread = look_for_optional(imp, "Non-volatile Specific Volume", input, '=');
    if (iread != -1) {
      if (fscanf(imp, "%s %d %lf", model_name, &ii, &mv) != 3) {
        GOMA_EH(GOMA_ERROR,
                "Error reading non-volatile Specific Volume: e.g. CONSTANT  species_id  MV");
      } else {
        mat_ptr->specific_volume[pd_glob[mn]->Num_Species_Eqn] = mv;
        SPF(es, "%s = %s %d %.4g", "Non-volatile Specific Volume", model_name, ii, mw);
      }
      ECHO(es, echo_file);
    }

    iread = look_for_optional(imp, "Flory-Huggins parameters", input, '=');
    if (iread != -1) {
      n_species = pd_glob[mn]->Num_Species_Eqn + 1;
      /*number of independent interaction parameters */
      n_ij = (n_species * n_species - n_species) / 2;

      if (fscanf(imp, "%s", model_name) != 1) {
        GOMA_EH(GOMA_ERROR, "Error reading F-H parameter model name: e.g. CONSTANT");
      } else {
        for (i = 0; i < n_ij; i++) /* reading the chi parameters */
        {
          if (fscanf(imp, "%d %d %lf", &ii, &jj, &chi_ij) != 3) {
            GOMA_EH(GOMA_ERROR, "Error:must have three entries, i, j, and chi(i,j)");
          }
          mat_ptr->flory_param[ii][jj] = chi_ij;
          mat_ptr->flory_param[jj][ii] =
              chi_ij * mat_ptr->molar_volume[jj] / mat_ptr->molar_volume[ii];
        }
        for (k = 0; k < n_species; k++) {
          mat_ptr->flory_param[k][k] = 0.;
        }
        SPF(es, "%s = %s %d %d %.4g", "Flory-Huggins parameters", model_name, ii, jj, chi_ij);
      }
      ECHO(es, echo_file);
    }
  }

  /*
   * Moment Properties
   */

  if (pd_glob[mn]->gv[MOMENT0]) {
    ECHO("\n----Moment Properties\n", echo_file);

    model_read = look_for_mat_prop(imp, "Moment Weight Function", &(mat_ptr->Momentwt_funcModel),
                                   &(mat_ptr->Momentwt_func), NO_USER, NULL, model_name,
                                   SCALAR_INPUT, &NO_SPECIES, es);

    if (!strcmp(model_name, "SUPG")) {
      mat_ptr->Momentwt_funcModel = SUPG;
      if (fscanf(imp, "%lg", &(mat_ptr->Momentwt_func)) != 1) {
        GOMA_EH(GOMA_ERROR, "Could not read SUPG value for Moment Weight Function");
      }
      SPF(endofstring(es), "SUPG %.4g", mat_ptr->Mwt_func);
    } else {
      mat_ptr->Momentwt_funcModel = GALERKIN;
      mat_ptr->Momentwt_func = 0.;
      SPF(es, "\t(%s = %s)", "Moment Weight Function", "GALERKIN");
    }
    ECHO(es, echo_file);

    model_read = look_for_mat_prop(imp, "Moment SSPG Function", &(mat_ptr->MomentSSPG_funcModel),
                                   &(mat_ptr->MomentSSPG_func), NO_USER, NULL, model_name,
                                   SCALAR_INPUT, &NO_SPECIES, es);
    ECHO(es, echo_file);

    model_read = look_for_mat_prop(imp, "Moment Diffusivity", &(mat_ptr->MomentDiffusivityModel),
                                   &(mat_ptr->MomentDiffusivity), NO_USER, NULL, model_name,
                                   SCALAR_INPUT, &NO_SPECIES, es);
    ECHO(es, echo_file);

    model_read = look_for_mat_prop(imp, "Moment Second Level Set Diffusivity",
                                   &(mat_ptr->MomentSecondLevelSetDiffusivityModel),
                                   &(mat_ptr->MomentSecondLevelSetDiffusivity), NO_USER, NULL,
                                   model_name, SCALAR_INPUT, &NO_SPECIES, es);

    ECHO(es, echo_file);

    model_read = look_for_mat_prop(imp, "Moment Level Set Diffusion Only",
                                   &(mat_ptr->MomentLevelSetDiffusionOnly), &(a0), NO_USER, NULL,
                                   model_name, SCALAR_INPUT, &NO_SPECIES, es);

    if (!strcmp(model_name, "POSITIVE")) {
      mat_ptr->MomentLevelSetDiffusionOnly = DIFF_POSITIVE;
      SPF(endofstring(es), "POSITIVE");
    } else if (!strcmp(model_name, "NEGATIVE")) {
      mat_ptr->MomentLevelSetDiffusionOnly = DIFF_NEGATIVE;
      SPF(endofstring(es), "POSITIVE");
    } else {
      mat_ptr->MomentLevelSetDiffusionOnly = DIFF_OFF;
      SPF(endofstring(es), "OFF");
    }

    ECHO(es, echo_file);

    model_read = look_for_mat_prop(imp, "Moment Shock Function", &(mat_ptr->MomentShock_funcModel),
                                   &(mat_ptr->MomentShock_func), NO_USER, NULL, model_name,
                                   SCALAR_INPUT, &NO_SPECIES, es);

    if (!strcmp(model_name, "YZBETA")) {
      mat_ptr->MomentShock_funcModel = YZBETA_MIXED;
      if (fscanf(imp, "%lg %lg %lg %lg %lg", &(mat_ptr->MomentShock_func), &a0, &a1, &a2, &a3) !=
          5) {
        GOMA_EH(GOMA_ERROR,
                "Could not read YZbeta value for Moment Shock Function, expected 5 values");
      }
      mat_ptr->MomentShock_Ref[0] = a0;
      mat_ptr->MomentShock_Ref[1] = a1;
      mat_ptr->MomentShock_Ref[2] = a2;
      mat_ptr->MomentShock_Ref[3] = a3;
      SPF(endofstring(es), "YZBETA %.4g", mat_ptr->Mwt_func);
    } else {
      mat_ptr->MomentShock_funcModel = YZBETA_NONE;
      mat_ptr->MomentShock_func = 0.;
      SPF(es, "\t(%s = %s)", "Moment Shock Function", "NONE");
    }
    ECHO(es, echo_file);

    model_read = look_for_mat_prop(imp, "Moment Growth Kernel", &(mat_ptr->moment_growth_model),
                                   &(mat_ptr->moment_growth_scale), NULL, NULL, model_name,
                                   SCALAR_INPUT, &NO_SPECIES, es);
    if (!strcmp(model_name, "VISCOSITY_SCALED")) {
      model_read = 1;
      mat_ptr->moment_growth_model = VISCOSITY_SCALED_GROWTH_RATE;
      if (fscanf(imp, "%lf", &a0) != 1) {
        sr = sprintf(err_msg, "Matl %s needs 1 constants for %s %s model.\n",
                     pd_glob[mn]->MaterialName, "Moment Growth Kernel", "VISCOSITY_SCALED");
        GOMA_EH(GOMA_ERROR, err_msg);
      }
      mat_ptr->moment_growth_scale = a0;
      SPF_DBL_VEC(endofstring(es), 1, &(mat_ptr->moment_growth_scale));
    } else if (!strcmp(model_name, "VISCOSITY_PRESSURE_SCALED")) {
      model_read = 1;
      mat_ptr->moment_growth_model = VISCOSITY_PRESSURE_GROWTH_RATE;
      if (fscanf(imp, "%lf %lf", &a0, &a1) != 2) {
        sr =
            sprintf(err_msg, "Matl %s needs 2 constants for %s %s model.\n",
                    pd_glob[mn]->MaterialName, "Moment Growth Kernel", "VISCOSITY_PRESSURE_SCALED");
        GOMA_EH(GOMA_ERROR, err_msg);
      }
      mat_ptr->moment_growth_scale = a0;
      mat_ptr->moment_growth_reference_pressure = a1;
      SPF_DBL_VEC(endofstring(es), 1, &(mat_ptr->moment_growth_scale));
    } else {
      if (model_read == -1) {
        GOMA_EH(model_read, "Moment Growth Kernel invalid");
      }
      GOMA_EH(model_read, "Moment Growth Kernel");
    }

    ECHO(es, echo_file);

    model_read =
        look_for_mat_prop(imp, "Moment Coalescence Kernel", &(mat_ptr->moment_coalescence_model),
                          &(mat_ptr->moment_coalescence_scale), NULL, NULL, model_name,
                          SCALAR_INPUT, &NO_SPECIES, es);
    if (!strcmp(model_name, "ADDITION")) {
      model_read = 1;
      mat_ptr->moment_coalescence_model = ADDITION_COALESCENCE;
      if (fscanf(imp, "%lf", &a0) != 1) {
        sr =
            sprintf(err_msg, "Matl %s needs 1 constants for %s %s model.\n",
                    pd_glob[mn]->MaterialName, "Moment Coalescence Kernel", "ADDITION_COALESCENCE");
        GOMA_EH(GOMA_ERROR, err_msg);
      }
      mat_ptr->moment_coalescence_scale = a0;
      SPF_DBL_VEC(endofstring(es), 1, &(mat_ptr->moment_coalescence_scale));
    } else if (!strcmp(model_name, "VISCOSITY_SCALED_ADDITION")) {
      model_read = 1;
      mat_ptr->moment_coalescence_model = VISCOSITY_SCALED_COALESCENCE;
      if (fscanf(imp, "%lf", &a0) != 1) {
        sr = sprintf(err_msg, "Matl %s needs 1 constants for %s %s model.\n",
                     pd_glob[mn]->MaterialName, "Moment Coalescence Kernel",
                     "VISCOSITY_SCALED_ADDITION");
        GOMA_EH(GOMA_ERROR, err_msg);
      }
      mat_ptr->moment_coalescence_scale = a0;
      SPF_DBL_VEC(endofstring(es), 1, &(mat_ptr->moment_coalescence_scale));
    } else if (!strcmp(model_name, "VISCOSITY_ADDITION_BUBBLE_RATIO")) {
      model_read = 1;
      mat_ptr->moment_coalescence_model = VISCOSITY_BUBBLE_RATIO_COALESCENCE;
      if (fscanf(imp, "%lf", &a0) != 1) {
        sr = sprintf(err_msg, "Matl %s needs 1 constants for %s %s model.\n",
                     pd_glob[mn]->MaterialName, "Moment Coalescence Kernel",
                     "VISCOSITY_ADDITION_BUBBLE_RATIO");
        GOMA_EH(GOMA_ERROR, err_msg);
      }
      mat_ptr->moment_coalescence_scale = a0;
      SPF_DBL_VEC(endofstring(es), 1, &(mat_ptr->moment_coalescence_scale));
    } else {
      if (model_read == -1) {
        GOMA_EH(model_read, "Moment Coalescence Kernel invalid");
      }
      GOMA_EH(model_read, "Moment Coalescence Kernel");
    }

    ECHO(es, echo_file);
  }

  /*
   * Source Terms
   */

  ECHO("\n----Volumetric Source Terms\n", echo_file);

  model_read = look_for_mat_prop(imp, "Navier-Stokes Source", &(mat_ptr->MomentumSourceModel),
                                 mat_ptr->momentum_source, &(mat_ptr->u_momentum_source),
                                 &(mat_ptr->len_u_momentum_source), model_name, VECTOR_INPUT,
                                 &NO_SPECIES, es);
  if (!strcmp(model_name, "BOUSS")) {
    MomentumSourceModel = BOUSS;
    model_read = 1;
    mat_ptr->MomentumSourceModel = MomentumSourceModel;
    if (fscanf(imp, "%lf %lf %lf", &a0, &a1, &a2) != 3) {
      sr = sprintf(err_msg, "Matl %s needs 3 constants for %s %s model.\n",
                   pd_glob[mn]->MaterialName, "Navier-Stokes Source", "BOUSS");
      GOMA_EH(GOMA_ERROR, err_msg);
    }
    mat_ptr->momentum_source[0] = a0;
    mat_ptr->momentum_source[1] = a1;
    mat_ptr->momentum_source[2] = a2;
    SPF_DBL_VEC(endofstring(es), 3, mat_ptr->momentum_source);
  } else if (!strcmp(model_name, "VARIABLE_DENSITY")) {
    MomentumSourceModel = VARIABLE_DENSITY;
    model_read = 1;
    mat_ptr->MomentumSourceModel = MomentumSourceModel;
    if (fscanf(imp, "%lf %lf %lf", &a0, &a1, &a2) != 3) {
      sr = sprintf(err_msg, "Matl %s needs 3 constants for %s %s model.\n",
                   pd_glob[mn]->MaterialName, "Navier-Stokes Source", "VARIABLE_DENSITY");
      GOMA_EH(GOMA_ERROR, err_msg);
    }
    mat_ptr->momentum_source[0] = a0;
    mat_ptr->momentum_source[1] = a1;
    mat_ptr->momentum_source[2] = a2;
    SPF_DBL_VEC(endofstring(es), 3, mat_ptr->momentum_source);
  } else if (!strcmp(model_name, "VARIABLE_DENSITY_NO_GAS")) {
    MomentumSourceModel = VARIABLE_DENSITY_NO_GAS;
    model_read = 1;
    mat_ptr->MomentumSourceModel = MomentumSourceModel;
    if (fscanf(imp, "%lf %lf %lf", &a0, &a1, &a2) != 3) {
      sr = sprintf(err_msg, "Matl %s needs 3 constants for %s %s model.\n",
                   pd_glob[mn]->MaterialName, "Navier-Stokes Source", "VARIABLE_DENSITY");
      GOMA_EH(GOMA_ERROR, err_msg);
    }
    mat_ptr->momentum_source[0] = a0;
    mat_ptr->momentum_source[1] = a1;
    mat_ptr->momentum_source[2] = a2;
    SPF_DBL_VEC(endofstring(es), 3, mat_ptr->momentum_source);
  } else if (!strcmp(model_name, "GRAV_VIBRATIONAL")) {
    MomentumSourceModel = GRAV_VIBRATIONAL;
    model_read = 1;
    mat_ptr->MomentumSourceModel = MomentumSourceModel;
    if (fscanf(imp, "%lf %lf %lf %lf %lf", &a0, &a1, &a2, &a3, &a4) != 5) {
      sr = sprintf(err_msg, "Matl %s needs 5 constants for %s %s model.\n",
                   pd_glob[mn]->MaterialName, "Navier-Stokes Source", "GRAV_VIBRATIONAL");
      GOMA_EH(GOMA_ERROR, err_msg);
    }
    mat_ptr->u_momentum_source = (dbl *)array_alloc(1, 2, sizeof(dbl));
    mat_ptr->len_u_momentum_source = 2;

    mat_ptr->momentum_source[0] = a0;
    mat_ptr->momentum_source[1] = a1;
    mat_ptr->momentum_source[2] = a2;
    mat_ptr->u_momentum_source[0] = a3;
    mat_ptr->u_momentum_source[1] = a4;
    SPF_DBL_VEC(endofstring(es), 3, mat_ptr->momentum_source);
    SPF_DBL_VEC(endofstring(es), 2, mat_ptr->u_momentum_source);
  } else if (!strcmp(model_name, "FILL")) {
    MomentumSourceModel = FILL_SRC;
    model_read = 1;
    mat_ptr->MomentumSourceModel = MomentumSourceModel;
    if (fscanf(imp, "%lf %lf %lf", &a0, &a1, &a2) != 3) {
      sr = sprintf(err_msg, "Matl %s needs 3 constants for %s %s model.\n",
                   pd_glob[mn]->MaterialName, "Navier-Stokes Source", "FILL");
      GOMA_EH(GOMA_ERROR, err_msg);
    }
    mat_ptr->momentum_source[0] = a0;
    mat_ptr->momentum_source[1] = a1;
    mat_ptr->momentum_source[2] = a2;
    SPF_DBL_VEC(endofstring(es), 3, mat_ptr->momentum_source);
  } else if (!strcmp(model_name, "LEVEL_SET") || !strcmp(model_name, "PHASE_FUNCTION")) {
    MomentumSourceModel = LEVEL_SET;
    model_read = 1;
    mat_ptr->MomentumSourceModel = MomentumSourceModel;
    if (fscanf(imp, "%lf %lf %lf", &a0, &a1, &a2) != 3) {
      sr = sprintf(err_msg, "Matl %s needs 3 constants for %s %s model.\n",
                   pd_glob[mn]->MaterialName, "Navier-Stokes Source", "LEVEL_SET");
      GOMA_EH(GOMA_ERROR, err_msg);
    }
    mat_ptr->momentum_source[0] = a0;
    mat_ptr->momentum_source[1] = a1;
    mat_ptr->momentum_source[2] = a2;
    SPF_DBL_VEC(endofstring(es), 3, mat_ptr->momentum_source);
  } else if (!strcmp(model_name, "SUSPEND")) {
    MomentumSourceModel = SUSPEND;
    model_read = 1;
    mat_ptr->MomentumSourceModel = MomentumSourceModel;
    if (fscanf(imp, "%lf %lf %lf %lf", &a0, &a1, &a2, &a3) != 4) {
      sr = sprintf(err_msg, "Matl %s needs 4 constants for %s %s model.\n",
                   pd_glob[mn]->MaterialName, "Navier-Stokes Source", "SUSPEND");
      GOMA_EH(GOMA_ERROR, err_msg);
    }
    mat_ptr->u_momentum_source = (dbl *)array_alloc(1, 1, sizeof(dbl));

    mat_ptr->len_u_momentum_source = 1;

    mat_ptr->momentum_source[0] = a0; /* x component of gravity */
    mat_ptr->momentum_source[1] = a1; /* y component of gravity */
    mat_ptr->momentum_source[2] = a2; /* z component of gravity */

    mat_ptr->u_momentum_source[0] = a3;

    /* fluid and solid densities are specified with the SUSPENSION
       model on the density card */
    if (mat_ptr->DensityModel != SUSPENSION) {
      sr = sprintf(err_msg, "For matl %s, %s = \"%s\" needs %s = \"%s\".\n",
                   pd_glob[mn]->MaterialName, "Navier-Stokes Source", "SUSPEND", "Density",
                   "SUSPENSION");
      GOMA_EH(GOMA_ERROR, err_msg);
    }
    SPF_DBL_VEC(endofstring(es), 3, mat_ptr->momentum_source);
    SPF_DBL_VEC(endofstring(es), 1, mat_ptr->u_momentum_source);
  } else if (!strcmp(model_name, "SUSPENSION")) {
    MomentumSourceModel = SUSPENSION;
    model_read = 1;
    mat_ptr->MomentumSourceModel = MomentumSourceModel;
    if (fscanf(imp, "%lf %lf %lf %lf", &a0, &a1, &a2, &a3) != 4) {
      sr = sprintf(err_msg, "Matl %s needs 4 constants for %s %s model.\n",
                   pd_glob[mn]->MaterialName, "Navier-Stokes Source", "SUSPENSION");
      GOMA_EH(GOMA_ERROR, err_msg);
    }
    mat_ptr->u_momentum_source = (dbl *)array_alloc(1, 1, sizeof(dbl));

    mat_ptr->len_u_momentum_source = 1;

    mat_ptr->momentum_source[0] = a0; /* x component of gravitation */
    mat_ptr->momentum_source[1] = a1; /* y component of gravitation */
    mat_ptr->momentum_source[2] = a2; /* z component of gravitation */

    mat_ptr->u_momentum_source[0] = a3;

    /* fluid and solid densities are specified with the SUSPENSION
       model on the density card */
    if (mat_ptr->DensityModel != SUSPENSION) {
      sr = sprintf(err_msg, "For matl %s, %s = \"%s\" needs %s = \"%s\".\n",
                   pd_glob[mn]->MaterialName, "Navier-Stokes Source", "SUSPEND", "Density",
                   "SUSPENSION");
      GOMA_EH(GOMA_ERROR, err_msg);
    }
    SPF_DBL_VEC(endofstring(es), 3, mat_ptr->momentum_source);
    SPF_DBL_VEC(endofstring(es), 1, mat_ptr->u_momentum_source);
  }
  /* MMH */
  else if (!strcmp(model_name, "SUSPENSION_PM")) {
    MomentumSourceModel = SUSPENSION_PM;
    model_read = 1;
    mat_ptr->MomentumSourceModel = MomentumSourceModel;
    if (fscanf(imp, "%lf %lf %lf", &a0, &a1, &a2) != 3) {
      sr = sprintf(err_msg, "Matl %s needs 3 constants for %s %s model.\n",
                   pd_glob[mn]->MaterialName, "Navier-Stokes Source", "SUSPENSION_PM");
      GOMA_EH(GOMA_ERROR, err_msg);
    }

    mat_ptr->momentum_source[0] = a0; /* x component of gravitation */
    mat_ptr->momentum_source[1] = a1; /* y component of gravitation */
    mat_ptr->momentum_source[2] = a2; /* z component of gravitation */

    /* For SUSPENSION_PM momentum source term, the densities are actually
     * constant within each phase.  The DensityModel card is SUSPENSION_PM,
     * which is currently just like Density = SUSPENSION.
     */
    if (mat_ptr->DensityModel != SUSPENSION_PM) {
      sprintf(err_msg, "For matl %s, %s = \"%s\" needs %s = \"%s\".\n", pd_glob[mn]->MaterialName,
              "Navier-Stokes Source", "SUSPENSION_PM", "Density", "SUSPENSION_PM");
      GOMA_EH(GOMA_ERROR, err_msg);
    }
    SPF_DBL_VEC(endofstring(es), 3, mat_ptr->momentum_source);
  } else if (!strcmp(model_name, "BOUSS_JXB")) {
    MomentumSourceModel = BOUSS_JXB;
    model_read = 1;
    mat_ptr->MomentumSourceModel = MomentumSourceModel;
    if (fscanf(imp, "%lf %lf %lf %lf", &a0, &a1, &a2, &a3) != 4) {
      sr = sprintf(err_msg, "Matl %s needs 4 constants for %s=\"%s\" model.\n",
                   pd_glob[mn]->MaterialName, "Navier-Stokes Source", "BOUSS_JXB");
      GOMA_EH(GOMA_ERROR, err_msg);
    }

    mat_ptr->u_momentum_source = (dbl *)array_alloc(1, 1, sizeof(dbl));
    mat_ptr->len_u_momentum_source = 1;

    mat_ptr->momentum_source[0] = a0;
    mat_ptr->momentum_source[1] = a1;
    mat_ptr->momentum_source[2] = a2;

    mat_ptr->u_momentum_source[0] = a3;

    SPF_DBL_VEC(endofstring(es), 3, mat_ptr->momentum_source);
    SPF_DBL_VEC(endofstring(es), 1, mat_ptr->u_momentum_source);
  } else if (!strcmp(model_name, "BOUSSINESQ")) {
    MomentumSourceModel = BOUSSINESQ;
    model_read = 1;
    mat_ptr->MomentumSourceModel = MomentumSourceModel;
    if (fscanf(imp, "%lf %lf %lf", &a0, &a1, &a2) != 3) {
      sr = sprintf(err_msg, "Matl %s needs 3 constants for %s=\"%s\" model.\n",
                   pd_glob[mn]->MaterialName, "Navier-Stokes Source", "BOUSSINESQ");
      GOMA_EH(GOMA_ERROR, err_msg);
    }
    /*
     * Kludge: save these 3 body force vector components as if they
     * were a momentum_source, even though later on we will construct
     * the true momentum source by using the density, the coefficient
     * of volume expansion, etc.
     */
    mat_ptr->momentum_source[0] = a0;
    mat_ptr->momentum_source[1] = a1;
    mat_ptr->momentum_source[2] = a2;
    SPF_DBL_VEC(endofstring(es), 3, mat_ptr->momentum_source);
  } else if (!strcmp(model_name, "EHD_POLARIZATION")) {
    MomentumSourceModel = EHD_POLARIZATION;
    model_read = 1;
    mat_ptr->MomentumSourceModel = MomentumSourceModel;
    if (fscanf(imp, "%lf", &a0) != 1) {
      sr = sprintf(err_msg, "Matl %s needs 1 constants for %s=\"%s\" model.\n",
                   pd_glob[mn]->MaterialName, "Navier-Stokes Source", "EHD_POLARIZATION");
      GOMA_EH(GOMA_ERROR, err_msg);
    }

    mat_ptr->momentum_source[0] = a0;
    SPF_DBL_VEC(endofstring(es), 1, mat_ptr->momentum_source);
  } else if (!strcmp(model_name, "ACOUSTIC")) {
    MomentumSourceModel = ACOUSTIC;
    model_read = 1;
    mat_ptr->MomentumSourceModel = MomentumSourceModel;
    if (fscanf(imp, "%lf %lf %lf %lf", &a0, &a1, &a2, &a3) != 4) {
      sr = sprintf(err_msg, "Matl %s needs 4 constants for %s=\"%s\" model.\n",
                   pd_glob[mn]->MaterialName, "Navier-Stokes Source", "ACOUSTIC");
      GOMA_EH(GOMA_ERROR, err_msg);
    }

    mat_ptr->u_momentum_source = (dbl *)array_alloc(1, 1, sizeof(dbl));
    mat_ptr->len_u_momentum_source = 1;

    mat_ptr->momentum_source[0] = a0;
    mat_ptr->momentum_source[1] = a1;
    mat_ptr->momentum_source[2] = a2;

    mat_ptr->u_momentum_source[0] = a3;

    SPF_DBL_VEC(endofstring(es), 3, mat_ptr->momentum_source);
    SPF_DBL_VEC(endofstring(es), 1, mat_ptr->u_momentum_source);

  } else {
    if (model_read == -1) {
      GOMA_EH(model_read, "Navier-Stokes Source model invalid");
    }
    GOMA_EH(model_read, "Navier-Stokes Source");
  }

  ECHO(es, echo_file);

  model_read = look_for_mat_prop(imp, "Second Level Set Momentum Source", &(i0), v0, NO_USER, NULL,
                                 model_name, VECTOR_INPUT, &NO_SPECIES, es);

  if (model_read != -1) {
    if (ls == NULL)
      GOMA_EH(GOMA_ERROR,
              "Second Level Set Momentum Source requires activation of Level Set Tracking.\n");

    mat_ptr->mp2nd->MomentumSourceModel = i0;
    mat_ptr->mp2nd->momentumsource[0] = v0[0];
    mat_ptr->mp2nd->momentumsource[1] = v0[1];
    mat_ptr->mp2nd->momentumsource[2] = v0[2];

    stringup(model_name);

    if (!strcmp(model_name, "CONSTANT")) {
      if (fscanf(imp, "%s", input) != 1) {
        GOMA_EH(GOMA_ERROR, "Expecting trailing keyword for Second Level Set Momentum Source.\n");
      }

      stringup(input);

      if (strncmp(input, "POSITIVE", 3) == 0) {
        mat_ptr->mp2nd->momentumsourcemask[0] = 0;
        mat_ptr->mp2nd->momentumsourcemask[1] = 1;
      } else if (strncmp(input, "NEGATIVE", 3) == 0) {
        mat_ptr->mp2nd->momentumsourcemask[0] = 1;
        mat_ptr->mp2nd->momentumsourcemask[1] = 0;
      } else {
        GOMA_EH(GOMA_ERROR,
                "Keyword must be POSITIVE or NEGATIVE for Second Level Set Momentum Source.\n");
      }
      SPF(endofstring(es), " %s", input);
      if (pfd != NULL) {
        for (i = 0; i < pfd->num_phase_funcs; i++) {
          if (fscanf(imp, "%lf %lf %lf", &(mat_ptr->mp2nd->momentumsource_phase[i][0]),
                     &(mat_ptr->mp2nd->momentumsource_phase[i][1]),
                     &(mat_ptr->mp2nd->momentumsource_phase[i][2])) != 3) {
            GOMA_EH(-1, "error reading phase momentum source");
          }
          SPF(endofstring(es), " %g %g %g ", mat_ptr->mp2nd->momentumsource_phase[i][0],
              mat_ptr->mp2nd->momentumsource_phase[i][1],
              mat_ptr->mp2nd->momentumsource_phase[i][2]);
        }
      }

    } else {
      GOMA_EH(GOMA_ERROR, "Second Level Set Momentum Source model can only be CONSTANT.\n");
    }
  }

  ECHO(es, echo_file);

  model_read =
      look_for_mat_prop(imp, "Solid Body Source", &(mat_ptr->MeshSourceModel), mat_ptr->mesh_source,
                        NO_USER, NULL, model_name, VECTOR_INPUT, &NO_SPECIES, es);

  mat_ptr->RealSolidSourceModel = CONSTANT; // See total_ale discussion below
  mat_ptr->real_solid_source[0] = mat_ptr->real_solid_source[1] = mat_ptr->real_solid_source[2] =
      0.;

  ECHO(es, echo_file);

  model_read =
      look_for_mat_prop(imp, "Mass Source", &(mat_ptr->MassSourceModel), &(mat_ptr->mass_source),
                        NO_USER, NULL, model_name, SCALAR_INPUT, &NO_SPECIES, es);
  GOMA_EH(model_read, "Mass Source");
  ECHO(es, echo_file);

  model_read =
      look_for_mat_prop(imp, "Heat Source", &(mat_ptr->HeatSourceModel), &(mat_ptr->heat_source),
                        &(mat_ptr->u_heat_source), &(mat_ptr->len_u_heat_source), model_name,
                        SCALAR_INPUT, &NO_SPECIES, es);
  if (!strcmp(model_name, "JOULE")) {
    HeatSourceModel = JOULE;
    model_read = 1;
    mat_ptr->HeatSourceModel = HeatSourceModel;
    num_const = read_constants(imp, &(mat_ptr->u_heat_source), NO_SPECIES);
    mat_ptr->len_u_heat_source = num_const;
    SPF_DBL_VEC(endofstring(es), num_const, mat_ptr->u_heat_source);
  } else if (!strcmp(model_name, "VISC_DISS")) {
    HeatSourceModel = VISC_DISS;
    model_read = 1;
    mat_ptr->HeatSourceModel = HeatSourceModel;
    num_const = read_constants(imp, &(mat_ptr->u_heat_source), NO_SPECIES);
    mat_ptr->len_u_heat_source = num_const;
    SPF_DBL_VEC(endofstring(es), num_const, mat_ptr->u_heat_source);
  } else if (!strcmp(model_name, "DROP_EVAP")) {
    HeatSourceModel = DROP_EVAP;
    model_read = 1;
    mat_ptr->HeatSourceModel = HeatSourceModel;
    num_const = read_constants(imp, &(mat_ptr->u_heat_source), NO_SPECIES);
    mat_ptr->len_u_heat_source = num_const;
    SPF_DBL_VEC(endofstring(es), num_const, mat_ptr->u_heat_source);
  } else if (!strcmp(model_name, "EPOXY")) {
    HeatSourceModel = EPOXY;
    model_read = 1;
    mat_ptr->HeatSourceModel = HeatSourceModel;
    if (fscanf(imp, "%lf", &a0) != 1) {
      sprintf(err_msg, "Matl %s needs 1 constant for %s %s model.\n", pd_glob[mn]->MaterialName,
              "Heat Source", "EPOXY");
      GOMA_EH(GOMA_ERROR, err_msg);
    }

    mat_ptr->heat_source = a0; /* this will be the heat of reaction for the epoxy */
    SPF_DBL_VEC(endofstring(es), 1, &(mat_ptr->heat_source));
  } else if (!strcmp(model_name, "BUTLER_VOLMER")) /* added by KSC: 04/21/2006 */
  {
    HeatSourceModel = BUTLER_VOLMER;
    model_read = 1;
    mat_ptr->HeatSourceModel = HeatSourceModel;
    num_const = read_constants(imp, &(mat_ptr->u_heat_source), NO_SPECIES);
    mat_ptr->len_u_heat_source = num_const;
    SPF_DBL_VEC(endofstring(es), num_const, mat_ptr->u_heat_source);
  } else if (!strcmp(model_name, "PHOTO_CURING")) /* added by RBS: 06/05/2013 */
  {
    HeatSourceModel = PHOTO_CURING;
    model_read = 1;
    mat_ptr->HeatSourceModel = HeatSourceModel;
    num_const = read_constants(imp, &(mat_ptr->u_heat_source), NO_SPECIES);
    mat_ptr->len_u_heat_source = num_const;
    SPF_DBL_VEC(endofstring(es), num_const, mat_ptr->u_heat_source);
  } else if (!strcmp(model_name, "ELECTRODE_KINETICS")) /* added by KSC/GHE on 10/21/98 */
  {
    HeatSourceModel = ELECTRODE_KINETICS;
    model_read = 1;
    mat_ptr->HeatSourceModel = HeatSourceModel;
  } else if (!strcmp(model_name, "FOAM")) {
    HeatSourceModel = HS_FOAM;
    model_read = 1;
    mat_ptr->HeatSourceModel = HeatSourceModel;

    num_const = read_constants(imp, &(mat_ptr->u_heat_source), NO_SPECIES);
    mat_ptr->len_u_heat_source = num_const;
    SPF_DBL_VEC(endofstring(es), num_const, mat_ptr->u_heat_source);
  } else if (!strcmp(model_name, "FOAM_PMDI_10")) {
    HeatSourceModel = HS_FOAM_PMDI_10;
    model_read = 1;
    mat_ptr->HeatSourceModel = HeatSourceModel;

    num_const = read_constants(imp, &(mat_ptr->u_heat_source), NO_SPECIES);
    mat_ptr->len_u_heat_source = num_const;
    SPF_DBL_VEC(endofstring(es), num_const, mat_ptr->u_heat_source);
  } else if (!strcmp(model_name, "VISC_ACOUSTIC")) {
    HeatSourceModel = VISC_ACOUSTIC;
    model_read = 1;
    mat_ptr->HeatSourceModel = HeatSourceModel;
    num_const = read_constants(imp, &(mat_ptr->u_heat_source), NO_SPECIES);
    mat_ptr->len_u_heat_source = num_const;
    SPF_DBL_VEC(endofstring(es), num_const, mat_ptr->u_heat_source);
  } else if (!strcmp(model_name, "FOAM_PBE")) {
    HeatSourceModel = HS_FOAM_PBE;
    model_read = 1;
    mat_ptr->HeatSourceModel = HeatSourceModel;

    num_const = read_constants(imp, &(mat_ptr->u_heat_source), NO_SPECIES);
    mat_ptr->len_u_heat_source = num_const;
    SPF_DBL_VEC(endofstring(es), num_const, mat_ptr->u_heat_source);
  } else if (!strcmp(model_name, "EM_DISS")) {
    HeatSourceModel = EM_DISS;
    model_read = 1;
    mat_ptr->HeatSourceModel = HeatSourceModel;
    num_const = read_constants(imp, &(mat_ptr->u_heat_source), NO_SPECIES);
    mat_ptr->len_u_heat_source = num_const;
    SPF_DBL_VEC(endofstring(es), num_const, mat_ptr->u_heat_source);
  } else if (!strcmp(model_name, "EM_VECTOR_DISS")) {
    HeatSourceModel = EM_VECTOR_DISS;
    model_read = 1;
    mat_ptr->HeatSourceModel = HeatSourceModel;
    num_const = read_constants(imp, &(mat_ptr->u_heat_source), NO_SPECIES);
    mat_ptr->len_u_heat_source = num_const;
    SPF_DBL_VEC(endofstring(es), num_const, mat_ptr->u_heat_source);
  } else {
    if (model_read == -1) {
      GOMA_EH(model_read, "Heat Source model invalid");
    }
    GOMA_EH(model_read, "Heat Source");
  }

  ECHO(es, echo_file);

  model_read = look_for_mat_prop(imp, "Second Level Set Heat Source", &(i0), v0, NO_USER, NULL,
                                 model_name, SCALAR_INPUT, &NO_SPECIES, es);

  if (model_read != -1) {
    if (ls == NULL)
      GOMA_EH(GOMA_ERROR,
              "Second Level Set Heat Source requires activation of Level Set Tracking.\n");

    mat_ptr->mp2nd->HeatSourceModel = i0;
    mat_ptr->mp2nd->heatsource = *v0;

    stringup(model_name);

    if (!strcmp(model_name, "CONSTANT")) {
      if (fscanf(imp, "%s", input) != 1) {
        GOMA_EH(GOMA_ERROR, "Expecting trailing keyword for Second Level Set Heat Source.\n");
      }

      stringup(input);

      if (strncmp(input, "POSITIVE", 3) == 0) {
        mat_ptr->mp2nd->heatsourcemask[0] = 0;
        mat_ptr->mp2nd->heatsourcemask[1] = 1;
      } else if (strncmp(input, "NEGATIVE", 3) == 0) {
        mat_ptr->mp2nd->heatsourcemask[0] = 1;
        mat_ptr->mp2nd->heatsourcemask[1] = 0;
      } else {
        GOMA_EH(GOMA_ERROR,
                "Keyword must be POSITIVE or NEGATIVE for Second Level Set Heat Source.\n");
      }
      SPF(endofstring(es), " %s", input);
      if (pfd != NULL) {
        for (i = 0; i < pfd->num_phase_funcs; i++) {
          if (fscanf(imp, "%lf", &(mat_ptr->mp2nd->heatsource_phase[i])) != 1) {
            GOMA_EH(-1, "error reading phase heat source");
          }
          SPF(endofstring(es), " %g", mat_ptr->mp2nd->heatsource_phase[i]);
        }
      }

    } else {
      GOMA_EH(GOMA_ERROR, "Second Level Set Heat Source model can only be CONSTANT.\n");
    }
  }

  ECHO(es, echo_file);

  for (i = 0; i < mat_ptr->Num_Species; i++) {
    /*
     *  set species number equal to max number of species
     *  it is changed to species number of input property
     *  by look_for_mat_prop
     */
    species_no = pd_glob[mn]->Num_Species;
    model_read =
        look_for_mat_prop(imp, "Species Source", mat_ptr->SpeciesSourceModel,
                          mat_ptr->species_source, mat_ptr->u_species_source,
                          mat_ptr->len_u_species_source, model_name, SCALAR_INPUT, &species_no, es);

    fallback_chemkin_generic_prop(&model_read, j, &(mat_ptr->SpeciesSourceModel[i]), FALSE,
                                  mat_ptr);
    if (!strcmp(model_name, "EPOXY")) {
      SpeciesSourceModel = EPOXY;
      model_read = 1;
      mat_ptr->SpeciesSourceModel[species_no] = SpeciesSourceModel;
      if (fscanf(imp, "%lf %lf %lf %lf %lf %lf", &a0, &a1, &a2, &a3, &a4, &a5) != 6) {
        sprintf(err_msg, "Matl %s needs 6 constants for %s %s model.\n", pd_glob[mn]->MaterialName,
                "Species Source", "EPOXY");
        GOMA_EH(GOMA_ERROR, err_msg);
      }

      mat_ptr->u_species_source[species_no] = (dbl *)array_alloc(1, 6, sizeof(dbl));

      mat_ptr->len_u_species_source[species_no] = 6;

      mat_ptr->u_species_source[species_no][0] = a0; /* prefactor for k1 */
      mat_ptr->u_species_source[species_no][1] = a1; /* exponent for k1 */
      mat_ptr->u_species_source[species_no][2] = a2; /* prefactor for k2 */
      mat_ptr->u_species_source[species_no][3] = a3; /* exponent for k2 */
      mat_ptr->u_species_source[species_no][4] = a4; /* m power law coefficient */
      mat_ptr->u_species_source[species_no][5] = a5; /* n power law coefficient */

      SPF_DBL_VEC(endofstring(es), 6, mat_ptr->u_species_source[species_no]);
    }

    else if (!strcmp(model_name, "EPOXY_DEA")) {
      SpeciesSourceModel = EPOXY_DEA;
      model_read = 1;
      mat_ptr->SpeciesSourceModel[species_no] = SpeciesSourceModel;
      if (fscanf(imp, "%lf %lf %lf %lf %lf", &a0, &a1, &a2, &a3, &a4) != 5) {
        sr = sprintf(err_msg, "Matl %s needs  5 constants for %s %s model.\n",
                     pd_glob[mn]->MaterialName, "Species Source", "EPOXY_DEA");
        GOMA_EH(GOMA_ERROR, err_msg);
      }

      mat_ptr->u_species_source[species_no] = (dbl *)array_alloc(1, 5, sizeof(dbl));

      mat_ptr->len_u_species_source[species_no] = 5;

      mat_ptr->u_species_source[species_no][0] = a0; /* prefactor for k1 */
      mat_ptr->u_species_source[species_no][1] = a1; /* exponent for k1 */
      mat_ptr->u_species_source[species_no][2] = a2; /* prefactor for k2, low T */
      mat_ptr->u_species_source[species_no][3] = a3; /* exponent for k2, low T */
      mat_ptr->u_species_source[species_no][4] = a4; /* prefactor for k2, mid T */

      SPF_DBL_VEC(endofstring(es), 5, mat_ptr->u_species_source[species_no]);
    }

    else if (!strcmp(model_name, "SSM_BOND")) {
      SpeciesSourceModel = SSM_BOND;
      model_read = 1;
      mat_ptr->SpeciesSourceModel[species_no] = SpeciesSourceModel;
      if (fscanf(imp, "%lf %lf %lf %lf %lf", &a0, &a1, &a2, &a3, &a4) != 5) {
        sr = sprintf(err_msg, "Matl %s needs  5 constants for %s %s model.\n",
                     pd_glob[mn]->MaterialName, "Species Source", "SSM_BOND");
        GOMA_EH(-1, err_msg);
      }

      mat_ptr->u_species_source[species_no] = (dbl *)array_alloc(1, 5, sizeof(dbl));

      mat_ptr->len_u_species_source[species_no] = 5;

      mat_ptr->u_species_source[species_no][0] = a0; /* rate for breakup k2 */
      mat_ptr->u_species_source[species_no][1] = a1; /* rate for aggregation k1 */
      mat_ptr->u_species_source[species_no][2] = a2; /* n0 for breakup eqn */
      mat_ptr->u_species_source[species_no][3] = a3; /* exponent for breakup eqn */
      mat_ptr->u_species_source[species_no][4] = a4; /* exponent for aggregation eqn */

      SPF_DBL_VEC(endofstring(es), 5, mat_ptr->u_species_source[species_no]);
    } else if (!strcmp(model_name, "FOAM_EPOXY")) {
      SpeciesSourceModel = FOAM_EPOXY;
      model_read = 1;
      mat_ptr->SpeciesSourceModel[species_no] = SpeciesSourceModel;
      if (fscanf(imp, "%lf %lf %lf  %lf %lf", &a0, &a1, &a2, &a3, &a4) != 5) {
        sr = sprintf(err_msg, "Matl %s needs  5 constants for %s %s model.\n",
                     pd_glob[mn]->MaterialName, "Species Source", "FOAM_EPOXY");
        GOMA_EH(GOMA_ERROR, err_msg);
      }
      // Set this species type to be an extrinsic variable
      mat_ptr->ExtrinsicIndependentSpeciesVar[species_no] = 1;
      mat_ptr->u_species_source[species_no] = (dbl *)array_alloc(1, 5, sizeof(dbl));

      mat_ptr->len_u_species_source[species_no] = 5;

      mat_ptr->u_species_source[species_no][0] = a0; /* vapor pressure coef aT, p_vap = aT - bT/T */
      mat_ptr->u_species_source[species_no][1] = a1; /* vapor pressure coef bT, p_vap = aT - bT/T */
      mat_ptr->u_species_source[species_no][2] = a2; /* characteristic velocity */
      mat_ptr->u_species_source[species_no][3] = a3; /* coefficient for condensation */
      mat_ptr->u_species_source[species_no][4] = a4; /* coefficient for evaporation  */

      SPF_DBL_VEC(endofstring(es), 5, mat_ptr->u_species_source[species_no]);
    }

    else if (!strcmp(model_name, "FOAM")) {
      if (MAX_CONC <= 8)
        GOMA_EH(GOMA_ERROR, "MAX_CONC must be greater than 8 for FOAM model");
      SpeciesSourceModel = FOAM;
      model_read = 1;
      mat_ptr->SpeciesSourceModel[species_no] = SpeciesSourceModel;
      if (fscanf(imp, "%lf %lf %lf %lf %lf %lf %lf %lf", &a0, &a1, &a2, &a3, &a4, &a5, &a6, &a7) !=
          8) {
        sr = sprintf(err_msg, "Matl %s needs 8 constants for %s %s model.\n",
                     pd_glob[mn]->MaterialName, "Species Source", "FOAM");
        GOMA_EH(GOMA_ERROR, err_msg);
      }

      mat_ptr->u_species_source[species_no] = (dbl *)array_alloc(1, 8, sizeof(dbl));

      mat_ptr->len_u_species_source[species_no] = 8;

      mat_ptr->u_species_source[species_no][0] = a0; /* prefactor for k1 */
      mat_ptr->u_species_source[species_no][1] = a1; /* exponent for k1 */
      mat_ptr->u_species_source[species_no][2] = a2; /* sigma for k1 */
      mat_ptr->u_species_source[species_no][3] = a3; /* prefactor for k2 */
      mat_ptr->u_species_source[species_no][4] = a4; /* exponent for k2 */
      mat_ptr->u_species_source[species_no][5] = a5; /* sigma for k2 */
      mat_ptr->u_species_source[species_no][6] = a6; /* low temperature limit */
      mat_ptr->u_species_source[species_no][7] = a7; /* high temperature limit */

      SPF_DBL_VEC(endofstring(es), 8, mat_ptr->u_species_source[species_no]);
    } else if (!strcmp(model_name, "FOAM_PMDI_10_RXN")) {
      SpeciesSourceModel = FOAM_PMDI_10_RXN;
      model_read = 1;
      mat_ptr->SpeciesSourceModel[species_no] = SpeciesSourceModel;
      if (fscanf(imp, "%lf %lf %lf %lf %lf %lf %lf %lf %lf %lf %lf %lf", &a0, &a1, &a2, &a3, &a4,
                 &a5, &a6, &a7, &a8, &a9, &a10, &a11) != 12) {
        sr = sprintf(err_msg, "Matl %s needs 12 constants for %s %s model.\n",
                     pd_glob[mn]->MaterialName, "Species Source", "FOAM_PMDI_10_RXN");
        GOMA_EH(GOMA_ERROR, err_msg);
      }

      mat_ptr->u_species_source[species_no] = (dbl *)array_alloc(1, 12, sizeof(dbl));

      mat_ptr->len_u_species_source[species_no] = 12;

      mat_ptr->u_species_source[species_no][0] = a0;   /* k0 */
      mat_ptr->u_species_source[species_no][1] = a1;   /* w */
      mat_ptr->u_species_source[species_no][2] = a2;   /* Beta */
      mat_ptr->u_species_source[species_no][3] = a3;   /* C_1 */
      mat_ptr->u_species_source[species_no][4] = a4;   /* C_2 */
      mat_ptr->u_species_source[species_no][5] = a5;   /* m */
      mat_ptr->u_species_source[species_no][6] = a6;   /* n */
      mat_ptr->u_species_source[species_no][7] = a7;   /* b */
      mat_ptr->u_species_source[species_no][8] = a8;   /* T_g0 */
      mat_ptr->u_species_source[species_no][9] = a9;   /* T_ginf */
      mat_ptr->u_species_source[species_no][10] = a10; /* A */
      mat_ptr->u_species_source[species_no][11] = a11; /* En/R */
      SPF_DBL_VEC(endofstring(es), 12, mat_ptr->u_species_source[species_no]);
    } else if (!strcmp(model_name, "FOAM_PMDI_10_RXN_DIVV")) {
      SpeciesSourceModel = FOAM_PMDI_10_RXN;
      model_read = 1;
      mat_ptr->SpeciesSourceModel[species_no] = SpeciesSourceModel;
      if (fscanf(imp, "%lf %lf %lf %lf %lf %lf %lf %lf %lf %lf %lf %lf", &a0, &a1, &a2, &a3, &a4,
                 &a5, &a6, &a7, &a8, &a9, &a10, &a11) != 12) {
        sr = sprintf(err_msg, "Matl %s needs 12 constants for %s %s model.\n",
                     pd_glob[mn]->MaterialName, "Species Source", "FOAM_PMDI_10_RXN");
        GOMA_EH(GOMA_ERROR, err_msg);
      }

      mat_ptr->u_species_source[species_no] = (dbl *)array_alloc(1, 12, sizeof(dbl));

      mat_ptr->len_u_species_source[species_no] = 12;

      mat_ptr->u_species_source[species_no][0] = a0;   /* k0 */
      mat_ptr->u_species_source[species_no][1] = a1;   /* w */
      mat_ptr->u_species_source[species_no][2] = a2;   /* Beta */
      mat_ptr->u_species_source[species_no][3] = a3;   /* C_1 */
      mat_ptr->u_species_source[species_no][4] = a4;   /* C_2 */
      mat_ptr->u_species_source[species_no][5] = a5;   /* m */
      mat_ptr->u_species_source[species_no][6] = a6;   /* n */
      mat_ptr->u_species_source[species_no][7] = a7;   /* b */
      mat_ptr->u_species_source[species_no][8] = a8;   /* T_g0 */
      mat_ptr->u_species_source[species_no][9] = a9;   /* T_ginf */
      mat_ptr->u_species_source[species_no][10] = a10; /* A */
      mat_ptr->u_species_source[species_no][11] = a11; /* En/R */
      mat_ptr->ExtrinsicIndependentSpeciesVar[species_no] = 1;

      SPF_DBL_VEC(endofstring(es), 12, mat_ptr->u_species_source[species_no]);
    } else if (!strcmp(model_name, "FOAM_PMDI_10_H2O")) {
      SpeciesSourceModel = FOAM_PMDI_10_H2O;
      model_read = 1;
      mat_ptr->SpeciesSourceModel[species_no] = SpeciesSourceModel;
      mat_ptr->ExtrinsicIndependentSpeciesVar[species_no] = 0;
      if (fscanf(imp, "%lf %lf %lf %lf", &a0, &a1, &a2, &a3) != 4) {
        sr = sprintf(err_msg, "Matl %s needs 4 constants for %s %s model.\n",
                     pd_glob[mn]->MaterialName, "Species Source", "FOAM_PMDI_10_H2O");
        GOMA_EH(GOMA_ERROR, err_msg);
      }

      mat_ptr->u_species_source[species_no] = (dbl *)array_alloc(1, 4, sizeof(dbl));

      mat_ptr->len_u_species_source[species_no] = 4;

      mat_ptr->u_species_source[species_no][0] = a0; /* n */
      mat_ptr->u_species_source[species_no][1] = a1; /* t_nuc */
      mat_ptr->u_species_source[species_no][2] = a2; /* A */
      mat_ptr->u_species_source[species_no][3] = a3; /* En/R */
      SPF_DBL_VEC(endofstring(es), 4, mat_ptr->u_species_source[species_no]);
    } else if (!strcmp(model_name, "FOAM_PMDI_10_CO2")) {
      SpeciesSourceModel = FOAM_PMDI_10_CO2;
      model_read = 1;
      mat_ptr->SpeciesSourceModel[species_no] = SpeciesSourceModel;
      mat_ptr->ExtrinsicIndependentSpeciesVar[species_no] = 0;
    } else if (!strcmp(model_name, "FOAM_PMDI_10_CO2_LIQ")) {
      SpeciesSourceModel = FOAM_PMDI_10_CO2_LIQ;
      model_read = 1;
      mat_ptr->SpeciesSourceModel[species_no] = SpeciesSourceModel;
      mat_ptr->ExtrinsicIndependentSpeciesVar[species_no] = 0;
    } else if (!strcmp(model_name, "FOAM_PMDI_10_CO2_GAS")) {
      SpeciesSourceModel = FOAM_PMDI_10_CO2_GAS;
      model_read = 1;
      mat_ptr->SpeciesSourceModel[species_no] = SpeciesSourceModel;
      mat_ptr->ExtrinsicIndependentSpeciesVar[species_no] = 0;
    } else if (!strcmp(model_name, "FOAM_PMDI_10_H2O_DIVV")) {
      SpeciesSourceModel = FOAM_PMDI_10_H2O;
      model_read = 1;
      mat_ptr->SpeciesSourceModel[species_no] = SpeciesSourceModel;
      mat_ptr->ExtrinsicIndependentSpeciesVar[species_no] = 1;
      if (fscanf(imp, "%lf %lf %lf %lf", &a0, &a1, &a2, &a3) != 4) {
        sr = sprintf(err_msg, "Matl %s needs 4 constants for %s %s model.\n",
                     pd_glob[mn]->MaterialName, "Species Source", "FOAM_PMDI_10_H2O");
        GOMA_EH(GOMA_ERROR, err_msg);
      }

      mat_ptr->u_species_source[species_no] = (dbl *)array_alloc(1, 4, sizeof(dbl));

      mat_ptr->len_u_species_source[species_no] = 4;

      mat_ptr->u_species_source[species_no][0] = a0; /* n */
      mat_ptr->u_species_source[species_no][1] = a1; /* t_nuc */
      mat_ptr->u_species_source[species_no][2] = a2; /* A */
      mat_ptr->u_species_source[species_no][3] = a3; /* En/R */
      SPF_DBL_VEC(endofstring(es), 4, mat_ptr->u_species_source[species_no]);
    } else if (!strcmp(model_name, "FOAM_PMDI_10_CO2_DIVV")) {
      SpeciesSourceModel = FOAM_PMDI_10_CO2;
      model_read = 1;
      mat_ptr->SpeciesSourceModel[species_no] = SpeciesSourceModel;
      mat_ptr->ExtrinsicIndependentSpeciesVar[species_no] = 1;
    } else if (!strcmp(model_name, "FOAM_PMDI_10_CO2_LIQ_DIVV")) {
      SpeciesSourceModel = FOAM_PMDI_10_CO2_LIQ;
      model_read = 1;
      mat_ptr->SpeciesSourceModel[species_no] = SpeciesSourceModel;
      mat_ptr->ExtrinsicIndependentSpeciesVar[species_no] = 1;
    } else if (!strcmp(model_name, "FOAM_PMDI_10_CO2_GAS_DIVV")) {
      SpeciesSourceModel = FOAM_PMDI_10_CO2_GAS;
      model_read = 1;
      mat_ptr->SpeciesSourceModel[species_no] = SpeciesSourceModel;
      mat_ptr->ExtrinsicIndependentSpeciesVar[species_no] = 1;
    } else if (!strcmp(model_name, "BUTLER_VOLMER")) {
      if (MAX_CONC <= 4)
        GOMA_EH(GOMA_ERROR, "MAX_CONC must be greater than 4 for Butler_volumer");
      SpeciesSourceModel = BUTLER_VOLMER;
      model_read = 1;
      mat_ptr->SpeciesSourceModel[species_no] = SpeciesSourceModel;
      if (fscanf(imp, "%lf %lf %lf %lf %lf %lf %lf %lf %lf", &a0, &a1, &a2, &a3, &a4, &a5, &a6, &a7,
                 &a8) != 9) {
        sr = sprintf(err_msg, "Matl %s needs 9 floats for %s %s model.\n",
                     pd_glob[mn]->MaterialName, "Species Source", "BUTLER_VOLMER");
        GOMA_EH(GOMA_ERROR, err_msg);
      }
      mat_ptr->u_species_source[species_no] = (dbl *)array_alloc(1, 9, sizeof(dbl));
      mat_ptr->len_u_species_source[species_no] = 9;
      mat_ptr->u_species_source[species_no][0] = a0; /* stoichiometric coefficient, s */
      mat_ptr->u_species_source[species_no][1] =
          a1; /* product of interfacial area by exchange current density, ai0 */
      mat_ptr->u_species_source[species_no][2] = a2; /* reaction order, beta */
      mat_ptr->u_species_source[species_no][3] = a3; /* reference concentration, cref */
      mat_ptr->u_species_source[species_no][4] = a4; /* anodic transfer coeficient, aa */
      mat_ptr->u_species_source[species_no][5] = a5; /* cathodic transfer coefficient, ac */
      mat_ptr->u_species_source[species_no][6] = a6; /* temperature, T */
      mat_ptr->u_species_source[species_no][7] = a7; /* open-circuit potential, V */
      mat_ptr->u_species_source[species_no][8] = a8; /* number of electrons, n */

      SPF_DBL_VEC(endofstring(es), 9, mat_ptr->u_species_source[species_no]);
    } else if (!strcmp(model_name, "PHOTO_CURING")) {
      SpeciesSourceModel = PHOTO_CURING;
      model_read = 1;
      mat_ptr->SpeciesSourceModel[species_no] = SpeciesSourceModel;
      if (fscanf(imp, "%lf %lf %lf %lf ", &a0, &a1, &a2, &a3) != 4) {
        sr = sprintf(err_msg, "Matl %s needs 4 floats for %s %s model.\n",
                     pd_glob[mn]->MaterialName, "Species Source", "PHOTO_CURING");
        GOMA_EH(GOMA_ERROR, err_msg);
      }
      if (fscanf(imp, "%lf", &a4) != 1) {
        a4 = 1.0;
      }
      if (fscanf(imp, "%lf", &a5) != 1) {
        a5 = 0.0;
      }
      mat_ptr->u_species_source[species_no] = (dbl *)array_alloc(1, 6, sizeof(dbl));
      mat_ptr->len_u_species_source[species_no] = 4;
      mat_ptr->u_species_source[species_no][0] = a0; /* model bit O2:Radical*/
      mat_ptr->u_species_source[species_no][1] = a1; /* intensity_coeff */
      mat_ptr->u_species_source[species_no][2] = a2; /* functionality*/
      mat_ptr->u_species_source[species_no][3] = a3; /* Rate Arrhenius */
      mat_ptr->u_species_source[species_no][4] = a4; /* Monomer 2nd Order */
      mat_ptr->u_species_source[species_no][5] = a5; /* All 2nd Order Coeff */

      SPF_DBL_VEC(endofstring(es), 6, mat_ptr->u_species_source[species_no]);
    }

    else if (!strcmp(model_name, "ELECTROOSMOTIC")) {
      SpeciesSourceModel = ELECTROOSMOTIC;
      model_read = 1;
      mat_ptr->SpeciesSourceModel[species_no] = SpeciesSourceModel;
      if (fscanf(imp, "%lf %lf %lf %lf %lf %lf %lf %lf %lf %lf %lf", &a0, &a1, &a2, &a3, &a4, &a5,
                 &a6, &a7, &a8, &a9, &a10) != 11) {
        sr = sprintf(err_msg, "Matl %s needs 11 floats for %s %s model.\n",
                     pd_glob[mn]->MaterialName, "Species Source", "ELECTROOSMOTIC");
        GOMA_EH(GOMA_ERROR, err_msg);
      }
      mat_ptr->u_species_source[species_no] = (dbl *)array_alloc(1, 11, sizeof(dbl));
      mat_ptr->len_u_species_source[species_no] = 11;
      mat_ptr->u_species_source[species_no][0] = a0; /* index of species involved in rxn */
      mat_ptr->u_species_source[species_no][1] = a1; /* stoichiometric coefficient, s */
      mat_ptr->u_species_source[species_no][2] =
          a2; /* product of interfacial area by exchange current density, ai0 */
      mat_ptr->u_species_source[species_no][3] = a3;   /* reaction order, beta */
      mat_ptr->u_species_source[species_no][4] = a4;   /* reference concentration, cref */
      mat_ptr->u_species_source[species_no][5] = a5;   /* anodic transfer coeficient, aa */
      mat_ptr->u_species_source[species_no][6] = a6;   /* cathodic transfer coefficient, ac */
      mat_ptr->u_species_source[species_no][7] = a7;   /* temperature, T */
      mat_ptr->u_species_source[species_no][8] = a8;   /* open-circuit potential, V */
      mat_ptr->u_species_source[species_no][9] = a9;   /* number of electrons, n */
      mat_ptr->u_species_source[species_no][10] = a10; /* electro-osmotic drag coef., nd */

      SPF_DBL_VEC(endofstring(es), 11, mat_ptr->u_species_source[species_no]);
    } else if (!strcmp(model_name, "FOAM_PBE_WATER")) {
      SpeciesSourceModel = FOAM_PBE_WATER;
      model_read = 1;
      mat_ptr->SpeciesSourceModel[species_no] = SpeciesSourceModel;
      if (fscanf(imp, "%lf %lf %lf  %lf", &a0, &a1, &a2, &a3) != 4) {
        sr = sprintf(err_msg, "Matl %s needs  4 constants for %s %s model.\n",
                     pd_glob[mn]->MaterialName, "Species Source", "FOAM_PBE_WATER");
        GOMA_EH(GOMA_ERROR, err_msg);
      }
      // Set this species type to be an extrinsic variable
      // mat_ptr->ExtrinsicIndependentSpeciesVar[species_no] = 1;
      mat_ptr->u_species_source[species_no] = (dbl *)array_alloc(1, 4, sizeof(dbl));

      mat_ptr->len_u_species_source[species_no] = 4;

      mat_ptr->u_species_source[species_no][0] = a0; /* C0_W */
      mat_ptr->u_species_source[species_no][1] = a1; /* A_W */
      mat_ptr->u_species_source[species_no][2] = a2; /* E_W */
      mat_ptr->u_species_source[species_no][3] = a3; /* Delta_H_W */

      SPF_DBL_VEC(endofstring(es), 4, mat_ptr->u_species_source[species_no]);
    } else if (!strcmp(model_name, "FOAM_PBE_OH")) {
      SpeciesSourceModel = FOAM_PBE_OH;
      model_read = 1;
      mat_ptr->SpeciesSourceModel[species_no] = SpeciesSourceModel;
      if (fscanf(imp, "%lf %lf %lf %lf %lf %lf", &a0, &a1, &a2, &a3, &a4, &a5) != 6) {
        sr = sprintf(err_msg, "Matl %s needs  6 constants for %s %s model.\n",
                     pd_glob[mn]->MaterialName, "Species Source", "FOAM_PBE_OH");
        GOMA_EH(GOMA_ERROR, err_msg);
      }
      // Set this species type to be an extrinsic variable
      // mat_ptr->ExtrinsicIndependentSpeciesVar[species_no] = 1;
      mat_ptr->u_species_source[species_no] = (dbl *)array_alloc(1, 6, sizeof(dbl));

      mat_ptr->len_u_species_source[species_no] = 6;

      mat_ptr->u_species_source[species_no][0] = a0; /* C0_OH */
      mat_ptr->u_species_source[species_no][1] = a1; /* A_OH */
      mat_ptr->u_species_source[species_no][2] = a2; /* E_OH */
      mat_ptr->u_species_source[species_no][3] = a3; /* Delta_H_OH */
      mat_ptr->u_species_source[species_no][4] = a4; /* C0_NCO */
      mat_ptr->u_species_source[species_no][5] = a5; /* Gelling Point */
      SPF_DBL_VEC(endofstring(es), 5, mat_ptr->u_species_source[species_no]);
    } else if (!strcmp(model_name, "FOAM_PBE_CO2_L")) {
      SpeciesSourceModel = FOAM_PBE_CO2_L;
      model_read = 1;
      mat_ptr->SpeciesSourceModel[species_no] = SpeciesSourceModel;
      if (fscanf(imp, "%lf", &a0) != 1) {
        sr = sprintf(err_msg, "Matl %s needs  1 constant for %s %s model.\n",
                     pd_glob[mn]->MaterialName, "Species Source", "FOAM_PBE_CO2_L");
        GOMA_EH(GOMA_ERROR, err_msg);
      }
      // Set this species type to be an extrinsic variable
      // mat_ptr->ExtrinsicIndependentSpeciesVar[species_no] = 1;
      mat_ptr->u_species_source[species_no] = (dbl *)array_alloc(1, 1, sizeof(dbl));

      mat_ptr->len_u_species_source[species_no] = 1;

      mat_ptr->u_species_source[species_no][0] = a0; /* M_CO2 */

      SPF_DBL_VEC(endofstring(es), 1, mat_ptr->u_species_source[species_no]);
    } else if (!strcmp(model_name, "FOAM_PBE_CO2_G")) {
      model_read = 1;
      mat_ptr->SpeciesSourceModel[species_no] = FOAM_PBE_CO2_G;
    } else if (!strcmp(model_name, "FOAM_PBE_BA_L")) {
      SpeciesSourceModel = FOAM_PBE_BA_L;
      model_read = 1;
      mat_ptr->SpeciesSourceModel[species_no] = SpeciesSourceModel;
      if (fscanf(imp, "%lf %lf %lf %lf %lf", &a0, &a1, &a2, &a3, &a4) != 5) {
        sr = sprintf(err_msg, "Matl %s needs  5 constant for %s %s model.\n",
                     pd_glob[mn]->MaterialName, "Species Source", "FOAM_PBE_BA_L");
        GOMA_EH(GOMA_ERROR, err_msg);
      }
      // Set this species type to be an extrinsic variable
      // mat_ptr->ExtrinsicIndependentSpeciesVar[species_no] = 1;
      mat_ptr->u_species_source[species_no] = (dbl *)array_alloc(1, 5, sizeof(dbl));

      mat_ptr->len_u_species_source[species_no] = 5;

      mat_ptr->u_species_source[species_no][0] = a0; /* M_BA */
      mat_ptr->u_species_source[species_no][1] = a1; /* Lambda, latent heat */
      mat_ptr->u_species_source[species_no][2] = a2; /* G0 growth rate */
      mat_ptr->u_species_source[species_no][3] = a3; /* T0 reference temp */
      mat_ptr->u_species_source[species_no][4] = a4; /* M_NCO */
      SPF_DBL_VEC(endofstring(es), 1, mat_ptr->u_species_source[species_no]);
    } else if (!strcmp(model_name, "FOAM_PBE_BA_G")) {
      model_read = 1;
      mat_ptr->SpeciesSourceModel[species_no] = FOAM_PBE_BA_G;
    }

    else if (!strcmp(model_name, "ELECTRODE_KINETICS")) {
      model_read = 1;
      mat_ptr->SpeciesSourceModel[species_no] = ELECTRODE_KINETICS;
    }

    else if (!strcmp(model_name, "ION_REACTIONS")) /*  RSL 3/19/01  */
    {
      model_read = 1;
      mat_ptr->SpeciesSourceModel[species_no] = ION_REACTIONS;
    }

    else if (!strcmp(model_name, "DROP_EVAP")) {
      SpeciesSourceModel = DROP_EVAP;
      model_read = 1;
      if (read_bc_mp == -1)
        read_bc_mp = DROP_EVAP;
      mat_ptr->SpeciesSourceModel[species_no] = SpeciesSourceModel;
      if (fscanf(imp, "%lf %lf %lf %lf %lf", &a0, &a1, &a2, &a3, &a4) != 5) {
        sr = sprintf(err_msg, "Matl %s needs 5 floats for %s %s model.\n",
                     pd_glob[mn]->MaterialName, "Species Source", "DROP_EVAP");
        GOMA_EH(-1, err_msg);
      }
      mat_ptr->u_species_source[species_no] = (dbl *)array_alloc(1, 5, sizeof(dbl));
      mat_ptr->len_u_species_source[species_no] = 5;
      mat_ptr->u_species_source[species_no][0] = a0; /* liquid droplet concentration*/
      mat_ptr->u_species_source[species_no][1] = a1; /* droplet radius*/
      mat_ptr->u_species_source[species_no][2] = a2; /* droplet number concentration */
      mat_ptr->u_species_source[species_no][3] = a3; /* fraction solvent evaporation */
      mat_ptr->u_species_source[species_no][4] = a4; /* Ideal Gas constant */

      SPF_DBL_VEC(endofstring(es), 5, mat_ptr->u_species_source[species_no]);
    } else if (model_read == -1) {
      GOMA_EH(model_read, "Species Source model invalid. May need more cards for other species");
    }
    ECHO(es, echo_file);

    if (ls != NULL) {
      species_no = pd_glob[mn]->Num_Species;
      model_read = look_for_mat_prop(
          imp, "Second Level Set Species Source", mat_ptr->mp2nd->SpeciesSourceModel,
          mat_ptr->mp2nd->speciessource, NO_USER, NULL, model_name, SCALAR_INPUT, &species_no, es);

      if (model_read != -1) {
        if (ls == NULL)
          GOMA_EH(GOMA_ERROR,
                  "Second Level Set Species Source requires activation of Level Set Tracking.\n");

        // mat_ptr->mp2nd->SpeciesSourceModel[species_no] = i0;
        // mat_ptr->mp2nd->speciessource[species_no] = v0[species_no];

        stringup(model_name);

        if (!strcmp(model_name, "CONSTANT")) {
          if (fscanf(imp, "%s", input) != 1) {
            GOMA_EH(GOMA_ERROR,
                    "Expecting trailing keyword for Second Level Set Species Source.\n");
          }

          stringup(input);

          if (strncmp(input, "POSITIVE", 3) == 0) {
            mat_ptr->mp2nd->speciessourcemask[0][species_no] = 0;
            mat_ptr->mp2nd->speciessourcemask[1][species_no] = 1;
          } else if (strncmp(input, "NEGATIVE", 3) == 0) {
            mat_ptr->mp2nd->speciessourcemask[0][species_no] = 1;
            mat_ptr->mp2nd->speciessourcemask[1][species_no] = 0;
          } else {
            GOMA_EH(GOMA_ERROR,
                    "Keyword must be POSITIVE or NEGATIVE for Second Level Set Heat Source.\n");
          }
          SPF(endofstring(es), " %s", input);
          if (pfd != NULL) {
            for (i = 0; i < pfd->num_phase_funcs; i++) {
              if (fscanf(imp, "%lf", &(mat_ptr->mp2nd->speciessource_phase[i][species_no])) != 1) {
                GOMA_EH(-1, "error reading phase species source");
              }
              SPF(endofstring(es), " %g", mat_ptr->mp2nd->speciessource_phase[i][species_no]);
            }
          }
        } else {
          GOMA_EH(GOMA_ERROR, "Second Level Set Species Source model can only be CONSTANT.\n");
        }
      }

      ECHO(es, echo_file);

      species_no = pd_glob[mn]->Num_Species;
      model_read = look_for_mat_prop(imp, "Level Set Species Width",
                                     mat_ptr->mp2nd->use_species_source_width,
                                     mat_ptr->mp2nd->species_source_width, NO_USER, NULL,
                                     model_name, SCALAR_INPUT, &species_no, es);

      if (model_read != -1) {
        if (ls == NULL)
          GOMA_EH(GOMA_ERROR,
                  "Level Set Species Width requires activation of Level Set Tracking.\n");

        mat_ptr->mp2nd->use_species_source_width[species_no] = 1;
        // mat_ptr->mp2nd->species_source_width[species_no] = v0[species_no];

        stringup(model_name);

        if (strcmp(model_name, "CONSTANT")) {
          GOMA_EH(GOMA_ERROR, "Level Set Species Width can only be CONSTANT.\n");
        }
      }

      ECHO(es, echo_file);
    }
  }

  model_read = look_for_mat_prop(imp, "Current Source", &(mat_ptr->CurrentSourceModel),
                                 &(mat_ptr->current_source), NO_USER, NULL, model_name,
                                 SCALAR_INPUT, &NO_SPECIES, es);

  if (!strcmp(model_name, "ELECTRODE_KINETICS")) /* added by KSC: 10/21/98 */
  {
    model_read = 1;
    mat_ptr->CurrentSourceModel = ELECTRODE_KINETICS;
  } else if (!strcmp(model_name, "BUTLER_VOLMER")) /* added by KSC: 04-21-2006 */

  {
    model_read = 1;
    mat_ptr->CurrentSourceModel = BUTLER_VOLMER;
    num_const = read_constants(imp, &(mat_ptr->u_current_source), NO_SPECIES);
    mat_ptr->len_u_current_source = num_const;
    SPF_DBL_VEC(endofstring(es), num_const, mat_ptr->u_current_source);
  } else if (!strcmp(model_name, "FICKIAN_CHARGED")) /* added by KSC: 10/5/00 */
  {
    model_read = 1;
    mat_ptr->CurrentSourceModel = FICKIAN_CHARGED;
  } else if (!strcmp(model_name, "STEFAN_MAXWELL_CHARGED")) /* added by KSC: 10/5/00 */
  {
    model_read = 1;
    mat_ptr->CurrentSourceModel = STEFAN_MAXWELL_CHARGED;
  } else if (!strcmp(model_name, "NET_CHARGE")) /* added by KSC: 5/11/02 */
  {
    model_read = 1;
    mat_ptr->CurrentSourceModel = NET_CHARGE;
  } else if (!strcmp(model_name, "DEBYE_HUCKEL")) /* added by ACS: 7/11/03 */
  {
    model_read = 1;
    mat_ptr->CurrentSourceModel = DEBYE_HUCKEL;
    num_const = read_constants(imp, &(mat_ptr->u_current_source), NO_SPECIES);
    mat_ptr->len_u_heat_source = num_const;
    SPF_DBL_VEC(endofstring(es), num_const, mat_ptr->u_current_source);
  } else if (model_read == -1) {
    GOMA_EH(model_read, "Current Source model invalid");
  }

  ECHO(es, echo_file);

  model_read =
      look_for_mat_prop(imp, "Moment Source", &(mat_ptr->MomentSourceModel),
                        &(mat_ptr->moment_source), &(mat_ptr->u_moment_source),
                        &(mat_ptr->len_u_moment_source), model_name, SCALAR_INPUT, &NO_SPECIES, es);

  if (model_read == -1) {
    if (!strcmp(model_name, "FOAM_PMDI_10")) {
      mat_ptr->MomentSourceModel = FOAM_PMDI_10;
      model_read = 1;
      num_const = read_constants(imp, &(mat_ptr->u_moment_source), NO_SPECIES);

      /* Requires growth rate and coalescence rate constants */
      if (num_const < 2) {
        sr = sprintf(err_msg, "Matl %s needs 2 constants for %s %s model.\n",
                     pd_glob[mn]->MaterialName, "Moment Source", "FOAM_PMDI_10");
        GOMA_EH(GOMA_ERROR, err_msg);
      }
      mat_ptr->len_u_moment_source = num_const;
      SPF_DBL_VEC(endofstring(es), num_const, mat_ptr->u_moment_source);
    }
    if (!strcmp(model_name, "CONSTANT_GROWTH")) {
      mat_ptr->MomentSourceModel = MOMENT_CONSTANT_GROWTH;
      model_read = 1;
      num_const = read_constants(imp, &(mat_ptr->u_moment_source), NO_SPECIES);

      /* Requires growth rate and coalescence rate constants */
      if (num_const < 3) {
        sr = sprintf(err_msg, "Matl %s needs 3 constants for %s %s model.\n",
                     pd_glob[mn]->MaterialName, "Moment Source", "CONSTANT_GROWTH");
        GOMA_EH(GOMA_ERROR, err_msg);
      }
      mat_ptr->len_u_moment_source = num_const;
      SPF_DBL_VEC(endofstring(es), num_const, mat_ptr->u_moment_source);
    } else if (!strcmp(model_name, "FOAM_PBE")) {
      mat_ptr->MomentSourceModel = FOAM_PBE;
      model_read = 1;
      num_const = read_constants(imp, &(mat_ptr->u_moment_source), NO_SPECIES);
      mat_ptr->len_u_moment_source = num_const;
      SPF_DBL_VEC(endofstring(es), num_const, mat_ptr->u_moment_source);
    }
    ECHO(es, echo_file);
  }

  /*
   * Before we go on let's check to see if a Source term needed extra material Properties
   *    i.e., Non-condensable for DROP_EVAP models
   */
  rewind(imp);

  if (read_bc_mp == DROP_EVAP) {
    iread = look_for_optional(imp, "Non-condensable Molecular Weight", input, '=');
    if (iread != -1) {
      if (fscanf(imp, "%s %d %lf", model_name, &ii, &mw) != 3) {
        GOMA_EH(-1, "Error reading non-condensable MW: e.g. CONSTANT species_no  MW");
      } else {
        mat_ptr->molecular_weight[mat_ptr->Num_Species_Eqn] = mw;
        SPF(es, "%s = %s %d %.4g", "Non-condensable Molecular Weight", model_name, ii, mw);
      }
      ECHO(es, echo_file);
    }

    iread = look_for_optional(imp, "Non-volatile Molar Volume", input, '=');
    if (iread != -1) {
      if (fscanf(imp, "%s %d %lf", model_name, &ii, &mv) != 3) {
        GOMA_EH(-1, "Error reading non-volatile Molar Volume: e.g. CONSTANT  species_id  MV");
      } else {
        mat_ptr->molar_volume[pd_glob[mn]->Num_Species_Eqn] = mv;
        SPF(es, "%s = %s %d %.4g", "Non-volatile Molar Volume", model_name, ii, mw);
      }
      ECHO(es, echo_file);
    }

    iread = look_for_optional(imp, "Non-volatile Specific Volume", input, '=');
    if (iread != -1) {
      if (fscanf(imp, "%s %d %lf", model_name, &ii, &mv) != 3) {
        GOMA_EH(-1, "Error reading non-volatile Specific Volume: e.g. CONSTANT  species_id  MV");
      } else {
        mat_ptr->specific_volume[pd_glob[mn]->Num_Species_Eqn] = mv;
        SPF(es, "%s = %s %d %.4g", "Non-volatile Specific Volume", model_name, ii, mw);
      }
      ECHO(es, echo_file);
    }

    iread = look_for_optional(imp, "Flory-Huggins parameters", input, '=');
    if (iread != -1) {
      n_species = pd_glob[mn]->Num_Species_Eqn + 1;
      /*number of independent interaction parameters */
      n_ij = (n_species * n_species - n_species) / 2;

      if (fscanf(imp, "%s", model_name) != 1) {
        GOMA_EH(-1, "Error reading F-H parameter model name: e.g. CONSTANT");
      } else {
        for (i = 0; i < n_ij; i++) /* reading the chi parameters */
        {
          if (fscanf(imp, "%d %d %lf", &ii, &jj, &chi_ij) != 3) {
            GOMA_EH(-1, "Error:must have three entries, i, j, and chi(i,j)");
          }
          mat_ptr->flory_param[ii][jj] = chi_ij;
          mat_ptr->flory_param[jj][ii] =
              chi_ij * mat_ptr->molar_volume[jj] / mat_ptr->molar_volume[ii];
        }
        for (k = 0; k < n_species; k++) {
          mat_ptr->flory_param[k][k] = 0.;
        }
        SPF(es, "%s = %s %d %d %.4g", "Flory-Huggins parameters", model_name, ii, jj, chi_ij);
      }
      ECHO(es, echo_file);
    }
  }
  /* End of material property re-read  */

  ECHO("\n---Initialization\n", echo_file);

  Num_Var_Init_Mat[mn] = 0;
  while ((iread = look_forward_optional(imp, "Initialize", input, '=')) == 1) {
    /*
     *  Read the variable name to be fixed
     */
    if (fscanf(imp, "%80s", input) != 1) {
      sprintf(err_msg, "Error reading variable for initialization in material, %s",
              mat_ptr->Material_Name);
      GOMA_EH(GOMA_ERROR, err_msg);
    }
    (void)strip(input);
    var = variable_string_to_int(input, "Variable for matrl initialization");
    if (var >= 0) {
      Var_init_mat[mn][Num_Var_Init_Mat[mn]].var = var;
    } else {
      sprintf(err_msg, "Invalid choice of initialization variable in material, %s",
              mat_ptr->Material_Name);
      GOMA_EH(GOMA_ERROR, err_msg);
    }

    if (fscanf(imp, "%d %lf", &Var_init_mat[mn][Num_Var_Init_Mat[mn]].ktype,
               &Var_init_mat[mn][Num_Var_Init_Mat[mn]].init_val) != 2)
      GOMA_EH(GOMA_ERROR, "Error reading initialization data");

    SPF(es, "%s = %s %d %.4g", "Initialize", input, Var_init_mat[mn][Num_Var_Init_Mat[mn]].ktype,
        Var_init_mat[mn][Num_Var_Init_Mat[mn]].init_val);

    if (fscanf(imp, "%d", &Var_init_mat[mn][Num_Var_Init_Mat[mn]].slave_block) != 1)
      Var_init_mat[mn][Num_Var_Init_Mat[mn]].slave_block = 0;
    else
      SPF(endofstring(es), " %d", Var_init_mat[mn][Num_Var_Init_Mat[mn]].slave_block);

    Num_Var_Init_Mat[mn]++;
    ECHO(es, echo_file);
  }

  ECHO("\n---Special Inputs\n", echo_file); /* added by PRS 3/17/2009 */

  if (pd_glob[mn]->gv[R_LUBP] || pd_glob[mn]->gv[R_LUBP_2] || pd_glob[mn]->gv[R_TFMP_MASS] ||
      pd_glob[mn]->gv[R_TFMP_BOUND]) {
    model_read = look_for_mat_proptable(
        imp, "Upper Height Function Constants", &(mat_ptr->HeightUFunctionModel),
        &(mat_ptr->heightU), &(mat_ptr->u_heightU_function_constants),
        &(mat_ptr->len_u_heightU_function_constants),
        &(mat_ptr->heightU_function_constants_tableid), model_name, SCALAR_INPUT, &NO_SPECIES, es);

    mat_ptr->heightU_ext_field_index = -1; // Default to NO external field

    if (model_read == -1 && !strcmp(model_name, "CONSTANT_SPEED")) {
      model_read = 1;
      mat_ptr->HeightUFunctionModel = CONSTANT_SPEED;
      num_const = read_constants(imp, &(mat_ptr->u_heightU_function_constants), NO_SPECIES);
      if (num_const < 2) {
        sr = sprintf(err_msg, "Matl %s needs at least 2 constants for %s %s model.\n",
                     pd_glob[mn]->MaterialName, "Upper Height Function", "CONSTANT_SPEED");
        GOMA_EH(GOMA_ERROR, err_msg);
      }

      if (num_const > 2) {
        /* We may have an external field "height" we will be adding to this model.  Check
         * for it now and flag its existence through the material properties structure
         */
        mat_ptr->heightU_ext_field_index = -1; // Default to NO external field
        if (efv->ev) {
          for (i = 0; i < efv->Num_external_field; i++) {
            if (!strcmp(efv->name[i], "HEIGHT")) {
              mat_ptr->heightU_ext_field_index = i;
            }
          }
        } else {
          GOMA_EH(GOMA_ERROR, " You have a third float on Upper Height Function Constants card, "
                              "but NO external field");
        }
      }

      mat_ptr->len_u_heightU_function_constants = num_const;
      SPF_DBL_VEC(endofstring(es), num_const, mat_ptr->u_heightU_function_constants);

    } else if (model_read == -1 && !strcmp(model_name, "CONSTANT_SPEED_MELT")) {
      model_read = 1;
      mat_ptr->HeightUFunctionModel = CONSTANT_SPEED_MELT;
      num_const = read_constants(imp, &(mat_ptr->u_heightU_function_constants), NO_SPECIES);
      if (num_const < 2) {
        sr = sprintf(err_msg, "Matl %s needs at least 2 constants for %s %s model.\n",
                     pd_glob[mn]->MaterialName, "Upper Height Function", "CONSTANT_SPEED");
        GOMA_EH(GOMA_ERROR, err_msg);
      }
      mat_ptr->len_u_heightU_function_constants = num_const;
      SPF_DBL_VEC(endofstring(es), num_const, mat_ptr->u_heightU_function_constants);

    } else if (model_read == -1 && !strcmp(model_name, "CONSTANT_SPEED_DEFORM")) {
      model_read = 1;
      mat_ptr->HeightUFunctionModel = CONSTANT_SPEED_DEFORM;
      num_const = read_constants(imp, &(mat_ptr->u_heightU_function_constants), NO_SPECIES);
      if (num_const < 5) {
        sr = sprintf(err_msg, "Matl %s needs at least 5 constants for %s %s model.\n",
                     pd_glob[mn]->MaterialName, "Upper Height Function", "CONSTANT_SPEED_DEFORM");
        GOMA_EH(GOMA_ERROR, err_msg);
      }
      mat_ptr->len_u_heightU_function_constants = num_const;
      SPF_DBL_VEC(endofstring(es), num_const, mat_ptr->u_heightU_function_constants);

    } else if (model_read == -1 && !strcmp(model_name, "ROLL_ON")) {
      model_read = 1;
      mat_ptr->HeightUFunctionModel = ROLL_ON;
      num_const = read_constants(imp, &(mat_ptr->u_heightU_function_constants), NO_SPECIES);
      if (num_const < 5) {
        sr = sprintf(err_msg, "Matl %s needs 5 constants for %s %s model.\n",
                     pd_glob[mn]->MaterialName, "Upper Height Function", "ROLL_ON");
        GOMA_EH(GOMA_ERROR, err_msg);
      }

      if (num_const > 5) {
        /* We may have an external field "height" we will be adding to this model.  Check
         * for it now and flag its existence through the material properties structure
         */
        mat_ptr->heightU_ext_field_index = -1; // Default to NO external field
        if (efv->ev) {
          for (i = 0; i < efv->Num_external_field; i++) {
            if (!strcmp(efv->name[i], "HEIGHT")) {
              mat_ptr->heightU_ext_field_index = i;
            }
          }
        } else {
          GOMA_EH(GOMA_ERROR, " You have a sixth float on Upper Height Function Constants card, "
                              "but NO external field");
        }
      }
      mat_ptr->len_u_heightU_function_constants = num_const;
      SPF_DBL_VEC(endofstring(es), num_const, mat_ptr->u_heightU_function_constants);
    } else if (model_read == -1 && !strcmp(model_name, "ROLL_ON_MELT")) {
      model_read = 1;
      mat_ptr->HeightUFunctionModel = ROLL_ON_MELT;
      num_const = read_constants(imp, &(mat_ptr->u_heightU_function_constants), NO_SPECIES);
      if (num_const < 5) {
        sr = sprintf(err_msg, "Matl %s needs 5 constants for %s %s model.\n",
                     pd_glob[mn]->MaterialName, "Upper Height Function", "ROLL_ON_MELT");
        GOMA_EH(GOMA_ERROR, err_msg);
      }
      mat_ptr->len_u_heightU_function_constants = num_const;
      SPF_DBL_VEC(endofstring(es), num_const, mat_ptr->u_heightU_function_constants);
    }

    else if (model_read == -1 && !strcmp(model_name, "ROLL")) {
      model_read = 1;
      mat_ptr->HeightUFunctionModel = ROLL;
      num_const = read_constants(imp, &(mat_ptr->u_heightU_function_constants), NO_SPECIES);
      if (num_const < 8) {
        sr = sprintf(err_msg, "Matl %s needs 8 constants for %s %s model.\n",
                     pd_glob[mn]->MaterialName, "Upper Height Function", "ROLL");
        GOMA_EH(GOMA_ERROR, err_msg);
      }
      mat_ptr->len_u_heightU_function_constants = num_const;
      SPF_DBL_VEC(endofstring(es), num_const, mat_ptr->u_heightU_function_constants);
    }

    else if (model_read == -1 && !strcmp(model_name, "CAP_SQUEEZE")) {
      model_read = 1;
      mat_ptr->HeightUFunctionModel = CAP_SQUEEZE;
      num_const = read_constants(imp, &(mat_ptr->u_heightU_function_constants), NO_SPECIES);
      if (num_const < 5) {
        sr = sprintf(err_msg, "Matl %s needs 5 constants for %s %s model.\n",
                     pd_glob[mn]->MaterialName, "Upper Height Function", "CAP_SQUEEZE");
        GOMA_EH(GOMA_ERROR, err_msg);
      }
      mat_ptr->len_u_heightU_function_constants = num_const;
      SPF_DBL_VEC(endofstring(es), num_const, mat_ptr->u_heightU_function_constants);
    }

    else if (model_read == -1 && !strcmp(model_name, "FLAT_GRAD_FLAT")) {
      model_read = 1;
      mat_ptr->HeightUFunctionModel = FLAT_GRAD_FLAT;
      num_const = read_constants(imp, &(mat_ptr->u_heightU_function_constants), NO_SPECIES);
      if (num_const < 5) {
        sr = sprintf(err_msg, "Matl %s needs 5 constants for %s %s model.\n",
                     pd_glob[mn]->MaterialName, "Upper Height Function", "FLAT_GRAD_FLAT");
        GOMA_EH(GOMA_ERROR, err_msg);
      }
      mat_ptr->len_u_heightU_function_constants = num_const;
      SPF_DBL_VEC(endofstring(es), num_const, mat_ptr->u_heightU_function_constants);
    }

    else if (model_read == -1 && !strcmp(model_name, "FLAT_GRAD_FLAT_MELT")) {
      model_read = 1;
      mat_ptr->HeightUFunctionModel = FLAT_GRAD_FLAT_MELT;
      num_const = read_constants(imp, &(mat_ptr->u_heightU_function_constants), NO_SPECIES);
      if (num_const < 5) {
        sr = sprintf(err_msg, "Matl %s needs 5 constants for %s %s model.\n",
                     pd_glob[mn]->MaterialName, "Upper Height Function", "FLAT_GRAD_FLAT_MELT");
        GOMA_EH(GOMA_ERROR, err_msg);
      }
      mat_ptr->len_u_heightU_function_constants = num_const;
      SPF_DBL_VEC(endofstring(es), num_const, mat_ptr->u_heightU_function_constants);
    }

    else if (model_read == -1 && !strcmp(model_name, "CIRCLE_MELT")) {
      model_read = 1;
      mat_ptr->HeightUFunctionModel = CIRCLE_MELT;
      num_const = read_constants(imp, &(mat_ptr->u_heightU_function_constants), NO_SPECIES);
      if (num_const < 3) {
        sr = sprintf(err_msg, "Matl %s needs 3 constants for %s %s model.\n",
                     pd_glob[mn]->MaterialName, "Upper Height Function", "CIRCLE_MELT");
        GOMA_EH(GOMA_ERROR, err_msg);
      }
      mat_ptr->len_u_heightU_function_constants = num_const;
      SPF_DBL_VEC(endofstring(es), num_const, mat_ptr->u_heightU_function_constants);
    }

    else if (model_read == -1 && !strcmp(model_name, "POLY_TIME")) {
      model_read = 1;
      mat_ptr->HeightUFunctionModel = POLY_TIME;
      num_const = read_constants(imp, &(mat_ptr->u_heightU_function_constants), NO_SPECIES);
      if (num_const < 1) {
        sr = sprintf(err_msg, "Matl %s needs at least 1 constant for %s %s model.\n",
                     pd_glob[mn]->MaterialName, "Upper Height Function", "POLY_TIME");
        GOMA_EH(GOMA_ERROR, err_msg);
      }
      mat_ptr->len_u_heightU_function_constants = num_const;
      SPF_DBL_VEC(endofstring(es), num_const, mat_ptr->u_heightU_function_constants);
    }

    else if (model_read == -1 && !strcmp(model_name, "JOURNAL")) {
      model_read = 1;
      mat_ptr->HeightUFunctionModel = JOURNAL;
      num_const = read_constants(imp, &(mat_ptr->u_heightU_function_constants), NO_SPECIES);
      if (num_const < 2) {
        sr = sprintf(err_msg, "Matl %s needs at least 2 constants for %s %s model.\n",
                     pd_glob[mn]->MaterialName, "Upper Height Function", "JOURNAL");
        GOMA_EH(GOMA_ERROR, err_msg);
      }
      mat_ptr->len_u_heightU_function_constants = num_const;
      SPF_DBL_VEC(endofstring(es), num_const, mat_ptr->u_heightU_function_constants);
    } else if (model_read == -1 && !strcmp(model_name, "EXTERNAL_FIELD")) {
      if (fscanf(imp, "%s", input) != 1) {
        GOMA_EH(GOMA_ERROR,
                "Expecting trailing keyword for Upper height function EXTERNAL_FIELD model.\n");
      }
      model_read = 1;

      ii = 0;
      for (j = 0; j < efv->Num_external_field; j++) {
        if (strcmp(efv->name[j], input) == 0) {
          ii = 1;
          if (mat_ptr->heightU_ext_field_index == -1)
            mat_ptr->heightU_ext_field_index = j;
        }
      }
      if (ii == 0) {
        GOMA_EH(GOMA_ERROR, "Must activate external fields to use this Upper height function "
                            "model.  Field name needed for the EXTERNAL_FIELD");
      }
      mat_ptr->HeightUFunctionModel = EXTERNAL_FIELD;
      /* pick up scale factor for property */
      num_const = read_constants(imp, &(mat_ptr->u_heightU_function_constants), NO_SPECIES);

      mat_ptr->len_u_heightU_function_constants = num_const;
      if (num_const < 1) {
        sr = sprintf(err_msg, "Matl %s expected at least 3 constants for %s %s model.\n",
                     pd_glob[mn]->MaterialName, "Upper Height Function", "EXTERNAL_FIELD");
        GOMA_EH(GOMA_ERROR, err_msg);
      }
    }
    /*
     *  TABLE model added to upper height function constant to apply height function model
     *  as computed from videos of experiments of drop merger.
     *
     *  Columns :   Time  Height  dHeight/dTime
     *
     *  Takes scaling factor before filename so units of height can be scaled to problem units
     *
     *  1/23/2017 - AMC
     */
    else if (model_read == -1 && !strcmp(model_name, "TABLE")) {
      if (fscanf(imp, "%s", input) != 1) {
        GOMA_EH(GOMA_ERROR, "Expecting trailing filename for Upper height function TABLE model.\n");
      }
      model_read = 1;

      ii = 0;
      for (j = 0; j < efv->Num_external_field; j++) {
        if (strcmp(efv->name[j], input) == 0) {
          ii = 1;
          if (mat_ptr->heightU_ext_field_index == -1)
            mat_ptr->heightU_ext_field_index = j;
        }
      }
      if (ii == 0) {
        GOMA_EH(GOMA_ERROR, "Must activate external fields to use this Upper height function "
                            "model.  Field name needed for the EXTERNAL_FIELD");
      }
      mat_ptr->HeightUFunctionModel = EXTERNAL_FIELD; // TODO: this is probably wrong
                                                      /* pick up scale factor for property */
      num_const = read_constants(imp, &(mat_ptr->u_heightU_function_constants), NO_SPECIES);

      mat_ptr->len_u_heightU_function_constants = num_const;
      if (num_const < 1) {
        sr = sprintf(err_msg, "Matl %s expected at least 1 constants for %s %s model.\n",
                     pd_glob[mn]->MaterialName, "Upper Height Function", "TABLE");
        GOMA_EH(GOMA_ERROR, err_msg);
      }
    } else if (model_read == -1 && !strcmp(model_name, "ROLLER")) {
      model_read = 1;
      mat_ptr->HeightUFunctionModel = ROLLER;
      num_const = read_constants(imp, &(mat_ptr->u_heightU_function_constants), NO_SPECIES);
      if (num_const > 3) {
        /* We may have an external field "height" we will be adding to this model.  Check
         * for it now and flag its existence through the material properties structure
         */
        mat_ptr->heightU_ext_field_index = -1; // Default to NO external field
        if (efv->ev) {
          for (i = 0; i < efv->Num_external_field; i++) {
            if (!strcmp(efv->name[i], "HEIGHT")) {
              mat_ptr->heightU_ext_field_index = i;
            }
          }
        } else {
          GOMA_EH(GOMA_ERROR, " You have a fourth float on Upper Height Function Constants card, "
                              "but NO external field named 'HEIGHT'!");
        }
      }

      if (num_const < 3 || num_const > 4) {
        sr = sprintf(err_msg, "Matl %s needs 3 constants for %s %s model.\n",
                     pd_glob[mn]->MaterialName, "Upper Height Function", "ROLLER");
        GOMA_EH(GOMA_ERROR, err_msg);
      }
      mat_ptr->len_u_heightU_function_constants = num_const;
      SPF_DBL_VEC(endofstring(es), num_const, mat_ptr->u_heightU_function_constants);
    }

    else if (model_read == -1) {
      GOMA_EH(model_read, "Upper Height Function model invalid");
    }
    ECHO(es, echo_file);

    model_read = look_for_mat_proptable(
        imp, "Lower Height Function Constants", &(mat_ptr->HeightLFunctionModel),
        &(mat_ptr->heightL), &(mat_ptr->u_heightL_function_constants),
        &(mat_ptr->len_u_heightL_function_constants),
        &(mat_ptr->heightL_function_constants_tableid), model_name, SCALAR_INPUT, &NO_SPECIES, es);

    mat_ptr->heightL_ext_field_index = -1; // Default to NO external field

    if (model_read == -1 && !strcmp(model_name, "CONSTANT_SPEED")) {
      model_read = 1;
      mat_ptr->HeightLFunctionModel = CONSTANT_SPEED;
      num_const = read_constants(imp, &(mat_ptr->u_heightL_function_constants), NO_SPECIES);
      if (num_const < 2) {
        sr = sprintf(err_msg, "Matl %s needs at least 2 constants for %s %s model.\n",
                     pd_glob[mn]->MaterialName, "Lower Height Function", "CONSTANT_SPEED");
        GOMA_EH(GOMA_ERROR, err_msg);
      }
      if (num_const > 2) {
        /* We may have an external field "height" we will be adding to this model.  Check
         * for it now and flag its existence through the material properties structure
         */
        mat_ptr->heightL_ext_field_index = -1; // Default to NO external field
        if (efv->ev) {
          for (i = 0; i < efv->Num_external_field; i++) {
            if (!strcmp(efv->name[i], "HEIGHT_L")) {
              mat_ptr->heightL_ext_field_index = i;
            }
          }
        } else {
          GOMA_EH(GOMA_ERROR, " You have a third float on Upper Height Function Constants card, "
                              "but NO external field");
        }
      }
      mat_ptr->len_u_heightL_function_constants = num_const;
      SPF_DBL_VEC(endofstring(es), num_const, mat_ptr->u_heightL_function_constants);
    }

    else if (model_read == -1 && !strcmp(model_name, "ROLL_ON")) {
      model_read = 1;
      mat_ptr->HeightLFunctionModel = ROLL_ON;
      num_const = read_constants(imp, &(mat_ptr->u_heightL_function_constants), NO_SPECIES);
      if (num_const < 5) {
        sr = sprintf(err_msg, "Matl %s needs 5 constants for %s %s model.\n",
                     pd_glob[mn]->MaterialName, "Lower Height Function", "ROLL_ON");
        GOMA_EH(GOMA_ERROR, err_msg);
      }
      mat_ptr->len_u_heightL_function_constants = num_const;
      SPF_DBL_VEC(endofstring(es), num_const, mat_ptr->u_heightL_function_constants);
    }

    else if (model_read == -1 && !strcmp(model_name, "ROLL")) {
      model_read = 1;
      mat_ptr->HeightLFunctionModel = ROLL;
      num_const = read_constants(imp, &(mat_ptr->u_heightL_function_constants), NO_SPECIES);
      if (num_const < 8) {
        sr = sprintf(err_msg, "Matl %s needs 8 constants for %s %s model.\n",
                     pd_glob[mn]->MaterialName, "Lower Height Function", "ROLL");
        GOMA_EH(GOMA_ERROR, err_msg);
      }
      mat_ptr->len_u_heightL_function_constants = num_const;
      SPF_DBL_VEC(endofstring(es), num_const, mat_ptr->u_heightL_function_constants);
    }

    else if (model_read == -1 && !strcmp(model_name, "EXTERNAL_FIELD")) {
      if (fscanf(imp, "%s", input) != 1) {
        GOMA_EH(GOMA_ERROR,
                "Expecting trailing keyword for Lower height function EXTERNAL_FIELD model.\n");
      }
      model_read = 1;

      ii = 0;
      for (j = 0; j < efv->Num_external_field; j++) {
        if (strcmp(efv->name[j], input) == 0) {
          ii = 1;
          if (mat_ptr->heightL_ext_field_index == -1)
            mat_ptr->heightL_ext_field_index = j;
        }
      }
      if (ii == 0) {
        GOMA_EH(GOMA_ERROR, "Must activate external fields to use this Lower height function "
                            "model.  Field name needed for the EXTERNAL_FIELD");
      }
      mat_ptr->HeightLFunctionModel = EXTERNAL_FIELD;
      /* pick up scale factor for property */
      num_const = read_constants(imp, &(mat_ptr->u_heightL_function_constants), NO_SPECIES);

      mat_ptr->len_u_heightL_function_constants = num_const;
      if (num_const < 3) {
        sr = sprintf(err_msg, "Matl %s expected at least 3 constants for %s %s model.\n",
                     pd_glob[mn]->MaterialName, "Lower Height Function", "EXTERNAL_FIELD");
        GOMA_EH(GOMA_ERROR, err_msg);
      }
    }

    else if (model_read == -1) {
      GOMA_EH(model_read, "Lower Height Function model invalid");
    }
    ECHO(es, echo_file);

    model_read =
        look_for_mat_prop(imp, "Upper Velocity Function Constants", &(mat_ptr->VeloUFunctionModel),
                          mat_ptr->veloU, NO_USER, NULL, model_name, VECTOR_INPUT, &NO_SPECIES, es);

    if (model_read == -1 && !strcmp(model_name, "ROLL")) {
      model_read = 1;
      mat_ptr->VeloUFunctionModel = ROLL;
      num_const = read_constants(imp, &(mat_ptr->u_veloU_function_constants), NO_SPECIES);
      if (num_const < 1) {
        sr = sprintf(err_msg, "Matl %s needs 1 constant for %s %s model.\n",
                     pd_glob[mn]->MaterialName, "Upper Velocity Function", "ROLL");
        GOMA_EH(GOMA_ERROR, err_msg);
      }
      mat_ptr->len_u_veloU_function_constants = num_const;
      SPF_DBL_VEC(endofstring(es), num_const, mat_ptr->u_veloU_function_constants);
    }

    else if (model_read == -1 && !strcmp(model_name, "TANGENTIAL_ROTATE")) {
      model_read = 1;
      mat_ptr->VeloUFunctionModel = TANGENTIAL_ROTATE;
      num_const = read_constants(imp, &(mat_ptr->u_veloU_function_constants), NO_SPECIES);
      if (num_const < 5) {
        sr = sprintf(err_msg, "Matl %s needs 5 constants for %s %s model.\n",
                     pd_glob[mn]->MaterialName, "Upper Velocity Function", "TANGENTIAL_ROTATE");
        GOMA_EH(GOMA_ERROR, err_msg);
      }
      mat_ptr->len_u_veloU_function_constants = num_const;
      SPF_DBL_VEC(endofstring(es), num_const, mat_ptr->u_veloU_function_constants);
    }

    else if (model_read == -1 && !strcmp(model_name, "LINEAR_TIME")) {
      model_read = 1;
      mat_ptr->VeloUFunctionModel = LINEAR_TIME;
      num_const = read_constants(imp, &(mat_ptr->u_veloU_function_constants), NO_SPECIES);
      if (num_const < 6) {
        sr = sprintf(err_msg, "Matl %s needs 6 constants for %s %s model.\n",
                     pd_glob[mn]->MaterialName, "Upper Velocity Function", "LINEAR_TIME");
        GOMA_EH(GOMA_ERROR, err_msg);
      }
      mat_ptr->len_u_veloU_function_constants = num_const;
      SPF_DBL_VEC(endofstring(es), num_const, mat_ptr->u_veloU_function_constants);
    }

    else if (model_read == -1) {
      GOMA_EH(model_read, "Upper Velocity Function model invalid");
    }
    ECHO(es, echo_file);

    model_read = look_for_mat_prop(
        imp, "Lower Velocity Function Constants", &(mat_ptr->VeloLFunctionModel), mat_ptr->veloL,
        &(mat_ptr->u_veloL_function_constants), &(mat_ptr->len_u_veloL_function_constants),
        model_name, VECTOR_INPUT, &NO_SPECIES, es);

    if (model_read == -1 && !strcmp(model_name, "ROLL")) {
      model_read = 1;
      mat_ptr->VeloLFunctionModel = ROLL;
      num_const = read_constants(imp, &(mat_ptr->u_veloL_function_constants), NO_SPECIES);
      if (num_const < 1) {
        sr = sprintf(err_msg, "Matl %s needs 1 constant for %s %s model.\n",
                     pd_glob[mn]->MaterialName, "Lower Velocity Function", "ROLL");
        GOMA_EH(GOMA_ERROR, err_msg);
      }
      mat_ptr->len_u_veloL_function_constants = num_const;
      SPF_DBL_VEC(endofstring(es), num_const, mat_ptr->u_veloL_function_constants);
    }

    else if (model_read == -1 && !strcmp(model_name, "TANGENTIAL_ROTATE")) {
      model_read = 1;
      mat_ptr->VeloLFunctionModel = TANGENTIAL_ROTATE;
      num_const = read_constants(imp, &(mat_ptr->u_veloL_function_constants), NO_SPECIES);
      if (num_const < 5) {
        sr = sprintf(err_msg, "Matl %s needs 5 constants for %s %s model.\n",
                     pd_glob[mn]->MaterialName, "lower Velocity Function", "TANGENTIAL_ROTATE");
        GOMA_EH(GOMA_ERROR, err_msg);
      }
      mat_ptr->len_u_veloL_function_constants = num_const;
      SPF_DBL_VEC(endofstring(es), num_const, mat_ptr->u_veloL_function_constants);
    }

    else if (model_read == -1 && !strcmp(model_name, "LINEAR_TIME")) {
      model_read = 1;
      mat_ptr->VeloLFunctionModel = LINEAR_TIME;
      num_const = read_constants(imp, &(mat_ptr->u_veloL_function_constants), NO_SPECIES);
      if (num_const < 6) {
        sr = sprintf(err_msg, "Matl %s needs 6 constants for %s %s model.\n",
                     pd_glob[mn]->MaterialName, "lower Velocity Function", "LINEAR_TIME");
        GOMA_EH(GOMA_ERROR, err_msg);
      }
      mat_ptr->len_u_veloL_function_constants = num_const;
      SPF_DBL_VEC(endofstring(es), num_const, mat_ptr->u_veloL_function_constants);
    }

    else if (model_read == -1 && !strcmp(model_name, "SLIDER_POLY_TIME")) {
      model_read = 1;
      mat_ptr->VeloLFunctionModel = SLIDER_POLY_TIME;
      num_const = read_constants(imp, &(mat_ptr->u_veloL_function_constants), NO_SPECIES);
      if (num_const < 1) {
        sr = sprintf(err_msg, "Matl %s needs at least 1 constant for %s %s model.\n",
                     pd_glob[mn]->MaterialName, "Lower Velocity Function", "SIDER_POLY_TIME");
        GOMA_EH(GOMA_ERROR, err_msg);
      }
      mat_ptr->len_u_veloL_function_constants = num_const;
      SPF_DBL_VEC(endofstring(es), num_const, mat_ptr->u_veloL_function_constants);
    }

    else if (model_read == -1) {
      GOMA_EH(model_read, "Lower Velocity Function model invalid");
    }
    ECHO(es, echo_file);

    model_read = look_for_mat_prop(imp, "Upper Contact Angle", &(mat_ptr->DcaUFunctionModel),
                                   &(mat_ptr->dcaU), NO_USER, NULL, model_name, SCALAR_INPUT,
                                   &NO_SPECIES, es);

    if (model_read == -1 && !strcmp(model_name, "DYNAMIC")) {
      model_read = 1;
      mat_ptr->DcaUFunctionModel = DYNAMIC_CA;
      num_const = read_constants(imp, &(mat_ptr->u_dcaU_function_constants), NO_SPECIES);
      if (num_const < 4) {
        sr = sprintf(err_msg, "Matl %s needs 4 constants for %s %s model.\n",
                     pd_glob[mn]->MaterialName, "Upper Contact Angle", "DYNAMIC");
        GOMA_EH(GOMA_ERROR, err_msg);
      }
      mat_ptr->dcaU = mat_ptr->u_dcaU_function_constants[0];
      mat_ptr->len_u_dcaU_function_constants = num_const;
      SPF_DBL_VEC(endofstring(es), num_const, mat_ptr->u_dcaU_function_constants);

    } else if (model_read == -1 && !strcmp(model_name, "DYNAMIC_LINEAR")) {
      model_read = 1;
      mat_ptr->DcaUFunctionModel = DYNAMIC_LINEAR_CA;
      num_const = read_constants(imp, &(mat_ptr->u_dcaU_function_constants), NO_SPECIES);
      if (num_const < 4) {
        sr = sprintf(err_msg, "Matl %s needs 4 constants for %s %s model.\n",
                     pd_glob[mn]->MaterialName, "Upper Contact Angle", "DYNAMIC_LINEAR");
        GOMA_EH(GOMA_ERROR, err_msg);
      }
      mat_ptr->dcaU = mat_ptr->u_dcaU_function_constants[0];
      mat_ptr->len_u_dcaU_function_constants = num_const;
      SPF_DBL_VEC(endofstring(es), num_const, mat_ptr->u_dcaU_function_constants);

    } else if (model_read == -1) {
      GOMA_EH(model_read, "Upper Contact Angle model invalid");
    }
    ECHO(es, echo_file);

    model_read = look_for_mat_prop(imp, "Lower Contact Angle", &(mat_ptr->DcaLFunctionModel),
                                   &(mat_ptr->dcaL), NO_USER, NULL, model_name, SCALAR_INPUT,
                                   &NO_SPECIES, es);

    if (model_read == -1 && !strcmp(model_name, "DYNAMIC")) {
      model_read = 1;
      mat_ptr->DcaLFunctionModel = DYNAMIC_CA;
      num_const = read_constants(imp, &(mat_ptr->u_dcaL_function_constants), NO_SPECIES);
      if (num_const < 4) {
        sr = sprintf(err_msg, "Matl %s needs 4 constants for %s %s model.\n",
                     pd_glob[mn]->MaterialName, "Lower Contact Angle", "DYNAMIC");
        GOMA_EH(GOMA_ERROR, err_msg);
      }
      mat_ptr->dcaL = mat_ptr->u_dcaL_function_constants[0];
      mat_ptr->len_u_dcaL_function_constants = num_const;
      SPF_DBL_VEC(endofstring(es), num_const, mat_ptr->u_dcaL_function_constants);

    } else if (model_read == -1 && !strcmp(model_name, "DYNAMIC_LINEAR")) {
      model_read = 1;
      mat_ptr->DcaLFunctionModel = DYNAMIC_LINEAR_CA;
      num_const = read_constants(imp, &(mat_ptr->u_dcaL_function_constants), NO_SPECIES);
      if (num_const < 4) {
        sr = sprintf(err_msg, "Matl %s needs 4 constants for %s %s model.\n",
                     pd_glob[mn]->MaterialName, "Lower Contact Angle", "DYNAMIC_LINEAR");
        GOMA_EH(GOMA_ERROR, err_msg);
      }
      mat_ptr->dcaL = mat_ptr->u_dcaL_function_constants[0];
      mat_ptr->len_u_dcaL_function_constants = num_const;
      SPF_DBL_VEC(endofstring(es), num_const, mat_ptr->u_dcaL_function_constants);

    } else if (model_read == -1) {
      GOMA_EH(model_read, "Lower Contact Angle model invalid");
    }
    ECHO(es, echo_file);

    /* Optional lubrication fluid source term */

    strcpy(search_string, "Lubrication Fluid Source");
    mat_ptr->LubSourceModel = CONSTANT;
    mat_ptr->lubsource = 0.;
    memset(mp_glob[mn]->d_lubsource, 0, sizeof(dbl) * (MAX_VARIABLE_TYPES + MAX_CONC));

    if (look_forward_optional(imp, search_string, input, '=') == 1) {
      if (fscanf(imp, "%s", model_name) != 1) {
        GOMA_EH(GOMA_ERROR, "Need model for lubrication source term ");
      }

      SPF(es, "%s = %s", search_string, model_name);

      if (!strcmp(model_name, "CONSTANT")) {
        mat_ptr->LubSourceModel = CONSTANT;
        mat_ptr->u_lubsource_function_constants = alloc_dbl_1(1, 0.0);
        mat_ptr->len_lubsource = 1;

        if (fscanf(imp, "%lf", &(mat_ptr->lubsource)) != 1)

        {
          GOMA_EH(GOMA_ERROR, "Lubrication fluid source constant model expects 1 flt");
        }

        SPF(endofstring(es), "%g", mat_ptr->lubsource);

      } else if (!strcmp(model_name, "MELT")) {
        mp_glob[mn]->LubSourceModel = MELT;
        num_const = read_constants(imp, &(mat_ptr->u_lubsource_function_constants), NO_SPECIES);

        if (num_const < 3) {
          sr = sprintf(err_msg, "Matl %s needs 3 constants for %s %s model.\n",
                       pd_glob[mn]->MaterialName, "Lubrication source", "MELT");
          GOMA_EH(GOMA_ERROR, err_msg);
        }

        if (((mat_ptr->veloU[0] + mat_ptr->veloU[1] + mat_ptr->veloU[2]) == 0. &&
             (mat_ptr->veloL[0] + mat_ptr->veloL[1] + mat_ptr->veloL[2]) == 0.) ||
            (mat_ptr->VeloLFunctionModel != CONSTANT)) {
          GOMA_WH(-1, "Lubrication source model MELT must have nonzero slider velocities");
        }
        mat_ptr->len_lubsource = num_const;
        SPF_DBL_VEC(endofstring(es), num_const, mat_ptr->u_lubsource_function_constants);
      }

      else if (!strcmp(model_name, "CONTINUUM_FLUID")) {
        mp_glob[mn]->LubSourceModel = CONTINUUM_FLUID;
        num_const = read_constants(imp, &(mat_ptr->u_lubsource_function_constants), NO_SPECIES);

        if (num_const < 3) {
          sr = sprintf(err_msg, "Matl %s needs 3 constants for %s %s model.\n",
                       pd_glob[mn]->MaterialName, "Lubrication source", "CONTINUUM_FLUID");
          GOMA_EH(-1, err_msg);
        }

        mat_ptr->len_lubsource = num_const;
        SPF_DBL_VEC(endofstring(es), num_const, mat_ptr->u_lubsource_function_constants);
      }

      else {
        GOMA_EH(GOMA_ERROR, "Unrecognized lubrication fluid source model");
      }
    }
    /* Optional lubrication momentum source term */

    strcpy(search_string, "Lubrication Momentum Source");
    mat_ptr->lubmomsource[0] = 0.;
    mat_ptr->lubmomsource[1] = 0.;
    mat_ptr->lubmomsource[2] = 0.;
    memset(mp_glob[mn]->d_lubmomsource, 0, sizeof(dbl) * (MAX_VARIABLE_TYPES + MAX_CONC));

    if (look_forward_optional(imp, search_string, input, '=') == 1) {
      if (fscanf(imp, "%s", model_name) != 1) {
        GOMA_EH(GOMA_ERROR, "Need model for lubrication momentum source term ");
      }

      SPF(es, "%s = %s", search_string, model_name);

      if (!strcmp(model_name, "CONSTANT")) {
        mp_glob[mn]->LubMomSourceModel = CONSTANT;

        if (fscanf(imp, "%lf %lf %lf", &(mat_ptr->lubmomsource[0]), &(mat_ptr->lubmomsource[1]),
                   &(mat_ptr->lubmomsource[2])) != 3)

        {
          GOMA_EH(GOMA_ERROR, "Lubrication momentum source constant model expects 3 flts");
        }
        num_const = mp_glob[mn]->len_lubmomsource = 3;

        SPF_DBL_VEC(endofstring(es), num_const, mat_ptr->lubmomsource);

      } else {
        GOMA_EH(GOMA_ERROR, "Unrecognized lubrication momentum source  model");
      }
    }

  } /* End of shell lub_p cards */

  /* Shell Energy Cards - heat sources, sinks, etc. */

  if (pd_glob[mn]->gv[R_SHELL_ENERGY] == 1) {
    /* no source terms available.  Feel free to add some!  */
  } /* End of shell_energy cards */

  if (pd_glob[mn]->gv[R_SHELL_FILMP] == 1) {

    model_read = look_for_mat_prop(imp, "Film Evaporation Model", &(mat_ptr->FilmEvapModel),
                                   &(mat_ptr->FilmEvap), NO_USER, NULL, model_name, SCALAR_INPUT,
                                   &NO_SPECIES, es);

    if (model_read == -1 && !strcmp(model_name, "CONC_POWER")) {
      model_read = 1;
      mat_ptr->FilmEvapModel = CONC_POWER;
      num_const = read_constants(imp, &(mat_ptr->u_FilmEvap_function_constants), NO_SPECIES);
      if (num_const < 3) {
        sr = sprintf(err_msg, "Matl %s needs 3 constants for %s %s model.\n",
                     pd_glob[mn]->MaterialName, "Film Evaporation Model", "CONC_POWER");
        GOMA_EH(GOMA_ERROR, err_msg);
      }
      mat_ptr->len_u_FilmEvap_function_constants = num_const;
      SPF_DBL_VEC(endofstring(es), num_const, mat_ptr->u_FilmEvap_function_constants);
    }

    else if (model_read == -1) {
      GOMA_EH(model_read, "Film Evaporation Model invalid");
    }

    ECHO(es, echo_file);

    model_read =
        look_for_mat_prop(imp, "Upper Velocity Function Constants", &(mat_ptr->VeloUFunctionModel),
                          mat_ptr->veloU, NO_USER, NULL, model_name, VECTOR_INPUT, &NO_SPECIES, es);

    if (model_read == -1 && !strcmp(model_name, "ROLL")) {
      model_read = 1;
      mat_ptr->VeloUFunctionModel = ROLL;
      num_const = read_constants(imp, &(mat_ptr->u_veloU_function_constants), NO_SPECIES);
      if (num_const < 9) {
        sr = sprintf(err_msg, "Matl %s needs 9 constants for %s %s model.\n",
                     pd_glob[mn]->MaterialName, "Upper Velocity Function", "ROLL");
        GOMA_EH(GOMA_ERROR, err_msg);
      }
      mat_ptr->len_u_veloU_function_constants = num_const;
      SPF_DBL_VEC(endofstring(es), num_const, mat_ptr->u_veloU_function_constants);
    }

    else if (model_read == -1) {
      GOMA_EH(model_read, "Upper Velocity Function model invalid");
    }

    ECHO(es, echo_file);

    model_read =
        look_for_mat_prop(imp, "Lower Velocity Function Constants", &(mat_ptr->VeloLFunctionModel),
                          mat_ptr->veloL, NO_USER, NULL, model_name, VECTOR_INPUT, &NO_SPECIES, es);

    if (model_read == -1 && !strcmp(model_name, "ROLL")) {
      model_read = 1;
      mat_ptr->VeloLFunctionModel = ROLL;
      num_const = read_constants(imp, &(mat_ptr->u_veloL_function_constants), NO_SPECIES);
      if (num_const < 9) {
        sr = sprintf(err_msg, "Matl %s needs 9 constants for %s %s model.\n",
                     pd_glob[mn]->MaterialName, "Lower Velocity Function", "ROLL");
        GOMA_EH(GOMA_ERROR, err_msg);
      }
      mat_ptr->len_u_veloL_function_constants = num_const;
      SPF_DBL_VEC(endofstring(es), num_const, mat_ptr->u_veloL_function_constants);
    }

    else if (model_read == -1) {
      GOMA_EH(model_read, "Lower Velocity Function model invalid");
    }

    ECHO(es, echo_file);

    /* Optional slip term */

    strcpy(search_string, "Slip Coefficient Model");
    mat_ptr->SlipCoeff = 0.;
    memset(mp_glob[mn]->d_SlipCoeff, 0, sizeof(dbl) * (MAX_VARIABLE_TYPES + MAX_CONC));

    if (look_forward_optional(imp, search_string, input, '=') == 1) {
      if (fscanf(imp, "%s", model_name) != 1) {
        GOMA_EH(GOMA_ERROR, "Need model for Slip coefficient ");
      }

      SPF(es, "%s = %s", search_string, model_name);

      if (!strcmp(model_name, "CONSTANT")) {
        mat_ptr->SlipCoeffModel = CONSTANT;
        mat_ptr->u_SlipCoeff_function_constants = alloc_dbl_1(1, 0.0);
        mat_ptr->len_u_SlipCoeff_function_constants = 1;

        if (fscanf(imp, "%lf", &(mat_ptr->SlipCoeff)) != 1)

        {
          GOMA_EH(GOMA_ERROR, "Slip coefficient constant model expects 1 flt");
        }

        SPF(endofstring(es), "%g", mat_ptr->SlipCoeff);
      } else {
        GOMA_EH(GOMA_ERROR, "Slip coefficient model invalid");
      }
    }
  }

  if (pd_glob[mn]->gv[R_SHELL_FILMH] == 1) {

    model_read = look_for_mat_prop(imp, "Disjoining Pressure Model", &(mat_ptr->DisjPressModel),
                                   &(mat_ptr->DisjPress), NO_USER, NULL, model_name, SCALAR_INPUT,
                                   &NO_SPECIES, es);

    if (model_read == -1 && !strcmp(model_name, "TWO_TERM")) {
      model_read = 1;
      mat_ptr->DisjPressModel = TWO_TERM;
      num_const = read_constants(imp, &(mat_ptr->u_DisjPress_function_constants), NO_SPECIES);
      if (num_const < 5) {
        sr = sprintf(err_msg, "Matl %s needs 5 constants for %s %s model.\n",
                     pd_glob[mn]->MaterialName, "Disjoining Pressure Model", "TWO_TERM");
        GOMA_EH(GOMA_ERROR, err_msg);
      }
      mat_ptr->len_u_DisjPress_function_constants = num_const;
      SPF_DBL_VEC(endofstring(es), num_const, mat_ptr->u_DisjPress_function_constants);
    }

    if (model_read == -1 && !strcmp(model_name, "TWO_TERM_EXT_CA")) {
      model_read = 1;
      mat_ptr->DisjPressModel = TWO_TERM_EXT_CA;
      num_const = read_constants(imp, &(mat_ptr->u_DisjPress_function_constants), NO_SPECIES);
      if (num_const < 4) {
        sr = sprintf(err_msg, "Matl %s needs 4 constants for %s %s model.\n",
                     pd_glob[mn]->MaterialName, "Disjoining Pressure Model", "TWO_TERM_EXT_CA");
        GOMA_EH(GOMA_ERROR, err_msg);
      }
      mat_ptr->len_u_DisjPress_function_constants = num_const;
      SPF_DBL_VEC(endofstring(es), num_const, mat_ptr->u_DisjPress_function_constants);
    }

    if (model_read == -1 && !strcmp(model_name, "ONE_TERM")) {
      model_read = 1;
      mat_ptr->DisjPressModel = ONE_TERM;
      num_const = read_constants(imp, &(mat_ptr->u_DisjPress_function_constants), NO_SPECIES);
      if (num_const < 3) {
        sr = sprintf(err_msg, "Matl %s needs 3 constants for %s %s model.\n",
                     pd_glob[mn]->MaterialName, "Disjoining Pressure Model", "ONE_TERM");
        GOMA_EH(GOMA_ERROR, err_msg);
      }
      mat_ptr->len_u_DisjPress_function_constants = num_const;
      SPF_DBL_VEC(endofstring(es), num_const, mat_ptr->u_DisjPress_function_constants);
    }

    else if (model_read == -1) {
      GOMA_EH(model_read, "Disjoining Pressure model invalid");
    }

    ECHO(es, echo_file);
  }

  if (pd_glob[mn]->gv[R_SHELL_PARTC] == 1) {

    model_read = look_for_mat_prop(imp, "Diffusion Coefficient Model", &(mat_ptr->DiffCoeffModel),
                                   &(mat_ptr->DiffCoeff), NO_USER, NULL, model_name, SCALAR_INPUT,
                                   &NO_SPECIES, es);

    if (model_read == -1 && !strcmp(model_name, "STOKES_EINSTEIN")) {
      model_read = 1;
      mat_ptr->DiffCoeffModel = STOKES_EINSTEIN;
      num_const = read_constants(imp, &(mat_ptr->u_DiffCoeff_function_constants), NO_SPECIES);
      if (num_const < 3) {
        sr = sprintf(err_msg, "Matl %s needs 3 constants for %s %s model.\n",
                     pd_glob[mn]->MaterialName, "Diffusion Coefficient Model", "STOKES_EINSTEIN");
        GOMA_EH(GOMA_ERROR, err_msg);
      }
      mat_ptr->len_u_DiffCoeff_function_constants = num_const;
      SPF_DBL_VEC(endofstring(es), num_const, mat_ptr->u_DiffCoeff_function_constants);
    }

    else if (model_read == -1) {
      GOMA_EH(model_read, "Diffusion Coefficient Model invalid");
    }

    ECHO(es, echo_file);
  }

  /*
   * Material input for fluid-structural interaction types for
   * lubrication shell elements
   */

  /* Check for mesh equation in any material and any matrix */
  have_mesh_eqn = 0;
  for (i = 0; i < upd->Total_Num_Matrices; i++) {
    if (upd->ep[i][R_MESH1] > -1) {
      have_mesh_eqn = 1;
    }
  }

  // mat_ptr->FSIModel = FSI_SHELL_ONLY;
  /*added by DSB 7/13; some post proc routines for 2D/shell problems
                                          get confused if there are shell elements and no FSI model
     is specified. Need to check that this doesn't break anything.*/

  if (pd_glob[mn]->gv[R_LUBP] || pd_glob[mn]->gv[R_LUBP_2] || pd_glob[mn]->gv[R_SHELL_FILMP] ||
      pd_glob[mn]->gv[R_SHELL_SAT_OPEN] || pd_glob[mn]->gv[R_SHELL_SAT_OPEN_2] ||
      (pd_glob[mn]->gv[R_SHELL_NORMAL1] && pd_glob[mn]->gv[R_SHELL_NORMAL2] &&
       pd_glob[mn]->gv[R_SHELL_NORMAL3]) ||
      (pd_glob[mn]->gv[R_TFMP_MASS] || pd_glob[mn]->gv[R_TFMP_BOUND])) {

    model_read = look_for_mat_prop(imp, "FSI Deformation Model", &(mat_ptr->FSIModel), &(a0),
                                   NO_USER, NULL, model_name, NO_INPUT, &NO_SPECIES, es);

    if (!strcmp(model_name, "FSI_MESH_BOTH")) {
      mat_ptr->FSIModel = FSI_MESH_BOTH;
      GOMA_EH(model_read, "This FSI Deformation Model is not currently implemented!");

    } else if (!strcmp(model_name, "FSI_MESH_CONTINUUM")) {
      // PRS: Made this a GOMA_WH instead of a GOMA_EH as if the mesh equations are in a higher
      // block #, this trips.
      if (have_mesh_eqn == 0)
        GOMA_WH(-1, " Must have mesh continuum equations on somewhere for FSI_MESH_CONTINUUM");
      mat_ptr->FSIModel = FSI_MESH_CONTINUUM;

    } else if (!strcmp(model_name, "FSI_MESH_SHELL")) {
      mat_ptr->FSIModel = FSI_MESH_SHELL;
      GOMA_EH(model_read, "This FSI Deformation Model is not currently implemented!");

    } else if (!strcmp(model_name, "FSI_SHELL_ONLY")) {
      mat_ptr->FSIModel = FSI_SHELL_ONLY;

    } else if (!strcmp(model_name, "FSI_MESH_UNDEF")) {
      mat_ptr->FSIModel = FSI_MESH_UNDEF;

    } else if (!strcmp(model_name, "FSI_MESH_ONEWAY")) {
      mat_ptr->FSIModel = FSI_MESH_ONEWAY;

    } else if (!strcmp(model_name, "FSI_REALSOLID_CONTINUUM")) {
      mat_ptr->FSIModel = FSI_REALSOLID_CONTINUUM;

    } else if (!strcmp(model_name, "FSI_SHELL_ONLY_MESH")) {
      mat_ptr->FSIModel = FSI_SHELL_ONLY_MESH;

    } else if (!strcmp(model_name, "FSI_SHELL_ONLY_UNDEF")) {
      mat_ptr->FSIModel = FSI_SHELL_ONLY_UNDEF;

    } else {
      GOMA_EH(model_read, "This FSI Deformation Model is not valid!");
    }

    ECHO(es, echo_file);
  }

  /*
   * Input conditions for the structured porous shell equations
   * Added by SAR 2010-03-01
   */

  if ((pd_glob[mn]->gv[R_SHELL_SAT_CLOSED] == 1) || (have_shell_sat_open == 1) ||
      (have_shell_sat_open2 == 1)) {

    // Structured shell porosity
    model_read = look_for_mat_prop(imp, "Porous Shell Closed Porosity",
                                   &(mat_ptr->PorousShellClosedPorosityModel),
                                   &(mat_ptr->PorousShellClosedPorosity), NO_USER, NULL, model_name,
                                   SCALAR_INPUT, &NO_SPECIES, es);

    if (model_read == -1 && !strcmp(model_name, "EXTERNAL_FIELD")) {
      if (fscanf(imp, "%s", input) != 1) {
        GOMA_EH(
            GOMA_ERROR,
            "Expecting trailing keyword for Porous Shell Closed Porosity EXTERNAL_FIELD model.\n");
      }
      model_read = 1;

      // mat_ptr->u_PorousShellClosedPorosity_function_constants = alloc_dbl_1(1,0.0);

      ii = 0;
      for (j = 0; j < efv->Num_external_field; j++) {
        if (strcmp(efv->name[j], input) == 0) {
          ii = 1;
          mat_ptr->por_shell_closed_porosity_ext_field_index = j;
        }
      }
      if (ii == 0) {
        GOMA_EH(GOMA_ERROR,
                "Must activate external fields to use this PorousShellClosedPorosity model.  Field "
                "name needed for the EXTERNAL_FIELD Porous Shell Closed Porosity model");
      }
      mat_ptr->PorousShellClosedPorosityModel = EXTERNAL_FIELD;
      /* pick up scale factor for property */
      num_const = read_constants(imp, &(mat_ptr->u_PorousShellClosedPorosity_function_constants),
                                 NO_SPECIES);

      mat_ptr->len_u_PorousShellClosedPorosity_function_constants = num_const;
      if (num_const < 1) {
        sr = sprintf(err_msg, "Matl %s expected at least 1 constant for %s %s model.\n",
                     pd_glob[mn]->MaterialName, "Porous Shell Closed Porosity", "EXTERNAL_FIELD");
        GOMA_EH(GOMA_ERROR, err_msg);
      }

    } else if (model_read == -1 && !strcmp(model_name, "MULTI_MODE")) {
      model_read = 1;
      mat_ptr->PorousShellClosedPorosityModel = MULTI_MODE;
      num_const = read_constants(imp, &(mat_ptr->u_PorousShellClosedPorosity_function_constants),
                                 NO_SPECIES);
      if (num_const < 2) {
        sr = sprintf(err_msg, "Matl %s needs at least 2 constants for %s %s model.\n",
                     pd_glob[mn]->MaterialName, "Porous Shell Closed Porosity", "MULTI_MODE");
        GOMA_EH(GOMA_ERROR, err_msg);
      }
      mat_ptr->len_u_PorousShellClosedPorosity_function_constants = num_const;
      SPF_DBL_VEC(endofstring(es), num_const,
                  mat_ptr->u_PorousShellClosedPorosity_function_constants);

    } else if (model_read == -1) {
      GOMA_EH(model_read, "Porous Shell Closed Porosity Invalid!");
    }
    ECHO(es, echo_file);

    // Structured shell height
    // This should eventually be removed as PRS changed to "Porous Shell Height"

    GOMA_WH(-1, " Change Porous Shell Closed Height to Porous Shell Height ");

    model_read =
        look_for_mat_prop(imp, "Porous Shell Height", &(mat_ptr->PorousShellClosedHeightModel),
                          &(mat_ptr->PorousShellClosedHeight), NO_USER, NULL, model_name,
                          SCALAR_INPUT, &NO_SPECIES, es);
    if (model_read == -1 && !strcmp(model_name, "EXTERNAL_FIELD")) {
      if (fscanf(imp, "%s", input) != 1) {
        GOMA_EH(GOMA_ERROR,
                "Expecting trailing keyword for Porous Shell Height EXTERNAL_FIELD model.\n");
      }
      model_read = 1;

      ii = 0;
      for (j = 0; j < efv->Num_external_field; j++) {
        if (strcmp(efv->name[j], input) == 0) {
          ii = 1;
          mat_ptr->por_shell_closed_height_ext_field_index = j;
        }
      }
      if (ii == 0) {
        GOMA_EH(GOMA_ERROR, "Must activate external fields to use this PorousShellheight model.  "
                            "Field name needed for the EXTERNAL_FIELD");
      }
      mat_ptr->PorousShellClosedHeightModel = EXTERNAL_FIELD;
      /* pick up scale factor for property */
      num_const =
          read_constants(imp, &(mat_ptr->u_PorousShellClosedHeight_function_constants), NO_SPECIES);

      mat_ptr->len_u_PorousShellClosedHeight_function_constants = num_const;
      if (num_const < 1) {
        sr = sprintf(err_msg, "Matl %s expected at least 1 constant for %s %s model.\n",
                     pd_glob[mn]->MaterialName, "Porous Shell Height", "EXTERNAL_FIELD");
        GOMA_EH(GOMA_ERROR, err_msg);
      }

    } else if (model_read == -1) {
      GOMA_EH(model_read, "Porous Shell Height Invalid!");
    }
    ECHO(es, echo_file);

    // Pore radius distribution
    // This should eventually be removed as PRS changed to "Porous Shell Radius"
    GOMA_WH(-1, " Change Porous Shell Closed Radius to Porous Shell Radius ");

    // Pore radius distribution
    model_read =
        look_for_mat_prop(imp, "Porous Shell Radius", &(mat_ptr->PorousShellClosedRadiusModel),
                          &(mat_ptr->PorousShellClosedRadius), NO_USER, NULL, model_name,
                          SCALAR_INPUT, &NO_SPECIES, es);

    if (model_read == -1 && !strcmp(model_name, "EXTERNAL_FIELD")) {
      if (fscanf(imp, "%s", input) != 1) {
        GOMA_EH(GOMA_ERROR,
                "Expecting trailing keyword for Porous Shell Radius EXTERNAL_FIELD model.\n");
      }
      model_read = 1;

      ii = 0;
      for (j = 0; j < efv->Num_external_field; j++) {
        if (strcmp(efv->name[j], input) == 0) {
          ii = 1;
          mat_ptr->por_shell_closed_radius_ext_field_index = j;
        }
      }
      if (ii == 0) {
        GOMA_EH(GOMA_ERROR, "Must activate external fields to use this PorousShellRadius model.  "
                            "Field name needed for the EXTERNAL_FIELD");
      }

      mat_ptr->PorousShellClosedRadiusModel = EXTERNAL_FIELD;

      /* pick up scale factor for property */
      num_const =
          read_constants(imp, &(mat_ptr->u_PorousShellClosedRadius_function_constants), NO_SPECIES);

      mat_ptr->len_u_PorousShellClosedRadius_function_constants = num_const;

      if (num_const < 1) {
        sr = sprintf(err_msg, "Matl %s expected at least 1 constant for %s %s model.\n",
                     pd_glob[mn]->MaterialName, "Porous Shell Radius", "EXTERNAL_FIELD");
        GOMA_EH(GOMA_ERROR, err_msg);
      }

      model_read = 1;

    } else if (model_read == -1 && !strcmp(model_name, "MULTI_MODE")) {
      model_read = 1;
      mat_ptr->PorousShellClosedRadiusModel = MULTI_MODE;
      num_const =
          read_constants(imp, &(mat_ptr->u_PorousShellClosedRadius_function_constants), NO_SPECIES);
      if (num_const < mat_ptr->len_u_PorousShellClosedPorosity_function_constants - 1) {
        sr = sprintf(err_msg, "Matl %s needs at least %i constants for %s %s model.\n",
                     pd_glob[mn]->MaterialName,
                     mat_ptr->len_u_PorousShellClosedPorosity_function_constants - 1,
                     "Porous Shell Closed Radius", "MULTI_MODE");
        GOMA_EH(GOMA_ERROR, err_msg);
      }
      mat_ptr->len_u_PorousShellClosedRadius_function_constants = num_const;
      SPF_DBL_VEC(endofstring(es), num_const,
                  mat_ptr->u_PorousShellClosedRadius_function_constants);

    } else if (model_read == -1) {
      GOMA_EH(model_read, "Porous Shell Radius Invalid!");
    }
    ECHO(es, echo_file);

    // Initial gas pressure
    model_read = look_for_mat_prop(
        imp, "Porous Shell Closed Gas Pressure", &(mat_ptr->PorousShellClosedP0Model),
        &(mat_ptr->PorousShellClosedP0), NO_USER, NULL, model_name, SCALAR_INPUT, &NO_SPECIES, es);
    if (model_read == -1) {
      GOMA_EH(model_read, "Porous Shell Closed Gas Pressure Invalid!");
    }
    ECHO(es, echo_file);

    // Atmospheric pressure
    model_read = look_for_mat_prop(imp, "Porous Shell Atmospheric Pressure",
                                   &(mat_ptr->PorousShellPatmModel), &(mat_ptr->PorousShellPatm),
                                   NO_USER, NULL, model_name, SCALAR_INPUT, &NO_SPECIES, es);
    if (model_read == -1) {
      GOMA_EH(model_read, "Porous Shell Atmospheric Pressure Invalid!");
    }
    ECHO(es, echo_file);

    // Reference pressure
    model_read = look_for_mat_prop(imp, "Porous Shell Reference Pressure",
                                   &(mat_ptr->PorousShellPrefModel), &(mat_ptr->PorousShellPref),
                                   NO_USER, NULL, model_name, SCALAR_INPUT, &NO_SPECIES, es);
    if (model_read == -1) {
      GOMA_EH(model_read, "Porous Shell Reference Pressure Invalid!");
    }
    ECHO(es, echo_file);

    // Cross Permeability for random shell media (not in plane). We will want
    // eventually an external field for this for variability
    model_read =
        look_for_mat_prop(imp, "Porous Shell Cross Permeability",
                          &(mat_ptr->PorousShellCrossKappaModel), &(mat_ptr->PorousShellCrossKappa),
                          NO_USER, NULL, model_name, SCALAR_INPUT, &NO_SPECIES, es);

    if (model_read == -1 && !strcmp(model_name, "EXTERNAL_FIELD")) {
      if (fscanf(imp, "%s", input) != 1) {
        GOMA_EH(GOMA_ERROR, "Expecting trailing keyword for Porous Shell Cross Permeability "
                            "EXTERNAL_FIELD model.\n");
      }
      ii = 0;
      for (j = 0; j < efv->Num_external_field; j++) {
        if (!strcmp(efv->name[j], input)) {
          ii = 1;
          mat_ptr->Xperm_external_field_index = j;
        }
      }
      if (ii == 0) {
        GOMA_EH(GOMA_ERROR, "Cannot match the Porous Shell Cross Permeability name with that in "
                            "the external field file");
      }
      mat_ptr->PorousShellCrossKappaModel = EXTERNAL_FIELD;

      /* pick up scale factor for property */
      num_const =
          read_constants(imp, &(mat_ptr->u_PorousShellCrossKappa_function_constants), NO_SPECIES);
      mat_ptr->len_u_PorousShellCrossKappa_function_constants = num_const;

      if (num_const < 1) {
        sr =
            sprintf(err_msg, "Matl %s expected at least 1 constant for %s %s model.\n",
                    pd_glob[mn]->MaterialName, "Porous Shell Cross Permeability", "EXTERNAL_FIELD");
        GOMA_EH(GOMA_ERROR, err_msg);
      }

    }

    else if (model_read == -1) {
      GOMA_EH(model_read, "Porous Shell Cross Permeability Invalid!");
    }
    ECHO(es, echo_file);

    // Initial Pore pressure in open porous media. this might be the same as
    // the dry state and may need to be overrriden when it is a restart.
    model_read = look_for_mat_prop(imp, "Porous Shell Initial Pore Pressure",
                                   &(mat_ptr->PorousShellInitPorePresModel),
                                   &(mat_ptr->PorousShellInitPorePres), NO_USER, NULL, model_name,
                                   SCALAR_INPUT, &NO_SPECIES, es);
    if (model_read == -1) {
      GOMA_EH(model_read, "Porous Shell Initial Pore Pressure model invalid");
    }
    ECHO(es, echo_file);

  } // End of structured porous shell inputs

  /*
   * Input conditions for the porous shell gas diffusion model
   * Added by SAR 2010-12-20
   */

  if (pd_glob[mn]->gv[R_SHELL_SAT_GASN] == 1) {

    // Gas diffusivity
    model_read = look_for_mat_prop(imp, "Porous Shell Gas Diffusivity",
                                   &(mat_ptr->PorousShellDiffusivityModel),
                                   &(mat_ptr->PorousShellDiffusivity), NO_USER, NULL, model_name,
                                   SCALAR_INPUT, &NO_SPECIES, es);
    if (model_read == -1) {
      GOMA_EH(model_read, "Porous Shell Gas Diffusivity Invalid!");
    }
    ECHO(es, echo_file);

    // Gas Temperature constant (RT)
    model_read = look_for_mat_prop(imp, "Porous Shell Gas Temperature Constant",
                                   &(mat_ptr->PorousShellRTModel), &(mat_ptr->PorousShellRT),
                                   NO_USER, NULL, model_name, SCALAR_INPUT, &NO_SPECIES, es);
    if (model_read == -1) {
      GOMA_EH(model_read, "Porous Shell Gas Temperature Constant Invalid!");
    }
    ECHO(es, echo_file);

    // Henry's Law Constant
    model_read = look_for_mat_prop(imp, "Porous Shell Henrys Law Constant",
                                   &(mat_ptr->PorousShellHenryModel), &(mat_ptr->PorousShellHenry),
                                   NO_USER, NULL, model_name, SCALAR_INPUT, &NO_SPECIES, es);
    if (model_read == -1) {
      GOMA_EH(model_read, "Porous Shell Henrys Law Invalid!");
    }
    ECHO(es, echo_file);

  } // End of porous shell gas diffusion constants

  /*
   * Inputs specific to thin film multiphase flow density and viscosity calculations
    // So far, the density card only pertains to the gas model.
    // The incompressible liquid density does not matter.
   */
  if (pd_glob[mn]->gv[R_TFMP_MASS] || pd_glob[mn]->gv[R_TFMP_BOUND]) {
    char input[MAX_CHAR_IN_INPUT] = "zilch\0";
    strcpy(search_string, "Thin Film Multiphase Density");
    model_read = look_for_optional(imp, search_string, input, '=');

    if (model_read == 1) {
      if (fscanf(imp, "%s", model_name) != 1) {
        sr = sprintf(err_msg, "Error reading model name string in material file, property %s",
                     search_string);
        GOMA_EH(GOMA_ERROR, err_msg);
      }

      SPF(es, "%s = %s", search_string, model_name);
      if (model_read == 1 && !strcmp(model_name, "CONSTANT")) {
        model_read = 1;
        mat_ptr->tfmp_density_model = CONSTANT;
        num_const = read_constants(imp, &(mat_ptr->tfmp_density_const), NO_SPECIES);

        SPF_DBL_VEC(endofstring(es), num_const, mat_ptr->tfmp_density_const);
        mat_ptr->len_tfmp_density_const = num_const;
        if (num_const == 1) {
          mat_ptr->len_tfmp_density_const = 4;
          safe_free(mat_ptr->tfmp_density_const);
          mat_ptr->tfmp_density_const = alloc_dbl_1(4, 0.0);
          // make sure reasonable values are here, to prevent divide by zero and provide a uniform
          // ambient pressure value.
          mat_ptr->tfmp_density_const[1] = 1.0;
          mat_ptr->tfmp_density_const[2] = 1.0;
          mat_ptr->tfmp_density_const[3] = 0.0;
        }
      }
      if (model_read == 1 && !strcmp(model_name, "IDEAL_GAS")) {
        model_read = 1;
        mat_ptr->tfmp_density_model = IDEAL_GAS;
        num_const = read_constants(imp, &(mat_ptr->tfmp_density_const), NO_SPECIES);

        SPF_DBL_VEC(endofstring(es), num_const, mat_ptr->tfmp_density_const);
        mat_ptr->len_tfmp_density_const = num_const;
        if (num_const != 4) {
          GOMA_EH(GOMA_ERROR, "The IDEAL_GAS model requires 4 values: molecular weight of gas, "
                              "universal gas constant, temperature[const], ambient pressure.");
        }
      }
    } else {
      GOMA_EH(GOMA_ERROR, "You must use the \"Thin Film Multiphase Density\" card to specify the "
                          "gas density for the tfmp equations.");
    }
    ECHO(es, echo_file);
  }

  if (pd_glob[mn]->gv[R_TFMP_MASS] || pd_glob[mn]->gv[R_TFMP_BOUND]) {
    char input[MAX_CHAR_IN_INPUT] = "zilch\0";
    strcpy(search_string, "Thin Film Multiphase Viscosity");
    model_read = look_for_optional(imp, search_string, input, '=');

    if (model_read == 1) {
      if (fscanf(imp, "%s", model_name) != 1) {
        sr = sprintf(err_msg, "Error reading model name string in material file, property %s",
                     search_string);
        GOMA_EH(GOMA_ERROR, err_msg);
      }
      SPF(es, "%s = %s", search_string, model_name);
      if (!strcmp(model_name, "CONSTANT")) {
        model_read = 1;
        mat_ptr->tfmp_viscosity_model = CONSTANT;
        num_const = read_constants(imp, &(mat_ptr->tfmp_viscosity_const), NO_SPECIES);

        SPF_DBL_VEC(endofstring(es), num_const, mat_ptr->tfmp_viscosity_const);
        mat_ptr->len_tfmp_viscosity_const = num_const;
        if (num_const != 2) {
          sr = sprintf(err_msg, "Wrong number of parameters on property, %s", search_string);
          GOMA_EH(GOMA_ERROR, err_msg);
        }
      }
    } else {
      GOMA_EH(GOMA_ERROR, "No default fluid viscosities, to specify them use the \"Thin Film "
                          "Multiphase Viscosity\" card.");
    }
  }
  if (pd_glob[mn]->gv[R_TFMP_MASS] || pd_glob[mn]->gv[R_TFMP_BOUND]) {
    char input[MAX_CHAR_IN_INPUT] = "zilch\0";
    strcpy(search_string, "Thin Film Multiphase Diffusivity Model");
    model_read = look_for_optional(imp, search_string, input, '=');

    if (model_read == 1) {
      GOMA_WH(-1, "\"Thin Film Multiphase Diffusivity Model\" adds a diffusion term to the liquid "
                  "volume balance equation for the express purpose of numerical stabilization, "
                  "proceed with caution.");
      if (fscanf(imp, "%s", model_name) != 1) {
        sr = sprintf(err_msg, "Error reading model name string in material file, property %s",
                     search_string);
        GOMA_EH(GOMA_ERROR, err_msg);
      }
      SPF(es, "%s = %s", search_string, model_name);
      if (!strcmp(model_name, "CONSTANT")) {
        model_read = 1;

        mat_ptr->tfmp_diff_model = CONSTANT;
        mat_ptr->tfmp_diff_const = alloc_dbl_1(1, 0.0);
        if (fscanf(imp, "%lg", mat_ptr->tfmp_diff_const) != 1) {
          sr = sprintf(err_msg, "Wrong number of constants in material file, property %s",
                       search_string);
          GOMA_EH(GOMA_ERROR, err_msg);
        }

        mat_ptr->len_tfmp_diff_const = 1;
        SPF_DBL_VEC(endofstring(es), 1, mat_ptr->tfmp_diff_const);
      } else if (!strcmp(model_name, "PIECEWISE")) {
        mat_ptr->tfmp_diff_model = PIECEWISE;

        mat_ptr->len_tfmp_diff_const = read_constants(imp, &(mat_ptr->tfmp_diff_const), NO_SPECIES);
        SPF_DBL_VEC(endofstring(es), mat_ptr->len_tfmp_diff_const, mat_ptr->tfmp_diff_const);
      }
      ECHO(es, echo_file);
    } else {
      GOMA_WH(-1, "If you're having trouble try adding some numerical diffusion with the \"Thin "
                  "Film Multiphase Diffusivity Model\" material property.");
    }
  }

  if (pd_glob[mn]->gv[R_TFMP_BOUND]) {
    char input[MAX_CHAR_IN_INPUT] = "zilch\0";
    strcpy(search_string, "Thin Film Multiphase Dissolution Model");
    model_read = look_for_optional(imp, search_string, input, '=');
    if (model_read == 1) {
      if (fscanf(imp, "%s", model_name) != 1) {
        sr = sprintf(err_msg, "Error reading model name string in material file, property %s",
                     search_string);
        GOMA_EH(GOMA_ERROR, err_msg);
      }
      SPF(es, "%s = %s", search_string, model_name);
      num_const = read_constants(imp, &(mat_ptr->tfmp_dissolution_const), NO_SPECIES);
      if (!strcmp(model_name, "SQUARE")) {
        mat_ptr->tfmp_dissolution_model = TFMP_SQUARE;
        if (num_const != 3) {
          sr = sprintf(err_msg, "Error property %s only supports 3 input values.", search_string);
          GOMA_EH(GOMA_ERROR, err_msg);
        }
        mat_ptr->len_tfmp_dissolution_const = num_const;
        SPF_DBL_VEC(endofstring(es), mat_ptr->len_tfmp_dissolution_const,
                    mat_ptr->tfmp_dissolution_const);
      }
      ECHO(es, echo_file);
    } else {
      mat_ptr->tfmp_dissolution_model = NO_MODEL;
      mat_ptr->len_tfmp_dissolution_const = 0;
      GOMA_WH(-1, "By default, dissolution is inactive. Use \"Thin Film Multiphase Dissolution "
                  "Model\" to activate it.");
    }
  }

  if (pd_glob[mn]->gv[R_TFMP_MASS] || pd_glob[mn]->gv[R_TFMP_BOUND]) {
    char input[MAX_CHAR_IN_INPUT] = "zilch\0";
    strcpy(search_string, "Thin Film Multiphase Relative Permeability Model");
    model_read = look_for_optional(imp, search_string, input, '=');
    if (model_read == 1) {
      if (fscanf(imp, "%s", model_name) != 1) {
        sr = sprintf(err_msg, "Error reading model name string in material file, property %s",
                     search_string);
        GOMA_EH(GOMA_ERROR, err_msg);
      }
      SPF(es, "%s = %s", search_string, model_name);
      if (!strcmp(model_name, "LEVER")) {
        mat_ptr->tfmp_rel_perm_model = LEVER;
        mat_ptr->len_tfmp_rel_perm_const = 0;
      } else if (!strcmp(model_name, "SATURATION")) {
        mat_ptr->tfmp_rel_perm_model = SATURATION;
        mat_ptr->len_tfmp_rel_perm_const = 0;
      } else if (!strcmp(model_name, "PIECEWISE")) {
        mat_ptr->tfmp_rel_perm_model = PIECEWISE;
        mat_ptr->len_tfmp_rel_perm_const =
            read_constants(imp, &mat_ptr->tfmp_rel_perm_const, NO_SPECIES);
        SPF_DBL_VEC(endofstring(es), mat_ptr->len_tfmp_rel_perm_const,
                    mat_ptr->tfmp_rel_perm_const);
      } else {
        sr = sprintf(err_msg, "Invalid model name string in material file, property %s",
                     search_string);
        GOMA_EH(GOMA_ERROR, err_msg);
      }
      ECHO(es, echo_file);
    } else {
      GOMA_EH(GOMA_ERROR, "There are no defaults for \"Thin Film Multiphase Relative Permeability "
                          "Model\". You must set them.");
    }
  }

  if (pd_glob[mn]->gv[R_TFMP_BOUND] || pd_glob[mn]->gv[R_TFMP_MASS]) {
    strcpy(search_string, "Thin Film Multiphase Mass Lumping");
    model_read = look_for_optional(imp, search_string, input, '=');
    if (model_read == 1) {
      if (fscanf(imp, "%s", model_name) != 1) {
        sr = sprintf(err_msg, "Error reading model name string in material file, property %s",
                     search_string);
        GOMA_EH(GOMA_ERROR, err_msg);
      }
      SPF(es, "%s = %s", search_string, model_name);
      if (!strcasecmp(model_name, "yes") || !strcasecmp(model_name, "true")) {
        mat_ptr->tfmp_mass_lump = TRUE;
        SPF(es, "%s = %s", search_string, "TRUE");
      } else if (!strcasecmp(model_name, "no") || !strcasecmp(model_name, "false")) {
        mat_ptr->tfmp_mass_lump = FALSE;
        SPF(es, "%s = %s", search_string, "FALSE");
      } else {
        GOMA_EH(GOMA_ERROR,
                "Thin Film Multiphase Mass Lumping must be set to TRUE, YES, FALSE, or NO");
      }
    } else {
      GOMA_WH(-1, "Mass lumping is on by default.");
      mat_ptr->tfmp_mass_lump = TRUE;
      SPF(es, "%s = %s", search_string, "TRUE");
    }
    ECHO(es, echo_file);
  }

  if (pd_glob[mn]->gv[R_TFMP_BOUND]) {
    char input[MAX_CHAR_IN_INPUT] = "zilch\0";
    strcpy(model_name, "\0");
    strcpy(search_string, "Thin Film Multiphase Clipping");
    model_read = look_for_optional(imp, search_string, input, '=');
    if (model_read == 1) {
      if (fscanf(imp, "%s", model_name) != 1) {
        sr = sprintf(err_msg, "Error reading model name string in material file, property %s",
                     search_string);
        GOMA_EH(GOMA_ERROR, err_msg);
      }
      SPF(es, "%s = %s", search_string, model_name);
      //      GOMA_EH(GOMA_ERROR, model_name);
      if (!strcasecmp(model_name, "yes") || !strcasecmp(model_name, "true")) {
        mat_ptr->tfmp_clipping = TRUE;
        if (fscanf(imp, "%lg", &(mat_ptr->tfmp_clip_strength)) != 1) {
          sr = sprintf(err_msg, "Wrong number of constants in material file, property %s",
                       search_string);
          GOMA_EH(GOMA_ERROR, err_msg);
        }
        SPF(endofstring(es), " %.4g", mat_ptr->tfmp_clip_strength);

      } else if (!strcasecmp(model_name, "no") || !strcasecmp(model_name, "false")) {
        mat_ptr->tfmp_clipping = FALSE;
        GOMA_WH(-1, "Spurious oscillations can be mitigated with the \"Thin Film Multiphase "
                    "Clipping\" material property.");
      } else {
        SPF(err_msg, "Syntax error or invalid model for %s\n", search_string);
        GOMA_EH(GOMA_ERROR, err_msg);
      }

    } else {
      mat_ptr->tfmp_clipping = FALSE;
      SPF(es, "%s = %s", search_string, "FALSE");
      GOMA_WH(-1, "\"Thin Film Multiphase Clipping\" is off by default.");
    }
    ECHO(es, echo_file);
  }

  if (pd_glob[mn]->gv[R_TFMP_MASS] || pd_glob[mn]->gv[R_TFMP_BOUND]) {
    char input[MAX_CHAR_IN_INPUT] = "zilch\0";
    strcpy(search_string, "Thin Film Multiphase Drop Lattice");
    model_read = look_for_optional(imp, search_string, input, '=');
    if (model_read == 1) {
      if (fscanf(imp, "%s", model_name) != 1) {
        sr = sprintf(err_msg, "Error reading model name string in material file, property %s",
                     search_string);
        GOMA_EH(GOMA_ERROR, err_msg);
      }
      SPF(es, "%s = %s", search_string, model_name);
      if (!strcmp(model_name, "SQUARE")) {
        mat_ptr->tfmp_drop_lattice_model = TFMP_SQUARE;
        num_const = read_constants(imp, &(mat_ptr->tfmp_drop_lattice_const), NO_SPECIES);
        if (num_const != 2) {
          GOMA_EH(GOMA_ERROR, "Thin Film Multiphase Drop Lattice 'SQUARE' requires two and only "
                              "two input values, lambda and Vd");
        }
        mat_ptr->len_tfmp_drop_lattice_const = num_const;
        SPF_DBL_VEC(endofstring(es), num_const, mat_ptr->tfmp_drop_lattice_const);
      }
    } else {
      GOMA_WH(-1, "By default, \"Thin Film Multiphase Drop Lattice\" is a square lattice with "
                  "spacing of 160 microns and 6 pL drop volume, units in cgs.");
    }
    ECHO(es, echo_file);
  }

  /* check for roller-web gap thickness model */
  if (pd_glob[mn]->gv[R_TFMP_BOUND]) {
    char input[MAX_CHAR_IN_INPUT] = "zilch\0";
    strcpy(search_string, "Elastohydrodynamic Lubrication Gap Model");
    model_read = look_for_optional(imp, search_string, input, '=');

    if (model_read == 1) {
      if (fscanf(imp, "%s", model_name) != 1) {
        sr = sprintf(err_msg, "Error reading model name string in material file, property %s",
                     search_string);
        GOMA_EH(GOMA_ERROR, err_msg);
      }

      SPF(es, "%s = %s", search_string, model_name);
      if (model_read == 1 && !strcmp(model_name, "NDOTD")) {
        model_read = 1;
        mat_ptr->ehl_gap_model = GM_NDOTD;

      } else

          if (model_read == 1 && !strcmp(model_name, "RADIAL")) {
        model_read = 1;
        mat_ptr->ehl_gap_model = GM_RADIAL;

      }

      else {
        // default is simple
        mat_ptr->ehl_gap_model = GM_RADIAL;
        SPF(es, "%s = %s", search_string, "RADIAL");
      }

      ECHO(es, echo_file);
    }
  }

  /* check for roller-web normal calculation method (only needed if gap model is NDOTD) */
  if (pd_glob[mn]->gv[R_MESH1] && pd_glob[mn]->gv[R_TFMP_BOUND] &&
      mat_ptr->ehl_gap_model == GM_NDOTD) {
    char input[MAX_CHAR_IN_INPUT] = "zilch\0";
    strcpy(search_string, "Elastohydrodynamic Lubrication Normal Calculation Method");
    model_read = look_for_optional(imp, search_string, input, '=');

    if (model_read == 1) {
      if (fscanf(imp, "%s", model_name) != 1) {
        sr = sprintf(err_msg, "Error reading model name string in material file, property %s",
                     search_string);
        GOMA_EH(GOMA_ERROR, err_msg);
      }

      SPF(es, "%s = %s", search_string, model_name);
      if (model_read == 1 && !strcmp(model_name, "MAPPING")) {
        model_read = 1;
        mat_ptr->ehl_normal_method = NCM_MAPPING;

      } else

          if (model_read == 1 && !strcmp(model_name, "SIK_S_WEB")) {
        model_read = 1;
        mat_ptr->ehl_normal_method = NCM_PRIMITIVE_S_WEB;

      } else if (model_read == 1 && !strcmp(model_name, "SIK_S_ROLLER")) {
        model_read = 1;
        mat_ptr->ehl_normal_method = NCM_PRIMITIVE_S_ROLLER;

      } else if (model_read == 1 && !strcmp(model_name, "SIK_XY")) {
        model_read = 1;
        mat_ptr->ehl_normal_method = NCM_PRIMITIVE_XY;

      }

      else {
        // default is normal of roller
        mat_ptr->ehl_normal_method = NCM_PRIMITIVE_S_ROLLER;
        SPF(es, "%s = %s", search_string, "SIK_S_ROLLER");
      }

      ECHO(es, echo_file);
    }
  }

  /* check for 2d bar integration kind */
  if (pd_glob[mn]->gv[R_TFMP_BOUND]) {
    char input[MAX_CHAR_IN_INPUT] = "zilch\0";
    strcpy(search_string, "Elastohydrodynamic Lubrication Shell Integration Kind");
    model_read = look_for_optional(imp, search_string, input, '=');

    if (model_read == 1) {
      if (fscanf(imp, "%s", model_name) != 1) {
        sr = sprintf(err_msg, "Error reading model name string in material file, property %s",
                     search_string);
        GOMA_EH(GOMA_ERROR, err_msg);
      }

      SPF(es, "%s = %s", search_string, model_name);
      if (model_read == 1 && !strcmp(model_name, "S")) {
        model_read = 1;
        mat_ptr->ehl_integration_kind = SIK_S;

      } else

          if (model_read == 1 && !strcmp(model_name, "XY")) {
        model_read = 1;
        mat_ptr->ehl_integration_kind = SIK_XY;

      }

      else {
        // default is XY
        mat_ptr->ehl_integration_kind = SIK_XY;
        SPF(es, "%s = %s", search_string, "XY");
      }

      ECHO(es, echo_file);
    }
  }

  /*********************************************************************/

  /*********************************************************************/
  /*********************************************************************/
  /*********************************************************************/
  /*
   *  Check the input for consistency
   */
  NO_SPECIES = 0;
  for (i = 0; i < Num_Var_Init_Mat[mn]; i++) {
    if (Var_init_mat[mn][i].var == MASS_FRACTION)
      NO_SPECIES++;
  }
  if (NO_SPECIES > pd_ptr->Num_Species) {
    sprintf(Err_Msg,
            "Attempt to initialize %d species in matl %s with only"
            "%d species active!",
            NO_SPECIES, pd_glob[mn]->MaterialName, pd_ptr->Num_Species_Eqn);
    GOMA_EH(GOMA_ERROR, Err_Msg);
  }

  /*
   *  Check for consistency in the specifications of the Species Variables
   *  now that we have all of the information about the constituitive
   *  modeling for the material
   */

  if (mat_ptr->Species_Var_Type == SPECIES_UNDEFINED_FORM) {
    mat_ptr->Species_Var_Type = pd_ptr->Species_Var_Type;
  }

  /*
   *  Calculate the value of Dropped_last_sepecies_eqn from the values
   *  of Num_Species_Eqn and Num_Species. We will assume that if they
   *  are one apart, then the last species continuity equation has
   *  been dropped from the equation system
   */
  if (mat_ptr->Num_Species_Eqn == mat_ptr->Num_Species - 1) {
    mat_ptr->Dropped_Last_Species_Eqn = TRUE;
  } else {
    mat_ptr->Dropped_Last_Species_Eqn = FALSE;
  }
  /*
   * HKM -> Possible spot in the code to include a section on
   *        the consistency of mass fraction values, i.e., they
   *        should sum to one if Species_Var_Type is a certain
   *        type.
   *        Also, we should check the range of the input ktypes.
   */
}
/*  END of rd_mp_specs -- read material properties specifications  */<|MERGE_RESOLUTION|>--- conflicted
+++ resolved
@@ -1245,7 +1245,6 @@
 
     ECHO(es, echo_file);
 
-<<<<<<< HEAD
     /*This seems a little redundant! prs (2/24/95) */
     cr_glob[mn]->MeshFluxModel = ElasticConstitutiveEquation;
 
@@ -1283,159 +1282,27 @@
                           &(elc_glob[mn]->lame_lambda), &(elc_glob[mn]->u_lambda),
                           &(elc_glob[mn]->len_u_lambda), model_name, SCALAR_INPUT, &NO_SPECIES, es);
     if (model_read == -1) {
-      sr = sprintf(err_msg, "Material %s - unrecognized model for %s \"%s\" ???\n",
-                   pd_glob[mn]->MaterialName, "Lame LAMBDA", model_name);
-      GOMA_EH(model_read, err_msg);
+      if (!strcmp(model_name, "POISSON_RATIO")) {
+        elc_glob[mn]->lame_lambda_model = POISSON_RATIO;
+        num_const = read_constants(imp, &(elc_glob[mn]->u_lambda), NO_SPECIES);
+        if (num_const < 1) {
+          sr = sprintf(err_msg, "Matl %s expected at least 1 constant for %s %s model.\n",
+                       pd_glob[mn]->MaterialName, "Lame LAMBDA", "POISSON_RATIO");
+          GOMA_EH(GOMA_ERROR, err_msg);
+        }
+        elc_glob[mn]->len_u_lambda = num_const;
+        SPF_DBL_VEC(endofstring(es), num_const, elc_glob[mn]->u_mu);
+      } else {
+        sr = sprintf(err_msg, "Material %s - unrecognized model for %s \"%s\" ???\n",
+                     pd_glob[mn]->MaterialName, "Lame LAMBDA", model_name);
+        GOMA_EH(model_read, err_msg);
+      }
     }
 
     ECHO(es, echo_file);
   } // End TOTAL ALE
 
   ECHO("\n---Fluid Constitutive Equation \n", echo_file);
-=======
-      cr_glob[mn]->RealSolidFluxModel = ElasticConstitutiveEquation;
-      dum_ptr = elc_rs_glob[mn];
-      elc_rs_glob[mn] = elc_glob[mn];
-      elc_glob[mn] = dum_ptr;
-      elc_glob[mn]->Strss_fr_sol_vol_frac = elc_rs_glob[mn]->Strss_fr_sol_vol_frac;
-      elc_glob[mn]->thermal_expansion = 0.;
-      elc_glob[mn]->thermal_expansion_model = CONSTANT;
-      elc_glob[mn]->solid_reference_temp_model = CONSTANT;	
-      elc_glob[mn]->solid_reference_temp     = 25.;
-
-      model_read = look_for_mat_prop(imp, "Pseudo-Solid Constitutive Equation", 
-				     &(ElasticConstitutiveEquation), 
-				     &a0, NO_USER, NULL, model_name, NO_INPUT, 
-				     &NO_SPECIES,es);
-
-      if (model_read == 1) EH(-1, "Can't have USER or CONSTANT for Pseudo-Solid Constitutive Equation");
-      
-      if ( !strcmp(model_name, "LINEAR") )
-	{
-	  ElasticConstitutiveEquation = LINEAR;
-	}
-      else if ( !strcmp(model_name, "NONLINEAR" ) || 
-		!strcmp(model_name, "NONLINEAR_PLANE_STRAIN"))
-	{
-	  ElasticConstitutiveEquation = NONLINEAR;
-	}
-      else if ( !strcmp(model_name, "INCOMP_PSTRAIN") )
-	{
-	  ElasticConstitutiveEquation = INCOMP_PSTRAIN;
-	}   
-      else if ( !strcmp(model_name, "INCOMP_PSTRESS") )
-	{
-	  ElasticConstitutiveEquation = INCOMP_PSTRESS;
-	}   
-      else if ( !strcmp(model_name, "HOOKEAN_PSTRAIN") )
-	{
-	  ElasticConstitutiveEquation = HOOKEAN_PSTRAIN;
-	}   
-      else if ( !strcmp(model_name, "HOOKEAN_PSTRESS") )
-	{
-	  ElasticConstitutiveEquation = HOOKEAN_PSTRESS;
-	}   
-      else if ( !strcmp(model_name, "INCOMP_3D") )
-	{
-	  ElasticConstitutiveEquation = INCOMP_3D;
-	} 
-      else if ( !strcmp(model_name, "EVP_HYPER") )
-	{
-	  ElasticConstitutiveEquation = EVP_HYPER;
-	  EH(-1,"Pseudo-solid constitutive equationis elasto-viscoplastic. Hmm. Won't continue with my better judgement");
-	} 
-      else				/* default to nonlinear */
-	{
-	  ElasticConstitutiveEquation = NONLINEAR;
-	  WH(-1,"Pseudo-solid Elastic Constitutive set to default NONLINEAR");
-	}
-
-      ECHO(es,echo_file);
-
-      /*This seems a little redundant! prs (2/24/95) */
-      cr_glob[mn]->MeshFluxModel =  ElasticConstitutiveEquation;
-      
-      /* An optional additional type of mesh motion which includes an intertial term in the 
-	 momentum equation */
-
-      
-      /* read in constants for constitutive equation if they are input */
-      
-      model_read = look_for_mat_prop(imp, "Pseudo-Solid Lame MU", 
-				     &(elc_glob[mn]->lame_mu_model), 
-				     &(elc_glob[mn]->lame_mu), 
-				     &(elc_glob[mn]->u_mu), 
-				     &(elc_glob[mn]->len_u_mu), 
-				     model_name, 
-				     SCALAR_INPUT, &NO_SPECIES,es);
-      if (model_read == -1)  
-	{
-	  if ( !strcmp(model_name, "CONTACT_LINE"))
-	    {
-	      elc_glob[mn]->lame_mu_model = CONTACT_LINE;
-	      num_const = read_constants(imp, &(elc_glob[mn]->u_mu), NO_SPECIES);
-	      if ( num_const < 4) 
-		{
-		  sr = sprintf(err_msg, 
-			       "Matl %s expected at least 4 constants for %s %s model.\n",
-			       pd_glob[mn]->MaterialName, 
-			       "Lame MU", 
-			       "CONTACT_LINE");
-		  EH(-1, err_msg);
-		}
-	      elc_glob[mn]->len_u_mu = num_const;	
-	      SPF_DBL_VEC(endofstring(es), num_const,elc_glob[mn]->u_mu );
-	    }
-	  else 
-	    {
-	      sr = sprintf(err_msg, 
-			   "Material %s - unrecognized model for %s \"%s\" ???\n",
-			   pd_glob[mn]->MaterialName, "Pseudo-Solid Lame MU", model_name);
-	      EH(model_read, err_msg);
-	    }
-
-	  ECHO(es,echo_file);
-	}
-      
-      model_read = look_for_mat_prop(imp, "Pseudo-Solid Lame LAMBDA", 
-				     &(elc_glob[mn]->lame_lambda_model), 
-				     &(elc_glob[mn]->lame_lambda), 
-				     &(elc_glob[mn]->u_lambda), 
-				     &(elc_glob[mn]->len_u_lambda), 
-				     model_name, SCALAR_INPUT, &NO_SPECIES,es);
-      if (model_read == -1)  
-	{
-         if ( !strcmp(model_name, "POISSON_RATIO") )
-           {
-            elc_glob[mn]->lame_lambda_model = POISSON_RATIO;
-            num_const = read_constants(imp, &(elc_glob[mn]->u_lambda),
-                                     NO_SPECIES);
-            if ( num_const < 1)
-               {
-                sr = sprintf(err_msg,
-                   "Matl %s expected at least 1 constant for %s %s model.\n",
-                           pd_glob[mn]->MaterialName,
-                           "Lame LAMBDA",
-                           "POISSON_RATIO");
-                EH(-1, err_msg);
-               }
-            elc_glob[mn]->len_u_lambda = num_const;
-	    SPF_DBL_VEC(endofstring(es), num_const,elc_glob[mn]->u_mu );
-	    }
-	else 
-	  {
-	  sr = sprintf(err_msg, 
-		       "Material %s - unrecognized model for %s \"%s\" ???\n",
-		       pd_glob[mn]->MaterialName, "Lame LAMBDA", model_name);
-	  EH(model_read, err_msg);
-	  }
-	}
-
-      ECHO(es,echo_file);      
-    } // End TOTAL ALE
-
-  ECHO("\n---Fluid Constitutive Equation \n",echo_file);
->>>>>>> fa088430
 
   /*********************************************************************/
   /*
