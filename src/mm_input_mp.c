/************************************************************************ *
* Goma - Multiphysics finite element software                             *
* Sandia National Laboratories                                            *
*                                                                         *
* Copyright (c) 2014 Sandia Corporation.                                  *
*                                                                         *
* Under the terms of Contract DE-AC04-94AL85000 with Sandia Corporation,  *
* the U.S. Government retains certain rights in this software.            *
*                                                                         *
* This software is distributed under the GNU General Public License.      *
\************************************************************************/
 

/*
 *$Id: mm_input_mp.c,v 5.37 2010-07-30 21:14:52 prschun Exp $
 */

/*************** R O U T I N E S   I N   T H E   F I L E ***********************
 *
 *    NAME				TYPE		CALLED_BY
 *--------------------------------------------------------------------
 *
 *    look_for_optional_string          int             
 *    rd_mp_specs	       		void		read_input_file
 ******************************************************************************/


#include <stdlib.h>
#include <stdio.h>
#include <string.h>
#include <strings.h>            /* for strcasecmp */

#include "std.h"
#include "rf_fem_const.h"
#include "rf_fem.h"
#include "rf_io_const.h"
#include "rf_bc_const.h"
#include "rf_allo.h"
#include "rf_bc.h"
#include "mm_mp_const.h"
#include "mm_as_const.h"
#include "mm_as_structs.h"
#include "mm_as.h"
#include "mm_mp_structs.h"
#include "mm_mp.h"
#include "mm_eh.h"
#include "el_elm.h"
#include "mm_input.h"


#define GOMA_MM_INPUT_C


#define NO_USER  NULL
#define NO_INPUT 0
#define SCALAR_INPUT 1
#define VECTOR_INPUT 3

extern Spfrtn sr; /* External declaration for the sprintf return variable,sr
		   *  sr is defined in mm_input.c */

/******************************************************************************/
/******************************************************************************/
/******************************************************************************/

static void
fallback_chemkin_generic_prop(int *model_read, int species_num,
		       	      int *propID,
			      int canBeGenericallyHandled,
                              MATRL_PROP_STRUCT *mat_ptr)

   /****************************************************************************
   *
   * fallback_chemkin_generic_prop
   *
   *        This routine will check to see whether an unspecified entry in
   *  the Goma's material file can be filled in with the generic CHEMKIN_MODEL
   *  property. If it can be used, then the model_read parameter is changed 
   *  to "satisfied", and the property ID is set to CHEMKIN_MODEL if it has not
   *  previously been set nonzero by the chemkin initialization routine.
   *  The property ID is left alone, if it has been previously set by the
   *  chemkin initialization routine.  CHEMKIN_MODEL is a generic chemkin
   *  constitutive model for the current property.
   *        The routine checks to see whether the default database is set to
   *  chemkin to make this determination.
   *        This routine also checks to see whether it is called for the
   *  last species in the mechanism. If the mechanism is nondilute so that the
   *  number of species is different than the number of species equations, it
   *  changes the value of the model_read so as not to generate an error
   *  call on return. The parameters for the "non-condensible", i.e., last
   *  species in the mechanism are input via special cases later on. Therefore,
   *  we don't want to create an error condition here.
   *
   *       This code snipet also handles the case of input for nondilute
   *  formulations, where the number of species is 1 larger than the number
   *  of species equations. In this case, sometimes the property input for the
   *  last species in the mechanism (the one whose continuity equation is not
   *  part of the solutin set) is not specified. For backwards compatibility,
   *  we must allow this to be OK. (((. 
   *
   *  Input
   * --------
   *  *model_read    = Address of the model id read in from the input
   *                   deck. If none was found this will be equal to -1.
   *                   This routine only considers the case where no
   *                   model was found.
   *  *species_num   = pointer to the species index in question.
   *  *propID        = Address in the integer property arrray corresponding
   *                   to the Material property constituitive equation model
   *                   for the species above.
   *  canBeGenericallyHandled =
   *                   This value is either true or false. If true it means,
   *                   for this particular property, that chemkin can handle
   *                   the calculation even if the propID wasn't initially
   *                   set by the chemkin initialization process.
   *  mat_ptr        = Pointer to the material structure.
   *
   *  Output
   * ---------
   * *model_read     = If chemkin can handle the missing property, this value
   *                   is changed from -1 to 1.
   *                   (this is also set to 1 if we are addressing the last
   *                    species in a nondilute material, where the number
   *                    of species equations is one less than the total
   *                    number of equations)
   * *propID         = If chemkin can handle a missing property, and the
   *                   property model value has not been previously specified
   *                   the property model is set to CHEMKIN_MODEL.
   *                   (this is also set to 0 if we are addressing the last
   *                    species in a nondilute material, where the number
   *                    of species equations is one less than the total
   *                    number of equations)
   ****************************************************************************/
{
  if (*model_read == -1) {
    if (mat_ptr->DefaultDatabase == DB_CHEMKIN_MAT) {
      if ((*propID == UNINITIALIZED_MODEL) ||
	  (*propID == NO_MODEL)               ) {
	if (canBeGenericallyHandled) {
          *propID = CHEMKIN_MODEL;
	  *model_read = 1;
	}
      } else {
	*model_read = 1;
      }
    } else {
      if (mat_ptr->Num_Species_Eqn != mat_ptr->Num_Species) {
        if (species_num == mat_ptr->Num_Species_Eqn) {
	  *model_read = 1;
	  *propID = UNINITIALIZED_MODEL;
	}
      }
    }
  }
}
/******************************************************************************/
/******************************************************************************/
/******************************************************************************/

int
look_for_optional_string(FILE *ifp,
		         const char *match_string,
			 char retn_string[],
			 int  retn_string_len)
    
    /***************************************************************************
     *
     * look_for_optional_string:
     *
     *	Scan the input file (reading in strings according to 'read_string(ifp,)'
     *	specifications) until the character pattern in 'string' is matched.
     *	If 'string' is not matched, return a value of -1.
     *	If 'string' is matched, return the number of characters read
     *  into the return string not including the trailing null character.
     *
     *  The string value after an equals sign is returned in retn_string upon
     *  successful search of string. On an unsuccessful return, the
     *  retn_string is set to the null string.
     *
     *  This search starts at the current position in the input
     *  file and searches to the end until it finds the input string.
     *  If this routine can't find the input string, it returns to the 
     *  file position where the search was started. If it finds the
     *	string pattern, it leaves the file pointer positioned after the
     *  new line character at the end of matched line.
     *
     *  Input
     * --------
     *  ifp          = file pointer to file "input"
     *  match_string = contains string pattern to be matched.
     *  retn_string_len = max string length of retn_string permissible
     *
     *  Output
     * ---------
     *  retn_string  = On return it contains the string after the
     *                 equals sign on a line containing the match_string
     *                 If the match_string is not found, this string
     *                 is not touched.
     *
     *  Example:
     *
     *   Line:
     *     Default Model = Any which way but loose
     *
     *   Calling statement
     *
     *     look_for_optional_string(ifp,"Default Model", retn_string);
     *
     *   On return, rntn_string will be equal to "Any which way but loose" and
     *   return value will be equal to 23
     ***************************************************************************/
{
  int retn;
  char tmp_string[MAX_CHAR_IN_INPUT];
  if ((retn_string_len < 1) || (!match_string) || (!ifp)) {
    GOMA_EH(GOMA_ERROR, "look_for_optional_string interface ERROR");
  }
  retn = look_forward_optional(ifp, match_string, tmp_string, '=');
  if (retn == 1) {
    retn = read_string(ifp, tmp_string, '\n');
    strip(tmp_string);
    (void) strncpy(retn_string, tmp_string, retn_string_len);
    retn_string[retn_string_len - 1] = '\0';
    retn = strlen(retn_string);
  }
  return retn;
}
/******************************************************************************/
/******************************************************************************/
/******************************************************************************/

void
rd_mp_specs(FILE *imp, char input[], int mn, char *echo_file)
    
    /***************************************************************************
     *
     * rd_mp_specs -- read material properties specifications 
     *
     * Comments:
     *
     * Input
     * -----------
     *
     * imp = File pointer for the material file for this material.
     * input = buffer array used to read the input file.
     *         MAX_CHAR_IN_INPUT long (256 chars in length, currently)
     * mn = Index of the current material in the list of materials defined for
     *      this problem.
     **************************************************************************/
{ /*start*/
  char err_msg[MAX_CHAR_ERR_MSG];
  int	i, j, var;
  int imtrx;
  static const char yo[] = "rd_mp_specs";
  struct Elastic_Constitutive  *dum_ptr;
  
  int ConstitutiveEquation;
  int LameLambdaModel;
  dbl a0, a1, a2, a3, a4, a5, a6, a7, a8, a9, a10, a11;
  dbl v0[DIM];
  int i0;
  /* dummy variable to hold modal data before it is put into the ve struct */
  dbl *modal_data;   
  int DiffusionConstitutiveEquation = -1;
  int PorousDiffusionConstitutiveEquation = -1;
  int ElasticConstitutiveEquation = -1;
  int PlasticConstitutiveEquation = -1;
  int MomentumSourceModel = -1;
  int HeatSourceModel = -1 ;
  int SpeciesSourceModel = -1;
  int SpeciesTimeIntegration;
  int PorousTimeIntegration;
  int Num_liquid_phase_components = 1;      /*PRS: hardwired for Porous (see 
					      below) 052901 */
  int Num_insoluble_gas_phase_components=1; /*PRS: hardwired for Porous (see 
					      below) 052901 */
  int iread;
  int num_const, species_no;
  int porous_no;
  int mm; /* modal counter */
  int ii, jj, n_dij, k, n_species;   /* KSC: 7/98 */ 
  dbl dij, E, T0;                    /* KSC: 7/98, 9/04 */ 
  int n_rxn;                         /* KSC/GHE: 10/98 */ 

  int have_mesh_eqn;
  int have_por_liq_pres;
  int have_por_gas_pres;
  int have_por_porosity;
  int have_por_sink_mass;
  int have_por_energy;
  int have_shell_sat_open;
  int have_shell_sat_open2;
  int have_shear_rate;
  /* int have_vort_dir; */

  /*
   *  Pointers to Material property structures. "matr_ptr" points to the
   *  current structure that we will be filling up in this routine.
   *  mp_glob is a global vector of pointers to material prop structures.
   */
  /*  extern MATRL_PROP_STRUCT **mp_glob; cf mm_mp.h */
  MATRL_PROP_STRUCT *mat_ptr = mp_glob[mn];
  PROBLEM_DESCRIPTION_STRUCT *pd_ptr = pd_glob[mn];

  /*  fpos_t file_position; position in file at start of search */
  
  char  model_name[MAX_CHAR_IN_INPUT];
  char  *s;		   /* used to tokenize optional input string. */
  char echo_string[MAX_CHAR_ECHO_INPUT]="\0";
  char search_string[MAX_CHAR_IN_INPUT];
  char *es = echo_string;

  int	model_read, retn;
  int   matl_model = 0;
  int   NO_SPECIES = -1;   /* Signal to parsing routine to not
			    * expect a species num                    */
  int   n_ij, read_bc_mp = -1;
  dbl   chi_ij, mw, mv;

  /*
   *  Copy the materials name into the materials structure from the
   *  problem structure
   */
  (void) strncpy(mat_ptr->Material_Name, pd_glob[mn]->MaterialName,
         MAX_MATLNAME);

  /*
   *  Copy the number of species and species equations into the material
   *  property structure. The number of species in each material may vary
   *  in the future.
   */
  mat_ptr->Num_Species_Eqn =  pd_glob[mn]->Num_Species_Eqn;
  mat_ptr->Num_Species     =  pd_glob[mn]->Num_Species;  
  mat_ptr->Num_Porous_Eqn  =  pd_glob[mn]->Num_Porous_Eqn;

  /*
   *  Intialize to good default behavior
   */

  for (i = 0; i < mat_ptr->Num_Species; i++) {
    mat_ptr->SpeciesTimeIntegration[i] = STANDARD;
    mat_ptr->AdvectiveScalingModel[i] = CONSTANT;
    mat_ptr->ExtrinsicIndependentSpeciesVar[i] = 0;
    mat_ptr->AdvectiveScaling[i] = 1.0;
    mat_ptr->FreeVolSolvent[i] = TRUE;
  }

  /*
   *  Database Location Section --
   *
   *       This section assigns the DefaultDatabase  int variable in the
   *       material  structure.
   */
  mat_ptr->DefaultDatabase = DB_GOMA_MAT;
  retn = look_for_optional_string(imp, "Default Database", input,
				  MAX_CHAR_IN_INPUT);
  if (retn > 0) {
    if (!strcasecmp(input, "chemkin_mat"))
	mat_ptr->DefaultDatabase = DB_CHEMKIN_MAT;
    else if (!strcasecmp(input, "goma_mat"))
	mat_ptr->DefaultDatabase = DB_GOMA_MAT;
    else {
      sr = sprintf(err_msg, 
		   "Unknown value for Default Database: %s, use chemkin_mat or goma_mat\n",
		   input);
      GOMA_EH(GOMA_ERROR, err_msg);      

      SPF(es,"%s = %s","Default Database", input); ECHO(es,echo_file);

    }
#ifndef USE_CHEMKIN
    if (!strcasecmp(input, "chemkin_mat")) {
      fprintf(stderr,"ERROR! The default database has been specified as chemkin.\n");
      fprintf(stderr,"\tHowever, CHEMKIN has not been linked in!\n");
      fprintf(stderr,"\tGOMA must be recompiled with the USE_CHEMKIN definition!\n");
      GOMA_EH(GOMA_ERROR, "chemkin not linked in\n");
    }
#endif
  }

  /*
   *  If we have a Chemkin material, then lets
   *  1) read in the chemkin database,  if it hasn't already been read in
   *  2) Initialize this material structure with the chemkin properties
   *  3) check for inconsistencies
   *
   *  For Goma Default Databases, lets do initializations dependent upon
   *  the number of species in this material.
   */
  if (mat_ptr->DefaultDatabase ==  DB_CHEMKIN_MAT) {
#ifdef USE_CHEMKIN
    retn = chemkin_mat_prop_init(mat_ptr, mn, pd_ptr);
    if (retn < 0) {
      sr = sprintf(err_msg,"%s%d had an inconsistency, BAIL!/n",
		   "Chemkin Material property specification for material ",
		   mn);
      GOMA_EH(GOMA_ERROR, err_msg);
    }
#endif
  } else {
    retn = goma_mat_prop_init(mat_ptr, mn, pd_ptr);
    if (retn < 0) {
      sprintf(err_msg,"%s for mat %d had an inconsistency, BAIL!/n",
       	      "goma_mat_prop_int", mn);
      GOMA_EH(GOMA_ERROR, err_msg);
    }
  }

  /* Assume no second level set phase */

  if( ls != NULL ) 
    mat_ptr->mp2nd = (SECOND_LS_PHASE_PROP_STRUCT *) alloc_void_struct_1(sizeof(SECOND_LS_PHASE_PROP_STRUCT), 1) ;
  else
    mat_ptr->mp2nd = NULL;
  
  /*
   * Density section
   *
   *
   *        Read the "Density" line in the materials property data file.
   *        this will  handle the generic cases of CONSTANT, USER, and USER_GEN
   */

  ECHO("\n---Density\n",echo_file);

  model_name[0] = '\0';
  model_read = look_for_mat_prop(imp, "Density",      &(mat_ptr->DensityModel), 
				 &(mat_ptr->density), &(mat_ptr->u_density), 
				 &(mat_ptr->len_u_density), 
				 model_name, SCALAR_INPUT, &NO_SPECIES,
				 es);

  /*
   *    Handle specific density models, finish reading the input line.
   */
  if (model_read == -1 && !strcmp(model_name, "FILL") )
    {
      mat_ptr->DensityModel = DENSITY_FILL;
      num_const = read_constants(imp, &(mat_ptr->u_density), 0);
      if ( num_const < 2) 
	{
	  sprintf(err_msg, 
	  "Material %s - expected at least 2 constants for %s %s model.\n",
		  pd_ptr->MaterialName, "Density", "FILL");
	  GOMA_EH(GOMA_ERROR, err_msg);
	}
      mat_ptr->len_u_density = num_const;

      SPF_DBL_VEC( endofstring(es),  num_const, mat_ptr->u_density); 
    }
  else if (model_read == -1 && !strcmp(model_name, "SUSPENSION"))
    {
      mat_ptr->DensityModel = DENSITY_SUSPENSION;
      num_const = read_constants(imp, &(mat_ptr->u_density), 0);
      if ( num_const < 3) 
	{
	  sprintf(err_msg, 
		  "Material %s - expected at least 3 constants for %s %s model.\n",
		  pd_glob[mn]->MaterialName, "Density", "SUSPENSION");
	  GOMA_EH(GOMA_ERROR, err_msg);
	}
      mat_ptr->len_u_density = num_const;

      SPF_DBL_VEC( endofstring(es),  num_const, mat_ptr->u_density); 
    }
  else if (model_read == -1 && !strcmp(model_name, "SOLVENT_POLYMER"))
    {
      mat_ptr->DensityModel = SOLVENT_POLYMER;
      num_const = read_constants(imp, &(mat_ptr->u_density), 0);
      if ( num_const < 1) 
	{
	  sprintf(err_msg, 
		  "Material %s - expected at least 1 constants for %s %s model.\n",
		  pd_glob[mn]->MaterialName, "Density", "SOLVENT_POLYMER");
	  GOMA_EH(GOMA_ERROR, err_msg);
	}
      mat_ptr->len_u_density = num_const;
      mat_ptr->specific_volume[pd_glob[mn]->Num_Species_Eqn] = mat_ptr->u_density[0];

      SPF_DBL_VEC( endofstring(es),  num_const, mat_ptr->u_density); 

    }
  else if (model_read == -1 && !strcmp(model_name, "REACTIVE_FOAM"))
    {
      mat_ptr->DensityModel = REACTIVE_FOAM;
      num_const = read_constants(imp, &(mat_ptr->u_density), 0);
      if ( num_const < 1) 
	{
	  sprintf(err_msg, 
		  "Material %s - expected at least 1 constants for %s %s model.\n",
		  pd_glob[mn]->MaterialName, "Density", "REACTIVE_FOAM");
	  GOMA_EH(GOMA_ERROR, err_msg);
	}
      mat_ptr->len_u_density = num_const;
      mat_ptr->specific_volume[pd_glob[mn]->Num_Species_Eqn] = mat_ptr->u_density[0];
      SPF_DBL_VEC( endofstring(es),  num_const, mat_ptr->u_density); 
    }
/* MMH */
  else if (model_read == -1 && !strcmp(model_name, "SUSPENSION_PM"))
    {
      mat_ptr->DensityModel = DENSITY_SUSPENSION_PM;
      num_const = read_constants(imp, &(mat_ptr->u_density), 0);
      if ( num_const < 3) 
	{
	  sprintf(err_msg, 
		  "Material %s - expected at least 3 constants for %s %s model.\n",
		  pd_glob[mn]->MaterialName, "Density", "SUSPENSION_PM");
	  GOMA_EH(GOMA_ERROR, err_msg);
	}
      mat_ptr->len_u_density = num_const;
      SPF_DBL_VEC( endofstring(es),  num_const, mat_ptr->u_density); 
    }
   else if (model_read == -1 && !strcmp(model_name, "THERMAL_BATTERY") )   
    {
      mat_ptr->DensityModel = DENSITY_THERMAL_BATTERY;   
      num_const = read_constants(imp, &(mat_ptr->u_density), 0);
      if ( num_const < 2) 
	{
	  sprintf(err_msg, 
		  "Material %s - expected at least 2 constants for %s %s model.\n",
		  pd_glob[mn]->MaterialName, "Density", "THERMAL_BATTERY");
	  GOMA_EH(GOMA_ERROR, err_msg);
	}
      mat_ptr->len_u_density = num_const;
      SPF_DBL_VEC( endofstring(es),  num_const, mat_ptr->u_density); 
    }
  else if (model_read == -1 && !strcmp(model_name, "IDEAL_GAS") ) 
    {
      mat_ptr->DensityModel = DENSITY_IDEAL_GAS;       
      num_const = read_constants(imp, &(mat_ptr->u_density), 0);
      if ( num_const < 1) 
	{
	  sprintf(err_msg, 
		  "Material %s - expected at least 1 constants for %s %s model.\n",
		  pd_glob[mn]->MaterialName, "Density", "IDEAL_GAS");
	  EH(-1, err_msg);
	}
      mat_ptr->len_u_density = num_const;
      SPF_DBL_VEC( endofstring(es),  num_const, mat_ptr->u_density); 
    }
  else if (model_read == -1 && !strcmp(model_name, "LEVEL_SET") )
    {
      mat_ptr->DensityModel = DENSITY_LEVEL_SET;
      num_const = read_constants(imp, &(mat_ptr->u_density), 0);
      if (num_const < 3) 
	{
	  sprintf(err_msg, 
		  "Material %s - expected at least 3 constants for %s %s model.\n",
		  pd_glob[mn]->MaterialName, "Density", "LEVEL_SET");
	  GOMA_EH(GOMA_ERROR, err_msg);
	}

      if ( mat_ptr->u_density[2] == 0.0 ) mat_ptr->u_density[2] = ls->Length_Scale/2.0;

      mat_ptr->len_u_density = num_const;
      SPF_DBL_VEC( endofstring(es),  num_const, mat_ptr->u_density); 
    }
  else if ( model_read == -1 && !strcmp(model_name, "CONST_PHASE_FUNCTION") )
	{
	  mat_ptr->DensityModel = DENSITY_CONST_PHASE_FUNC;
	  num_const = read_constants(imp, &(mat_ptr->u_density), 0);
	  
	  if( num_const < pfd->num_phase_funcs + 2 )
	  {
		sprintf(err_msg,
				"Material %s - expect at least %d constants for %s %s model.\n",
				pd_glob[mn]->MaterialName, 
				pfd->num_phase_funcs + 2, 
				"Density", 
				"CONST_PHASE_FUNCTION");
		GOMA_EH(GOMA_ERROR, err_msg );
	  }
	  mat_ptr->len_u_density = num_const;
	  SPF_DBL_VEC( endofstring(es),  num_const, mat_ptr->u_density); 
	}
  else if (model_read == -1 && !strcmp(model_name, "FOAM") )
    {
      mat_ptr->DensityModel = DENSITY_FOAM;
      num_const = read_constants(imp, &(mat_ptr->u_density), 0);
      if (num_const < 6) 
	{
	  sprintf(err_msg, 
	  "Material %s - expected at least 6 constants for %s %s model.\n",
		  pd_glob[mn]->MaterialName, "Density", "FOAM");
	  GOMA_EH(GOMA_ERROR, err_msg);
	}
      mat_ptr->len_u_density = num_const;
      SPF_DBL_VEC( endofstring(es),  num_const, mat_ptr->u_density ); 
    }
  else if (model_read == -1 && !strcmp(model_name, "FOAM_PMDI_10") )
    {
      mat_ptr->DensityModel = DENSITY_FOAM_PMDI_10;
      num_const = read_constants(imp, &(mat_ptr->u_density), 0);
      if (num_const < 3)
	{
	  sprintf(err_msg,
		  "Material %s - expected at least 3 constants for %s %s model.\n",
		  pd_glob[mn]->MaterialName, "Density", "FOAM_PMDI_10");
	  GOMA_EH(GOMA_ERROR, err_msg);
	}
      mat_ptr->len_u_density = num_const;
      SPF_DBL_VEC( endofstring(es),  num_const, mat_ptr->u_density );
    }
  else if (model_read == -1 && !strcmp(model_name, "MOMENT_BASED") )
    {
      mat_ptr->DensityModel = DENSITY_MOMENT_BASED;
      num_const = read_constants(imp, &(mat_ptr->u_density), 0);
      if (num_const < 2)
    {
      sprintf(err_msg,
          "Material %s - expected at least 2 constants for %s %s model.\n",
          pd_glob[mn]->MaterialName, "Density", "FOAM_PMDI_10");
      GOMA_EH(GOMA_ERROR, err_msg);
    }
      mat_ptr->len_u_density = num_const;
      SPF_DBL_VEC( endofstring(es),  num_const, mat_ptr->u_density );
    }
  else if (model_read == -1 && !strcmp(model_name, "FOAM_CONC") )
    {
      mat_ptr->DensityModel = DENSITY_FOAM_CONC;
      num_const = read_constants(imp, &(mat_ptr->u_density), 0);
      if (num_const < 8) 
	{
	  sprintf(err_msg, 
	  "Material %s - expected at least 8 constants for %s %s model.\n",
		  pd_glob[mn]->MaterialName, "Density", "FOAM_CONC");
	  GOMA_EH(GOMA_ERROR, err_msg);
	}
      mat_ptr->len_u_density = num_const;
      SPF_DBL_VEC( endofstring(es),  num_const, mat_ptr->u_density ); 
    }
  else if (model_read == -1 && !strcmp(model_name, "FOAM_TIME") )
    {
      mat_ptr->DensityModel = DENSITY_FOAM_TIME;
      num_const = read_constants(imp, &(mat_ptr->u_density), 0);
      if (num_const < 4) 
	{
	  sprintf(err_msg, 
	  "Material %s - expected at least 4 constants for %s %s model.\n",
		  pd_glob[mn]->MaterialName, "Density", "FOAM_TIME");
	  GOMA_EH(GOMA_ERROR, err_msg);
	}
      mat_ptr->len_u_density = num_const;
      SPF_DBL_VEC( endofstring(es),  num_const, mat_ptr->u_density ); 
    }
  else if (model_read == -1 && !strcmp(model_name, "FOAM_TIME_TEMP") )
    {
      mat_ptr->DensityModel = DENSITY_FOAM_TIME_TEMP;
      num_const = read_constants(imp, &(mat_ptr->u_density), 0);
      if (num_const < 5) 
	{
	  sprintf(err_msg, 
		  "Material %s - expected at least 5 constants for %s %s model.\n",
		  pd_glob[mn]->MaterialName, "Density", "FOAM_TIME_TEMP");
	  GOMA_EH(GOMA_ERROR, err_msg);
	}
      mat_ptr->len_u_density = num_const;
      SPF_DBL_VEC( endofstring(es),  num_const, mat_ptr->u_density ); 
    }
  else if (model_read == -1 && !strcmp(model_name, "CONSTANT_LAST_CONC")) {
    mat_ptr->DensityModel = DENSITY_CONSTANT_LAST_CONC;
    num_const = read_constants(imp, &(mat_ptr->u_density), 0);
    if (num_const < 1) {
      sprintf(err_msg, 
	      "Material %s - expected at least 1 constants for %s %s model.\n",
	      pd_glob[mn]->MaterialName, "Density", "CONSTANT_LAST_CONC");
      GOMA_EH(GOMA_ERROR, err_msg);
    }
    mat_ptr->len_u_density = num_const;
      SPF_DBL_VEC( endofstring(es),  num_const, mat_ptr->u_density ); 
  }
  else if (model_read == -1 && !strcmp(model_name, "FOAM_PBE") )
    {
      mat_ptr->DensityModel = DENSITY_FOAM_PBE;
      num_const = read_constants(imp, &(mat_ptr->u_density), 0);
      if (num_const != 3)
	{
	  sprintf(err_msg,
		  "Material %s - expected 3 constants for %s %s model.\n",
		  pd_glob[mn]->MaterialName, "Density", "FOAM_PBE");
	  GOMA_EH(GOMA_ERROR, err_msg);
	}
      mat_ptr->len_u_density = num_const;
      SPF_DBL_VEC( endofstring(es),  num_const, mat_ptr->u_density );
    }
  else if (model_read == -1 && !strcmp(model_name, "FOAM_PBE_EQN") )
    {
      mat_ptr->DensityModel = DENSITY_FOAM_PBE_EQN;
      num_const = read_constants(imp, &(mat_ptr->u_density), 0);
      if (num_const != 3)
	{
	  sprintf(err_msg,
		  "Material %s - expected 3 constants for %s %s model.\n",
		  pd_glob[mn]->MaterialName, "Density", "FOAM_PBE");
	  GOMA_EH(GOMA_ERROR, err_msg);
	}
      mat_ptr->len_u_density = num_const;
      SPF_DBL_VEC( endofstring(es),  num_const, mat_ptr->u_density );
    }
  else
    {
      sprintf(err_msg, 
	      "Material %s - unrecognized model for %s \"%s\" ???\n",
	      pd_glob[mn]->MaterialName, "Density", model_name);
      GOMA_EH(model_read, err_msg);
    }

  ECHO(es,echo_file);

  model_read = look_for_mat_prop(imp, "Second Level Set Density", 
				 &(i0), 
				 &(a0), NO_USER, NULL, model_name, SCALAR_INPUT, 
				 &NO_SPECIES,
				 es);

  if( model_read != -1 )
    {
      if( ls == NULL ) GOMA_EH(GOMA_ERROR, "Second Level Set Density requires activation of Level Set Tracking.\n");

      mat_ptr->mp2nd->DensityModel = i0;
      mat_ptr->mp2nd->density = a0;

      stringup(model_name);

      if( !strcmp( model_name, "CONSTANT") )
	{
	  if ( fscanf(imp,"%s", input ) !=  1 )
	    {
	      GOMA_EH(GOMA_ERROR,"Expecting trailing keyword for Second Level Set Density.\n");
	    }

	  stringup(input);

	  if( strncmp( input,"POSITIVE", 3 ) == 0 )
	    {
	      mat_ptr->mp2nd->densitymask[0] = 0; mat_ptr->mp2nd->densitymask[1] = 1;
	    }
	  else if (  strncmp( input,"NEGATIVE", 3 ) == 0 )
	    {
	      mat_ptr->mp2nd->densitymask[0] = 1; mat_ptr->mp2nd->densitymask[1] = 0;
	    }
	  else
	    {
	      GOMA_EH(GOMA_ERROR,"Keyword must be POSITIVE or NEGATIVE for Second Level Set Density.\n");
	    }
	  SPF(endofstring(es)," %s",input);
	  if( pfd != NULL)
	    {
		for(i=0 ; i< pfd->num_phase_funcs ; i++)
		{
      		if ( fscanf(imp,"%lf",&(mat_ptr->mp2nd->density_phase[i])) != 1)
			{ GOMA_EH( -1, "error reading phase density"); }    
	  	SPF(endofstring(es)," %g", mat_ptr->mp2nd->density_phase[i]);
		}
	    }

	}
      else
	{
	  GOMA_EH(GOMA_ERROR, "Second Level Set Density model can only be CONSTANT.\n");
	}
    }

  ECHO(es,echo_file);

  /*
   * Solid Constitutive Equation
   */
  ECHO("\n----Solid Constitutive Equation\n",echo_file);

  model_read = look_for_mat_prop(imp, "Solid Constitutive Equation", 
				 &(ElasticConstitutiveEquation), 
				 &a0, NO_USER, NULL, model_name, NO_INPUT, 
				 &NO_SPECIES,
				 es);
  if (model_read == 1) GOMA_EH(GOMA_ERROR, "Can't have USER or CONSTANT for Solid Constitutive Equation");

  if ( !strcmp(model_name, "LINEAR") )
    {
      ElasticConstitutiveEquation = LINEAR;
    }
  else if ( !strcmp(model_name, "NONLINEAR" ) || 
	    !strcmp(model_name, "NONLINEAR_PLANE_STRAIN"))
    {
      ElasticConstitutiveEquation = NONLINEAR;
    }
  else if ( !strcmp(model_name, "INCOMP_PSTRAIN") )
    {
      ElasticConstitutiveEquation = INCOMP_PSTRAIN;
    }   
  else if ( !strcmp(model_name, "INCOMP_PSTRESS") )
    {
      ElasticConstitutiveEquation = INCOMP_PSTRESS;
    }   
  else if ( !strcmp(model_name, "HOOKEAN_PSTRAIN") )
    {
      ElasticConstitutiveEquation = HOOKEAN_PSTRAIN;
    }   
  else if ( !strcmp(model_name, "HOOKEAN_PSTRESS") )
    {
      ElasticConstitutiveEquation = HOOKEAN_PSTRESS;
    }   
  else if ( !strcmp(model_name, "INCOMP_3D") )
    {
      ElasticConstitutiveEquation = INCOMP_3D;
    } 
  else				/* default to nonlinear */
    {
      ElasticConstitutiveEquation = NONLINEAR;
      SPF(endofstring(es),"\t(%s)","Solid Constitutive Equation defaulting to NONLINEAR");
    }
/*This seems a little redundant! prs (2/24/95) */
  cr_glob[mn]->MeshFluxModel = ElasticConstitutiveEquation;

  ECHO(es,echo_file);

  model_read = look_for_mat_prop(imp, "Plasticity Equation", 
				 &(PlasticConstitutiveEquation), 
				 &a0, NO_USER, NULL, model_name, NO_INPUT, 
				 &NO_SPECIES,
				 es);

  if (model_read == 1) GOMA_EH(GOMA_ERROR, "Can't have USER or CONSTANT for Plasticity Constitutive Equation");
    if ( !strcmp(model_name, "EVP_HYPER") )
      {
	PlasticConstitutiveEquation = EVP_HYPER;
      }
    else
      {
	PlasticConstitutiveEquation = NO_MODEL;
      }
    evpl_glob[mn]->ConstitutiveEquation = PlasticConstitutiveEquation;

    ECHO(es,echo_file);

  
/* An optional additional type of mesh motion which includes an inertial term in the 
   momentum equation */

  if (pd_glob[mn]->MeshMotion == LAGRANGIAN || 
  	pd_glob[mn]->MeshMotion == DYNAMIC_LAGRANGIAN || 
	pd_glob[mn]->MeshMotion == TOTAL_ALE)
    {
      model_read = look_for_mat_prop(imp, "Convective Lagrangian Velocity", 
				     &(pd_glob[mn]->MeshInertia), 
				     elc_glob[mn]->v_mesh_sfs, NO_USER, NULL,
				     model_name, VECTOR_INPUT, &NO_SPECIES, es);
      if (model_read == -1) 
	{
	  pd_glob[mn]->MeshInertia = 0;
	  elc_glob[mn]->v_mesh_sfs_model = 0;
	  if(!strcmp(model_name, "ROTATIONAL") )
	    {
              pd_glob[mn]->MeshInertia = 1;
	      elc_glob[mn]->v_mesh_sfs_model = ROTATIONAL;
	      
	      num_const = read_constants(imp, &(elc_glob[mn]->u_v_mesh_sfs), 
					 NO_SPECIES);

	      if ( num_const < 4 )
		{
		  sr = sprintf(err_msg, 
	          "Matl %s expected at least 4 constants for %s %s model.\n",
			       pd_glob[mn]->MaterialName, 
			       "Convective Lagrangian Velocity", 
			       "ROTATIONAL");
		  GOMA_EH(GOMA_ERROR, err_msg);
		}
	      elc_glob[mn]->len_u_v_mesh_sfs = num_const;

	      SPF_DBL_VEC( endofstring(es), num_const, elc_glob[mn]->u_v_mesh_sfs );
	    }
	  if(!strcmp(model_name, "ROTATIONAL_3D") )
	    {
              pd_glob[mn]->MeshInertia = 1;
	      elc_glob[mn]->v_mesh_sfs_model = ROTATIONAL_3D;
	      
	      num_const = read_constants(imp, &(elc_glob[mn]->u_v_mesh_sfs), 
					 NO_SPECIES);

	      if ( num_const < 7 )
		{
		  sr = sprintf(err_msg, 
	          "Matl %s expected at least 7 constants for %s %s model.\n",
			       pd_glob[mn]->MaterialName, 
			       "Convective Lagrangian Velocity", 
			       "ROTATIONAL_3D");
		  GOMA_EH(GOMA_ERROR, err_msg);
		}
	      elc_glob[mn]->len_u_v_mesh_sfs = num_const;

	      SPF_DBL_VEC( endofstring(es), num_const, elc_glob[mn]->u_v_mesh_sfs );
	    }
          if(!strcmp(model_name, "NONE"))
            {
              pd_glob[mn]->MeshInertia = 0;
              elc_glob[mn]->v_mesh_sfs_model = 0;
              elc_glob[mn]->v_mesh_sfs[0] = 0.;
              elc_glob[mn]->v_mesh_sfs[1] = 0.;
              elc_glob[mn]->v_mesh_sfs[2] = 0.;
            }

	}
      else
	{
	  elc_glob[mn]->v_mesh_sfs_model = pd_glob[mn]->MeshInertia;
	  if (pd_glob[mn]->TimeIntegration == TRANSIENT)
	    {
	      GOMA_WH(-1,"Currently can't do transient mesh motion with inertia");
	    }
	}

      ECHO(es,echo_file);

    }
  else
    {
      pd_glob[mn]->MeshInertia = 0;
    }

  /* read in constants for constitutive equation if they are input */
  
  model_read = look_for_mat_proptable(imp, "Lame MU" , 
				      &(elc_glob[mn]->lame_mu_model), 
				      &(elc_glob[mn]->lame_mu), 
				      &(elc_glob[mn]->u_mu),
				      &(elc_glob[mn]->len_u_mu),
                                      &(elc_glob[mn]->lame_mu_tableid),
                                      model_name, SCALAR_INPUT, &NO_SPECIES,es);
  if (model_read == -1)  
    {
      if ( !strcmp(model_name, "POWER_LAW"))
	{
	  elc_glob[mn]->lame_mu_model = POWER_LAW;
	  num_const = read_constants(imp, &(elc_glob[mn]->u_mu), NO_SPECIES);
	  if ( num_const < 3) 
	    {
	      sr = sprintf(err_msg, 
		   "Matl %s expected at least 3 constants for %s %s model.\n",
			   pd_glob[mn]->MaterialName, 
			   "Lame MU", 
			   "POWER_LAW");
	      GOMA_EH(GOMA_ERROR, err_msg);
	    }
	  elc_glob[mn]->len_u_mu = num_const;

	}
      else if ( !strcmp(model_name, "CONTACT_LINE"))
	{
	  elc_glob[mn]->lame_mu_model = CONTACT_LINE;
	  num_const = read_constants(imp, &(elc_glob[mn]->u_mu), NO_SPECIES);
	  if ( num_const < 4) 
	    {
	      sr = sprintf(err_msg, 
		   "Matl %s expected at least 4 constants for %s %s model.\n",
			   pd_glob[mn]->MaterialName, 
			   "Lame MU", 
			   "CONTACT_LINE");
	      GOMA_EH(GOMA_ERROR, err_msg);
	    }
	  elc_glob[mn]->len_u_mu = num_const;	  
	}
      else if ( !strcmp(model_name, "SHEAR_HARDEN"))
	{
	  elc_glob[mn]->lame_mu_model = SHEAR_HARDEN;
	  num_const = read_constants(imp, &(elc_glob[mn]->u_mu), NO_SPECIES);
	  if ( num_const < 2) 
	    {
	      sr = sprintf(err_msg, 
			   "Matl %s expected at least 2 constants for %s %s model.\n",
			   pd_glob[mn]->MaterialName, 
			   "Lame MU", 
			   "SHEAR_HARDEN");
	      GOMA_EH(GOMA_ERROR, err_msg);
	    }  
	  elc_glob[mn]->len_u_mu = num_const;	  
	}
      else if ( !strcmp(model_name, "EXPONENTIAL"))
	{
	  elc_glob[mn]->lame_mu_model = EXPONENTIAL;
	  num_const = read_constants(imp, &(elc_glob[mn]->u_mu), NO_SPECIES);
	  if ( num_const < 3) 
	    {
	      sr = sprintf(err_msg, 
		   "Matl %s expected at least 3 constants for %s %s model.\n",
			   pd_glob[mn]->MaterialName, 
			   "Lame MU", 
			   "EXPONENTIAL");
	      GOMA_EH(GOMA_ERROR, err_msg);
	    }
	  elc_glob[mn]->len_u_mu = num_const;	  
	}
      else if ( !strcmp(model_name, "DENSE_POWER_LAW"))
	{
	  elc_glob[mn]->lame_mu_model = DENSE_POWER_LAW;
	  num_const = read_constants(imp, &(elc_glob[mn]->u_mu), NO_SPECIES);
	  if ( num_const < 2) 
	    {
	      sr = sprintf(err_msg, 
		   "Matl %s expected at least 2 constants for %s %s model.\n",
			   pd_glob[mn]->MaterialName, 
			   "Lame MU", 
			   "DENSE_POWER_LAW");
	      GOMA_EH(GOMA_ERROR, err_msg);
	    }
	  elc_glob[mn]->len_u_mu = num_const;	  
	}
      else 
	{
	  sr = sprintf(err_msg, 
		       "Material %s - unrecognized model for %s \"%s\" ???\n",
		       pd_glob[mn]->MaterialName, "Lame MU", model_name);
	  GOMA_EH(model_read, err_msg);
	}

      SPF_DBL_VEC(endofstring(es), num_const, elc_glob[mn]->u_mu);
    }

  ECHO(es,echo_file);

  model_read = look_for_mat_prop(imp, "Lame LAMBDA", 
				 &(elc_glob[mn]->lame_lambda_model), 
				 &(elc_glob[mn]->lame_lambda), 
				 &(elc_glob[mn]->u_lambda), 
				 &(elc_glob[mn]->len_u_lambda), 
				 model_name, SCALAR_INPUT, &NO_SPECIES,es);
  if (model_read == -1)  
    {
      if ( !strcmp(model_name, "POWER_LAW") )
	{
	  elc_glob[mn]->lame_lambda_model = POWER_LAW;
	  num_const = read_constants(imp, &(elc_glob[mn]->u_lambda), 
				     NO_SPECIES);
	  if ( num_const < 3) 
	    {
	      sr = sprintf(err_msg, 
		   "Matl %s expected at least 3 constants for %s %s model.\n",
			   pd_glob[mn]->MaterialName, 
			   "Lame LAMBDA", 
			   "POWER_LAW");
	      GOMA_EH(GOMA_ERROR, err_msg);
	    }
	  elc_glob[mn]->len_u_lambda = num_const;	  	  
	}
      else if ( !strcmp(model_name, "EXPONENTIAL") )
	{
	  elc_glob[mn]->lame_lambda_model = EXPONENTIAL;
	  num_const = read_constants(imp, &(elc_glob[mn]->u_lambda), 
				     NO_SPECIES);
	  if ( num_const < 3) 
	    {
	      sr = sprintf(err_msg, 
		   "Matl %s expected at least 3 constants for %s %s model.\n",
			   pd_glob[mn]->MaterialName, 
			   "Lame LAMBDA", 
			   "EXPONENTIAL");
	      GOMA_EH(GOMA_ERROR, err_msg);
	    }
	  elc_glob[mn]->len_u_lambda = num_const;	  	  
	}
      else if ( !strcmp(model_name, "POISSON_RATIO") )
	{
	  elc_glob[mn]->lame_lambda_model = POISSON_RATIO;
	  num_const = read_constants(imp, &(elc_glob[mn]->u_lambda), 
				     NO_SPECIES);
	  if ( num_const < 1) 
	    {
	      sr = sprintf(err_msg, 
		   "Matl %s expected at least 1 constant for %s %s model.\n",
			   pd_glob[mn]->MaterialName, 
			   "Lame LAMBDA", 
			   "POISSON_RATIO");
	      GOMA_EH(GOMA_ERROR, err_msg);
	    }
	  elc_glob[mn]->len_u_lambda = num_const;	  	  
	}
      else 
	{
	  sr = sprintf(err_msg, 
		       "Material %s - unrecognized model for %s \"%s\" ???\n",
		       pd_glob[mn]->MaterialName, "Lame LAMBDA", model_name);
	  GOMA_EH(model_read, err_msg);
	}
      SPF_DBL_VEC(endofstring(es), num_const, elc_glob[mn]->u_lambda);
    }

  ECHO(es,echo_file);

  /* Temperature shift multiplier for Lame Lambda and Lame Mu */

  /*Initialize for good default behavior */
  elc_glob[mn]->lameTempShiftModel = CONSTANT;
  elc_glob[mn]->lame_TempShift = 1.;
  
  if (elc_glob[mn]->lame_mu_model == TABLE || 
      elc_glob[mn]->lame_lambda_model == TABLE)
    {
      /* Only Constant or Table for now */  
      model_read = look_for_mat_proptable(imp, "Lame Temperature Shift", 
					  &(elc_glob[mn]->lameTempShiftModel),
					  &(elc_glob[mn]->lame_TempShift),
					  &(elc_glob[mn]->u_lame_TempShift),
					  &(elc_glob[mn]->len_u_lame_TempShift),
					  &(elc_glob[mn]->lame_TempShift_tableid),
					  model_name, SCALAR_INPUT, &NO_SPECIES, es);
      if (model_read == -1 )
	{
	  if( !strcmp(model_name, "POWER_LAW") )
	    {
	      elc_glob[mn]->lameTempShiftModel = POWER_LAW;
	      num_const = read_constants(imp, &(elc_glob[mn]->u_lame_TempShift), NO_SPECIES);
	      if ( num_const < 3) 
		{
		  sr = sprintf(err_msg, 
			       "Matl %s expected at least 3 constants for %s %s model.\n",
			       pd_glob[mn]->MaterialName, 
			       "Lame Temperature Shift", 
			       "POWER_LAW");
		  GOMA_EH(GOMA_ERROR, err_msg);
		}
	      elc_glob[mn]->len_u_lame_TempShift = num_const;
	    }
	  else
	    {
	      sr = sprintf(err_msg, 
			   "Material %s - unrecognized model for %s \"%s\" ???\n",
			   pd_glob[mn]->MaterialName, "LAME Temperature Shift", model_name);
	      GOMA_EH(model_read, err_msg);
	    }
	  
	  SPF_DBL_VEC(endofstring(es), num_const, elc_glob[mn]->u_lame_TempShift);
	}
    
      ECHO(es,echo_file);
    }

  /* Bending stiffness of structural shells */
  model_read = look_for_mat_prop(imp, "Shell bending stiffness",
				 &(elc_glob[mn]->bend_stiffness_model), 
				 &(elc_glob[mn]->bend_stiffness), 
				 &(elc_glob[mn]->u_bend_stiffness), 
				 &(elc_glob[mn]->len_u_bend_stiffness), 
				 model_name, SCALAR_INPUT, &NO_SPECIES,es);

  /* Model must be CONSTANT for now! */
  if (model_read == 1 && strcmp(model_name, "CONSTANT") != 0)
    {
      sr = sprintf(err_msg, 
	           "Material %s - unrecognized model for %s \"%s\" ???\n",
		   pd_glob[mn]->MaterialName, "Shell bending stiffness", model_name);
      GOMA_EH(model_read, err_msg);
    }
  else if (model_read == -1)
    {
      /* Default to CONSTANT(1) */
      elc_glob[mn]->bend_stiffness_model = CONSTANT;
      elc_glob[mn]->bend_stiffness = 1.0;
    }

  ECHO(es,echo_file);

  /* Extensional stiffness of structural shells */
  model_read = look_for_mat_prop(imp, "Shell extensional stiffness",
                                 &(elc_glob[mn]->exten_stiffness_model),
                                 &(elc_glob[mn]->exten_stiffness),
                                 &(elc_glob[mn]->u_exten_stiffness),
                                 &(elc_glob[mn]->len_u_exten_stiffness),
                                 model_name, SCALAR_INPUT, &NO_SPECIES,es);

  /* Model must be CONSTANT for now! */
  if (model_read == 1 && strcmp(model_name, "CONSTANT") != 0)
    {
      sr = sprintf(err_msg,
                   "Material %s - unrecognized model for %s \"%s\" ???\n",
                   pd_glob[mn]->MaterialName, "Extensional bending stiffness", model_name);
      GOMA_EH(model_read, err_msg);
    }
  else if (model_read == -1)
    {
      /* Default to CONSTANT(1) */
      elc_glob[mn]->exten_stiffness_model = CONSTANT;
      elc_glob[mn]->exten_stiffness = 1.0;
    }

  ECHO(es,echo_file);

  /* Poisson ratio of structural shells */
  model_read = look_for_mat_prop(imp, "Shell Poisson ratio",
                                 &(elc_glob[mn]->poisson_model),
                                 &(elc_glob[mn]->poisson),
                                 &(elc_glob[mn]->u_poisson),
                                 &(elc_glob[mn]->len_u_poisson),
                                 model_name, SCALAR_INPUT, &NO_SPECIES,es);

  /* Model must be CONSTANT for now! */
  if (model_read == 1 && strcmp(model_name, "CONSTANT") != 0)
    {
      sr = sprintf(err_msg,
                   "Material %s - unrecognized model for %s \"%s\" ???\n",
                   pd_glob[mn]->MaterialName, "Shell Poisson ratio", model_name);
      GOMA_EH(model_read, err_msg);
    }
  else if (model_read == -1)
    {
      /* Default to CONSTANT(1) */
      elc_glob[mn]->poisson_model = CONSTANT;
      elc_glob[mn]->poisson = 0.5;
    }

  ECHO(es,echo_file);

  /* check for shell tangent calculator model */
  if(pd_glob[mn]->gv[R_MESH1] && pd_glob[mn]->gv[R_SHELL_CURVATURE]) {
    char input[MAX_CHAR_IN_INPUT] = "zilch\0";
    strcpy(search_string, "Shell Tangent Computation Method");
    model_read = look_for_optional(imp,
				       search_string,
				       input,
				       '=');

    if(model_read == 1) {
      if (fscanf(imp, "%s", model_name) != 1) {
	sr = sprintf(err_msg,
		     "Error reading model name string in material file, property %s",
		     search_string);
	GOMA_EH(GOMA_ERROR, err_msg);
      }

      SPF(es, "%s = %s", search_string, model_name);
      if (model_read == 1 && !strcmp(model_name, "ISOPARAMETRIC") ) {
	model_read = 1;
	mat_ptr->shell_tangent_model = ISOPARAMETRIC;
	//	num_const = read_constants(imp, &(mat_ptr->shell_tangent_seed_vec),
	//NO_SPECIES);

	if (num_const != 0) {
	  GOMA_EH(GOMA_ERROR, "ISOPARAMETRIC Shell Tangent Computation Method takes no other input parameters");
	}
      } else
      if (model_read == 1 && !strcmp(model_name, "SEEDED") ) {
	model_read = 1;
	mat_ptr->shell_tangent_model = SEEDED;
	num_const = read_constants(imp, &(mat_ptr->shell_tangent_seed_vec_const),
				   NO_SPECIES);
	mat_ptr->len_shell_tangent_seed_vec_const = num_const;

	SPF_DBL_VEC( endofstring(es), num_const, mat_ptr->shell_tangent_seed_vec_const );

	if (num_const != 3) {
	  GOMA_EH(GOMA_ERROR, "SEEDED Shell Tangent Computation Model requires input of the seed as three components of a unit vector.");

	}
      }

      else {
	// default is isoparametric
	mat_ptr->shell_tangent_model = ISOPARAMETRIC;
	SPF(es, "%s = %s", search_string, "ISOPARAMETRIC");
      }

      ECHO(es, echo_file);
    }
  }
  
  /* check for shell moment tensor calculator model */
  if(pd_glob[mn]->gv[R_MESH1] && pd_glob[mn]->gv[R_SHELL_CURVATURE]) {
    char input[MAX_CHAR_IN_INPUT] = "zilch\0";
    strcpy(search_string, "Shell Moment Tensor Model");
    model_read = look_for_optional(imp,
               search_string,
               input,
               '=');

    if(model_read == 1) {
      if (fscanf(imp, "%s", model_name) != 1) {
        sr = sprintf(err_msg,
         "Error reading model name string in material file, property %s",
         search_string);
        GOMA_EH(GOMA_ERROR, err_msg);
      }

      SPF(es, "%s = %s", search_string, model_name);
      if (model_read == 1 && !strcmp(model_name, "EXPANDED") ) {
        model_read = 1;
        mat_ptr->shell_moment_tensor_model = SMT_EXPANDED;
        //	num_const = read_constants(imp, &(mat_ptr->shell_tangent_seed_vec),
        //NO_SPECIES);

        if (num_const != 0) {
          GOMA_EH(GOMA_ERROR, "EXPANDED Shell Moment Tensor Model takes no other input parameters");
        }
      } else

      if (model_read == 1 && !strcmp(model_name, "SIMPLE") ) {
        model_read = 1;
        mat_ptr->shell_moment_tensor_model = SMT_SIMPLE;
        //	num_const = read_constants(imp, &(mat_ptr->shell_tangent_seed_vec),
        //NO_SPECIES);

        if (num_const != 0) {
          GOMA_EH(GOMA_ERROR, "SIMPLE Shell Moment Tensor Model takes no other input parameters");
        }
      }

      else {
        // default is simple
        mat_ptr->shell_tangent_model = SMT_SIMPLE;
        SPF(es, "%s = %s", search_string, "SIMPLE");
      }

      ECHO(es, echo_file);
    }
  }

  model_read = look_for_mat_prop(imp, "Stress Free Solvent Vol Frac", 
				 &(LameLambdaModel), 
				 &(elc_glob[mn]->Strss_fr_sol_vol_frac), 
				 NO_USER, NULL,
				 model_name, SCALAR_INPUT, &NO_SPECIES,es);
  ECHO(es,echo_file);

  model_read = look_for_mat_prop(imp, "Solid Thermal Expansion", 
 				 &(elc_glob[mn]->thermal_expansion_model), 
 				 &(elc_glob[mn]->thermal_expansion), 
 				 &(elc_glob[mn]->u_thermal_expansion), 
 				 &(elc_glob[mn]->len_u_thermal_expansion), 
				  model_name, SCALAR_INPUT, &NO_SPECIES,es);
  if( model_read == -1 )
    {
      
      if( !strcmp(model_name, "SHRINKAGE") )
	 {
	   elc_glob[mn]->thermal_expansion_model = SHRINKAGE;
	   num_const = read_constants(imp, &(elc_glob[mn]->u_thermal_expansion), NO_SPECIES);
	   if ( num_const < 2) 
	     {
	       sr = sprintf(err_msg, 
			    "Matl %s expected at least 2 constants for %s %s model.\n",
			    pd_glob[mn]->MaterialName, 
			    "Thermal Expansion", 
			    "SHRINKAGE");
	       GOMA_EH(GOMA_ERROR, err_msg);
	     }
	   elc_glob[mn]->len_u_thermal_expansion = num_const;
	 } 
      else if( !strcmp(model_name, "IDEAL_GAS") )
	 {
	   elc_glob[mn]->thermal_expansion_model = IDEAL_GAS;
	   num_const = read_constants(imp, &(elc_glob[mn]->u_thermal_expansion), NO_SPECIES);
	   if ( num_const < 1) 
	     {
	       sr = sprintf(err_msg, 
			    "Matl %s expected at least 1 constant for %s %s model.\n",
			    pd_glob[mn]->MaterialName, 
			    "Thermal Expansion", 
			    "IDEAL_GAS");
	       GOMA_EH(GOMA_ERROR, err_msg);
	     }
	   elc_glob[mn]->len_u_thermal_expansion = num_const;
	 } 
       else
	 {
	   elc_glob[mn]->thermal_expansion_model = CONSTANT;	  
	   elc_glob[mn]->thermal_expansion = 0.0;
	 }
	 
      SPF(es,"\t(%s = CONSTANT %.4g)", "Solid Thermal Expansion", 0.0);
    }

  ECHO(es,echo_file);
 
   model_read = look_for_mat_prop(imp, "Solid Reference Temperature", 
 				 &(elc_glob[mn]->solid_reference_temp_model), 
 				 &(elc_glob[mn]->solid_reference_temp), 
 				 NO_USER, NULL,
				  model_name, SCALAR_INPUT, &NO_SPECIES,es);

   if( model_read == -1 )
     {
       elc_glob[mn]->solid_reference_temp_model = CONSTANT;	
       elc_glob[mn]->solid_reference_temp = 0.0;
      
       SPF(es,"\t(%s = CONSTANT %.4g)","Solid Reference Temperature", 0.0);
     }
   ECHO(es,echo_file);

  if( evpl_glob[mn]->ConstitutiveEquation == EVP_HYPER)
    {
      /*get plastic viscosity and yield stress */
      model_read = look_for_mat_prop(imp, "Plastic Viscosity", 
				     &(evpl_glob[mn]->plastic_mu_model), 
				     &(evpl_glob[mn]->plastic_mu), 
				     NO_USER, NULL,
				     model_name, SCALAR_INPUT, &NO_SPECIES,es);

      if (model_read == -1 )
	{
	  if( !strcmp(model_name, "LINEAR") )
	    {
	      evpl_glob[mn]->plastic_mu_model = LINEAR;
	      num_const = read_constants(imp, &(evpl_glob[mn]->u_plastic_mu), NO_SPECIES);
	      if ( num_const < 2) 
		{
		  sr = sprintf(err_msg, 
			       "Matl %s expected at least 2 constants for %s %s model.\n",
			       pd_glob[mn]->MaterialName, 
			       "Plastic Viscosity", 
			       "LINEAR");
		  GOMA_EH(GOMA_ERROR, err_msg);
		}
	      evpl_glob[mn]->len_u_plastic_mu = num_const;
	      
	    }
	  else
	    {
	      sr = sprintf(err_msg, 
			   "Material %s - unrecognized model for %s \"%s\" ???\n",
			   pd_glob[mn]->MaterialName, "Plastic Viscosity", model_name);
	      GOMA_EH(model_read, err_msg);
	    }
	  SPF_DBL_VEC(endofstring(es), num_const, evpl_glob[mn]->u_plastic_mu );
	}

      ECHO(es,echo_file);

      model_read = look_for_mat_prop(imp, "EVP Yield Stress", 
				     &(evpl_glob[mn]->yield_model), 
				     &(evpl_glob[mn]->yield), 
				     NO_USER, NULL,
				     model_name, SCALAR_INPUT, &NO_SPECIES,es);

      if (model_read == -1 && !strcmp(model_name, "LINEAR") )
	{
	  evpl_glob[mn]->yield_model = LINEAR;
	  num_const = read_constants(imp, &(evpl_glob[mn]->u_yield), NO_SPECIES);
	  if ( num_const < 2) 
	    {
	      sr = sprintf(err_msg, 
		   "Matl %s expected at least 2 constants for %s %s model.\n",
			   pd_glob[mn]->MaterialName, 
			   "EVP Yield Stress", 
			   "LINEAR");
	      GOMA_EH(GOMA_ERROR, err_msg);
	    }
	  evpl_glob[mn]->len_u_yield = num_const;
	  SPF_DBL_VEC(endofstring(es), num_const, evpl_glob[mn]->u_yield );
	}
      else
	{
	  sr = sprintf(err_msg, 
		       "Material %s - unrecognized model for %s \"%s\" ???\n",
		       pd_glob[mn]->MaterialName, "EVP Yield Stress", model_name);
	  GOMA_EH(model_read, err_msg);
	}
      ECHO(es,echo_file);
    }
  /*********************************************************************/
  /*Before we continue, test to see if this is a Total ALE material, in
   *which case the solid props just parsed will be loaded into the real solid
   *properties, and some additional properties of the pseudo-solid will now
   *be loaded up.  This next section is ignored if you are ARBITRARY or LAGRANGIAN
   *material type
   */
  /*********************************************************************/

  if( pd_glob[mn]->MeshMotion == TOTAL_ALE)
    {

      /* First transfer already parsed real-properties to the appropriate
       * structure elements. Do this by swapping pointers. You need to maintain
       * though some of the elastic (elc) and constitutive relations (cr)
       * constants in both. 
       */

      cr_glob[mn]->RealSolidFluxModel = ElasticConstitutiveEquation;
      dum_ptr = elc_rs_glob[mn];
      elc_rs_glob[mn] = elc_glob[mn];
      elc_glob[mn] = dum_ptr;
      elc_glob[mn]->Strss_fr_sol_vol_frac = elc_rs_glob[mn]->Strss_fr_sol_vol_frac;
      elc_glob[mn]->thermal_expansion = 0.;
      elc_glob[mn]->thermal_expansion_model = CONSTANT;
      elc_glob[mn]->solid_reference_temp_model = CONSTANT;	
      elc_glob[mn]->solid_reference_temp     = 25.;

      model_read = look_for_mat_prop(imp, "Pseudo-Solid Constitutive Equation", 
				     &(ElasticConstitutiveEquation), 
				     &a0, NO_USER, NULL, model_name, NO_INPUT, 
				     &NO_SPECIES,es);

      if (model_read == 1) GOMA_EH(GOMA_ERROR, "Can't have USER or CONSTANT for Pseudo-Solid Constitutive Equation");
      
      if ( !strcmp(model_name, "LINEAR") )
	{
	  ElasticConstitutiveEquation = LINEAR;
	}
      else if ( !strcmp(model_name, "NONLINEAR" ) || 
		!strcmp(model_name, "NONLINEAR_PLANE_STRAIN"))
	{
	  ElasticConstitutiveEquation = NONLINEAR;
	}
      else if ( !strcmp(model_name, "INCOMP_PSTRAIN") )
	{
	  ElasticConstitutiveEquation = INCOMP_PSTRAIN;
	}   
      else if ( !strcmp(model_name, "INCOMP_PSTRESS") )
	{
	  ElasticConstitutiveEquation = INCOMP_PSTRESS;
	}   
      else if ( !strcmp(model_name, "HOOKEAN_PSTRAIN") )
	{
	  ElasticConstitutiveEquation = HOOKEAN_PSTRAIN;
	}   
      else if ( !strcmp(model_name, "HOOKEAN_PSTRESS") )
	{
	  ElasticConstitutiveEquation = HOOKEAN_PSTRESS;
	}   
      else if ( !strcmp(model_name, "INCOMP_3D") )
	{
	  ElasticConstitutiveEquation = INCOMP_3D;
	} 
      else if ( !strcmp(model_name, "EVP_HYPER") )
	{
	  ElasticConstitutiveEquation = EVP_HYPER;
	  GOMA_EH(GOMA_ERROR,"Pseudo-solid constitutive equationis elasto-viscoplastic. Hmm. Won't continue with my better judgement");
	} 
      else				/* default to nonlinear */
	{
	  ElasticConstitutiveEquation = NONLINEAR;
	  GOMA_WH(-1,"Pseudo-solid Elastic Constitutive set to default NONLINEAR");
	}

      ECHO(es,echo_file);

      /*This seems a little redundant! prs (2/24/95) */
      cr_glob[mn]->MeshFluxModel =  ElasticConstitutiveEquation;
      
      /* An optional additional type of mesh motion which includes an intertial term in the 
	 momentum equation */

      
      /* read in constants for constitutive equation if they are input */
      
      model_read = look_for_mat_prop(imp, "Pseudo-Solid Lame MU", 
				     &(elc_glob[mn]->lame_mu_model), 
				     &(elc_glob[mn]->lame_mu), 
				     &(elc_glob[mn]->u_mu), 
				     &(elc_glob[mn]->len_u_mu), 
				     model_name, 
				     SCALAR_INPUT, &NO_SPECIES,es);
      if (model_read == -1)  
	{
	  if ( !strcmp(model_name, "CONTACT_LINE"))
	    {
	      elc_glob[mn]->lame_mu_model = CONTACT_LINE;
	      num_const = read_constants(imp, &(elc_glob[mn]->u_mu), NO_SPECIES);
	      if ( num_const < 4) 
		{
		  sr = sprintf(err_msg, 
			       "Matl %s expected at least 4 constants for %s %s model.\n",
			       pd_glob[mn]->MaterialName, 
			       "Lame MU", 
			       "CONTACT_LINE");
		  GOMA_EH(GOMA_ERROR, err_msg);
		}
	      elc_glob[mn]->len_u_mu = num_const;	
	      SPF_DBL_VEC(endofstring(es), num_const,elc_glob[mn]->u_mu );
	    }
	  else 
	    {
	      sr = sprintf(err_msg, 
			   "Material %s - unrecognized model for %s \"%s\" ???\n",
			   pd_glob[mn]->MaterialName, "Pseudo-Solid Lame MU", model_name);
	      GOMA_EH(model_read, err_msg);
	    }

	  ECHO(es,echo_file);
	}
      
      model_read = look_for_mat_prop(imp, "Pseudo-Solid Lame LAMBDA", 
				     &(elc_glob[mn]->lame_lambda_model), 
				     &(elc_glob[mn]->lame_lambda), 
				     &(elc_glob[mn]->u_lambda), 
				     &(elc_glob[mn]->len_u_lambda), 
				     model_name, SCALAR_INPUT, &NO_SPECIES,es);
      if (model_read == -1)  
	{
	  sr = sprintf(err_msg, 
		       "Material %s - unrecognized model for %s \"%s\" ???\n",
		       pd_glob[mn]->MaterialName, "Lame LAMBDA", model_name);
	  GOMA_EH(model_read, err_msg);
	}

      ECHO(es,echo_file);      
    } // End TOTAL ALE

  ECHO("\n---Fluid Constitutive Equation \n",echo_file);

  /*********************************************************************/
  /* 
   * Read in generalized Newtonian constitutive equation type together
   * with the relevant constants depending on whether the the fluid is:
   * 
   *       Newtonian: mu
   *       Power Law: mu0 nexp
   *       Carreau: mu0 nexp muinf lam aexp
   */
  model_read = look_for_mat_prop(imp, "Liquid Constitutive Equation", 
				 &(ConstitutiveEquation), 
				 &(a0), NO_USER, NULL, model_name, NO_INPUT, 
				 &NO_SPECIES,es);
  if( model_read == 1 )
    {
      GOMA_EH(GOMA_ERROR,"Liquid Constitutive Equations options CONSTANT, USER, USER_GEN are not valid\n");
    }

  if ( !strcmp(model_name, "NEWTONIAN") )
    {
      ConstitutiveEquation = NEWTONIAN;
    }
  else if ( !strcmp(model_name, "POWER_LAW") )
    {
      ConstitutiveEquation = POWER_LAW;
    } 
  else if ( !strcmp(model_name, "POWERLAW_SUSPENSION") )
    {
      ConstitutiveEquation = POWERLAW_SUSPENSION;
    } 
  else if ( !strcmp(model_name, "CARREAU") )
    {
      ConstitutiveEquation = CARREAU;
    } 
  else if ( !strcmp(model_name, "CARREAU_SUSPENSION") )
    {
      ConstitutiveEquation = CARREAU_SUSPENSION;
    } 
  else if ( !strcmp(model_name, "SUSPENSION") )
    {
      ConstitutiveEquation = SUSPENSION;
    } 
  else if ( !strcmp(model_name, "EPOXY") )
    {
      ConstitutiveEquation = EPOXY;
    } 
  else if ( !strcmp(model_name, "SYLGARD") )
    {
      ConstitutiveEquation = SYLGARD;
    } 
  else if ( !strcmp(model_name, "FILLED_EPOXY") )
    {
      ConstitutiveEquation = FILLED_EPOXY;
    } 
  else if ( !strcmp(model_name, "FOAM_EPOXY") )
    {
      ConstitutiveEquation = FOAM_EPOXY;
    } 
  else if ( !strcmp(model_name, "THERMAL") )
    {
      ConstitutiveEquation = THERMAL;
    } 
  else if ( !strcmp(model_name, "CURE") )
    {
      ConstitutiveEquation = CURE;
    } 
  else if ( !strcmp(model_name, "BINGHAM") )
    {
      ConstitutiveEquation = BINGHAM;
    } 
  else if ( !strcmp(model_name, "BINGHAM_WLF") )
    {
      ConstitutiveEquation = BINGHAM_WLF;
    } 
  else if ( !strcmp(model_name, "CARREAU_WLF") )
    {
      ConstitutiveEquation = CARREAU_WLF;
    } 
  else if ( !strcmp(model_name, "HERSCHEL_BULKLEY") )
    {
      ConstitutiveEquation = HERSCHEL_BULKLEY;
    } 
  else if ( !strcmp(model_name, "BOND") )
    {
      ConstitutiveEquation = BOND;
    } 
   else if ( !strcmp(model_name, "BOND_SH") )
    {
      ConstitutiveEquation = BOND_SH;
    } 
 else if ( !strcmp(model_name, "CARREAU_WLF_CONC_PL") )
    {
      ConstitutiveEquation = CARREAU_WLF_CONC_PL;
    } 
  else if ( !strcmp(model_name, "CARREAU_WLF_CONC_EXP") )
    {
      ConstitutiveEquation = CARREAU_WLF_CONC_EXP;
    }
  else if ( !strcmp(model_name, "FOAM_PMDI_10") )
    {
      ConstitutiveEquation = FOAM_PMDI_10;
    }
  else 
    {
      GOMA_EH( -1, "Unrecognizable Constitutive Equation");
    }

  ECHO(es,echo_file);
  
  pd_glob[mn]->MomentumFluxModel = ConstitutiveEquation;
  cr_glob[mn]->MomentumFluxModel = CR_MF_NEWTON_0;
  gn_glob[mn]->ConstitutiveEquation = ConstitutiveEquation;
  mp_glob[mn]->DilationalViscosityModel = DILVISCM_KAPPAWIPESMU;
  
  /* read in constants for constitutive equation if they are input */
  
  if(ConstitutiveEquation == NEWTONIAN)
    {
      model_read = look_for_mat_proptable(imp, "Viscosity", 
					  &(mp_glob[mn]->ViscosityModel), 
					  &(mp_glob[mn]->viscosity), 
					  &(mp_glob[mn]->u_viscosity), 
					  &(mp_glob[mn]->len_u_viscosity),
                                          &(mp_glob[mn]->viscosity_tableid),
                                          model_name, SCALAR_INPUT, &NO_SPECIES,es);

      if (model_read == -1 && !strcmp(model_name, "FILL") )
	{
	  mat_ptr->ViscosityModel = FILL;

	  num_const = read_constants(imp, &(mat_ptr->u_viscosity), 0);

	  if ( num_const < 2) 
	    {
	      sr = sprintf(err_msg, 
			   "Matl %s expected at least 2 constants for %s %s model.\n",
			   pd_glob[mn]->MaterialName, 
			   "Viscosity", "FILL");
	      GOMA_EH(GOMA_ERROR, err_msg);
	    }
	  mat_ptr->len_u_viscosity = num_const;
	  SPF_DBL_VEC(endofstring(es), num_const, mat_ptr->u_viscosity  );
	}
      else if (model_read == -1 && !strcmp(model_name, "LEVEL_SET") )
	{
	  mat_ptr->ViscosityModel = LEVEL_SET;

	  num_const = read_constants(imp, &(mat_ptr->u_viscosity), 0);

	  if ( num_const < 3) 
	    {
	      sr = sprintf(err_msg, 
			   "Matl %s expected at least 3 constants for %s %s model.\n",
			   pd_glob[mn]->MaterialName, 
			   "Viscosity", "LEVEL_SET");
	      GOMA_EH(GOMA_ERROR, err_msg);
	    }

	  if ( mat_ptr->u_viscosity[2] == 0.0 ) mat_ptr->u_viscosity[2] = ls->Length_Scale/2.0;

	  mat_ptr->len_u_viscosity = num_const;
	  SPF_DBL_VEC(endofstring(es), num_const, mat_ptr->u_viscosity  );
	}
      else if (model_read == -1 && !strcmp(model_name, "LEVEL_SET_Q") )
	{
	  mat_ptr->ViscosityModel = LS_QUADRATIC;

	  num_const = read_constants(imp, &(mat_ptr->u_viscosity), 0);

	  if ( num_const < 3) 
	    {
	      sr = sprintf(err_msg, 
			   "Matl %s expected at least 3 constants for %s %s model.\n",
			   pd_glob[mn]->MaterialName, 
			   "Viscosity", "LEVEL_SET");
	      GOMA_EH(GOMA_ERROR, err_msg);
	    }

	  if ( mat_ptr->u_viscosity[2] == 0.0 ) mat_ptr->u_viscosity[2] = ls->Length_Scale/2.0;

	  mat_ptr->len_u_viscosity = num_const;
	  SPF_DBL_VEC(endofstring(es), num_const, mat_ptr->u_viscosity  );
	}
      else if (model_read == -1 && !strcmp(model_name, "SUSPENSION_PM") )
	{
	  mat_ptr->ViscosityModel = SUSPENSION_PM;
	  
	  num_const = read_constants(imp, &(mat_ptr->u_viscosity), 0);
	  mat_ptr->viscosity = mat_ptr->u_viscosity[0];
	  
	  if ( num_const < 1) 
	    {
	      sr = sprintf(err_msg, 
			   "Matl %s expected at least 1 constant for %s %s model.\n",
			   pd_glob[mn]->MaterialName, 
			   "Viscosity", "SUSPENSION_PM");
	      GOMA_EH(GOMA_ERROR, err_msg);
	    }
	  mat_ptr->len_u_viscosity = num_const;
	  SPF_DBL_VEC(endofstring(es), num_const, mat_ptr->u_viscosity  );
	}
      else if (model_read == -1 && !strcmp(model_name, "CONST_PHASE_FUNCTION") )
	{
	  mat_ptr->ViscosityModel = CONST_PHASE_FUNCTION;
	  num_const = read_constants( imp, &(mat_ptr->u_viscosity), 0 );
	  
	  if( num_const < pfd->num_phase_funcs + 2 ) 
	    {
	      sr = sprintf( err_msg, 
			    "Matl %s expected at least %d constants for %s %s model.\n",
			    pd_glob[mn]->MaterialName,
			    pfd->num_phase_funcs + 2,
			    "Viscosity", "CONST_PHASE_FUNCTION");
	      GOMA_EH(GOMA_ERROR, err_msg);
	    }
	  mat_ptr->len_u_viscosity = num_const;
	  SPF_DBL_VEC(endofstring(es), num_const, mat_ptr->u_viscosity  );
	}
      else
	{
	  GOMA_EH(model_read, "Viscosity");
	  gn_glob[mn]->mu0 =  mat_ptr->viscosity;
	}
      gn_glob[mn]->mu0 =  mat_ptr->viscosity;

      ECHO(es,echo_file);
    }
 
  if (ConstitutiveEquation == POWER_LAW || 
      ConstitutiveEquation == POWERLAW_SUSPENSION || 
      ConstitutiveEquation == CARREAU || 
      ConstitutiveEquation == CARREAU_SUSPENSION || 
      ConstitutiveEquation == BINGHAM ||
      ConstitutiveEquation == BINGHAM_WLF ||
      ConstitutiveEquation == CARREAU_WLF ||
      ConstitutiveEquation == SUSPENSION ||
      ConstitutiveEquation == EPOXY ||
      ConstitutiveEquation == SYLGARD ||
      ConstitutiveEquation == FILLED_EPOXY ||
      ConstitutiveEquation == THERMAL ||
      ConstitutiveEquation == CURE ||
      ConstitutiveEquation == HERSCHEL_BULKLEY ||
      ConstitutiveEquation == CARREAU_WLF_CONC_PL ||
      ConstitutiveEquation == CARREAU_WLF_CONC_EXP ||
      ConstitutiveEquation == BOND ||
      ConstitutiveEquation == BOND_SH ||
      ConstitutiveEquation == FOAM_EPOXY ||
      ConstitutiveEquation == FOAM_PMDI_10)
    {
      model_read = look_for_mat_prop(imp, "Low Rate Viscosity", 
				     &(gn_glob[mn]->mu0Model), 
				     &(gn_glob[mn]->mu0), NO_USER, NULL,
				     model_name, 
				     SCALAR_INPUT, &NO_SPECIES,es);
      
     if (model_read == -1 && !strcmp(model_name, "LEVEL_SET") )
	{
	  gn_glob[mn]->mu0Model = LEVEL_SET;

	  num_const = read_constants(imp, &(gn_glob[mn]->u_mu0), 0);

	  if ( num_const < 3) 
	    {
	      sr = sprintf(err_msg, 
			   "Matl %s expected at least 3 constants for %s %s model.\n",
			   pd_glob[mn]->MaterialName, 
			   "Low Rate Viscosity", "LEVEL_SET");
	      GOMA_EH(GOMA_ERROR, err_msg);
	    }

	  gn_glob[mn]->len_u_mu0 = num_const;
	  SPF_DBL_VEC(endofstring(es), num_const, gn_glob[mn]->u_mu0  );

	  if ( gn_glob[mn]->u_mu0[2] == 0.0 ) gn_glob[mn]->u_mu0[2] = ls->Length_Scale/2.0;

	}
     else
       {
	 GOMA_EH(model_read, "Low Rate Viscosity");
       }

      ECHO(es,echo_file);

    }
  
  
  if(ConstitutiveEquation == POWER_LAW || 
     ConstitutiveEquation == POWERLAW_SUSPENSION  || 
     ConstitutiveEquation == CARREAU || 
     ConstitutiveEquation == CARREAU_SUSPENSION || 
     ConstitutiveEquation == BINGHAM ||
     ConstitutiveEquation == BINGHAM_WLF ||
     ConstitutiveEquation == CARREAU_WLF ||
     ConstitutiveEquation == SUSPENSION ||
     ConstitutiveEquation == FILLED_EPOXY ||
     ConstitutiveEquation == HERSCHEL_BULKLEY ||
     ConstitutiveEquation == CARREAU_WLF_CONC_PL ||
     ConstitutiveEquation == CARREAU_WLF_CONC_EXP )
    {
      model_read = look_for_mat_prop(imp, "Power Law Exponent", 
				     &(gn_glob[mn]->nexpModel), 
				     &(gn_glob[mn]->nexp), NO_USER, NULL,
				     model_name, SCALAR_INPUT, &NO_SPECIES,es);
      
      if (model_read == -1 && !strcmp(model_name, "LEVEL_SET") )
	{
	  gn_glob[mn]->nexpModel = LEVEL_SET;

	  num_const = read_constants(imp, &(gn_glob[mn]->u_nexp), 0);

	  if ( num_const < 3) 
	    {
	      sr = sprintf(err_msg, 
			   "Matl %s expected at least 3 constants for %s %s model.\n",
			   pd_glob[mn]->MaterialName, 
			   "Power law exponent", "LEVEL_SET");
	      GOMA_EH(GOMA_ERROR, err_msg);
	    }

	  gn_glob[mn]->len_u_nexp = num_const;
	  SPF_DBL_VEC(endofstring(es), num_const, gn_glob[mn]->u_nexp  );

	  if ( gn_glob[mn]->u_nexp[2] == 0.0 ) gn_glob[mn]->u_nexp[2] = ls->Length_Scale/2.0;

	}
      else
	{
	  GOMA_EH(model_read, "Power Law Exponent"); 
	}    
      ECHO(es,echo_file);
    }
  
  if(ConstitutiveEquation == CARREAU || 
     ConstitutiveEquation == CARREAU_SUSPENSION ||
     ConstitutiveEquation == CARREAU_WLF ||
     ConstitutiveEquation == BINGHAM ||
     ConstitutiveEquation == BINGHAM_WLF ||
     ConstitutiveEquation == CARREAU_WLF_CONC_PL ||
     ConstitutiveEquation == CARREAU_WLF_CONC_EXP ||
     ConstitutiveEquation == BOND_SH ||
     ConstitutiveEquation == BOND )
    {
      model_read = look_for_mat_prop(imp, "High Rate Viscosity", 
				     &(gn_glob[mn]->muinfModel), 
				     &(gn_glob[mn]->muinf), NO_USER, NULL,
				     model_name, SCALAR_INPUT, &NO_SPECIES,es);

      if (model_read == -1 && !strcmp(model_name, "LEVEL_SET") )
	{
	  gn_glob[mn]->muinfModel = LEVEL_SET;

	  num_const = read_constants(imp, &(gn_glob[mn]->u_muinf), 0);

	  if ( num_const < 3) 
	    {
	      sr = sprintf(err_msg, 
			   "Matl %s expected at least 3 constants for %s %s model.\n",
			   pd_glob[mn]->MaterialName, 
			   "Low Rate Viscosity", "LEVEL_SET");
	      GOMA_EH(GOMA_ERROR, err_msg);
	    }

	  gn_glob[mn]->len_u_muinf = num_const;
	  SPF_DBL_VEC(endofstring(es), num_const, gn_glob[mn]->u_muinf  );

	  if ( gn_glob[mn]->u_muinf[2] == 0.0 ) gn_glob[mn]->u_muinf[2] = ls->Length_Scale/2.0;

	}
     else
       {
	 GOMA_EH(model_read, "High Rate Viscosity");
       }
      ECHO(es,echo_file);

    if(ConstitutiveEquation != BOND )
      {
      model_read = look_for_mat_prop(imp, "Time Constant", 
				     &(gn_glob[mn]->lamModel), 
				     &(gn_glob[mn]->lam), NO_USER, NULL,
				     model_name, SCALAR_INPUT, &NO_SPECIES,es);

      if (model_read == -1 && !strcmp(model_name, "LEVEL_SET") )
	{
	  gn_glob[mn]->lamModel = LEVEL_SET;

	  num_const = read_constants(imp, &(gn_glob[mn]->u_lam), 0);

	  if ( num_const < 3) 
	    {
	      sr = sprintf(err_msg, 
			   "Matl %s expected at least 3 constants for %s %s model.\n",
			   pd_glob[mn]->MaterialName, 
			   "Low Rate Viscosity", "LEVEL_SET");
	      GOMA_EH(GOMA_ERROR, err_msg);
	    }

	  gn_glob[mn]->len_u_lam = num_const;
	  SPF_DBL_VEC(endofstring(es), num_const, gn_glob[mn]->u_lam  );

	  if ( gn_glob[mn]->u_lam[2] == 0.0 ) gn_glob[mn]->u_lam[2] = ls->Length_Scale/2.0;

	}
     else
       {
	 GOMA_EH(model_read, "Time Constant");

       }

      ECHO(es,echo_file);
     }
    }

  if(ConstitutiveEquation == CARREAU || 
     ConstitutiveEquation == CARREAU_SUSPENSION ||
     ConstitutiveEquation == CARREAU_WLF ||
     ConstitutiveEquation == BINGHAM||
     ConstitutiveEquation == BINGHAM_WLF ||
     ConstitutiveEquation == CARREAU_WLF_CONC_PL ||
     ConstitutiveEquation == CARREAU_WLF_CONC_EXP ||
     ConstitutiveEquation == BOND_SH ||
     ConstitutiveEquation == BOND )
    {
      model_read = look_for_mat_prop(imp, "Aexp", &(gn_glob[mn]->aexpModel), 
				     &(gn_glob[mn]->aexp), NO_USER, NULL, 
				     model_name, SCALAR_INPUT, &NO_SPECIES,es);

  if (model_read == -1 && !strcmp(model_name, "LEVEL_SET") )
	{
	  gn_glob[mn]->aexpModel = LEVEL_SET;

	  num_const = read_constants(imp, &(gn_glob[mn]->u_aexp), 0);

	  if ( num_const < 3) 
	    {
	      sr = sprintf(err_msg, 
			   "Matl %s expected at least 3 constants for %s %s model.\n",
			   pd_glob[mn]->MaterialName, 
			   "Low Rate Viscosity", "LEVEL_SET");
	      GOMA_EH(GOMA_ERROR, err_msg);
	    }

	  gn_glob[mn]->len_u_aexp = num_const;
	  SPF_DBL_VEC(endofstring(es), num_const, gn_glob[mn]->u_aexp  );

	  if ( gn_glob[mn]->u_aexp[2] == 0.0 ) gn_glob[mn]->u_aexp[2] = ls->Length_Scale/2.0;

	}
     else
       {
	 GOMA_EH(model_read, "Aexp");
       }

      ECHO(es,echo_file);
    }      

  if(ConstitutiveEquation == BINGHAM || 
     ConstitutiveEquation == BINGHAM_WLF || 
     ConstitutiveEquation == POWERLAW_SUSPENSION ||
     ConstitutiveEquation == CARREAU_SUSPENSION ||
     ConstitutiveEquation == CARREAU_WLF ||
     ConstitutiveEquation == EPOXY ||
     ConstitutiveEquation == SYLGARD ||
     ConstitutiveEquation == FILLED_EPOXY ||
     ConstitutiveEquation == CARREAU_WLF_CONC_PL ||
     ConstitutiveEquation == CARREAU_WLF_CONC_EXP ||
     ConstitutiveEquation == THERMAL||
     ConstitutiveEquation == BOND ||
     ConstitutiveEquation == FOAM_EPOXY ||
     ConstitutiveEquation == FOAM_PMDI_10)
    {
      model_read = look_for_mat_prop(imp, "Thermal Exponent", 
				     &(gn_glob[mn]->atexpModel), 
				     &(gn_glob[mn]->atexp), NO_USER, NULL, 
				     model_name, SCALAR_INPUT, &NO_SPECIES,es);

            
      if (model_read == -1 && !strcmp(model_name, "LEVEL_SET") )
	{
	  gn_glob[mn]->atexpModel = LEVEL_SET;

	  num_const = read_constants(imp, &(gn_glob[mn]->u_atexp), 0);

	  if ( num_const < 3) 
	    {
	      sr = sprintf(err_msg, 
			   "Matl %s expected at least 3 constants for %s %s model.\n",
			   pd_glob[mn]->MaterialName, 
			   "Thermal Exponent", "LEVEL_SET");
	      GOMA_EH(GOMA_ERROR, err_msg);
	    }

	  gn_glob[mn]->len_u_atexp = num_const;
	  SPF_DBL_VEC(endofstring(es), num_const, gn_glob[mn]->u_atexp  );

	  if ( gn_glob[mn]->u_atexp[2] == 0.0 ) gn_glob[mn]->u_atexp[2] = ls->Length_Scale/2.0;

	}
     else
       {
	 GOMA_EH(model_read, "Thermal Exponent");
       }
      ECHO(es,echo_file);
    }      

  if(ConstitutiveEquation == CARREAU_WLF ||
     ConstitutiveEquation == BINGHAM_WLF || 
     ConstitutiveEquation == CARREAU_WLF_CONC_PL ||
     ConstitutiveEquation == BOND ||
     ConstitutiveEquation == CARREAU_WLF_CONC_EXP )
    {
      model_read = look_for_mat_prop(imp, "Thermal WLF Constant2", 
				     &(gn_glob[mn]->wlfc2Model), 
				     &(gn_glob[mn]->wlfc2), NO_USER, NULL, 
				     model_name, SCALAR_INPUT, &NO_SPECIES,es);

      if (model_read == -1 && !strcmp(model_name, "LEVEL_SET") )
	{
	  gn_glob[mn]->wlfc2Model = LEVEL_SET;

	  num_const = read_constants(imp, &(gn_glob[mn]->u_wlfc2), 0);

	  if ( num_const < 3) 
	    {
	      sr = sprintf(err_msg, 
			   "Matl %s expected at least 3 constants for %s %s model.\n",
			   pd_glob[mn]->MaterialName, 
			   "Thermal Exponent", "LEVEL_SET");
	      GOMA_EH(GOMA_ERROR, err_msg);
	    }

	  gn_glob[mn]->len_u_wlfc2 = num_const;
	  SPF_DBL_VEC(endofstring(es), num_const, gn_glob[mn]->u_wlfc2  );

	  if ( gn_glob[mn]->u_wlfc2[2] == 0.0 ) gn_glob[mn]->u_wlfc2[2] = ls->Length_Scale/2.0;

	}
     else
       {
	 GOMA_EH(model_read, "Thermal WLF Constant2");

       }
      ECHO(es,echo_file);
    }      

  if(ConstitutiveEquation == BINGHAM  ||
     ConstitutiveEquation == BINGHAM_WLF  ||
     ConstitutiveEquation == BOND ||
     ConstitutiveEquation == HERSCHEL_BULKLEY)
    {
      model_read = look_for_mat_prop(imp, "Yield Stress", 
				     &(gn_glob[mn]->tau_yModel), 
 				     &(gn_glob[mn]->tau_y),
 				     &(gn_glob[mn]->u_tau_y),
 				     &(gn_glob[mn]->len_u_tau_y),
				     model_name, SCALAR_INPUT, &NO_SPECIES,es);
      GOMA_EH(model_read, "Yield Stress");
      ECHO(es,echo_file);
    }

  if( ConstitutiveEquation == BINGHAM ||
      ConstitutiveEquation == BOND ||
      ConstitutiveEquation == BINGHAM_WLF)
    {
      model_read = look_for_mat_prop(imp, "Yield Exponent", 
				     &(gn_glob[mn]->fexpModel), 
				     &(gn_glob[mn]->fexp), NO_USER, NULL,
				     model_name, SCALAR_INPUT, &NO_SPECIES,es);
      GOMA_EH(model_read, "Yield Exponent");
      ECHO(es,echo_file);
    }

/*
 * For now, apply thixotrophy to just the shear-thinning models although
 * it should be general for all
 */
  
  if (ConstitutiveEquation == POWER_LAW || 
      ConstitutiveEquation == POWERLAW_SUSPENSION || 
      ConstitutiveEquation == CARREAU || 
      ConstitutiveEquation == CARREAU_SUSPENSION || 
      ConstitutiveEquation == BINGHAM ||
      ConstitutiveEquation == BINGHAM_WLF ||
      ConstitutiveEquation == CARREAU_WLF ||
      ConstitutiveEquation == SUSPENSION ||
      ConstitutiveEquation == EPOXY ||
      ConstitutiveEquation == SYLGARD ||
      ConstitutiveEquation == FILLED_EPOXY ||
      ConstitutiveEquation == THERMAL ||
      ConstitutiveEquation == CURE ||
      ConstitutiveEquation == HERSCHEL_BULKLEY ||
      ConstitutiveEquation == CARREAU_WLF_CONC_PL ||
      ConstitutiveEquation == CARREAU_WLF_CONC_EXP ||
      ConstitutiveEquation == BOND ||
      ConstitutiveEquation == BOND_SH ||
      ConstitutiveEquation == FOAM_EPOXY)
    {
      model_read = look_for_mat_prop(imp, "Thixotropic Factor", 
				     &(gn_glob[mn]->thixoModel), 
				     &(gn_glob[mn]->thixo_factor), NO_USER, NULL,
				     model_name, 
				     SCALAR_INPUT, &NO_SPECIES,es);
      
     if (model_read == -1 && !strcmp(model_name, "LEVEL_SET") )
	{
	  gn_glob[mn]->thixoModel = LEVEL_SET;

	  num_const = read_constants(imp, &(gn_glob[mn]->u_thixo_factor), 0);

	  if ( num_const < 3) 
	    {
	      sr = sprintf(err_msg, 
			   "Matl %s expected at least 3 constants for %s %s model.\n",
			   pd_glob[mn]->MaterialName, 
			   "Thixotropic Factor", "LEVEL_SET");
	      GOMA_EH(GOMA_ERROR, err_msg);
	    }

	  gn_glob[mn]->len_u_thixo = num_const;
	  SPF_DBL_VEC(endofstring(es), num_const, gn_glob[mn]->u_thixo_factor  );

	  if ( gn_glob[mn]->u_thixo_factor[2] == 0.0 ) gn_glob[mn]->u_thixo_factor[2] = ls->Length_Scale/2.0;

	}
     else
       {
	 gn_glob[mn]->thixoModel = CONSTANT;
	 fprintf(stderr,"MAT %d Thixotropic Factor = %g\n",mn, gn_glob[mn]->thixo_factor);
	 GOMA_WH(model_read, "Defaulting Thixotropic Factor to Zero");
       }

      ECHO(es,echo_file);

    }

  if(ConstitutiveEquation == SUSPENSION || 
     ConstitutiveEquation == POWERLAW_SUSPENSION || 
     ConstitutiveEquation == CARREAU_SUSPENSION || 
     ConstitutiveEquation == FILLED_EPOXY)
    {
      model_read = look_for_mat_prop(imp, "Suspension Maximum Packing", 
				     &(gn_glob[mn]->maxpackModel), 
				     &(gn_glob[mn]->maxpack), NO_USER, NULL,
				     model_name, SCALAR_INPUT, &NO_SPECIES,es);
      GOMA_EH(model_read, "Suspension Maximum Packing");
      ECHO(es,echo_file);

      iread = look_for_optional(imp, "Suspension Species Number", input, '=');
      if ( fscanf(imp,"%d",&species_no) != 1)
	{
	  GOMA_EH( -1, "error reading Suspension Species Number");
	}    
      gn_glob[mn]->sus_species_no = species_no;

      SPF(es,"%s %d",input, species_no);
      ECHO(es,echo_file);
    }      

  if( ConstitutiveEquation == CARREAU_WLF_CONC_PL ||
  	ConstitutiveEquation == CARREAU_WLF_CONC_EXP )
    {
      model_read = look_for_mat_prop(imp, "Suspension Maximum Packing", 
				     &(gn_glob[mn]->maxpackModel), 
 				     &(gn_glob[mn]->maxpack), NO_USER, NULL,
 				     model_name, SCALAR_INPUT, &NO_SPECIES,es);
      GOMA_EH(model_read, "Suspension Maximum Packing");
      ECHO(es,echo_file);

      model_read = look_for_mat_prop(imp, "Yield Exponent", 
 				     &(gn_glob[mn]->fexpModel), 
 				     &(gn_glob[mn]->fexp), NO_USER, NULL,
 				     model_name, SCALAR_INPUT, &NO_SPECIES,es);
      GOMA_EH(model_read, "Yield Exponent");
      ECHO(es,echo_file);
    }      
 
  if(ConstitutiveEquation == CURE || ConstitutiveEquation == EPOXY 
     || ConstitutiveEquation == FILLED_EPOXY || ConstitutiveEquation == FOAM_PMDI_10)
    {
      model_read = look_for_mat_prop(imp, "Cure Gel Point", 
				     &(gn_glob[mn]->gelpointModel), 
				     &(gn_glob[mn]->gelpoint), NO_USER, NULL,
				     model_name, SCALAR_INPUT, &NO_SPECIES,es);
      GOMA_EH(model_read, "Cure Gel Point");
      ECHO(es,echo_file);
      model_read = look_for_mat_prop(imp, "Cure A Exponent", 
				     &(gn_glob[mn]->cureaexpModel), 
				     &(gn_glob[mn]->cureaexp), NO_USER, NULL,
				     model_name, SCALAR_INPUT, &NO_SPECIES,es);
      GOMA_EH(model_read, "Cure  A Exponent");
      ECHO(es,echo_file);
      model_read = look_for_mat_prop(imp, "Cure B Exponent", 
				     &(gn_glob[mn]->curebexpModel), 
				     &(gn_glob[mn]->curebexp), NO_USER, NULL,
				     model_name, SCALAR_INPUT, &NO_SPECIES,es);
      GOMA_EH(model_read, "Cure B Exponent");

      look_for(imp, "Cure Species Number", input, '=');
      if ( fscanf(imp,"%d",&species_no) != 1)
	{
	  GOMA_EH( -1, "error reading Cure Species Number");
	}  

      SPF(endofstring(es)," %d", species_no);  
      ECHO(es,echo_file);

      gn_glob[mn]->cure_species_no = species_no;

      model_read = look_for_mat_prop(imp, "Unreacted Gel Temperature", 
				     &(gn_glob[mn]->tgel0Model), 
				     &(gn_glob[mn]->tgel0), NO_USER, NULL,
				     model_name, SCALAR_INPUT, &NO_SPECIES,es);
      GOMA_EH(model_read, "Unreacted Gel Temperature");
      ECHO(es,echo_file);
    }

  if( ConstitutiveEquation == BOND_SH )
    {

      iread = look_for_optional(imp, "Suspension Species Number", input, '=');
      if ( fscanf(imp,"%d",&species_no) != 1)
	{
	  GOMA_EH( -1, "error reading Suspension Species Number");
	}    
      gn_glob[mn]->sus_species_no = species_no;

      SPF(endofstring(es)," %d", species_no);
      ECHO(es,echo_file);
    }
   if( ConstitutiveEquation == FOAM_EPOXY )
    {

      iread = look_for_optional(imp, "Suspension Species Number", input, '=');
      if ( fscanf(imp,"%d",&species_no) != 1)
	{
	  GOMA_EH( -1, "error reading Suspension Species Number");
	}    
      gn_glob[mn]->sus_species_no = species_no;

      SPF(endofstring(es)," %d", species_no);
      ECHO(es,echo_file);
 
      model_read = look_for_mat_prop(imp, "Cure Gel Point", 
				     &(gn_glob[mn]->gelpointModel), 
				     &(gn_glob[mn]->gelpoint), NO_USER, NULL,
				     model_name, SCALAR_INPUT, &NO_SPECIES,es);
      GOMA_EH(model_read, "Cure Gel Point");
	  ECHO(es,echo_file);
	  
 	  
      look_for(imp, "Cure Species Number", input, '=');
      if ( fscanf(imp,"%d",&species_no) != 1)
	{
	  GOMA_EH( -1, "error reading Cure Species Number");
	}    
	  SPF(es,"%s = %d", input, species_no);
	  ECHO(es,echo_file);

      gn_glob[mn]->cure_species_no = species_no;

    }

  if( ConstitutiveEquation == SYLGARD )
    {
      model_read = look_for_mat_prop(imp, "Cure Gel Point", 
				     &(gn_glob[mn]->gelpointModel), 
				     &(gn_glob[mn]->gelpoint), NO_USER, NULL,
				     model_name, SCALAR_INPUT, &NO_SPECIES,es);
      GOMA_EH(model_read, "Cure Gel Point");
	  ECHO(es,echo_file);
	  
      model_read = look_for_mat_prop(imp, "Cure A Exponent", 
				     &(gn_glob[mn]->cureaexpModel), 
				     &(gn_glob[mn]->cureaexp), NO_USER, NULL,
				     model_name, SCALAR_INPUT, &NO_SPECIES,es);
      GOMA_EH(model_read, "Cure  A Exponent");
	  ECHO(es,echo_file);

	  
      look_for(imp, "Cure Species Number", input, '=');
      if ( fscanf(imp,"%d",&species_no) != 1)
	{
	  GOMA_EH( -1, "error reading Cure Species Number");
	}    
	  SPF(es,"%s = %d", input, species_no);
	  ECHO(es,echo_file);

      gn_glob[mn]->cure_species_no = species_no;

    }

  if(ConstitutiveEquation == BOND)
    {
      look_for(imp, "Bond Evolution Parameters", input, '=');
      if ( fscanf(imp,"%le %le %le %le %le %le", 
		  &gn_glob[mn]->k1, 
		  &gn_glob[mn]->k2, 
		  &gn_glob[mn]->n0, 
		  &gn_glob[mn]->pexp, 
		  &gn_glob[mn]->qexp,
		  &gn_glob[mn]->diff) != 6)
	{
	  GOMA_EH( -1, "error reading Bond Evolution Parameters");
	}    
      SPF(es,"%s = ", "Bond Evolution Parameters");
      SPF(endofstring(es)," %.4g %.4g %.4g %.4g %.4g %.4g", gn_glob[mn]->k1,
          gn_glob[mn]->k2, gn_glob[mn]->n0, 
	  gn_glob[mn]->pexp, gn_glob[mn]->qexp, gn_glob[mn]->diff );  
   }


  // Set the default
  mp_glob[mn]->DilationalViscosityModel = DILVISCM_KAPPAWIPESMU;
  model_read =
    look_for_mat_proptable(imp, "Dilational Viscosity", 
			   &(mp_glob[mn]->DilationalViscosityModel), 
			   &(mp_glob[mn]->dilationalViscosity), 
			   &(mp_glob[mn]->u_dilationalViscosity), 
			   &(mp_glob[mn]->len_u_dilationalViscosity),
                           &(mp_glob[mn]->dilationalViscosity_tableid),
                           model_name, SCALAR_INPUT,
			   &NO_SPECIES, es);
  if (model_read == 1) {
    mp_glob[mn]->DilationalViscosityModel = DILVISCM_KAPPACONSTANT;
  }
  if (model_read == -1 && !strcmp(model_name, "DILVISCM_KAPPAWIPESMU") ) {
    mp_glob[mn]->dilationalViscosity = 0.0;
  } else if (model_read == -1 && !strcmp(model_name, "DILVISCM_KAPPACONSTANT") ) {
    mp_glob[mn]->DilationalViscosityModel = DILVISCM_KAPPACONSTANT;
    num_const = read_constants(imp, &(mat_ptr->u_dilationalViscosity), 0);
    mat_ptr->dilationalViscosity = mat_ptr->u_dilationalViscosity[0];
	  
    if ( num_const < 1) {
      sr = sprintf(err_msg, 
		   "Matl %s expected at least 1 constant for %s %s model.\n",
		   pd_glob[mn]->MaterialName, 
		   "Dilational Viscosity", "DILVISCM_KAPPACONSTANT");
      GOMA_EH(GOMA_ERROR, err_msg);
    }
    mat_ptr->len_u_dilationalViscosity = num_const;
    SPF_DBL_VEC(endofstring(es), num_const, mat_ptr->u_dilationalViscosity  );
  } else if (model_read == -1 && !strcmp(model_name, "DILVISCM_KAPPAFIXEDRATIO") ) {
    mp_glob[mn]->DilationalViscosityModel = DILVISCM_KAPPAFIXEDRATIO;
    num_const = read_constants(imp, &(mat_ptr->u_dilationalViscosity), 0);
    mat_ptr->dilationalViscosityRatio = mat_ptr->u_dilationalViscosity[0];
    mat_ptr->dilationalViscosity = 0.0;
    if (num_const < 1) {
      sr = sprintf(err_msg, 
		   "Matl %s expected at least 1 constant for %s %s model.\n",
		   pd_glob[mn]->MaterialName, 
		   "Dilational Viscosity", "DILVISCM_KAPPAFIXEDRATIO");
      GOMA_EH(GOMA_ERROR, err_msg);
    }
    mat_ptr->len_u_dilationalViscosity = num_const;
    SPF_DBL_VEC(endofstring(es), num_const, mat_ptr->u_dilationalViscosity  );
  } else if (model_read == -1 && !strcmp(model_name, "DILVISCM_KAPPABUBBLES") ) {
    mp_glob[mn]->DilationalViscosityModel = DILVISCM_KAPPABUBBLES;
    num_const = read_constants(imp, &(mat_ptr->u_dilationalViscosity), 0);
    mat_ptr->len_u_dilationalViscosity = num_const;
    SPF_DBL_VEC(endofstring(es), num_const, mat_ptr->u_dilationalViscosity);
  } else if (strcmp(model_name, " ")) {
    // We're here if we found the card, but couldn't read it
    GOMA_EH(model_read, "Dilational Viscosity");
  }

  model_read = look_for_mat_prop(imp, "Dilational Viscosity Multiplier",
				 &(i0),
				 &(a0), NO_USER, NULL, model_name, SCALAR_INPUT,
				 &NO_SPECIES,es);

  mat_ptr->dilationalViscosityMultiplier = 1.0;

  if( model_read != -1 )
    {
      mat_ptr->dilationalViscosityMultiplier = a0;

      stringup(model_name);

      if( strcmp( model_name, "CONSTANT") )
	{
          GOMA_EH(GOMA_ERROR, "Dilational Viscosity Multiplier can only be CONSTANT.\n");
	}
      ECHO(es,echo_file);
    }
    
  model_read = look_for_mat_prop(imp, "Second Level Set Viscosity",
				 &(i0), 
				 &(a0), NO_USER, NULL, model_name, SCALAR_INPUT, 
				 &NO_SPECIES,es);

  if( model_read != -1 )
    {

      if( ls == NULL ) GOMA_EH(GOMA_ERROR, "Second Level Set Viscosity requires activation of Level Set Tracking.\n");

      mat_ptr->mp2nd->ViscosityModel = i0;
      mat_ptr->mp2nd->viscosity = a0;

      stringup(model_name);

      if( !strcmp( model_name, "CONSTANT") || !strcmp( model_name, "RATIO") )
	{
	  if ( fscanf(imp,"%s", input ) !=  1 )
	    {
	      GOMA_EH(GOMA_ERROR,"Expecting trailing keyword for Second Level Set Viscosity.\n");
	    }

	  stringup(input);

	  if( strncmp( input,"POSITIVE", 3 ) == 0 )
	    {
	      mat_ptr->mp2nd->viscositymask[0] = 0; mat_ptr->mp2nd->viscositymask[1] = 1;
	    }
	  else if (  strncmp( input,"NEGATIVE", 3 ) == 0 )
	    {
	      mat_ptr->mp2nd->viscositymask[0] = 1; mat_ptr->mp2nd->viscositymask[1] = 0;
	    }
	  else
	    {
	      GOMA_EH(GOMA_ERROR,"Keyword must be POSITIVE or NEGATIVE for Second Level Set Viscosity.\n");
	    }

	  SPF(endofstring(es)," %s", input );
	  if( pfd != NULL)
	    {
		for(i=0 ; i< pfd->num_phase_funcs ; i++)
		{
      		if ( fscanf(imp,"%lf",&(mat_ptr->mp2nd->viscosity_phase[i])) != 1)
			{ GOMA_EH( -1, "error reading phase viscosity"); }    
	  	SPF(endofstring(es)," %g", mat_ptr->mp2nd->viscosity_phase[i]);
		}
	    }
	}
      else
	{
          GOMA_EH(GOMA_ERROR, "Second Level Set Viscosity model can only be CONSTANT or RATIO.\n");
	}
      ECHO(es,echo_file);
    }
/** Momentum Equation weight Function	**/

  strcpy(search_string,"Momentum Weight Function");
  model_read = look_for_mat_prop(imp, search_string, 
				 &(mat_ptr->Mwt_funcModel), 
				 &(mat_ptr->Mwt_func), NO_USER, NULL,
				 model_name, SCALAR_INPUT, &NO_SPECIES,es);
  if(strncmp(model_name," ",1) != 0 )
    {      
      if ( !strcmp(model_name, "GALERKIN") )
	{
	  mat_ptr->Mwt_funcModel = GALERKIN;
	  mat_ptr->Mwt_func = 0.;
	} 
      else if ( !strcmp(model_name, "SUPG") )
	{
	  int err;
	  mat_ptr->Mwt_funcModel = SUPG;
	  err = fscanf(imp, "%lg",&(mat_ptr->Mwt_func));
	  if (err != 1) {
	    GOMA_EH(GOMA_ERROR, "Expected to read one double for Momentum Weight Function SUPG");
	  }
	  SPF(endofstring(es)," %.4g", mat_ptr->Mwt_func );
	} 
      else if ( !strcmp(model_name, "SUPG_SHAKIB") )
	{
	  int err;
	  mat_ptr->Mwt_funcModel = SUPG_SHAKIB;
	  err = fscanf(imp, "%lg",&(mat_ptr->Mwt_func));
	  if (err != 1) {
	    GOMA_EH(GOMA_ERROR, "Expected to read one double for Momentum Weight Function SUPG");
	  }
	  SPF(endofstring(es)," %.4g", mat_ptr->Mwt_func );
	} 
      else  
	{
	  SPF(err_msg,"Syntax error or invalid model for %s\n", search_string);
	  GOMA_EH(GOMA_ERROR,err_msg);
	}
    }
  else
    {
      mat_ptr->Mwt_funcModel = GALERKIN;
      mat_ptr->Mwt_func = 0.;
      SPF(es, "\t(%s = %s)",search_string,"GALERKIN");
    }

  ECHO(es, echo_file);

  /*
   *  Polymer Constitutive Equation
   *
   */
  model_read = look_for_mat_prop(imp, "Polymer Constitutive Equation", 
				 &(ConstitutiveEquation), 
				 &(a0), NO_USER, NULL, model_name, NO_INPUT, 
				 &NO_SPECIES,es);
  stringup(model_name);

  if ( !strcmp(model_name, "GIESEKUS") )
    {
      vn_glob[mn]->ConstitutiveEquation = GIESEKUS;
    }
  else if ( !strcmp(model_name, "WHITE_METZNER") )
    {
      vn_glob[mn]->ConstitutiveEquation = WHITE_METZNER;
    } 
  else if ( !strcmp(model_name, "OLDROYDB") )
    {
      vn_glob[mn]->ConstitutiveEquation = OLDROYDB;
    } 
  else if ( !strcmp(model_name, "PTT") ||
	    !strcmp(model_name, "PHAN THIEN-TANNER") ||
	    !strcmp(model_name, "PHAN-THIEN TANNER") )
    {
      vn_glob[mn]->ConstitutiveEquation = PTT;
    } 
  else if ( !strcmp(model_name, "SARAMITO_OLDROYDB") )
    {
      vn_glob[mn]->ConstitutiveEquation = SARAMITO_OLDROYDB;
    }
  else if ( !strcmp(model_name, "SARAMITO_GIESEKUS") )
    {
      vn_glob[mn]->ConstitutiveEquation = SARAMITO_GIESEKUS;
    }
  else if ( !strcmp(model_name, "SARAMITO_PTT") )
    {
      vn_glob[mn]->ConstitutiveEquation = SARAMITO_PTT;
    } 
  else if ( !strcmp(model_name, "NOPOLYMER") )
    {
      vn_glob[mn]->ConstitutiveEquation = NOPOLYMER;
      /* set defaults if the next section is not entered */
      vn_glob[mn]->wt_funcModel = GALERKIN;
      vn_glob[mn]->wt_func =0.;
      vn_glob[mn]->evssModel = EVSS_G;
      vn_glob[mn]->dg_J_model = FALSE;
    } 
  else 
    {
      vn_glob[mn]->ConstitutiveEquation = NOPOLYMER;
      /* set defaults if the next section is not entered */
      vn_glob[mn]->wt_funcModel = GALERKIN;
      vn_glob[mn]->wt_func =0.;
      vn_glob[mn]->evssModel = EVSS_G;
      vn_glob[mn]->dg_J_model = FALSE;
      strcpy(es,"\t(Polymer Constitutive Equation = NOPOLYMER)");
    }
  ECHO(es,echo_file);


  /* this will be true if a VE constitutive equation is specified
   * if the NOPOLYMER option is used we can skip this section 
   */
  if(vn_glob[mn]->ConstitutiveEquation)
    {

      strcpy(search_string, "Polymer Stress Formulation");

      model_read = look_for_mat_prop(imp, search_string, 
				     &(vn_glob[mn]->evssModel), 
				     &(a0), NO_USER, NULL, model_name, NO_INPUT,
				     &NO_SPECIES,es);
      if ( !strcmp(model_name, "EVSS_G") )
	{
	  if( vn_glob[mn]->ConstitutiveEquation == PTT || 
	      vn_glob[mn]->ConstitutiveEquation == SARAMITO_PTT ) 
	    GOMA_EH(GOMA_ERROR,"Error: EVSS_G stress formulation is not implemented in this case.");

	  vn_glob[mn]->evssModel = EVSS_G;
	}
      else if ( !strcmp(model_name, "EVSS_F") )
	{
	  vn_glob[mn]->evssModel = EVSS_F;
	}
      else if ( !strcmp(model_name, "EVSS_GRADV") )
	{
	  vn_glob[mn]->evssModel = EVSS_GRADV;
	}
      else if ( !strcmp(model_name, "EVSS_L") )
	{
	  vn_glob[mn]->evssModel = EVSS_L;
	}
      else if ( !strcmp(model_name, "LOG_CONF") )
	{
	  vn_glob[mn]->evssModel = LOG_CONF;
	}
      else if ( !strcmp(model_name, "LOG_CONF_LAGGED") )
        {
          vn_glob[mn]->evssModel = LOG_CONF_LAGGED;
        }
      else if ( !strcmp(model_name, "LOG_CONF_GRADV") )
	{
	  vn_glob[mn]->evssModel = LOG_CONF_GRADV;
	}
      else
	{
	  if( vn_glob[mn]->ConstitutiveEquation == PTT || 
	      vn_glob[mn]->ConstitutiveEquation == SARAMITO_PTT ) 
	    GOMA_EH(GOMA_ERROR,"Error: EVSS_G stress formulation is not implemented in this case.");

	  vn_glob[mn]->evssModel = EVSS_G; /* default to Rajagopalan's 
					      formulation */

	  SPF(es,"\t(%s = %s)", "Polymer Stress Formulation","EVSS_G" );
	}

      ECHO(es,echo_file);

      strcpy(search_string,"Polymer Weight Function");
      
      model_read = look_for_mat_prop(imp,search_string , 
				     &(vn_glob[mn]->wt_funcModel), 
				     &(a0), NO_USER, NULL, model_name, NO_INPUT,
				     &NO_SPECIES,es);
      
      if ( !strcmp(model_name, "GALERKIN") )
	{
	  vn_glob[mn]->wt_funcModel = GALERKIN;
	} 
      else if ( !strcmp(model_name, "SUPG") )
	{
	  vn_glob[mn]->wt_funcModel = SUPG;
	} 
      else 
	{
	  vn_glob[mn]->wt_funcModel = GALERKIN;

	  SPF(es,"\t(%s = %s)", search_string ,"GALERKIN"); 
	}

      ECHO(es,echo_file);

      if( vn_glob[mn]->wt_funcModel == SUPG)
	{

	  strcpy(search_string,"Polymer Weighting");
	  
	  model_read = look_for_mat_prop(imp, search_string, 
					 &(ConstitutiveEquation), 
					 &(vn_glob[mn]->wt_func), NO_USER, NULL,
					 model_name, SCALAR_INPUT, &NO_SPECIES,es);

	  GOMA_EH(model_read, "Polymer Weighting not set");
	}
      else 
	{
	  vn_glob[mn]->wt_func =0.;
	  SPF(es,"\t(%s = %s %g)", search_string, "CONSTANT", vn_glob[mn]->wt_func);
	}

      strcpy(search_string,"Polymer Shift Function");

      if( look_forward_optional(imp, search_string,input, '=') == 1 )
	{ 
	  if ( fscanf(imp,"%s", model_name) != 1 )
	    {
	      GOMA_EH(GOMA_ERROR, "Need option for Polymer Shift Function ");
	    }

	  SPF(es,"%s = %s", search_string, model_name);

	  if ( !strcmp(model_name, "CONSTANT"))
	    {
	      vn_glob[mn]->shiftModel = CONSTANT;

	      num_const = read_constants(imp, &( vn_glob[mn]->shift),
					 NO_SPECIES);
	      if ( num_const < 1) 
		{
		  log_err(
                  "Matl %s expected at least 1 constants for %s model.\n",
		  pd_glob[mn]->MaterialName, "CONSTANT_WLF shift factor");
		}
	      vn_glob[mn]->len_shift = num_const;

	      SPF_DBL_VEC(endofstring(es), num_const,  vn_glob[mn]->shift );

	    }
	  else  if ( !strcmp(model_name, "MODIFIED_WLF"))
	    {
	      vn_glob[mn]->shiftModel = MODIFIED_WLF;

	      num_const = read_constants(imp, &( vn_glob[mn]->shift),
					 NO_SPECIES);
	      
	      if ( num_const < 2) 
		{
		  log_err(
                  "Matl %s expected at least 2 constants for %s model.\n",
		  pd_glob[mn]->MaterialName, "MODIFIED_WLF shift factor");
		}
	      vn_glob[mn]->len_shift = num_const;

	      SPF_DBL_VEC(endofstring(es), num_const,  vn_glob[mn]->shift );
	    }
	  else 
	    {
	      vn_glob[mn]->shiftModel = CONSTANT;
	      vn_glob[mn]->shift = alloc_dbl_1(1,1.0);
	      vn_glob[mn]->len_shift = 1;
	      SPF(es,"\t(%s = %s %.4g)", search_string, "CONSTANT", 1.0 );
	    }
	}
      else
	{
	      vn_glob[mn]->shiftModel = CONSTANT;
	      vn_glob[mn]->shift = alloc_dbl_1(1,1.0);
	      vn_glob[mn]->len_shift = 1;
	      SPF(es,"\t(%s = %s %.4g)", search_string, "CONSTANT", 1.0 );
	}

      ECHO(es,echo_file);


      strcpy(search_string,"Discontinuous Jacobian Formulation");

      if( look_forward_optional(imp,search_string ,input, '=') == 1 )
	{
	  if ( fscanf(imp,"%s", model_name) != 1 )
	    {
	      GOMA_EH(GOMA_ERROR, "Need option for Discontinuous Jacobian Formulation ");
	    }

	  SPF(es,"%s = %s", search_string, model_name);

	  if ( !strcmp(model_name, "FULL"))
	    {
	      vn_glob[mn]->dg_J_model = FULL_DG;
	    }
	  else  if ( !strcmp(model_name, "EXPLICIT"))
	    {
	      vn_glob[mn]->dg_J_model = EXPLICIT_DG;

	      num_const = read_constants(imp, &( vn_glob[mn]->dg_J_model_wt),
					 NO_SPECIES);
	      
	      if ( num_const < 1) 
		{
		  log_err(
                  "Matl %s expected at least 1 constants for %s model.\n",
		  pd_glob[mn]->MaterialName, "EXPLICIT_DG weighting factor");
		}
	      vn_glob[mn]->len_dg_J_model_wt = num_const;

	      SPF_DBL_VEC(endofstring(es), num_const, vn_glob[mn]->dg_J_model_wt );

	    }
	  else  if ( !strcmp(model_name, "SEGREGATED"))
	    {
	      vn_glob[mn]->dg_J_model = SEGREGATED;

	      num_const = read_constants(imp, &( vn_glob[mn]->dg_J_model_wt),
					 NO_SPECIES);
	      if ( num_const < 1) 
		{
		 log_err(
                 "Matl %s expected at least 1 constants for %s model.\n",
		 pd_glob[mn]->MaterialName, "SEGREGATED weighting factor");
		}
	      vn_glob[mn]->len_dg_J_model_wt = num_const;
	      SPF_DBL_VEC(endofstring(es), num_const, vn_glob[mn]->dg_J_model_wt );
	    }
	  else 
	    {
	      vn_glob[mn]->dg_J_model = FALSE;
	      SPF(es,"\t(%s = %s)", search_string, "FALSE");
	    }
	}
      else
	{
          vn_glob[mn]->dg_J_model = FALSE;
	  SPF(es,"\t(%s = %s)", search_string, "FALSE");
	}

      ECHO(es,echo_file);
    
      /* read in adaptive viscosity scaling: if it is zero
         we have the normal formulation without numerical artifacts */

      strcpy(search_string,"Adaptive Viscosity Scaling");

      model_read = look_for_mat_prop(imp, search_string,
		      	             &(ConstitutiveEquation),
			             &(vn_glob[mn]->eps), NO_USER, NULL,
				     model_name, SCALAR_INPUT, &NO_SPECIES,es);
      if(model_read == -1)
	{
          vn_glob[mn]->eps =0.;
	  SPF(es,"\t(%s = %s %.4g)", search_string, "CONSTANT",  vn_glob[mn]->eps);
        }

      ECHO(es,echo_file);

      /* allocate space */

      strcpy(search_string, "Polymer Viscosity");

      if(vn_glob[mn]->modes == 0)GOMA_EH(GOMA_ERROR, "Need to specify number of VE modes in input deck");

      modal_data = (dbl *) array_alloc(1,vn_glob[mn]->modes,sizeof(dbl)); 

      model_read = look_for_modal_prop(imp,search_string , 
				       vn_glob[mn]->modes, 
				       &matl_model,
				       modal_data,
				       es);
      if( model_read < 1 )
	{
	  if( model_read == -1) SPF(err_msg,"%s card is missing.",search_string);
	  if( model_read == -2) SPF(err_msg,"Only CONSTANT %s mode model supported.", search_string);
	  fprintf(stderr,"%s\n",err_msg);
	  exit(-1);
	}

      ECHO(es,echo_file);

      for(mm=0;mm<vn_glob[mn]->modes;mm++)
	{
	  ve_glob[mn][mm]->gn->ConstitutiveEquation = matl_model;
	  ve_glob[mn][mm]->gn->mu0 = modal_data[mm];
	  ve_glob[mn][mm]->gn->mu0Model = matl_model;
	  ve_glob[mn][mm]->gn->muinf=0.;
	  ve_glob[mn][mm]->gn->muinfModel=CONSTANT;
	  ve_glob[mn][mm]->gn->lam=0.;
	  ve_glob[mn][mm]->gn->lamModel=CONSTANT;
	  ve_glob[mn][mm]->gn->aexp=0.;
	  ve_glob[mn][mm]->gn->aexpModel=CONSTANT;
	  ve_glob[mn][mm]->gn->nexp=0.;
	  ve_glob[mn][mm]->gn->nexpModel=CONSTANT;
	}

      strcpy(search_string, "Positive Level Set Polymer Viscosity");

      model_read = look_for_modal_prop(imp, search_string,
				       vn_glob[mn]->modes,
				       &matl_model,
				       modal_data,
				       es);

      if( model_read == 1 ) {

	  if( ls == NULL ) GOMA_EH(GOMA_ERROR, "Positive Level Set Polymer Viscosity requires activation of Level Set Tracking.\n");

	  for(mm=0;mm<vn_glob[mn]->modes;mm++)
	    {
	      ve_glob[mn][mm]->gn->pos_ls_mup = modal_data[mm];
	      ve_glob[mn][mm]->gn->mu0Model = VE_LEVEL_SET;
	      ve_glob[mn][mm]->gn->ConstitutiveEquation = VE_LEVEL_SET;
	    }


	  ECHO(es,echo_file);
      } else if ( model_read == -2 ) {
	SPF(err_msg,"Only CONSTANT %s mode model supported.", search_string);
	fprintf(stderr, "%s\n", err_msg);
	exit(-1);
      }
      
      strcpy( search_string, "Polymer Time Constant");

      model_read = look_for_modal_prop(imp,search_string , 
				       vn_glob[mn]->modes, 
				       &matl_model,
				       modal_data,
				       es);
      if( model_read < 1 )
	{
	  if( model_read == -1) SPF(err_msg,"%s card is missing.",search_string);
	  if( model_read == -2) SPF(err_msg,"Only CONSTANT %s mode model supported.", search_string);
	  fprintf(stderr,"%s\n",err_msg);
	  exit(-1);
	}

      ECHO(es, echo_file);

      for(mm=0;mm<vn_glob[mn]->modes;mm++)
	{
	  ve_glob[mn][mm]->time_const = modal_data[mm];
	  ve_glob[mn][mm]->time_constModel = matl_model;
	}

      strcpy(search_string, "Positive Level Set Polymer Time Constant");

      model_read = look_for_modal_prop(imp, search_string,
				       vn_glob[mn]->modes,
				       &matl_model,
				       modal_data,
				       es);

      if( model_read == 1 ) {

	if( ls == NULL ) GOMA_EH(GOMA_ERROR, "Positive Level Set Polymer Time Constant requires activation of Level Set Tracking.\n");

	for(mm=0;mm<vn_glob[mn]->modes;mm++)
	  {
	    ve_glob[mn][mm]->pos_ls.time_const = modal_data[mm];
	    if (ve_glob[mn][mm]->time_constModel != CONSTANT) {
	      fprintf(stderr, "%s\n", "Only CONSTANT Polymer Time Constant model supported for viscoelastic level set");
	      exit(-1);
	    }
	    ve_glob[mn][mm]->time_constModel = VE_LEVEL_SET;
	  }


	ECHO(es,echo_file);
      } else if ( model_read == -2 ) {
	SPF(err_msg,"Only CONSTANT %s mode model supported.", search_string);
	fprintf(stderr, "%s\n", err_msg);
	exit(-1);
      }
      
      if (vn_glob[mn]->ConstitutiveEquation == GIESEKUS ||
	  vn_glob[mn]->ConstitutiveEquation == SARAMITO_GIESEKUS )
	{
	  strcpy(search_string, "Mobility Parameter");

	  model_read = look_for_modal_prop(imp, "Mobility Parameter", 
					   vn_glob[mn]->modes, 
					   &matl_model,
					   modal_data,
					   es);

	  if( model_read < 1 )
	    {
	      if( model_read == -1) SPF(err_msg,"%s is missing", search_string);
	      if( model_read == -2) SPF(err_msg,"Only CONSTANT %s mode models supported.", search_string);
	      fprintf(stderr,"%s\n",err_msg);
	      exit(-1);
	    }

	  for(mm=0;mm<vn_glob[mn]->modes;mm++)
	    {
	      ve_glob[mn][mm]->alpha = modal_data[mm];
	      ve_glob[mn][mm]->alphaModel = matl_model;
	    }

	  ECHO(es,echo_file);

	  strcpy(search_string, "Positive Level Set Mobility Parameter");

	  model_read = look_for_modal_prop(imp, search_string,
					   vn_glob[mn]->modes,
					   &matl_model,
					   modal_data,
					   es);

	  if( model_read == 1 ) {

	    if( ls == NULL ) GOMA_EH(GOMA_ERROR, "Positive Level Set Mobility Parameter requires activation of Level Set Tracking.\n");

	    for(mm=0;mm<vn_glob[mn]->modes;mm++)
	      {
		ve_glob[mn][mm]->pos_ls.alpha = modal_data[mm];
		ve_glob[mn][mm]->alphaModel = VE_LEVEL_SET;
	      }


	    ECHO(es,echo_file);
	  } else if ( model_read == -2 ) {
	    SPF(err_msg,"Only CONSTANT %s mode model supported.", search_string);
	    fprintf(stderr, "%s\n", err_msg);
	    exit(-1);
	  }

	}
     else
       {
	 for(mm=0;mm<vn_glob[mn]->modes;mm++)
	   {
	     ve_glob[mn][mm]->alpha=0.;
	     ve_glob[mn][mm]->pos_ls.alpha=0.;
	     ve_glob[mn][mm]->alphaModel=CONSTANT;
	   }
       }

	/*
	 * If one of the Saramito model combinations is enabled, ensure that a yield stress card is
	 * present
	*/
      if (vn_glob[mn]->ConstitutiveEquation == SARAMITO_OLDROYDB || 
	  vn_glob[mn]->ConstitutiveEquation == SARAMITO_PTT      ||
	  vn_glob[mn]->ConstitutiveEquation == SARAMITO_GIESEKUS)
	{
	  /* Should yield stress be a modal property? Let's assume not for now */
	  dbl tau_y_val;
	  dbl fexp_val;

	  strcpy(search_string, "Polymer Yield Stress");
	  model_read = look_for_mat_prop(imp, search_string, 
					 &(ConstitutiveEquation), 
					 &tau_y_val,
					 NO_USER, NULL,
					 model_name, SCALAR_INPUT, &NO_SPECIES,es);

	  if( model_read < 1 )
	    {
	      if( model_read == -1) SPF(err_msg,"%s card is missing.",search_string);
	      if( model_read == -2) SPF(err_msg,"Only CONSTANT %s mode model supported.", search_string);
	      fprintf(stderr,"%s\n",err_msg);
	      exit(-1);
	    }

	  strcpy(search_string, "Yield Exponent");
	  model_read = look_for_mat_prop(imp, search_string, 
					 &(ConstitutiveEquation), 
					 &fexp_val,
					 NO_USER, NULL,
					 model_name, SCALAR_INPUT, &NO_SPECIES,es);

	  if( model_read < 1 )
	    {
	      if( model_read == -1) SPF(err_msg,"%s card is missing.",search_string);
	      if( model_read == -2) SPF(err_msg,"Only CONSTANT %s mode model supported.", search_string);
	      fprintf(stderr,"%s\n",err_msg);
	      exit(-1);
	    }
			       
	  for(mm=0;mm<vn_glob[mn]->modes;mm++)
	    {
	      ve_glob[mn][mm]->gn->tau_y = tau_y_val;
		  ve_glob[mn][mm]->gn->fexp = fexp_val;
	    }
	  ECHO(es,echo_file);
	}


      if (vn_glob[mn]->ConstitutiveEquation == PTT || 
			    vn_glob[mn]->ConstitutiveEquation == SARAMITO_PTT )
	{
	  strcpy(search_string, "PTT Xi parameter");

	  model_read = look_for_modal_prop(imp, search_string, 
					   vn_glob[mn]->modes, 
					   &matl_model,
					   modal_data,
					   es);

	  if( model_read < 1 )
	    {
	      if( model_read == -1) SPF(err_msg,"%s card is missing", search_string);
	      if( model_read == -2) SPF(err_msg,"Only CONSTANT %s  mode model supported.",search_string);
	      fprintf(stderr,"%s\n",err_msg);
	      exit(-1);
	    }

	  if( vn_glob[mn]->evssModel == LOG_CONF || vn_glob[mn]->evssModel == LOG_CONF_GRADV)
	    {
	      if ( modal_data[mn] != 0.0 )
		{
		  SPF(err_msg, "PTT Xi Parameter must equal zero for LOG_CONF formulation");
		  fprintf(stderr, "%s\n", err_msg);
		  exit(-1);
		}
	    }
	  
	  for(mm=0;mm<vn_glob[mn]->modes;mm++)
	    {
	      ve_glob[mn][mm]->xi = modal_data[mm];
	      ve_glob[mn][mm]->xiModel = matl_model;
	    }

	  ECHO(es,echo_file);
	  
	  strcpy(search_string, "Positive Level Set PTT Xi parameter");

	  model_read = look_for_modal_prop(imp, search_string,
					   vn_glob[mn]->modes,
					   &matl_model,
					   modal_data,
					   es);

	  if( model_read == 1 ) {

	    if( ls == NULL ) GOMA_EH(GOMA_ERROR, "Positive Level Set PTT Xi parameter requires activation of Level Set Tracking.\n");

	    for(mm=0;mm<vn_glob[mn]->modes;mm++)
	      {
		ve_glob[mn][mm]->pos_ls.xi = modal_data[mm];
		ve_glob[mn][mm]->xiModel = VE_LEVEL_SET;
	      }


	    ECHO(es,echo_file);
	  } else if ( model_read == -2 ) {
	    SPF(err_msg,"Only CONSTANT %s mode model supported.", search_string);
	    fprintf(stderr, "%s\n", err_msg);
	    exit(-1);
	  }
	  
	  strcpy(search_string, "PTT Epsilon parameter");

	  model_read = look_for_modal_prop(imp,search_string , 
					   vn_glob[mn]->modes, 
					   &matl_model,
					   modal_data,
					   es);

	  if( model_read < 1 )
	    {
	      if( model_read == -1) SPF(err_msg,"%s card is missing", search_string);
	      if( model_read == -2) SPF(err_msg,"Only CONSTANT %s  mode model supported.",search_string);
	      fprintf(stderr,"%s\n",err_msg);
	      exit(-1);
	    }

	  ECHO(es,echo_file);

	  for(mm=0;mm<vn_glob[mn]->modes;mm++)
	    {
	      ve_glob[mn][mm]->eps = modal_data[mm];
	      ve_glob[mn][mm]->epsModel = matl_model;
	    }

	  strcpy(search_string, "Positive Level Set PTT Epsilon parameter");

	  model_read = look_for_modal_prop(imp, search_string,
					   vn_glob[mn]->modes,
					   &matl_model,
					   modal_data,
					   es);

	  if( model_read == 1 ) {

	    if( ls == NULL ) GOMA_EH(GOMA_ERROR, "Positive Level Set PTT Epsilon parameter requires activation of Level Set Tracking.\n");

	    for(mm=0;mm<vn_glob[mn]->modes;mm++)
	      {
		ve_glob[mn][mm]->pos_ls.eps = modal_data[mm];
		ve_glob[mn][mm]->epsModel = VE_LEVEL_SET;
	      }

	    ECHO(es,echo_file); 
	  } else if ( model_read == -2 ) {
	    SPF(err_msg,"Only CONSTANT %s mode model supported.", search_string);
	    fprintf(stderr, "%s\n", err_msg);
	    exit(-1);
	  }
	}
     else
       {
	 for(mm=0;mm<vn_glob[mn]->modes;mm++)
	   {
	     ve_glob[mn][mm]->xi=0.;
	     ve_glob[mn][mm]->pos_ls.xi=0.;
	     ve_glob[mn][mm]->xiModel=CONSTANT;
	   }

	 for(mm=0;mm<vn_glob[mn]->modes;mm++)
	   {
	     ve_glob[mn][mm]->eps=0.;
	     ve_glob[mn][mm]->pos_ls.eps=0.;
	     ve_glob[mn][mm]->epsModel=CONSTANT;
	   }
       }

      free(modal_data);
    }
  
  /* surface tension */
  strcpy(search_string, "Surface Tension");

  model_read = look_for_mat_prop(imp, search_string , 
				 &(mat_ptr->SurfaceTensionModel), 
				 &(mat_ptr->surface_tension), 
				 &(mat_ptr->u_surface_tension),
				 &(mat_ptr->len_u_surface_tension),
				 model_name, SCALAR_INPUT, &NO_SPECIES,es);

  if (model_read == -1)
    {
      if ( !strcmp(model_name, "DILATION") )
	{
	  mat_ptr->SurfaceTensionModel = DILATION;
	  
	  num_const = read_constants(imp, &(mat_ptr->u_surface_tension),
				     NO_SPECIES);
	  
	  if ( num_const < 2) 
	    {
	      sr = sprintf(err_msg, 
			   "Matl %s expected at least 2 constants for %s %s model.\n",
			   pd_glob[mn]->MaterialName, 
			   search_string, 
			   model_name );
	      GOMA_EH(GOMA_ERROR, err_msg);
	    }
	  mat_ptr->len_u_surface_tension = num_const;

	  SPF_DBL_VEC(endofstring(es), num_const, mat_ptr->u_surface_tension);

	} 
      else if ( !strcmp(model_name, "GIBBS_ISOTHERM") )
	{
	  mat_ptr->SurfaceTensionModel = GIBBS_ISOTHERM;
	  
	  num_const = read_constants(imp, &(mat_ptr->u_surface_tension),
				     NO_SPECIES);
	  
	  if ( num_const < 3) 
	    {
	      sr = sprintf(err_msg, 
			   "Matl %s expected at least 3 constants for %s %s model.\n",
			   pd_glob[mn]->MaterialName, 
			   search_string, 
			   model_name );
	      GOMA_EH(GOMA_ERROR, err_msg);
	    }
	  mat_ptr->len_u_surface_tension = num_const;

	  SPF_DBL_VEC(endofstring(es), num_const, mat_ptr->u_surface_tension);

	} 
      else
	{
	  mat_ptr->SurfaceTensionModel = CONSTANT;	
	  mat_ptr->surface_tension     = 1.;  /* NOTE TO FUTURE DEVELOPERS:  FOR THE LOVE OF ALL THAT IS HOLY AND RIGHTGEOUS ON GOD'S GREEN EARTH,
					       * PLEASE MAKE CERTAIN THAT THE DEFAULT VALUE FOR SURFACE TENSION SET IN THIS ROUTINE IS 1.0
					       * THE FUTURE OF ALL FREEDOM-LOVING PEOPLE DEPENDS UPON THIS 
					       */
	  
	  SPF(es,"\t(%s = %s %.4g)", search_string, "CONSTANT", mat_ptr->surface_tension);
	}
    }

  ECHO(es,echo_file);

  /* Projection Equation Surface Diffusivity */

  strcpy(search_string, "Projection Equation Surface Diffusion Coefficient");
  
  model_read = look_for_mat_prop(imp, search_string,  &i, 
				 &(mat_ptr->SurfaceDiffusionCoeffProjectionEqn),
				 NO_USER, NULL, model_name, SCALAR_INPUT, &NO_SPECIES, es);
  if (model_read == -1)
    {
      mat_ptr->SurfaceDiffusionCoeffProjectionEqn = 0.0;
    }
  else
    {
      if (strcmp(model_name, "CONSTANT"))
	{
	  sr = sprintf(err_msg,  "Matl %s: Surface diffusion model must be const.\n", pd_glob[mn]->MaterialName);
	  GOMA_EH(GOMA_ERROR, err_msg);
	}
      num_const = 1;
      SPF(es, "\t(%s = %s %.4g)", search_string, "CONSTANT",  mat_ptr->SurfaceDiffusionCoeffProjectionEqn );
    }

  /* 
   * Thermal ProBperties
   *
   */
  
  ECHO("\n----Thermal Properties\n",echo_file);

  if (mn == 0) mat_ptr->thermal_cond_external_field = -1;

  strcpy(search_string, "Heat Flux Model");

  model_read = look_forward_optional(imp,search_string ,input,'=');
  
  if (model_read == 1)       {
    if (fscanf(imp, "%s", model_name) != 1)
      {
	GOMA_EH(GOMA_ERROR, "Need option for Heat Flux Model ");
      }

    SPF(es,"%s = %s", search_string, model_name);
    
    if(!strcmp(model_name, "USER"))
      {
	cr_glob[mn]->HeatFluxModel = CR_HF_USER;
      }
    else
      {
	cr_glob[mn]->HeatFluxModel = CR_HF_FOURIER_0;
      }
    ECHO(es,echo_file);
  }

  strcpy(search_string,"Conductivity");

  model_read = look_for_mat_proptable(imp,search_string , 
				      &(mat_ptr->ConductivityModel), 
				      &(mat_ptr->thermal_conductivity), 
				      &(mat_ptr->u_thermal_conductivity),
				      &(mat_ptr->len_u_thermal_conductivity),
                                      &(mat_ptr->thermal_conductivity_tableid),
                                      model_name, SCALAR_INPUT, &NO_SPECIES,es);

  if( model_read == -1 )
    {

      if( !strcmp(model_name, "CONST_LS") ||  !strcmp(model_name, "LEVEL_SET") )
	{
	  mat_ptr->ConductivityModel = LEVEL_SET;
	  num_const = read_constants(imp, &(mat_ptr->u_thermal_conductivity), 0);
	  if (num_const < 3) 
	    {
	      sprintf(err_msg, 
		      "Material %s - expected at least 3 constants for %s %s model.\n",
		      pd_glob[mn]->MaterialName, search_string, "LEVEL_SET");
	      GOMA_EH(GOMA_ERROR, err_msg);
	    }
      
	  if ( mat_ptr->u_thermal_conductivity[2] == 0.0 ) mat_ptr->u_thermal_conductivity[2] = ls->Length_Scale/2.0;
	  
	  mat_ptr->len_u_thermal_conductivity = num_const;

	  SPF_DBL_VEC( endofstring(es), num_const,mat_ptr->u_thermal_conductivity);       
	}
      else if( !strcmp(model_name, "THERMAL") )
	{
	  mat_ptr->ConductivityModel = THERMAL_HEAT;
	  num_const = read_constants(imp, &(mat_ptr->u_thermal_conductivity), 0);
	  if (num_const < 5) 
	    {
	      sprintf(err_msg, 
		      "Material %s - expected at least 5 constants for %s %s model.\n",
		      pd_glob[mn]->MaterialName, search_string, "THERMAL");
	      GOMA_EH(GOMA_ERROR, err_msg);
	    }
      
	  mat_ptr->len_u_thermal_conductivity = num_const;

	  SPF_DBL_VEC( endofstring(es), num_const,mat_ptr->u_thermal_conductivity);       
	}

      else if( !strcmp(model_name, "FOAM_PBE") )
	{
	  mat_ptr->ConductivityModel = FOAM_PBE;
	  num_const = read_constants(imp, &(mat_ptr->u_thermal_conductivity), 0);
	  /* if (num_const < 5)  */
	  /*   { */
	  /*     sprintf(err_msg,  */
	  /* 	      "Material %s - expected at least 5 constants for %s %s model.\n", */
	  /* 	      pd_glob[mn]->MaterialName, search_string, "THERMAL"); */
	  /*     GOMA_EH(GOMA_ERROR, err_msg); */
	  /*   } */
	  mat_ptr->len_u_thermal_conductivity = num_const;

	  SPF_DBL_VEC( endofstring(es), num_const,mat_ptr->u_thermal_conductivity);

	}
      else if( !strcmp(model_name, "FOAM_PMDI_10") )
	{
	  mat_ptr->ConductivityModel = FOAM_PMDI_10;
	  num_const = read_constants(imp, &(mat_ptr->u_thermal_conductivity), 0);
	  if (num_const < 2)
	    {
	      sprintf(err_msg,
		      "Material %s - expected at least 2 constants for %s %s model.\n",
		      pd_glob[mn]->MaterialName, search_string, "FOAM_PMDI_10");
	      GOMA_EH(GOMA_ERROR, err_msg);
	    }

	  mat_ptr->len_u_thermal_conductivity = num_const;

	  SPF_DBL_VEC( endofstring(es), num_const,mat_ptr->u_thermal_conductivity);
	}
      else if ( !strcmp(model_name, "EXTERNAL_FIELD")){
	if ( fscanf(imp,"%s", input ) !=  1 ){	  
	    GOMA_EH(GOMA_ERROR,"Expecting trailing keyword for Thermal Conductivity EXTERNAL_FIELD model.\n");
	}
	ii = 0;
	for ( j=0; j<efv->Num_external_field; j++){
	  if (!strcmp(efv->name[j], input)){
	    ii=1;
	    mat_ptr->thermal_cond_external_field = j; 
	    break;	    
	  }	     
	}
	if( ii==0 ) {
	  GOMA_EH(GOMA_ERROR,"Cannot match the name with that in the external field file");
	}	  
	mat_ptr->ConductivityModel = EXTERNAL_FIELD;
	/* pick up scale factor for property */
	num_const = read_constants(imp, &(mat_ptr->u_thermal_conductivity), NO_SPECIES);	
	mat_ptr->len_u_thermal_conductivity = num_const;
	if ( num_const < 1){
	  sr = sprintf(err_msg, 
		       "Matl %s expected at least 1 constant for %s %s model.\n",
		       pd_glob[mn]->MaterialName, "Thermal Conductivity","EXTERNAL_FIELD");
	  GOMA_EH(GOMA_ERROR, err_msg);
	}
      }
      else 
	{
	  SPF(err_msg,"%s card read error.  Card missing or unknown model.", search_string);
	  GOMA_EH(GOMA_ERROR,err_msg);
	}
    }

  ECHO(es,echo_file);

  strcpy(search_string, "Second Level Set Conductivity");

  model_read = look_for_mat_prop(imp, search_string, 
				 &(i0), 
				 &(a0), NO_USER, NULL, model_name, SCALAR_INPUT, 
				 &NO_SPECIES,es);
      
  if( model_read != -1 )
    {
      
      if( ls == NULL ) GOMA_EH(GOMA_ERROR, "Second Level Set Conductivity requires activation of Level Set Tracking.\n");
	  
      mat_ptr->mp2nd->ThermalConductivityModel = i0;
      mat_ptr->mp2nd->thermalconductivity = a0;
	  
      stringup(model_name);
	  
      if( !strcmp( model_name, "CONSTANT") )
	{
	  if ( fscanf(imp,"%s", input ) !=  1 )
	    {
	      GOMA_EH(GOMA_ERROR,"Expecting trailing keyword for Second Level Set Conductivity.\n");
	    }
	      
	  stringup(input);
	      
	  if( strncmp( input,"POSITIVE", 3 ) == 0 )
	    {
	      mat_ptr->mp2nd->thermalconductivitymask[0] = 0; mat_ptr->mp2nd->thermalconductivitymask[1] = 1;
	    }
	  else if (  strncmp( input,"NEGATIVE", 3 ) == 0 )
	    {
	      mat_ptr->mp2nd->thermalconductivitymask[0] = 1; mat_ptr->mp2nd->thermalconductivitymask[1] = 0;
	    }
	  else
	    {
	      GOMA_EH(GOMA_ERROR,"Keyword must be POSITIVE or NEGATIVE for Second Level Set Conductivity.\n");
	    }
	  SPF(endofstring(es)," %s", input);
	  if( pfd != NULL)
	    {
		for(i=0 ; i< pfd->num_phase_funcs ; i++)
		{
      		if ( fscanf(imp,"%lf",&(mat_ptr->mp2nd->thermalconductivity_phase[i])) != 1)
			{ GOMA_EH( -1, "error reading phase thermal conductivity"); }    
	  	SPF(endofstring(es)," %g", mat_ptr->mp2nd->thermalconductivity_phase[i]);
		}
	    }
	}
      else
	{
	  GOMA_EH(GOMA_ERROR, "Second Level Set Conductivity model can only be CONSTANT.\n");
	}
    }
  else
    {
      if(strlen(es) != 0 )
	{
	  SPF(err_msg,"Syntax error or unsupported model for %s ", search_string);
	  GOMA_EH(GOMA_ERROR,err_msg);
	}
    }

  ECHO(es,echo_file);
      

  strcpy(search_string, "Heat Capacity");

  model_read = look_for_mat_proptable(imp, search_string , 
				      &(mat_ptr->HeatCapacityModel), 
				      &(mat_ptr->heat_capacity), 
				      &(mat_ptr->u_heat_capacity), 
				      &(mat_ptr->len_u_heat_capacity),
                                      &(mat_ptr->heat_capacity_tableid),
                                      model_name, SCALAR_INPUT, &NO_SPECIES,es);
  
  if(!strcmp(model_name, "ENTHALPY"))
    {
      mat_ptr->HeatCapacityModel = ENTHALPY;
      
      if(fscanf(imp, "%lf %lf", &(mat_ptr->heat_capacity), &(mat_ptr->latent_heat_fusion[0])) != 2)
	{
	  GOMA_EH(GOMA_ERROR,"Expecting 2 floats for ENTHALPY model on Heat Capacity card");
	}

      SPF(endofstring(es)," %.4g %.4g", mat_ptr->heat_capacity, mat_ptr->latent_heat_fusion[0]);
    }
  else if(!strcmp(model_name, "CONST_LS") ||  !strcmp(model_name, "LEVEL_SET"))
    {
      mat_ptr->HeatCapacityModel = LEVEL_SET;
      num_const = read_constants(imp, &(mat_ptr->u_heat_capacity), 0);
      if (num_const < 3) 
	{
	  sprintf(err_msg, 
		  "Material %s - expected at least 3 constants for %s %s model.\n",
		  pd_glob[mn]->MaterialName, search_string, "LEVEL_SET");
	      GOMA_EH(GOMA_ERROR, err_msg);
	}

      if ( mat_ptr->u_heat_capacity[2] == 0.0 ) mat_ptr->u_heat_capacity[2] = ls->Length_Scale/2.0;
      
      mat_ptr->len_u_heat_capacity = num_const;

      SPF_DBL_VEC( endofstring(es), num_const,mat_ptr->u_heat_capacity); 
	  
    }
  else if(!strcmp(model_name, "THERMAL"))
    {
      mat_ptr->HeatCapacityModel = THERMAL_HEAT;
      num_const = read_constants(imp, &(mat_ptr->u_heat_capacity), 0);
      if (num_const < 5) 
	{
	  sprintf(err_msg, 
		  "Material %s - expected at least 5 constants for %s %s model.\n",
		  pd_glob[mn]->MaterialName, search_string, "THERMAL");
	      GOMA_EH(GOMA_ERROR, err_msg);
	}

      mat_ptr->len_u_heat_capacity = num_const;

      SPF_DBL_VEC( endofstring(es), num_const,mat_ptr->u_heat_capacity); 
	  
    }
  else if(!strcmp(model_name, "FOAM_PMDI_10"))
    {
      mat_ptr->HeatCapacityModel = FOAM_PMDI_10;
      num_const = read_constants(imp, &(mat_ptr->u_heat_capacity), 0);
      if (num_const < 2)
	{
	  sprintf(err_msg,
		  "Material %s - expected at least 2 constants for %s %s model.\n",
		  pd_glob[mn]->MaterialName, search_string, "FOAM_PMDI_10");
	  GOMA_EH(GOMA_ERROR, err_msg);
	}

      mat_ptr->len_u_heat_capacity = num_const;

      SPF_DBL_VEC( endofstring(es), num_const,mat_ptr->u_heat_capacity);

    }

  else
    {
      GOMA_EH(model_read, "Heat Capacity");
    }

  ECHO(es, echo_file);

  strcpy(search_string,"Second Level Set Heat Capacity"); 
  
  model_read = look_for_mat_prop(imp, search_string, 
				 &(i0), 
				 &(a0), NO_USER, NULL, model_name, SCALAR_INPUT, 
				 &NO_SPECIES,es);
  
  if( model_read != -1 )
    {
      
      if( ls == NULL ) GOMA_EH(GOMA_ERROR, "Second Level Set Heat Capacity requires activation of Level Set Tracking.\n");
      
      mat_ptr->mp2nd->HeatCapacityModel = i0;
      mat_ptr->mp2nd->heatcapacity = a0;
	  
      stringup(model_name);
	  
      if( !strcmp( model_name, "CONSTANT") )
	{
	  if ( fscanf(imp,"%s", input ) !=  1 )
	    {
	      GOMA_EH(GOMA_ERROR,"Expecting trailing keyword for Second Level Set Heat Capacity.\n");
	    }
	  
	  stringup(input);
	      
	  if( strncmp( input,"POSITIVE", 3 ) == 0 )
	    {
	      mat_ptr->mp2nd->heatcapacitymask[0] = 0; mat_ptr->mp2nd->heatcapacitymask[1] = 1;
	    }
	  else if (  strncmp( input,"NEGATIVE", 3 ) == 0 )
	    {
	      mat_ptr->mp2nd->heatcapacitymask[0] = 1; mat_ptr->mp2nd->heatcapacitymask[1] = 0;
	    }
	  else
	    {
	      GOMA_EH(GOMA_ERROR,"Keyword must be POSITIVE or NEGATIVE for Second Level Set Heat Capacity.\n");
	    }
	  SPF(endofstring(es)," %s", input);
	  if( pfd != NULL)
	    {
		for(i=0 ; i< pfd->num_phase_funcs ; i++)
		{
      		if ( fscanf(imp,"%lf",&(mat_ptr->mp2nd->heatcapacity_phase[i])) != 1)
			{ GOMA_EH( -1, "error reading phase heat capacity"); }    
	  	SPF(endofstring(es)," %g", mat_ptr->mp2nd->heatcapacity_phase[i]);
		}
	    }
	}
      else
	{
	  GOMA_EH(GOMA_ERROR, "Second Level Set Heat Capacity model can only be CONSTANT.\n");
	}
    }

  ECHO(es,echo_file);


  strcpy(search_string, "Volume Expansion");
  model_read = look_for_mat_prop(imp,search_string , 
				 &(mat_ptr->VolumeExpansionModel), 
				 &(mat_ptr->Volume_Expansion),
				 NO_USER, NULL, 
				 model_name, SCALAR_INPUT, &NO_SPECIES,es);

  if( model_read == -1  )
    { 
      if ( strncmp(model_name," ",1) != 0 )
	{
	  SPF(err_msg,"Syntax error or invalid model for %s\n", search_string);
	  GOMA_EH(GOMA_ERROR,err_msg);
	}
      else
	{
	  SPF(es,"\t(%s = ) card is missing.  No default assigned.",search_string);
	}
    }
  ECHO(es,echo_file);


  strcpy(search_string,"Reference Temperature" );
  model_read = look_for_mat_prop(imp, search_string, 
				 &(mat_ptr->ReferenceModel[TEMPERATURE]), 
				 &(mat_ptr->reference[TEMPERATURE]), 
				 NO_USER, NULL, model_name, SCALAR_INPUT, 
				 &NO_SPECIES,es);

  if( model_read == -1)
    { 
      if(strncmp(model_name," ",1) != 0)
	{
	  SPF(err_msg,"Syntax error or invalid model for %s\n", search_string);
	  GOMA_EH(GOMA_ERROR,err_msg);
	}
      else
	{
	  SPF(es,"\t(%s = ) card is missing.  No default assigned.",search_string);
	}
    }
  ECHO(es,echo_file);

  strcpy(search_string,"Liquidus Temperature");
  model_read = look_for_mat_prop(imp, search_string, 
				 &(mat_ptr->LiquidusModel), 
				 &(mat_ptr->melting_point_liquidus), 
				 NO_USER, NULL, model_name, SCALAR_INPUT, 
				 &NO_SPECIES,es);

  if( model_read == -1 )
    { 
      if(strncmp(model_name," ",1) != 0)
	{
	  SPF(err_msg,"Syntax error or invalid model for %s\n", search_string);
	  GOMA_EH(GOMA_ERROR,err_msg);
	}
      else
	{
	  SPF(es,"\t(%s = ) card is missing.  No default assigned.",search_string);
	}
    }
  ECHO(es,echo_file);


  strcpy(search_string,"Solidus Temperature");
  model_read = look_for_mat_prop(imp, search_string, 
				 &(mat_ptr->SolidusModel), 
				 &(mat_ptr->melting_point_solidus), 
				 NO_USER, NULL, model_name, SCALAR_INPUT, 
				 &NO_SPECIES,es);

  if( model_read == -1  )
    { 
      if(strncmp(model_name," ",1) != 0 )
	{
	  SPF(err_msg,"Syntax error or invalid model for %s\n", search_string);
	  GOMA_EH(GOMA_ERROR,err_msg);
	}
      else
	{
	  SPF(es,"\t(%s = ) card is missing.  No default assigned.",search_string);
	}
    }
  ECHO(es,echo_file);

  strcpy(search_string,"Energy Weight Function");
  model_read = look_for_mat_prop(imp, search_string, 
				 &(mat_ptr->Ewt_funcModel), 
				 &(mat_ptr->Ewt_func), NO_USER, NULL,
				 model_name, SCALAR_INPUT, &NO_SPECIES,es);
  if(strncmp(model_name," ",1) != 0 )
    {      
      if ( !strcmp(model_name, "GALERKIN") )
	{
	  mat_ptr->Ewt_funcModel = GALERKIN;
	  mat_ptr->Ewt_func = 0.;
	} 
      else if ( !strcmp(model_name, "SUPG") )
	{
	  int err;
	  mat_ptr->Ewt_funcModel = SUPG;
	  err = fscanf(imp, "%lg",&(mat_ptr->Ewt_func));
	  if (err != 1) {
	    GOMA_EH(GOMA_ERROR, "Expected to read one double for Energy Weight Function SUPG");
	  }
	  SPF(endofstring(es)," %.4g", mat_ptr->Ewt_func );
	} 
      else  
	{
	  SPF(err_msg,"Syntax error or invalid model for %s\n", search_string);
	  GOMA_EH(GOMA_ERROR,err_msg);
	}
    }
  else
    {
      mat_ptr->Ewt_funcModel = GALERKIN;
      mat_ptr->Ewt_func = 0.;
      SPF(es, "\t(%s = %s)",search_string,"GALERKIN");
    }

  ECHO(es, echo_file);

  strcpy(search_string,"Residence Time Weight Function");
  model_read = look_for_mat_prop(imp, search_string, 
				 &(mat_ptr->Rst_funcModel), 
				 &(mat_ptr->Rst_func), NO_USER, NULL,
				 model_name, SCALAR_INPUT, &NO_SPECIES,es);
  if( model_read == -1)
    {
      if ( !strcmp(model_name, "LINEAR_TIMETEMP") )
	{
	  mat_ptr->Rst_funcModel = LINEAR_TIMETEMP;
	} 
      else if ( !strcmp(model_name, "EXPONENTIAL_TIMETEMP") )
	{
	  mat_ptr->Rst_funcModel = EXPONENTIAL_TIMETEMP;
<<<<<<< HEAD
	  err = fscanf(imp, "%lg",&(mat_ptr->Rst_func));
	  if (err != 1) {
	    GOMA_EH(GOMA_ERROR, "Expected to read one double for Residence Time Weight Function");
	  }
	  SPF(endofstring(es)," %.4g", mat_ptr->Rst_func );
=======
	} 
      else if ( !strcmp(model_name, "DROP_EVAP") )
	{
	  mat_ptr->Rst_funcModel = DROP_EVAP;
>>>>>>> 8a41aacc
	} 
      else
	{
          mat_ptr->Rst_funcModel = CONSTANT;
          mat_ptr->Rst_func = 1.;
          mat_ptr->Rst_func_supg = 0.;
          fprintf(stderr,"MAT %d Residence Time Weight Fcn = 1\n",mat_ptr->MatID);
	  WH(model_read, "Defaulting Residence Fcn to Constant");
	}
      if (fscanf(imp, "%lg %lg %lg", &mat_ptr->Rst_func, &mat_ptr->Rst_diffusion, &mat_ptr->Rst_func_supg) != 3)
        { 
  	 WH(model_read, "Defaulting Residence Fcn Parameters");
	 mat_ptr->Rst_func = 1.; 
	 mat_ptr->Rst_diffusion = 1./LITTLE_PENALTY; 
	 mat_ptr->Rst_func_supg = 0.; 
	}

      SPF(endofstring(es)," %.4g %.4g %.4g", mat_ptr->Rst_func, mat_ptr->Rst_diffusion, mat_ptr->Rst_func_supg);
    }
  else
    {
      mat_ptr->Rst_funcModel = CONSTANT;
      mat_ptr->Rst_func = 1.;
      mat_ptr->Rst_diffusion = 1./LITTLE_PENALTY; 
      mat_ptr->Rst_func_supg = 0.; 
      SPF(es, "\t(%s = %s)",search_string,"CONSTANT");
    }
  ECHO(es, echo_file);

  /* 
   * Electrical Properties
   *
   */


  ECHO("\n----Electrical Properties\n",echo_file);

  if (mn == 0) mat_ptr->elec_cond_external_field = -1;

  strcpy(search_string,"Electrical Conductivity"); 
  model_read = look_for_mat_prop(imp,search_string , 
				 &(mat_ptr->Elec_ConductivityModel), 
				 &(mat_ptr->electrical_conductivity), 
				 &(mat_ptr->u_electrical_conductivity),
				 &(mat_ptr->len_u_electrical_conductivity),
				 model_name, SCALAR_INPUT, &NO_SPECIES,es);

  if( model_read == -1)
    {
      if (!strcmp(model_name, "LEVEL_SET") )
	{
	  mat_ptr->Elec_ConductivityModel = LEVEL_SET;

	  num_const = read_constants(imp, &(mat_ptr->u_electrical_conductivity), 0);

	  if ( num_const < 3) 
	    {
	      sr = sprintf(err_msg, 
			   "Matl %s expected at least 3 constants for %s %s model.\n",
			   pd_glob[mn]->MaterialName, 
			   "Thermal Exponent", "LEVEL_SET");
	      GOMA_EH(GOMA_ERROR, err_msg);
	    }

	  mat_ptr->len_u_electrical_conductivity = num_const;
	  SPF_DBL_VEC(endofstring(es), num_const, mat_ptr->u_electrical_conductivity  );

	  if ( mat_ptr->u_electrical_conductivity[2] == 0.0 ) mat_ptr->u_electrical_conductivity[2] = ls->Length_Scale/2.0;

	}
      else if( strncmp(model_name," ",1) != 0 )	{
	if ( !strcmp(model_name, "ELECTRODE_KINETICS")){
	  mat_ptr->Elec_ConductivityModel = ELECTRODE_KINETICS;	
	}
	else if ( !strcmp(model_name, "ELECTRONEUTRALITY_SM")){
	  mat_ptr->Elec_ConductivityModel = ELECTRONEUTRALITY_SM;	
	}
	else if ( !strcmp(model_name, "ELECTRONEUTRALITY_FICKIAN")){
	  mat_ptr->Elec_ConductivityModel = ELECTRONEUTRALITY_FICKIAN;	
	}
	else if ( !strcmp(model_name, "EXTERNAL_FIELD")){
	  if ( fscanf(imp,"%s", input ) !=  1 ){
	    GOMA_EH(GOMA_ERROR,"Expecting trailing keyword for Electrical Conductivity EXTERNAL_FIELD model.\n");
	  }
	  ii = 0;
	  for ( j=0; j<efv->Num_external_field; j++){
	    if (!strcmp(efv->name[j], input)){    
	      ii=1;
	      mat_ptr->elec_cond_external_field = j; 
	      break;
	    }
	  }
	  if( ii==0 ){
	    GOMA_EH(GOMA_ERROR,"Cannot match the name with that in the external field file");
	  }	      
	  mat_ptr->Elec_ConductivityModel = EXTERNAL_FIELD;
	 
	  /* pick up scale factor for property */
	  num_const = read_constants(imp, &(mat_ptr->u_electrical_conductivity), NO_SPECIES);
	  mat_ptr->len_u_electrical_conductivity = num_const;
	  if ( num_const < 1){
	    sr = sprintf(err_msg, 
			 "Matl %s expected at least 1 constant for %s %s model.\n",
			 pd_glob[mn]->MaterialName, "Electrical Conductivity","EXTERNAL_FIELD");
	    GOMA_EH(GOMA_ERROR, err_msg);
	  }
	}
      }
      else
	{
	  /* no card defaulting case */
	  mat_ptr->Elec_ConductivityModel = CONSTANT;
	  mat_ptr->electrical_conductivity = 1.0;
	  SPF(es,"\t(%s = %s %.4g)", search_string,"CONSTANT", mat_ptr->electrical_conductivity );
	}
    }
  ECHO(es,echo_file);

  /*
   * There is now a defined electrical permittivity, so it is no
   * longer necessary to use electrical conductivity in its place.
   */
  rewind(imp);
  strcpy(search_string,"Electrical Permittivity");
  model_read = look_for_mat_prop(imp, search_string, 
				 &(mat_ptr->PermittivityModel), 
				 &(mat_ptr->permittivity), 
				 &(mat_ptr->u_permittivity),
				 &(mat_ptr->len_u_permittivity),
				 model_name, SCALAR_INPUT, &NO_SPECIES,es);
  if (model_read == -1)
    {
      if(strncmp(model_name," ",1) != 0)
	{
	  SPF(err_msg,"Syntax error or invalid model for %s\n",search_string);
	  GOMA_EH(GOMA_ERROR,err_msg);
	}
      else
	{
	  mat_ptr->PermittivityModel = CONSTANT;	
	  mat_ptr->permittivity = 1.;
	  SPF(es,"\t(%s = %s %.4g)", search_string,"CONSTANT", mat_ptr->permittivity );
	}
    }
  ECHO(es,echo_file);

  /*
   * There is now a defined magnetic permeability.
   */
  rewind(imp);
  strcpy(search_string,"Magnetic Permeability");
  model_read = look_for_mat_prop(imp, search_string,
                                 &(mat_ptr->MagneticPermeabilityModel),
                                 &(mat_ptr->magnetic_permeability),
                                 &(mat_ptr->u_magnetic_permeability),
                                 &(mat_ptr->len_u_magnetic_permeability),
                                 model_name, SCALAR_INPUT, &NO_SPECIES,es);
  if (model_read == -1) {
    if(strncmp(model_name," ",1) != 0) {
      SPF(err_msg,"Syntax error or invalid model for %s\n",search_string);
      GOMA_EH(-1,err_msg);
    }
    else {
      mat_ptr->MagneticPermeabilityModel = CONSTANT;
      mat_ptr->magnetic_permeability = 1.;
      SPF(es,"\t(%s = %s %.4g)", search_string,"CONSTANT", mat_ptr->magnetic_permeability );
    }
  }
  ECHO(es,echo_file);

  strcpy(search_string, "Electrical Surface Diffusivity");
  model_read = look_for_mat_prop(imp, search_string, 
				 &(mat_ptr->Elect_Surf_DiffusivityModel), 
 				 &(mat_ptr->elect_surf_diffusivity), 
 				 &(mat_ptr->u_elect_surf_diffusivity),
 				 &(mat_ptr->len_u_elect_surf_diffusivity),
 				 model_name, SCALAR_INPUT, &NO_SPECIES,es);
  if (model_read == -1)
    {
      if(strncmp(model_name," ",1) != 0 )
	{
	  SPF(err_msg,"Syntax error or invalid model for %s\n",search_string);
	  GOMA_EH(GOMA_ERROR,err_msg);
	}
      else
	{ 
	  mat_ptr->Elect_Surf_DiffusivityModel = CONSTANT;	
	  mat_ptr->elect_surf_diffusivity = 0.;
	  SPF(es,"\t(%s = %s %.4g)", search_string,"CONSTANT", mat_ptr->elect_surf_diffusivity );
	}
    }
  ECHO(es,echo_file);

  strcpy(search_string, "Shell User Parameter");
  model_read = look_for_mat_prop(imp, search_string,
                               &(mat_ptr->Shell_User_ParModel),
                               &(mat_ptr->shell_user_par),
                               &(mat_ptr->u_shell_user_par),
                               &(mat_ptr->len_u_shell_user_par),
                               model_name, SCALAR_INPUT, &NO_SPECIES,es);
  if (model_read == -1)
    {
      if(strncmp(model_name," ",1) != 0 )
      {
        SPF(err_msg,"Syntax error or invalid model for %s\n",search_string);
        GOMA_EH(GOMA_ERROR,err_msg);
      }
      else
      {
        mat_ptr->Shell_User_ParModel = CONSTANT;
        mat_ptr->shell_user_par = 0.;
        SPF(es,"\t(%s = %s %.4g)", search_string,"CONSTANT", mat_ptr->shell_user_par );
      }
    }
  ECHO(es,echo_file);
 
  /*
   * However, this card will allow a choice of the k value to be used in
   * assemble_potential(): electrical conductivity(default) or permittivity.
   */

  strcpy(search_string, "Voltage Formulation" );
  model_read = look_for_optional(imp, search_string, input, '=');

  if (model_read == 1)
    {
      (void) read_string(imp, input, '\n');
      strip(input);
      stringup(input);

      if ( strcmp(input, "PERMITTIVITY") == 0 )
        {
          mat_ptr->VoltageFormulation = V_PERMITTIVITY;
          /* However, this will require a CONSTANT electrical conductivity */
          if (mat_ptr->Elec_ConductivityModel != CONSTANT)
            {
              GOMA_EH(GOMA_ERROR, "permittivity voltage formulation requires a CONSTANT electrical conductivity model!");
            }
        }
      else if ( strcmp(input, "CONDUCTIVITY") == 0 )
        {
          mat_ptr->VoltageFormulation = V_CONDUCTIVITY;
        }
      else
        {
          GOMA_EH(GOMA_ERROR, "Unknown option for voltage formulation!");
        }
      SPF(es,"%s = %s", search_string,input);
    }
  else
    {
      mat_ptr->VoltageFormulation = V_CONDUCTIVITY;
      SPF(es,"\t(%s = %s)",search_string, "CONDUCTIVITY" );
    }

  ECHO(es,echo_file);

   /* 
   * Acoustic Properties
   *
   */

ECHO("\n----Acoustic Properties\n", echo_file);


  strcpy( search_string,"Acoustic Wave Number" );
  model_read = look_for_mat_proptable(imp,search_string ,
				 &(mat_ptr->wave_numberModel), 
				 &(mat_ptr->wave_number), 
                                 &(mat_ptr->u_wave_number),
                                 &(mat_ptr->len_u_wave_number),
                                 &(mat_ptr->wave_number_tableid),
				 model_name, SCALAR_INPUT, &NO_SPECIES,es);
  if (model_read == -1)
    {
      if( !strcmp(model_name, "CONST_LS") || !strcmp(model_name, "LEVEL_SET"))
	{
	  mat_ptr->wave_numberModel = LEVEL_SET;
	  num_const = read_constants(imp, &(mat_ptr->u_wave_number), 0);
	  if (num_const < 3) 
	    {
	      sprintf(err_msg, 
		      "Material %s - expected at least 3 constants for %s %s model.\n",
		      pd_glob[mn]->MaterialName, "Acoustic Wave Number", "LEVEL_SET");
	      GOMA_EH(GOMA_ERROR, err_msg);
	    }
	  
	  if ( mat_ptr->u_wave_number[2] == 0.0 ) mat_ptr->u_wave_number[2] = ls->Length_Scale/2.0;
	  
	  mat_ptr->len_u_wave_number = num_const;
	  SPF_DBL_VEC(endofstring(es), num_const,  mat_ptr->u_wave_number);
	  
	}
      else if( strncmp(model_name," ",1) == 0 )
	{
	  mat_ptr->wave_numberModel = CONSTANT;	
	  mat_ptr->wave_number = 1.;
	  SPF(es,"\t(%s = %s %.4g)", search_string,"CONSTANT", mat_ptr->wave_number);
	}
      else
	{
	  SPF(err_msg,"Invalid model or syntax error for %s", search_string);
	  GOMA_EH(GOMA_ERROR,err_msg);
	}
    }
  
  ECHO(es,echo_file);
  
  strcpy(search_string, "Second Level Set Acoustic Wave Number");
  model_read = look_for_mat_prop(imp, search_string, 
				 &(i0), 
				 &(a0), NO_USER, NULL, model_name, SCALAR_INPUT, 
				 &NO_SPECIES,es);
 if( model_read != -1 )
   {
     if( ls == NULL ) GOMA_EH(GOMA_ERROR, "Second Level Set Acoustic Wave Number requires activation of Level Set Tracking.\n");
     
     mat_ptr->mp2nd->wavenumberModel = i0;
     mat_ptr->mp2nd->wavenumber = a0;
	  
     stringup(model_name);
     
     if( !strcmp( model_name, "CONSTANT") )
       {
	 if ( fscanf(imp,"%s", input ) !=  1 )
	   {
	     GOMA_EH(GOMA_ERROR,"Expecting trailing keyword for Second Level Set Wave Number.\n");
	   }
	 
	 stringup(input);
	      
	 if( strncmp( input,"POSITIVE", 3 ) == 0 )
	   {
	     mat_ptr->mp2nd->wavenumbermask[0] = 0; mat_ptr->mp2nd->wavenumbermask[1] = 1;
	   }
	 else if (  strncmp( input,"NEGATIVE", 3 ) == 0 )
	   {
	     mat_ptr->mp2nd->wavenumbermask[0] = 1; mat_ptr->mp2nd->wavenumbermask[1] = 0;
	   }
	 else
	   {
	     GOMA_EH(GOMA_ERROR,"Keyword must be POSITIVE or NEGATIVE for Second Level Set Wave Number.\n");
	   }
         SPF(endofstring(es)," %s", input);
	 if( pfd != NULL)
	   {
		for(i=0 ; i< pfd->num_phase_funcs ; i++)
		{
      		if ( fscanf(imp,"%lf",&(mat_ptr->mp2nd->wavenumber_phase[i])) != 1)
			{ GOMA_EH( -1, "error reading phase wave number"); }    
	  	SPF(endofstring(es)," %g", mat_ptr->mp2nd->wavenumber_phase[i]);
		}
	   }
       }
     else
       {
	 GOMA_EH(GOMA_ERROR, "Second Level Set Wave Number model can only be CONSTANT.\n");
       }
   }
 else if ( strncmp(model_name," ",1) != 0 )
   {
     SPF(err_msg,"Syntax error or invalid model for %s", search_string);
     GOMA_EH(GOMA_ERROR,err_msg);
   }

 ECHO(es,echo_file);


 strcpy(search_string, "Acoustic Impedance");

 model_read = look_for_mat_proptable(imp,search_string , 
				     &(mat_ptr->Acoustic_ImpedanceModel), 
				     &(mat_ptr->acoustic_impedance), 
				     &(mat_ptr->u_acoustic_impedance),
				     &(mat_ptr->len_u_acoustic_impedance),
                                     &(mat_ptr->acoustic_impedance_tableid),
                                     model_name, SCALAR_INPUT, &NO_SPECIES,es);
 if (model_read == -1)
   {
     if( !strcmp(model_name, "CONST_LS") || !strcmp(model_name, "LEVEL_SET") )
       {
	 mat_ptr->Acoustic_ImpedanceModel = LEVEL_SET;
	 num_const = read_constants(imp, &(mat_ptr->u_acoustic_impedance), 0);
	 if (num_const < 3) 
	   {
	     sprintf(err_msg, 
		     "Material %s - expected at least 3 constants for %s %s model.\n",
		     pd_glob[mn]->MaterialName, "Acoustic Impedance", "LEVEL_SET");
	     GOMA_EH(GOMA_ERROR, err_msg);
	   }
	 
	 if ( mat_ptr->u_acoustic_impedance[2] == 0.0 ) mat_ptr->u_acoustic_impedance[2] = ls->Length_Scale/2.0;
	 
	 mat_ptr->len_u_acoustic_impedance = num_const;
	 SPF_DBL_VEC(endofstring(es), num_const, mat_ptr->u_acoustic_impedance);	 
       }
     else
       {
	 mat_ptr->Acoustic_ImpedanceModel = CONSTANT;	
	 mat_ptr->acoustic_impedance = 1.;
	 SPF(es,"\t(%s = %s %.4g)", search_string, "CONSTANT", mat_ptr->acoustic_impedance);
       }
   }

 ECHO(es,echo_file);

 strcpy(search_string, "Second Level Set Acoustic Impedance");
 
 model_read = look_for_mat_prop(imp, search_string, 
				&(i0), 
				&(a0), NO_USER, NULL, model_name, SCALAR_INPUT, 
				&NO_SPECIES,es);
      
 if( model_read == 1 )
   {
     
     if( ls == NULL ) GOMA_EH(GOMA_ERROR, "Second Level Set Acoustic Impedance requires activation of Level Set Tracking.\n");
	  
     mat_ptr->mp2nd->AcousticImpedanceModel = i0;
     mat_ptr->mp2nd->acousticimpedance = a0;
	  
     stringup(model_name);
	  
     if( !strcmp( model_name, "CONSTANT") )
       {
	 if ( fscanf(imp,"%s", input ) !=  1 )
	   {
	     GOMA_EH(GOMA_ERROR,"Expecting trailing keyword for Second Level Set Acoustic Impedance.\n");
	   }
	      
	 stringup(input);
	      
	 if( strncmp( input,"POSITIVE", 3 ) == 0 )
	   {
	     mat_ptr->mp2nd->acousticimpedancemask[0] = 0; mat_ptr->mp2nd->acousticimpedancemask[1] = 1;
	   }
	 else if (  strncmp( input,"NEGATIVE", 3 ) == 0 )
	   {
	     mat_ptr->mp2nd->acousticimpedancemask[0] = 1; mat_ptr->mp2nd->acousticimpedancemask[1] = 0;
	   }
	 else
	   {
	     GOMA_EH(GOMA_ERROR,"Keyword must be POSITIVE or NEGATIVE for Second Level Set Acoustic Impedance.\n");
	   }
	 SPF(endofstring(es)," %s", input);
	  if( pfd != NULL)
	    {
		for(i=0 ; i< pfd->num_phase_funcs ; i++)
		{
      		if ( fscanf(imp,"%lf",&(mat_ptr->mp2nd->acousticimpedance_phase[i])) != 1)
			{ GOMA_EH( -1, "error reading phase acoustic impedance"); }    
	  	SPF(endofstring(es)," %g", mat_ptr->mp2nd->acousticimpedance_phase[i]);
		}
	    }
       }
     else
       {
	 GOMA_EH(GOMA_ERROR, "Second Level Set Acoustic Impedance model can only be CONSTANT.\n");
       }
   }
 else if (strncmp(model_name," ",1) != 0 )
   {
     SPF(err_msg,"Syntax error or invalid model for %s", search_string);
     GOMA_EH(GOMA_ERROR,err_msg);
   }

 ECHO(es,echo_file);

 strcpy(search_string, "Acoustic Absorption");
     
 model_read = look_for_mat_proptable(imp, search_string, 
				     &(mat_ptr->Acoustic_AbsorptionModel), 
				     &(mat_ptr->acoustic_absorption), 
				     &(mat_ptr->u_acoustic_absorption),
				     &(mat_ptr->len_u_acoustic_absorption),
                                     &(mat_ptr->acoustic_absorption_tableid),
                                     model_name, SCALAR_INPUT, &NO_SPECIES,es);
 if (model_read == -1)
   {
     if( !strcmp(model_name, "CONST_LS") || !strcmp(model_name, "LEVEL_SET") )
       {
	 mat_ptr->Acoustic_AbsorptionModel = LEVEL_SET;
	 num_const = read_constants(imp, &(mat_ptr->u_acoustic_absorption), 0);
	 if (num_const < 3) 
	   {
	     sprintf(err_msg, 
		     "Material %s - expected at least 3 constants for %s %s model.\n",
		     pd_glob[mn]->MaterialName, "Acoustic Absorption", "LEVEL_SET");
	     GOMA_EH(GOMA_ERROR, err_msg);
	   }
	    
	 if ( mat_ptr->u_acoustic_absorption[2] == 0.0 ) mat_ptr->u_acoustic_absorption[2] = ls->Length_Scale/2.0;
     
	 mat_ptr->len_u_acoustic_absorption = num_const;
	 SPF_DBL_VEC(endofstring(es), num_const, mat_ptr->u_acoustic_absorption);
       }
     else 
       {
	 mat_ptr->Acoustic_AbsorptionModel = CONSTANT;	
	 mat_ptr->acoustic_absorption = 1.;
	 SPF(es,"\t(%s = %s %.4g)", search_string, "CONSTANT", mat_ptr->acoustic_absorption);
       }
   }

 ECHO(es,echo_file);

 strcpy(search_string,"Second Level Set Acoustic Absorption"); 

 model_read = look_for_mat_prop(imp, search_string, 
				&(i0), 
				&(a0), NO_USER, NULL, model_name, SCALAR_INPUT, 
				&NO_SPECIES,es);
      
 if( model_read == 1 )
   {
	  
     if( ls == NULL ) GOMA_EH(GOMA_ERROR, "Second Level Set Acoustic Absorption requires activation of Level Set Tracking.\n");
	  
     mat_ptr->mp2nd->AcousticAbsorptionModel = i0;
     mat_ptr->mp2nd->acousticabsorption = a0;
	  
     stringup(model_name);
	  
     if( !strcmp( model_name, "CONSTANT") )
       {
	 if ( fscanf(imp,"%s", input ) !=  1 )
	   {
	     GOMA_EH(GOMA_ERROR,"Expecting trailing keyword for Second Level Set Acoustic Absorption.\n");
	   }
	      
	 stringup(input);
	      
	 if( strncmp( input,"POSITIVE", 3 ) == 0 )
	   {
	     mat_ptr->mp2nd->acousticabsorptionmask[0] = 0; mat_ptr->mp2nd->acousticabsorptionmask[1] = 1;
	   }
	 else if (  strncmp( input,"NEGATIVE", 3 ) == 0 )
	   {
	     mat_ptr->mp2nd->acousticabsorptionmask[0] = 1; mat_ptr->mp2nd->acousticabsorptionmask[1] = 0;
	   }
	 else
	   {
	     GOMA_EH(GOMA_ERROR,"Keyword must be POSITIVE or NEGATIVE for Second Level Set Acoustic Absorption.\n");
	   }
	 SPF(endofstring(es)," %s", input);
	 if( pfd != NULL)
	   {
		for(i=0 ; i< pfd->num_phase_funcs ; i++)
		{
      		if ( fscanf(imp,"%lf",&(mat_ptr->mp2nd->acousticabsorption_phase[i])) != 1)
			{ GOMA_EH( -1, "error reading phase acoustic absorption"); }    
	  	SPF(endofstring(es)," %g", mat_ptr->mp2nd->acousticabsorption_phase[i]);
		}
	   }
       }
     else
       {
	 GOMA_EH(GOMA_ERROR, "Second Level Set Acoustic Absorption model can only be CONSTANT.\n");
       }
   }
 else if (strncmp(model_name," ",1) != 0)
   {
     SPF(err_msg,"Syntax error or invalid model for %s", search_string);
     GOMA_EH(GOMA_ERROR,err_msg);
   }

 ECHO(es,echo_file);

 strcpy(search_string, "Acoustic Ksquared Sign");

 model_read = look_for_mat_prop(imp, search_string, 
				 &(mat_ptr->Ksquared_SignModel), 
				 &(mat_ptr->acoustic_ksquared_sign), 
				 NO_USER, NULL, model_name, SCALAR_INPUT, &NO_SPECIES, es);

   if( model_read == -1 )
     {
	mat_ptr->Ksquared_SignModel = CONSTANT;
	mat_ptr->acoustic_ksquared_sign = 1.0;
      
       SPF(es,"\t(%s = CONSTANT %.4g)","Acoustic Ksquared Sign", 1.0);
     }

 ECHO(es,echo_file);

 strcpy(search_string, "Refractive Index");
     
 model_read = look_for_mat_proptable(imp, search_string, 
				     &(mat_ptr->Refractive_IndexModel), 
				     &(mat_ptr->refractive_index), 
				     &(mat_ptr->u_refractive_index),
				     &(mat_ptr->len_u_refractive_index),
                                     &(mat_ptr->refractive_index_tableid),
                                     model_name, SCALAR_INPUT, &NO_SPECIES,es);
 if (model_read == -1)
   {
     if( !strcmp(model_name, "CONST_LS") || !strcmp(model_name, "LEVEL_SET") )
       {
	 mat_ptr->Refractive_IndexModel = LEVEL_SET;
	 num_const = read_constants(imp, &(mat_ptr->u_refractive_index), 0);
	 if (num_const < 3) 
	   {
	     sprintf(err_msg, 
		     "Material %s - expected at least 3 constants for %s %s model.\n",
		     pd_glob[mn]->MaterialName, "Refractive Index", "LEVEL_SET");
	     GOMA_EH(GOMA_ERROR, err_msg);
	   }
	    
	 if ( mat_ptr->u_refractive_index[2] == 0.0 ) mat_ptr->u_refractive_index[2] = ls->Length_Scale/2.0;
     
	 mat_ptr->len_u_refractive_index = num_const;
	 SPF_DBL_VEC(endofstring(es), num_const, mat_ptr->u_refractive_index);
       }
     else 
       {
	 mat_ptr->Refractive_IndexModel = CONSTANT;	
	 mat_ptr->refractive_index = 1.;
	 SPF(es,"\t(%s = %s %.4g)", search_string, "CONSTANT", mat_ptr->refractive_index);
       }
   }

 ECHO(es,echo_file);

 strcpy(search_string,"Second Level Set Refractive Index"); 

 model_read = look_for_mat_prop(imp, search_string, 
				&(i0), 
				&(a0), NO_USER, NULL, model_name, SCALAR_INPUT, 
				&NO_SPECIES,es);
      
 if( model_read == 1 )
   {
	  
     if( ls == NULL ) GOMA_EH(GOMA_ERROR, "Second Level Set Refractive Index requires activation of Level Set Tracking.\n");
	  
     mat_ptr->mp2nd->RefractiveIndexModel = i0;
     mat_ptr->mp2nd->refractiveindex = a0;
	  
     stringup(model_name);
	  
     if( !strcmp( model_name, "CONSTANT") )
       {
	 if ( fscanf(imp,"%s", input ) !=  1 )
	   {
	     GOMA_EH(GOMA_ERROR,"Expecting trailing keyword for Second Level Set Refractive Index.\n");
	   }
	      
	 stringup(input);
	      
	 if( strncmp( input,"POSITIVE", 3 ) == 0 )
	   {
	     mat_ptr->mp2nd->refractiveindexmask[0] = 0; mat_ptr->mp2nd->refractiveindexmask[1] = 1;
	   }
	 else if (  strncmp( input,"NEGATIVE", 3 ) == 0 )
	   {
	     mat_ptr->mp2nd->refractiveindexmask[0] = 1; mat_ptr->mp2nd->refractiveindexmask[1] = 0;
	   }
	 else
	   {
	     GOMA_EH(GOMA_ERROR,"Keyword must be POSITIVE or NEGATIVE for Second Level Set Refractive Index.\n");
	   }
	 SPF(endofstring(es)," %s", input);
	 if( pfd != NULL)
	   {
		for(i=0 ; i< pfd->num_phase_funcs ; i++)
		{
      		if ( fscanf(imp,"%lf",&(mat_ptr->mp2nd->refractiveindex_phase[i])) != 1)
			{ GOMA_EH( -1, "error reading phase refractive index"); }    
	  	SPF(endofstring(es)," %g", mat_ptr->mp2nd->refractiveindex_phase[i]);
		}
	   }
       }
     else
       {
	 GOMA_EH(GOMA_ERROR, "Second Level Set Refractive Index model can only be CONSTANT.\n");
       }
   }
 else if (strncmp(model_name," ",1) != 0)
   {
     SPF(err_msg,"Syntax error or invalid model for %s", search_string);
     GOMA_EH(GOMA_ERROR,err_msg);
   }

 ECHO(es,echo_file);

 strcpy(search_string, "Light Absorption");
     
 model_read = look_for_mat_proptable(imp, search_string, 
				     &(mat_ptr->Light_AbsorptionModel), 
				     &(mat_ptr->light_absorption), 
				     &(mat_ptr->u_light_absorption),
				     &(mat_ptr->len_u_light_absorption),
                                     &(mat_ptr->light_absorption_tableid),
                                     model_name, SCALAR_INPUT, &NO_SPECIES,es);
 if (model_read == -1)
   {
     if( !strcmp(model_name, "CONST_LS") || !strcmp(model_name, "LEVEL_SET") )
       {
	 mat_ptr->Light_AbsorptionModel = LEVEL_SET;
	 num_const = read_constants(imp, &(mat_ptr->u_light_absorption), 0);
	 if (num_const < 3) 
	   {
	     sprintf(err_msg, 
		     "Material %s - expected at least 3 constants for %s %s model.\n",
		     pd_glob[mn]->MaterialName, "Light Absorption", "LEVEL_SET");
	     GOMA_EH(GOMA_ERROR, err_msg);
	   }
	    
	 if ( mat_ptr->u_light_absorption[2] == 0.0 ) mat_ptr->u_light_absorption[2] = ls->Length_Scale/2.0;
     
	 mat_ptr->len_u_light_absorption = num_const;
	 SPF_DBL_VEC(endofstring(es), num_const, mat_ptr->u_light_absorption);
       }
     else 
       {
	 mat_ptr->Light_AbsorptionModel = CONSTANT;	
	 mat_ptr->light_absorption = 1.;
	 SPF(es,"\t(%s = %s %.4g)", search_string, "CONSTANT", mat_ptr->light_absorption);
       }
   }

 ECHO(es,echo_file);

 strcpy(search_string,"Second Level Set Light Absorption"); 

 model_read = look_for_mat_prop(imp, search_string, 
				&(i0), 
				&(a0), NO_USER, NULL, model_name, SCALAR_INPUT, 
				&NO_SPECIES,es);
      
 if( model_read == 1 )
   {
	  
     if( ls == NULL ) GOMA_EH(GOMA_ERROR, "Second Level Set Light Absorption requires activation of Level Set Tracking.\n");
	  
     mat_ptr->mp2nd->LightAbsorptionModel = i0;
     mat_ptr->mp2nd->lightabsorption = a0;
	  
     stringup(model_name);
	  
     if( !strcmp( model_name, "CONSTANT") )
       {
	 if ( fscanf(imp,"%s", input ) !=  1 )
	   {
	     GOMA_EH(GOMA_ERROR,"Expecting trailing keyword for Second Level Set Light Absorption.\n");
	   }
	      
	 stringup(input);
	      
	 if( strncmp( input,"POSITIVE", 3 ) == 0 )
	   {
	     mat_ptr->mp2nd->lightabsorptionmask[0] = 0; mat_ptr->mp2nd->lightabsorptionmask[1] = 1;
	   }
	 else if (  strncmp( input,"NEGATIVE", 3 ) == 0 )
	   {
	     mat_ptr->mp2nd->lightabsorptionmask[0] = 1; mat_ptr->mp2nd->lightabsorptionmask[1] = 0;
	   }
	 else
	   {
	     GOMA_EH(GOMA_ERROR,"Keyword must be POSITIVE or NEGATIVE for Second Level Set Light Absorption.\n");
	   }
	 SPF(endofstring(es)," %s", input);
	 if( pfd != NULL)
	   {
		for(i=0 ; i< pfd->num_phase_funcs ; i++)
		{
      		if ( fscanf(imp,"%lf",&(mat_ptr->mp2nd->lightabsorption_phase[i])) != 1)
			{ GOMA_EH( -1, "error reading phase light absorption"); }    
	  	SPF(endofstring(es)," %g", mat_ptr->mp2nd->lightabsorption_phase[i]);
		}
	   }
       }
     else
       {
	 GOMA_EH(GOMA_ERROR, "Second Level Set Light Absorption model can only be CONSTANT.\n");
       }
   }
 else if (strncmp(model_name," ",1) != 0)
   {
     SPF(err_msg,"Syntax error or invalid model for %s", search_string);
     GOMA_EH(GOMA_ERROR,err_msg);
   }

 ECHO(es,echo_file);

 strcpy(search_string, "Extinction Index");
     
 model_read = look_for_mat_proptable(imp, search_string, 
				     &(mat_ptr->Extinction_IndexModel), 
				     &(mat_ptr->extinction_index), 
				     &(mat_ptr->u_extinction_index),
				     &(mat_ptr->len_u_extinction_index),
                                     &(mat_ptr->extinction_index_tableid),
                                     model_name, SCALAR_INPUT, &NO_SPECIES,es);
 if (model_read == -1)
   {
     if( !strcmp(model_name, "CONST_LS") || !strcmp(model_name, "LEVEL_SET") )
       {
	 mat_ptr->Extinction_IndexModel = LEVEL_SET;
	 num_const = read_constants(imp, &(mat_ptr->u_extinction_index), 0);
	 if (num_const < 3) 
	   {
	     sprintf(err_msg, 
		     "Material %s - expected at least 3 constants for %s %s model.\n",
		     pd_glob[mn]->MaterialName, "Extinction Index", "LEVEL_SET");
	     GOMA_EH(GOMA_ERROR, err_msg);
	   }
	    
	 if ( mat_ptr->u_extinction_index[2] == 0.0 ) mat_ptr->u_extinction_index[2] = ls->Length_Scale/2.0;
     
	 mat_ptr->len_u_extinction_index = num_const;
	 SPF_DBL_VEC(endofstring(es), num_const, mat_ptr->u_extinction_index);
       }
     else 
       {
	 mat_ptr->Extinction_IndexModel = CONSTANT;	
	 mat_ptr->extinction_index = 0.;
	 SPF(es,"\t(%s = %s %.4g)", search_string, "CONSTANT", mat_ptr->extinction_index);
       }
   }

 ECHO(es,echo_file);

 strcpy(search_string,"Second Level Set Extinction Index"); 

 model_read = look_for_mat_prop(imp, search_string, 
				&(i0), 
				&(a0), NO_USER, NULL, model_name, SCALAR_INPUT, 
				&NO_SPECIES,es);
      
 if( model_read == 1 )
   {
	  
     if( ls == NULL ) GOMA_EH(GOMA_ERROR, "Second Level Set Extinction Index requires activation of Level Set Tracking.\n");
	  
     mat_ptr->mp2nd->ExtinctionIndexModel = i0;
     mat_ptr->mp2nd->extinctionindex = a0;
	  
     stringup(model_name);
	  
     if( !strcmp( model_name, "CONSTANT") )
       {
	 if ( fscanf(imp,"%s", input ) !=  1 )
	   {
	     GOMA_EH(GOMA_ERROR,"Expecting trailing keyword for Second Level Set Extinction Index.\n");
	   }
	      
	 stringup(input);
	      
	 if( strncmp( input,"POSITIVE", 3 ) == 0 )
	   {
	     mat_ptr->mp2nd->extinctionindexmask[0] = 0; mat_ptr->mp2nd->extinctionindexmask[1] = 1;
	   }
	 else if (  strncmp( input,"NEGATIVE", 3 ) == 0 )
	   {
	     mat_ptr->mp2nd->extinctionindexmask[0] = 1; mat_ptr->mp2nd->extinctionindexmask[1] = 0;
	   }
	 else
	   {
	     GOMA_EH(GOMA_ERROR,"Keyword must be POSITIVE or NEGATIVE for Second Level Set Extinction Index.\n");
	   }
	 SPF(endofstring(es)," %s", input);
	 if( pfd != NULL)
	   {
		for(i=0 ; i< pfd->num_phase_funcs ; i++)
		{
      		if ( fscanf(imp,"%lf",&(mat_ptr->mp2nd->extinctionindex_phase[i])) != 1)
			{ GOMA_EH( -1, "error reading phase extinction index"); }    
	  	SPF(endofstring(es)," %g", mat_ptr->mp2nd->extinctionindex_phase[i]);
		}
	   }
       }
     else
       {
	 GOMA_EH(GOMA_ERROR, "Second Level Set Extinction Index model can only be CONSTANT.\n");
       }
   }
 else if (strncmp(model_name," ",1) != 0)
   {
     SPF(err_msg,"Syntax error or invalid model for %s", search_string);
     GOMA_EH(GOMA_ERROR,err_msg);
   }

 ECHO(es,echo_file);

  /* New porous section */
  /*To avoid the ordering
   * complaints, let's rewind the mat file and start looking from the
   * beginning.
   */

 ECHO("\n----Porous Media Properties\n", echo_file);

  rewind(imp);
  mat_ptr->porosity_external_field_index = -1;
  mat_ptr->perm_external_field_index = -1;
  mat_ptr->Xperm_external_field_index = -1;
  mat_ptr->rel_liq_perm_external_field_index = -1;
  efv->ev_dpordt_index = -1;
  mat_ptr->SAT_external_field_index = -1;
  mat_ptr->por_shell_closed_porosity_ext_field_index = -1;
  mat_ptr->por_shell_closed_height_ext_field_index = -1;
  mat_ptr->por_shell_closed_radius_ext_field_index = -1;

  /*
   * Porous Section 1:  Microstructure Properties.  These are inputs
   * that are really a function of solid skeleton phase, and also some very
   * specific Darcy-law constants (e.g. permeabilities) that are only accessible
   * experimentally, in some cases. 
   *
   * Also imput here is the compressibility of the solvent liquid phase, which is
   * taken to be constant regardless of composition.  This compressibility is required
   * for numerical stability on impregnation problems.
   *    
   * Microstructure stuff ************************************
   */

 /* Check for existance of porous media variables in any matrix*/

  have_por_liq_pres = 0;
  have_por_gas_pres = 0;
  have_por_porosity = 0;
  have_por_sink_mass = 0;
  have_por_energy = 0;
  have_shell_sat_open = 0;
  have_shell_sat_open2 = 0;

  for (imtrx = 0; imtrx < upd->Total_Num_Matrices; imtrx++)
     {
      if (pd_glob[mn]->e[imtrx][R_POR_LIQ_PRES])
        {
         have_por_liq_pres = 1;
        }
      if (pd_glob[mn]->e[imtrx][R_POR_GAS_PRES])
        {
         have_por_gas_pres = 1;
        }
      if (pd_glob[mn]->e[imtrx][R_POR_POROSITY])
        {
         have_por_porosity = 1;
        }
      if (pd_glob[mn]->e[imtrx][R_POR_ENERGY])
        {
         have_por_energy = 1;
        }
      if (pd_glob[mn]->e[imtrx][R_SHELL_SAT_OPEN])
        {
         have_shell_sat_open = 1;
        }
      if (pd_glob[mn]->e[imtrx][R_SHELL_SAT_OPEN_2])
        {
         have_shell_sat_open2 = 1;
        }
     }

  strcpy(search_string, "Media Type");
  model_read = look_for_mat_prop(imp, search_string, 
				 &(mat_ptr->PorousMediaType), 
				 &(a0), NO_USER, NULL, model_name, NO_INPUT,
				 &NO_SPECIES,es);
  if ( model_read == -1 && 
       ( !strcmp(model_name, "CONTINUOUS") ||
	 !strcmp(model_name, "NONE")         )  )
    {
      mat_ptr->PorousMediaType = CONTINUOUS;
      /*consistency checks */
      if( have_por_liq_pres == 1 )
	{
	  SPF(err_msg,"CONTINUOUS model for %s cannot be used with porous equation\n",search_string);
	  GOMA_EH(GOMA_ERROR,err_msg);
	}
    }
  else if (model_read == -1 &&  !strcmp(model_name, "POROUS_SATURATED") )
    {
      mat_ptr->PorousMediaType = POROUS_SATURATED;
      /*consistency checks */
      if( have_por_liq_pres == 0 )
	{
	  GOMA_EH(GOMA_ERROR,"You cannot run a porous media simulation without selecting the porous media equations");
	}
      mat_ptr->CapStress = NO_MODEL; /*so proper effective stress principle is chosen*/
    }
  else if (model_read == -1 &&  !strcmp(model_name, "POROUS_TWO_PHASE") )
    {
      mat_ptr->PorousMediaType = POROUS_TWO_PHASE;
      if( have_por_liq_pres == 0 ||
	  have_por_gas_pres == 0  )
	{
	  GOMA_EH(GOMA_ERROR,"You cannot run a two-phase porous media simulation without selecting both the porous_liq and porous_gas equations");
	}
    }
  else if ( model_read == -1 &&  
	    ( !strcmp(model_name, "POROUS_UNSATURATED") || 
	      !strcmp(model_name, "POROUS_PART_SAT") ) )
    {
      mat_ptr->PorousMediaType = POROUS_UNSATURATED;
      if( have_por_liq_pres == 0 )
	{
	  GOMA_EH(GOMA_ERROR,"You cannot run a porous media simulation without selecting the porous media equations");
	}
    }
  else if (model_read == -1 &&  (!strcmp(model_name, "POROUS_BRINKMAN")) )
    {
      mat_ptr->PorousMediaType = POROUS_BRINKMAN;
      mat_ptr->i_ys = 0;
    }
  else if (model_read == -1 &&  (!strcmp(model_name, "POROUS_SHELL_UNSATURATED")) )
    {
      mat_ptr->PorousMediaType = POROUS_SHELL_UNSATURATED;
      mat_ptr->i_ys = 0;
      if( (have_shell_sat_open == 0) && (have_shell_sat_open2 == 0) )
	{
	  GOMA_EH(GOMA_ERROR,"You cannot run a porous shell media simulation without selecting the sh_sat_open equation");
	}
    }
  else if ( (model_read == -1) && (strncmp(model_name," ",1) == 0) )
    {
      mat_ptr->PorousMediaType = CONTINUOUS;
      /*consistency checks */
      if( have_por_liq_pres == 1 )
	{
	  SPF(err_msg,"CONTINUOUS model for %s cannot be used with porous equation\n",search_string);
	  GOMA_EH(GOMA_ERROR,err_msg);
	}

      SPF(es,"\t(%s = %s)", search_string, "CONTINUOUS");
    }
  else
    {
      SPF(err_msg,"Incorrect syntax or model choice for %s\n", search_string);
      GOMA_EH(GOMA_ERROR,err_msg);
    }
  
  ECHO(es,echo_file);

  if ( mat_ptr->PorousMediaType != CONTINUOUS )
    {
      /* create a list of the porous media equations 
	 active in this material                     */      
      i = 0;
      
      for( j=0; j< MAX_POROUS_NUM; j++ ) 
        {
          for (imtrx = 0; imtrx < upd->Total_Num_Matrices; imtrx++)
             {
	      if( pd_glob[mn]->e[imtrx][R_POR_LIQ_PRES+j] ) 
                {
                 mat_ptr->Porous_Eqn[i] = R_POR_LIQ_PRES + j;
                 i++;
                }
             }
        }
      if(have_shell_sat_open == 1) 
	{
	  mat_ptr->Porous_Eqn[i] = R_SHELL_SAT_OPEN;
	  i++;
	}

      if(have_shell_sat_open2 == 1) 
	{
	  mat_ptr->Porous_Eqn[i] = R_SHELL_SAT_OPEN_2;
	  i++;
	}

      if( i != pd_glob[mn]->Num_Porous_Eqn )
        {
	  GOMA_EH(GOMA_ERROR,"Possible duplicate porous media equations");
        }
      strcpy(search_string, "Porosity");
      model_read = look_for_mat_prop(imp, search_string, 
				     &(mat_ptr->PorosityModel), 
				     &(mat_ptr->porosity), NO_USER, NULL,
				     model_name, SCALAR_INPUT, &NO_SPECIES,es);

      if( (have_por_porosity == 1) && strcmp(model_name, "DEFORM")) 
	{
	  GOMA_EH(GOMA_ERROR," you must have a DEFORM porosity model with the pore porosity equation");
	}

      if (model_read == -1 && !strcmp(model_name, "DEFORM") )
	{
          if( have_por_porosity == 0 ) /* OK OK i get it...no R_POR_POROSITY without DEFORM and vice versa */
	    {
              GOMA_EH(GOMA_ERROR,"You cannot calculate porosity variation without the pore porosity equation");
	    }

	  mat_ptr->PorosityModel = DEFORM;
	  num_const = read_constants(imp, &(mat_ptr->u_porosity), 
				     NO_SPECIES);
	  if ( num_const < 1) 
	    {
	      sr = sprintf(err_msg, 
			   "Matl %s %s %s model needs initial undeformed porosity \n",
			   pd_glob[mn]->MaterialName, 
			   "Porosity", 
			   "DEFORM");
	      GOMA_EH(GOMA_ERROR, err_msg);
	    }
	  mat_ptr->len_u_porosity = num_const;
	  SPF_DBL_VEC(endofstring(es), num_const, mat_ptr->u_porosity);

	}
      else if (model_read == -1 && !strcmp(model_name, "EXTERNAL_FIELD") )
	{
	  if ( fscanf(imp,"%s", input ) !=  1 )
	    {
	      GOMA_EH(GOMA_ERROR,"Expecting trailing keyword for Porosity EXTERNAL_FIELD model.\n");
	    }
	  ii=0;
	  for ( j=0; j<efv->Num_external_field; j++)
	    {
	      if (!strcmp(efv->name[j], input) ) 
		{ 
		  ii=1;
                  mat_ptr->porosity_external_field_index = j;
		}
	    }
	  if( ii==0 )
	    {
	      GOMA_EH(GOMA_ERROR,"Cannot match the name with that in the external field file");
	    }
	  mat_ptr->PorosityModel = EXTERNAL_FIELD;

	  /* pick up scale factor for property */
	  num_const = read_constants(imp, &(mat_ptr->u_porosity), 
				     NO_SPECIES);
	  mat_ptr->len_u_porosity = num_const;
	  if ( num_const < 1) 
	    {
	      sr = sprintf(err_msg, 
		   "Matl %s expected at least 1 constant for %s %s model.\n",
			   pd_glob[mn]->MaterialName, 
			   "Porosity", 
			   "EXTERNAL_FIELD");
	      GOMA_EH(GOMA_ERROR, err_msg);
	    }
	}
       else
	{
	  GOMA_EH(model_read, "Porosity: Is card missing?");
	}

      ECHO(es,echo_file);

      /* Print out Porous Media Equation numbers used by Code */

      SPF(es, "\n(Active Porous Equations: pl = %d, pg = %d, porosity = %d, pe = %d)\n", 
	  have_por_liq_pres, 
	  have_por_gas_pres,
	  have_por_porosity,
	  have_por_energy );

      ECHO(es,echo_file);
      
      /* Porous (rock) compressibility */

      strcpy(search_string, "Porous Compressibility");
      model_read = look_for_mat_prop(imp, search_string,
				     &(mat_ptr->PorousCompressibilityModel),
				     &(mat_ptr->porous_compressibility), 
				     &(mat_ptr->u_porous_compressibility),
				     &(mat_ptr->len_u_porous_compressibility),
				     model_name, SCALAR_INPUT, &NO_SPECIES,es);
      /* model CONST_INIT also reads in an initial porosity value */
      if (model_read == -1 && !strcmp(model_name, "CONST_INIT") )
        {
          mat_ptr->PorousCompressibilityModel = POROUS_CONST_INIT;
          num_const = read_constants(imp, &mat_ptr->u_porous_compressibility, 0);
          if (num_const < 2)
            {
              sprintf(err_msg,
              "Material %s - expected at least 2 constants for %s %s model.\n",
                      pd_glob[mn]->MaterialName, "Porous Compressibility",
                      "CONST_INIT");
              GOMA_EH(GOMA_ERROR, err_msg);
            }
          mat_ptr->porous_compressibility = mat_ptr->u_porous_compressibility[0];
          mat_ptr->initial_porosity = mat_ptr->u_porous_compressibility[1];
          mat_ptr->len_u_porous_compressibility = num_const;
	  SPF_DBL_VEC( endofstring(es), num_const, mat_ptr->u_porous_compressibility);
        }
      else
        {
#ifdef LIBRARY_MODE
          if (efv->ev_porous_decouple)
            {
              sprintf(err_msg,
                "Material %s - unrecognized model for %s \"%s\" ???\n",
                pd_glob[mn]->MaterialName, "Porous Compressibility", model_name);
              GOMA_EH(model_read, err_msg);
            }
#endif
        }

      ECHO(es,echo_file);
 
      strcpy(search_string, "Permeability");
      model_read = look_for_mat_prop(imp, search_string, 
				     &(mat_ptr->PermeabilityModel), 
				     &(mat_ptr->permeability), 
				     &(mat_ptr->u_permeability),
				     &(mat_ptr->len_u_permeability),
				     model_name, SCALAR_INPUT, &NO_SPECIES,es);
      if (model_read == -1 && !strcmp(model_name, "PSD_VOL") )
	{
	  mat_ptr->PermeabilityModel = PSD_VOL;
	  num_const = read_constants(imp, &(mat_ptr->u_permeability), 
				     NO_SPECIES);
	  if ( num_const < 4) 
	    {
	      sr = sprintf(err_msg, 
		   "Matl %s expected at least 4 constants for %s %s model.\n",
			   pd_glob[mn]->MaterialName, 
			   "Permeability", 
			   "PSD_VOL");
	      GOMA_EH(GOMA_ERROR, err_msg);
	    }
	  mat_ptr->len_u_permeability = num_const;
	  SPF_DBL_VEC( endofstring(es), num_const, mat_ptr->u_permeability);
	}
      else if (model_read == -1 && !strcmp(model_name, "PSD_WEXP") )
	{
	  mat_ptr->PermeabilityModel = PSD_WEXP;
	  num_const = read_constants(imp, &(mat_ptr->u_permeability), 
				     NO_SPECIES);
	  if ( num_const < 4) 
	    {
	      sr = sprintf(err_msg, 
		   "Matl %s expected at least 4 constants for %s %s model.\n",
			   pd_glob[mn]->MaterialName, 
			   "Permeability", 
			   "PSD_WEXP");
	      GOMA_EH(GOMA_ERROR, err_msg);
	    }
	  mat_ptr->len_u_permeability = num_const;
	  SPF_DBL_VEC( endofstring(es), num_const, mat_ptr->u_permeability);
	}
      else if (model_read == -1 && !strcmp(model_name, "PSD_SEXP") )
	{
	  mat_ptr->PermeabilityModel = PSD_SEXP;
	  num_const = read_constants(imp, &(mat_ptr->u_permeability), 
				     NO_SPECIES);
	  if ( num_const < 4) 
	    {
	      sr = sprintf(err_msg, 
		   "Matl %s expected at least 4 constants for %s %s model.\n",
			   pd_glob[mn]->MaterialName, 
			   "Permeability", 
			   "PSD_SEXP");
	      GOMA_EH(GOMA_ERROR, err_msg);
	    }
	  mat_ptr->len_u_permeability = num_const;	  
	  SPF_DBL_VEC( endofstring(es), num_const, mat_ptr->u_permeability);
	}
      else if (model_read == -1 && !strcmp(model_name, "SOLIDIFICATION") )
	{
	  mat_ptr->PermeabilityModel = SOLIDIFICATION;
	  num_const = read_constants(imp, &(mat_ptr->u_permeability), 
				     NO_SPECIES);
	  if ( num_const < 1) 
	    {
	      sr = sprintf(err_msg, 
		   "Matl %s expected at least 1 constants for %s %s model.\n",
			   pd_glob[mn]->MaterialName, 
			   "Permeability", 
			   "SOLIDIFICATION");
	      GOMA_EH(GOMA_ERROR, err_msg);
	    }

	  mat_ptr->len_u_permeability = num_const;	  
	  SPF_DBL_VEC( endofstring(es), num_const, mat_ptr->u_permeability);
	}
      else if (model_read == -1 && !strcmp(model_name, "TENSOR") )
	{
	  mat_ptr->PermeabilityModel = K_TENSOR;
	  num_const = read_constants(imp, &(mat_ptr->u_permeability), 
				     NO_SPECIES);
	  if(pd_glob[mn]->Num_Dim == 3) GOMA_EH(GOMA_ERROR,"Tensor Permeability only 2D for now");
	  if ( num_const < 4) 
	    {
	      sr = sprintf(err_msg, 
		   "Matl %s expected at least 4 constants for %s %s model.\n",
			   pd_glob[mn]->MaterialName, 
			   "Permeability", 
			   "TENSOR");
	      GOMA_EH(GOMA_ERROR, err_msg);
	    }

	  mat_ptr->perm_tensor[0][0]  = mat_ptr->u_permeability[0];
	  mat_ptr->perm_tensor[1][1]  = mat_ptr->u_permeability[1];
	  mat_ptr->perm_tensor[1][0]  = mat_ptr->u_permeability[2];
	  mat_ptr->perm_tensor[0][1]  = mat_ptr->u_permeability[3];
	  mat_ptr->permeability       = mat_ptr->u_permeability[0];

	  mat_ptr->len_u_permeability = num_const;	  	  
	  SPF_DBL_VEC( endofstring(es), num_const, mat_ptr->u_permeability);
	}
      else if (model_read == -1 && !strcmp(model_name, "KOZENY_CARMAN") )
	{
	  mat_ptr->PermeabilityModel = KOZENY_CARMAN;
	  num_const = read_constants(imp, &(mat_ptr->u_permeability), 
				     NO_SPECIES);
	  if ( num_const < 2) 
	    {
	      GOMA_EH(GOMA_ERROR,"expected 2 constants for KOZENY_CARMAN perm model");

	    }
	  mat_ptr->len_u_permeability = num_const;	  	  
	  SPF_DBL_VEC( endofstring(es), num_const, mat_ptr->u_permeability);
	}
      else if (model_read == -1 && !strcmp(model_name, "SINK_MASS_PERM") )
	{
	  if(have_por_sink_mass == 0) GOMA_EH(GOMA_ERROR, "SINK_MASS_PERM model not permitted without sink eqn");

	  mat_ptr->PermeabilityModel = SINK_MASS_PERM;
	  num_const = read_constants(imp, &(mat_ptr->u_permeability), 
				     NO_SPECIES);
	  if ( num_const < 4) 
	    {
	      GOMA_EH(GOMA_ERROR,"expected 4 constants for SINK_MASS_PERM perm model");

	    }
	  mat_ptr->len_u_permeability = num_const;	  	  
	  SPF_DBL_VEC( endofstring(es), num_const, mat_ptr->u_permeability);
	}
      else if (model_read == -1 && !strcmp(model_name, "ORTHOTROPIC") )
	{
	  mat_ptr->PermeabilityModel = ORTHOTROPIC;
	  num_const = read_constants(imp, &(mat_ptr->u_permeability), 
				     NO_SPECIES);
	  if ( num_const < 12) 
	    {
	      sr = sprintf(err_msg, 
		   "Matl %s expected at least 12 constants for %s %s model.\n",
			   pd_glob[mn]->MaterialName, 
			   "Permeability", 
			   "ORTHOTROPIC");
	      GOMA_EH(GOMA_ERROR, err_msg);
	    }

	  memset(mat_ptr->perm_tensor, 0, sizeof(double)*DIM*DIM); /*these are loaded up later */
	  mat_ptr->permeability       = mat_ptr->u_permeability[0]; /*just in case */

	  mat_ptr->len_u_permeability = num_const;	  	  
	  SPF_DBL_VEC( endofstring(es), num_const, mat_ptr->u_permeability);
	}
      
      else if (model_read == -1 && !strcmp(model_name, "KC_TENSOR") )
	{
	  mat_ptr->PermeabilityModel = KC_TENSOR;
	  num_const = read_constants(imp, &(mat_ptr->u_permeability), 
				     NO_SPECIES);
	  if ( num_const < 13) 
	    {
	      sr = sprintf(err_msg, 
		   "Matl %s expected at least 13 constants for %s %s model.\n",
			   pd_glob[mn]->MaterialName, 
			   "Permeability", 
			   "KC_TENSOR");
	      GOMA_EH(GOMA_ERROR, err_msg);
	    }

	  memset(mat_ptr->perm_tensor, 0, sizeof(double)*DIM*DIM); /*these are loaded up later */

	  mat_ptr->len_u_permeability = num_const;
	  SPF_DBL_VEC( endofstring(es), num_const, mat_ptr->u_permeability);
	}
      else if (model_read == -1 && !strcmp(model_name, "SM_TENSOR") )
	{
	  mat_ptr->PermeabilityModel = SM_TENSOR;
	  num_const = read_constants(imp, &(mat_ptr->u_permeability), 
				     NO_SPECIES);
	  if ( num_const < 15) 
	    {
	      sr = sprintf(err_msg, 
		   "Matl %s expected at least 15 constants for %s %s model.\n",
			   pd_glob[mn]->MaterialName, 
			   "Permeability", 
			   "SM_TENSOR");
	      GOMA_EH(GOMA_ERROR, err_msg);
	    }

	  memset(mat_ptr->perm_tensor, 0, sizeof(double)*DIM*DIM); /*these are loaded up later */

	  SPF_DBL_VEC( endofstring(es), num_const, mat_ptr->u_permeability);
	}
      else if (model_read == -1 && !strcmp(model_name, "SHELL_CYLINDER_SQUARE") )
	{
	  mat_ptr->PermeabilityModel = SHELL_CYLINDER_SQUARE;
	  num_const = read_constants(imp, &(mat_ptr->u_permeability), 
				     NO_SPECIES);

	  memset(mat_ptr->perm_tensor, 0, sizeof(double)*DIM*DIM); /*these are loaded up later */
	  mat_ptr->len_u_permeability = num_const;
	  SPF_DBL_VEC( endofstring(es), num_const, mat_ptr->u_permeability);
	}

      else if (model_read == -1 && !strcmp(model_name, "EXTERNAL_FIELD") )
	{

	  if ( fscanf(imp,"%s", input ) !=  1 )
	    {
	      GOMA_EH(GOMA_ERROR,"Expecting trailing keyword for Permeability EXTERNAL_FIELD model.\n");
	    }
	  ii=0;
	  for ( j=0; j<efv->Num_external_field; j++)
	    {
	      if (!strcmp(efv->name[j], input) ) 
		{ 
		  ii=1;
                  mat_ptr->perm_external_field_index = j;
		}
	    }
	  if( ii==0 )
	    {
	      GOMA_EH(GOMA_ERROR,"Must activate external fields to use this Permeability model and requested name must be an external field name");
	    }
	  mat_ptr->PermeabilityModel = EXTERNAL_FIELD;

	  /* pick up scale factor for property */
	  num_const = read_constants(imp, &(mat_ptr->u_permeability), 
				     NO_SPECIES);
	  mat_ptr->len_u_permeability = num_const;
	  if ( num_const < 1) 
	    {
	      sr = sprintf(err_msg, 
		   "Matl %s expected at least 1 constant for %s %s model.\n",
			   pd_glob[mn]->MaterialName,
			   "Rel Liq Permeability",
			   "EXTERNAL_FIELD");
	      GOMA_EH(GOMA_ERROR, err_msg);
	    }
	}

      else
	{
	  GOMA_EH(model_read, "Permeability: Card missing or wrong model? ");
	}

      ECHO(es,echo_file);
      /*
       * Compressibility of liquid phase
       */
      mat_ptr->PorousLiqCompress = 0.;

      strcpy(search_string, "Liquid phase compressibility");
      model_read = look_for_mat_prop(imp,search_string , 
				     &(mat_ptr->PorousLiquidCompressModel), 
				     &(mat_ptr->PorousLiqCompress), 
				     NO_USER, NULL,
				     model_name, SCALAR_INPUT, &NO_SPECIES,es);

      ECHO(es,echo_file);

      /*
       * Reference pressure for compressibility of liquid phase
       */
      strcpy(search_string, "Liquid phase reference pressure");
      mat_ptr->PorousLiqRefPress = 0.;
      model_read = look_for_mat_prop(imp, search_string , 
				     &(mat_ptr->PorousLiqRefPressModel), 
				     &(mat_ptr->PorousLiqRefPress), 
				     NO_USER, NULL,
				     model_name, SCALAR_INPUT, &NO_SPECIES,es);
      ECHO(es,echo_file);
    } /*end of if(mat_ptr->PorousMediaType != CONTINUOUS) */

  /*
   * Read in the special Brinkman Equation Parameters:
   *    FlowingLiquid Viscosity
   *    Inertia Coefficent
   *    (porosity and permeability are obtained from above)
   */
  if (mat_ptr->PorousMediaType == POROUS_BRINKMAN) {
    strcpy(search_string, "FlowingLiquid Viscosity");
    model_read = look_for_mat_prop(imp, search_string, 
				   &(mat_ptr->FlowingLiquidViscosityModel),
				   &(mat_ptr->FlowingLiquid_viscosity), 
				   &(mat_ptr->u_FlowingLiquid_viscosity),
				   &(mat_ptr->len_u_FlowingLiquid_viscosity),
				   model_name, SCALAR_INPUT, 
				   &NO_SPECIES,es);

    if (!strcmp(model_name, "MOLTEN_GLASS")) {
      mat_ptr->FlowingLiquidViscosityModel = MOLTEN_GLASS;
      num_const = read_constants(imp, &(mat_ptr->u_FlowingLiquid_viscosity), 
				 NO_SPECIES);
      if (num_const < 3) {
	sprintf(err_msg, 
		"Matl %s (conc %d) needs at least 3 constants for %s %s model.\n",
		pd_glob[mn]->MaterialName, species_no,
		search_string, "MOLTEN GLASS");
	GOMA_EH(GOMA_ERROR, err_msg);
      }
      mat_ptr->len_u_FlowingLiquid_viscosity = num_const;
      SPF_DBL_VEC(endofstring(es), num_const, mat_ptr->u_FlowingLiquid_viscosity);

    } else if (!strcmp(model_name, "EPOXY")) {
      mat_ptr->FlowingLiquidViscosityModel = EPOXY;
      num_const = read_constants(imp, &(mat_ptr->u_FlowingLiquid_viscosity), 
				 NO_SPECIES);
      if (num_const < 6) {
	sprintf(err_msg, 
		"Matl %s (conc %d) needs at least 6 constants for %s %s model.\n",
		pd_glob[mn]->MaterialName, species_no,
		search_string, "EPOXY");
	GOMA_EH(GOMA_ERROR, err_msg);
      }
      mat_ptr->len_u_FlowingLiquid_viscosity = num_const;
      SPF_DBL_VEC(endofstring(es), num_const, mat_ptr->u_FlowingLiquid_viscosity);

    } else {
      GOMA_EH(model_read, "FlowingLiquid Viscosity");
    }

    if ( (mat_ptr->FlowingLiquid_viscosity != 0.) &&
         ((pd_glob[mn]->gv[R_LUBP]) || (pd_glob[mn]->gv[R_LUBP_2])) )
    GOMA_WH(-1,"ON POROUS_BRINKMAN: You will get erroneous results if you are using the brinkman formulation as an expedient for lubrication velocity calculation. FlowingliquidViscosity should be zero in that case");

    ECHO(es,echo_file);

    model_read = look_for_mat_prop(imp, "Second Level Set FlowingLiquid Viscosity",
				 &(i0),
				 &(a0), NO_USER, NULL, model_name, SCALAR_INPUT,
				 &NO_SPECIES,
				 es);

    if( model_read != -1 )
      {
       if( ls == NULL ) GOMA_EH(GOMA_ERROR, "Second Level Set FlowingLiquid Viscosity requires activation of Level Set Tracking.\n");

       mat_ptr->mp2nd->FlowingLiquidViscosityModel = i0;
       mat_ptr->mp2nd->FlowingLiquid_viscosity = a0;

       stringup(model_name);

       if( !strcmp( model_name, "CONSTANT") )
	 {
	  if ( fscanf(imp,"%s", input ) !=  1 )
	    {
	      GOMA_EH(GOMA_ERROR,"Expecting trailing keyword for Second Level Set FlowingLiquid Viscosity.\n");
	    }

	  stringup(input);

	  if( strncmp( input,"POSITIVE", 3 ) == 0 )
	    {
	      mat_ptr->mp2nd->FlowingLiquid_viscositymask[0] = 0; mat_ptr->mp2nd->FlowingLiquid_viscositymask[1] = 1;
	    }
	  else if (  strncmp( input,"NEGATIVE", 3 ) == 0 )
	    {
	      mat_ptr->mp2nd->FlowingLiquid_viscositymask[0] = 1; mat_ptr->mp2nd->FlowingLiquid_viscositymask[1] = 0;
	    }
	  else
	    {
	      GOMA_EH(GOMA_ERROR,"Keyword must be POSITIVE or NEGATIVE for Second Level Set FlowingLiquid Viscosity.\n");
	    }
	  SPF(endofstring(es)," %s",input);
	  if( pfd != NULL)
	    {
		for(i=0 ; i< pfd->num_phase_funcs ; i++)
		{
      		if ( fscanf(imp,"%lf",&(mat_ptr->mp2nd->FlowingLiquid_viscosity_phase[i])) != 1)
			{ GOMA_EH( -1, "error reading phase FlowingLiquid viscosity"); }
	  	SPF(endofstring(es)," %g", mat_ptr->mp2nd->FlowingLiquid_viscosity_phase[i]);
		}
	    }

	 }
       else
	 {
	  GOMA_EH(GOMA_ERROR, "Second Level Set FlowingLiquid Viscosity model can only be CONSTANT.\n");
	 }
      }

    ECHO(es,echo_file);

    strcpy(search_string, "Inertia Coefficient");
    model_read = look_for_mat_prop(imp,search_string, 
				   &(mat_ptr->InertiaCoefficientModel), 
				   &(mat_ptr->Inertia_coefficient), 
				   NO_USER, NULL, model_name, SCALAR_INPUT, 
				   &NO_SPECIES,es);
    ECHO(es,echo_file);
  } else {
    mat_ptr->FlowingLiquid_viscosity = 1.0;
    mat_ptr->Inertia_coefficient = 0.0;
    SPF(es,"\t(%s = %s %.4g)", "FlowingLiquid Viscosity", "CONSTANT", mat_ptr->FlowingLiquid_viscosity); ECHO(es,echo_file);
    SPF(es,"\t(%s = %s %.4g)", "Inertia Coefficient", "CONSTANT", mat_ptr->Inertia_coefficient); ECHO(es,echo_file);

  }

  if ( mat_ptr->PorousMediaType == POROUS_UNSATURATED || 
       mat_ptr->PorousMediaType == POROUS_TWO_PHASE ||
       mat_ptr->PorousMediaType == POROUS_SHELL_UNSATURATED)
    {
      model_read = look_for_mat_prop(imp, "Capillary Network Stress", 
				     &(mat_ptr->CapStress), 
				     &(a0), NO_USER, NULL, model_name, NO_INPUT,
				     &NO_SPECIES,es);
      if (model_read == -1 && !strcmp(model_name, "WETTING") )
	{
	  mat_ptr->CapStress = WETTING;
	}
      else if (model_read == -1 &&  !strcmp(model_name, "PARTIALLY_WETTING") )
	{
	  mat_ptr->CapStress = PARTIALLY_WETTING;
	}
      else if (model_read == -1 &&  !strcmp(model_name, "COMPRESSIBLE") )
	{
	  mat_ptr->CapStress = COMPRESSIBLE;
	}
      else if (model_read == -1 &&  !strcmp(model_name, "NONE") )
	{
	  mat_ptr->CapStress = NO_CAP_STRESS;
	}
      else GOMA_EH(GOMA_ERROR, "Error getting Capillary Network Stress");

      ECHO(es,echo_file);
  
      model_read = look_for_mat_prop(imp, "Rel Gas Permeability", 
				     &(mat_ptr->RelGasPermModel), 
				     &(mat_ptr->rel_gas_perm), 
				     NO_USER, NULL,
				     model_name, SCALAR_INPUT, &NO_SPECIES,es);
      if (model_read == -1 && !strcmp(model_name, "SUM_TO_ONE") )
	{
	  mat_ptr->RelGasPermModel = SUM_TO_ONE;
	  num_const = read_constants(imp, &(mat_ptr->u_rel_gas_perm), 
				     NO_SPECIES);
	  if ( num_const < 1) 
	    {
	      sr = sprintf(err_msg, 
		   "Matl %s expected at least 1 constant for %s %s model.\n",
			   pd_glob[mn]->MaterialName, 
			   "Rel Gas Permeability", 
			   "SUM_TO_ONE");
	      GOMA_EH(GOMA_ERROR, err_msg);
	    }
	  mat_ptr->len_u_rel_gas_perm = num_const;
	  SPF_DBL_VEC( endofstring(es), num_const,mat_ptr->u_rel_gas_perm); 
	}
      else
	{
	  GOMA_EH(model_read, "Rel Gas Permeability");
	}

      ECHO(es,echo_file);

      model_read = look_for_mat_prop(imp, "Rel Liq Permeability", 
				     &(mat_ptr->RelLiqPermModel), 
				     &(mat_ptr->rel_liq_perm), 
				     NO_USER, NULL,
				     model_name, SCALAR_INPUT, &NO_SPECIES,es);
      if (model_read == -1 && !strcmp(model_name, "VAN_GENUCHTEN") )
	{
	  mat_ptr->RelLiqPermModel = VAN_GENUCHTEN;
	  num_const = read_constants(imp, &(mat_ptr->u_rel_liq_perm),
				     NO_SPECIES);
	  if ( num_const < 4) 
	    {
	      sr = sprintf(err_msg, 
		   "Matl %s expected at least 4 constants for %s %s model.\n",
			   pd_glob[mn]->MaterialName, 
			   "Rel Liq Permeability", 
			   "VAN_GENUCHTEN");
	      GOMA_EH(GOMA_ERROR, err_msg);
	    }
	  mat_ptr->len_u_rel_liq_perm = num_const;
	  SPF_DBL_VEC( endofstring(es), num_const,mat_ptr->u_rel_liq_perm); 
	}
      else if (model_read == -1 && !strcmp(model_name, "PSD_VOL") )
	{
	  mat_ptr->RelLiqPermModel = PSD_VOL;
	  num_const = read_constants(imp, &(mat_ptr->u_rel_liq_perm), 
				     NO_SPECIES);
	  if ( num_const < 1) 
	    {
	      sr = sprintf(err_msg, 
		   "Matl %s expected at least 1 constant for %s %s model.\n",
			   pd_glob[mn]->MaterialName, 
			   "Rel Liq Permeability", 
			   "PSD_VOL");
	      GOMA_EH(GOMA_ERROR, err_msg);
	    }
	  mat_ptr->len_u_rel_liq_perm = num_const;
	  SPF_DBL_VEC( endofstring(es), num_const,mat_ptr->u_rel_liq_perm); 
	}
      else if (model_read == -1 && !strcmp(model_name, "PSD_WEXP") )
	{
	  mat_ptr->RelLiqPermModel = PSD_WEXP;
	  num_const = read_constants(imp, &(mat_ptr->u_rel_liq_perm), 
				     NO_SPECIES);
	  if ( num_const < 1) 
	    {
	      sr = sprintf(err_msg, 
		   "Matl %s expected at least 1 constant for %s %s model.\n",
			   pd_glob[mn]->MaterialName, 
			   "Rel Liq Permeability", 
			   "PSD_WEXP");
	      GOMA_EH(GOMA_ERROR, err_msg);
	    }
	  mat_ptr->len_u_rel_liq_perm = num_const;
	  SPF_DBL_VEC( endofstring(es), num_const,mat_ptr->u_rel_liq_perm); 
	}
      else if (model_read == -1 && !strcmp(model_name, "PSD_SEXP") )
	{
	  mat_ptr->RelLiqPermModel = PSD_SEXP;
	  num_const = read_constants(imp, &(mat_ptr->u_rel_liq_perm), 
				     NO_SPECIES);
	  if ( num_const < 1) 
	    {
	      sr = sprintf(err_msg, 
		   "Matl %s expected at least 1 constant for %s %s model.\n",
			   pd_glob[mn]->MaterialName, 
			   "Rel Liq Permeability", 
			   "PSD_SEXP");
	      GOMA_EH(GOMA_ERROR, err_msg);
	    }
	  mat_ptr->len_u_rel_liq_perm = num_const;
	  SPF_DBL_VEC( endofstring(es), num_const,mat_ptr->u_rel_liq_perm); 
	}
      else if (model_read == -1 && !strcmp(model_name, "EXTERNAL_FIELD") )
	{

	  if ( fscanf(imp,"%s", input ) !=  1 )
	    {
	      GOMA_EH(GOMA_ERROR,"Expecting trailing keyword for Rel Liq Permeability EXTERNAL_FIELD model.\n");
	    }
	  ii=0;
	  for ( j=0; j<efv->Num_external_field; j++)
	    {
	      if (!strcmp(efv->name[j], input) ) 
		{
		  ii=1;
                  mat_ptr->rel_liq_perm_external_field_index = j;
		}
	    }
	  if( ii==0 )
	    {
	      GOMA_EH(GOMA_ERROR,"Must activate external fields to use this Rel Liq Permeability model and requested name must be an external field name");
	    }
	  mat_ptr->RelLiqPermModel = EXTERNAL_FIELD;

	  /* pick up scale factor for property */
	  num_const = read_constants(imp, &(mat_ptr->u_rel_liq_perm),
				     NO_SPECIES);
	  mat_ptr->len_u_rel_liq_perm = num_const;
	  if ( num_const < 1)
	    {
	      sr = sprintf(err_msg,
		   "Matl %s expected at least 1 constant for %s %s model.\n",
			   pd_glob[mn]->MaterialName,
			   "Rel Liq Permeability",
			   "EXTERNAL_FIELD");
	      GOMA_EH(GOMA_ERROR, err_msg);
	    }
	}
      else if (model_read == -1 && !strcmp(model_name, "VAN_GENUCHTEN_EXTERNAL") )
        {
          if ( fscanf(imp,"%s", input ) !=  1 )
            {
              GOMA_EH(GOMA_ERROR,"Expecting trailing keyword for VAN_GENUCHTEN_EXTERNAL_FIELD model.\n");
            }
          ii=0;
          for ( j=0; j<efv->Num_external_field; j++)
            {
              if (!strcmp(efv->name[j], input))
                { 
                  ii=1;
                  mat_ptr->rel_liq_perm_external_field_index = j;
                }
            }
          if( ii==0 )
            {
              GOMA_EH(GOMA_ERROR,"Must activate external fields to use this VAN_GENUCHTEN_EXTERNAL model");
            }
          mat_ptr->RelLiqPermModel = VAN_GENUCHTEN_EXTERNAL;
          num_const = read_constants(imp, &(mat_ptr->u_rel_liq_perm),
                                     NO_SPECIES);
          if ( num_const < 5)
            {
              sr = sprintf(err_msg,
                   "Matl %s expected at least 5 constants for %s %s model.\n",
                           pd_glob[mn]->MaterialName,
                           "Rel Liq Permeability",
                           "VAN_GENUCHTEN_EXTERNAL");
              GOMA_EH(GOMA_ERROR, err_msg);
            }
          mat_ptr->len_u_rel_liq_perm = num_const;
          SPF_DBL_VEC( endofstring(es), num_const,mat_ptr->u_rel_liq_perm);
        }
      else
	{
	  GOMA_EH(model_read, "Rel Liq Permeability");
	}
      ECHO(es,echo_file);

      model_read = look_for_mat_proptable(imp, "Saturation",
				     &(mat_ptr->SaturationModel), 
				     &(mat_ptr->saturation), 
				     &(mat_ptr->u_saturation),
				     &(mat_ptr->len_u_saturation),
                                     &(mat_ptr->saturation_tableid),
                                     model_name, SCALAR_INPUT, &NO_SPECIES,es);

      if (model_read == -1 && !strcmp(model_name, "VAN_GENUCHTEN") )
	{
	  mat_ptr->SaturationModel = VAN_GENUCHTEN;
	  num_const = read_constants(imp, &(mat_ptr->u_saturation), 
				     NO_SPECIES);
	  if ( num_const < 4) 
	    {
	      sr = sprintf(err_msg, 
		   "Matl %s expected at least 4 constants for %s %s model.\n",
			   pd_glob[mn]->MaterialName, 
			   "Saturation", 
			   "VAN_GENUCHTEN");
	      GOMA_EH(GOMA_ERROR, err_msg);
	    }
	  mat_ptr->len_u_saturation = num_const;
	  SPF_DBL_VEC( endofstring(es), num_const,mat_ptr->u_saturation); 
	}
      else if (model_read == -1 && !strcmp(model_name, "PSD_VOL") )
	{
	  mat_ptr->SaturationModel = PSD_VOL;
	  num_const = read_constants(imp, &(mat_ptr->u_saturation), 
				     NO_SPECIES);
	  if ( num_const < 4) 
	    {
	      sr = sprintf(err_msg, 
		   "Matl %s expected at least 4 constants for %s %s model.\n",
			   pd_glob[mn]->MaterialName, 
			   "Saturation", 
			   "PSD_VOL");
	      GOMA_EH(GOMA_ERROR, err_msg);
	    }
	  mat_ptr->len_u_saturation = num_const;
	  SPF_DBL_VEC( endofstring(es), num_const,mat_ptr->u_saturation); 
	}
      else if (model_read == -1 && !strcmp(model_name, "PSD_WEXP") )
	{
	  mat_ptr->SaturationModel = PSD_WEXP;
	  num_const = read_constants(imp, &(mat_ptr->u_saturation), 
				     NO_SPECIES);
	  if ( num_const < 4) 
	    {
	      sr = sprintf(err_msg, 
		   "Matl %s expected at least 4 constants for %s %s model.\n",
			   pd_glob[mn]->MaterialName, 
			   "Saturation", 
			   "PSD_WEXP");
	      GOMA_EH(GOMA_ERROR, err_msg);
	    }
	  mat_ptr->len_u_saturation = num_const;
	  SPF_DBL_VEC( endofstring(es), num_const,mat_ptr->u_saturation); 
	}
      else if (model_read == -1 && !strcmp(model_name, "PSD_SEXP") )
	{
	  mat_ptr->SaturationModel = PSD_SEXP;
	  num_const = read_constants(imp, &(mat_ptr->u_saturation), 
				     NO_SPECIES);
	  if ( num_const < 4) 
	    {
	      sr = sprintf(err_msg, 
		   "Matl %s expected at least 4 constants for %s %s model.\n",
			   pd_glob[mn]->MaterialName, 
			   "Saturation", 
			   "PSD_SEXP");
	      GOMA_EH(GOMA_ERROR, err_msg);
	    }
	  mat_ptr->len_u_saturation = num_const;
	  SPF_DBL_VEC( endofstring(es), num_const,mat_ptr->u_saturation); 
	}
      else if (model_read == -1 && !strcmp(model_name, "TANH") )
	{
	  mat_ptr->SaturationModel = TANH;
	  num_const = read_constants(imp, &(mat_ptr->u_saturation), 
				     NO_SPECIES);
	  if ( num_const < 4) 
	    {
	      sr = sprintf(err_msg, 
		   "Matl %s expected at least 4 constants for %s %s model.\n",
			   pd_glob[mn]->MaterialName, 
			   "Saturation", 
			   "TANH");
	      GOMA_EH(GOMA_ERROR, err_msg);
	    }
	  mat_ptr->len_u_saturation = num_const;
	  SPF_DBL_VEC( endofstring(es), num_const,mat_ptr->u_saturation); 
	}
      else if (model_read == -1 && !strcmp(model_name, "SHELL_TANH") )
	{
	  mat_ptr->SaturationModel = SHELL_TANH;
	  num_const = read_constants(imp, &(mat_ptr->u_saturation), 
				     NO_SPECIES);
	  if ( num_const < 4) 
	    {
	      sr = sprintf(err_msg, 
		   "Matl %s expected at least 4 constants for %s %s model.\n",
			   pd_glob[mn]->MaterialName, 
			   "Saturation", 
			   "SHELL_TANH");
	      GOMA_EH(GOMA_ERROR, err_msg);
	    }
	  mat_ptr->len_u_saturation = num_const;
	  SPF_DBL_VEC( endofstring(es), num_const,mat_ptr->u_saturation); 
	}
      else if (model_read == -1 && !strcmp(model_name, "TANH_EXTERNAL") )
	{
	  if ( fscanf(imp,"%s", input ) !=  1 )
	    {
	      GOMA_EH(GOMA_ERROR,"Expecting trailing keyword for TANH EXTERNAL_FIELD model.\n");
	    }
	  ii=0;
	  for ( j=0; j<efv->Num_external_field; j++)
	    {
	      if (!strcmp(efv->name[j], input))
		{ 
		  ii=1;
                  mat_ptr->SAT_external_field_index = j;
		}
	    }
	  if( ii==0 )
	    {
	      GOMA_EH(GOMA_ERROR,"Must activate external fields to use this TANH_EXTERNAL model");
	    }
	  mat_ptr->SaturationModel = TANH_EXTERNAL;
	  num_const = read_constants(imp, &(mat_ptr->u_saturation), 
				     NO_SPECIES);
	  if ( num_const < 8) 
	    {
	      sr = sprintf(err_msg, 
		   "Matl %s expected at least 8 constants for %s %s model.\n",
			   pd_glob[mn]->MaterialName, 
			   "Saturation", 
			   "TANH_EXTERNAL");
	      GOMA_EH(GOMA_ERROR, err_msg);
	    }
	  mat_ptr->len_u_saturation = num_const;
	  SPF_DBL_VEC( endofstring(es), num_const,mat_ptr->u_saturation); 
	}
      else if (model_read == -1 && !strcmp(model_name, "TANH_HYST") )
	{
	  mat_ptr->SaturationModel = TANH_HYST;
	  num_const = read_constants(imp, &(mat_ptr->u_saturation), 
				     NO_SPECIES);
	  if ( num_const < 10) 
	    {
	      sr = sprintf(err_msg, 
		   "Matl %s expected at least 10 constants for %s %s model.\n",
			   pd_glob[mn]->MaterialName, 
			   "Saturation", 
			   "TANH_HYST");
	      GOMA_EH(GOMA_ERROR, err_msg);
	    }
	  mat_ptr->len_u_saturation = num_const;
	  SPF_DBL_VEC( endofstring(es), num_const,mat_ptr->u_saturation); 

	  /*initialize Gauss point structure */
	}
      else
	{
	  GOMA_EH(model_read, "Saturation");
	}
      ECHO(es,echo_file);   

      if (have_por_energy == 1) {
      /*
       * Density of solid matrix
       */
      mat_ptr->matrix_density = 1.;
      model_read = look_for_mat_prop(imp, "Matrix Density", 
				     &(mat_ptr->PorousMatrixDensityModel), 
				     &(mat_ptr->matrix_density), 
				     NO_USER, NULL,
				     model_name, SCALAR_INPUT, &NO_SPECIES,es);
      if (model_read == -1 && strcmp(model_name, "CONSTANT") ) {
	  GOMA_EH(GOMA_ERROR," Only a CONSTANT Matrix Density is allowed.");
	}
      else
	{
	  GOMA_EH(model_read, "Matrix Density card needed for R_POR_ENERGY ");
	}

      ECHO(es,echo_file);
      
      /*
       * Specific heat of solid matrix
       */
      mat_ptr->specific_heat = 1.;
      model_read = look_for_mat_prop(imp, "Matrix Specific Heat", 
				     &(mat_ptr->PorousSpecificHeatModel), 
				     &(mat_ptr->matrix_density), 
				     NO_USER, NULL,
				     model_name, SCALAR_INPUT, &NO_SPECIES,es);

      if (model_read == -1 && strcmp(model_name, "CONSTANT") ) {
	  GOMA_EH(GOMA_ERROR," Only a CONSTANT Matrix Specific Heat is allowed.");
      }
        else
	{
	  GOMA_EH(model_read, "Matrix Specific Heat needed for R_POR_ENERGY");
	}
      ECHO(es,echo_file);
      }
    }
  /*
   * Porous Section 2: Special Numerical treatment inputs are made here
   * for each porous equation.  Recall that each equation is really a species
   * conservation law, and so this will really be over 1 to the number of
   * possible species, in whatever phase, someday.  The input here is specifically
   * for the liquid phase solvent component, the gas-phase solvent component (air),
   * and the solid-phase solvent compont (just the solid skeleton).   Eventually you
   * will want the liquid-phase components to be looped when we add multicomponent
   * porous liquid capability. Possibly also you will loop over base gas phase
   * components (which will usually be air, with all other components in the gas
   * coming from the liquid 
   */

  /* TAB here. just like to comment in passing that this whole porous media input section is
   * an unpleasant mess and needs fixing.  November 2005 */

  if (mat_ptr->PorousMediaType != CONTINUOUS &&
      mat_ptr->PorousMediaType != POROUS_BRINKMAN) 
    {
      
    /*
     *   Porous Weight Function:
     *
     *    This is where you specify GALERKIN or SUPG weighting functions
     *    To follow the theory of Brooks and Hughes, the weighting function
     *    value should be set equal to 1.0 
     */
      model_read = look_for_mat_prop(imp, "Porous Weight Function", 
				   &(mat_ptr->Porous_wt_funcModel), 
				   &(mat_ptr->Porous_wt_func), NO_USER, NULL,
				   model_name, SCALAR_INPUT, &NO_SPECIES,es);
      
      if (!strcmp(model_name, "GALERKIN")) 
	{
	  mat_ptr->Porous_wt_funcModel = GALERKIN;
	  mat_ptr->Porous_wt_func = 0.0;
	} 
      else if (!strcmp(model_name, "SUPG")) 
	{
	  int err;
	  mat_ptr->Porous_wt_funcModel = SUPG;
	  err = fscanf(imp, "%lg",&(mat_ptr->Porous_wt_func));
	  if (err != 1) {
	    GOMA_EH(GOMA_ERROR, "Expected to read one double for Porous Weight Function SUPG");
	  }
	  SPF(endofstring(es)," %.4g", mat_ptr->Porous_wt_func);
	} 
      else 
	{
	  mat_ptr->Porous_wt_funcModel = GALERKIN;
	  mat_ptr->Porous_wt_func = 0.0;
	  
	  SPF(es,"\t(%s = %s)","Porous Weight Function", "GALERKIN"); 
	}
      ECHO(es,echo_file);
    
  
    /*
     *   Porous Mass Lumping:
     *
     *    This is where you specify whether you want to use
     *    Mass Lumping of the time derivative or whether you
     *    want to use a consistent time derivative treatment.
     *
     *    Note, the combination of Mass Lumping and SUPG has
     *    been shown to exhibit monotone behavior. Also note that
     *    mass lumping is only useful for partially saturated flows. 
     */
  
  mat_ptr->Porous_Mass_Lump = FALSE;
  model_read = look_for_mat_prop(imp, "Porous Mass Lumping", 
				   &(mat_ptr->Porous_wt_funcModel), 
				   &(mat_ptr->Porous_wt_func), NO_USER, NULL,
				   model_name, SCALAR_INPUT, &NO_SPECIES,es);
    
  if(mat_ptr->PorousMediaType != POROUS_SATURATED &&
     mat_ptr->PorousMediaType != POROUS_SHELL_UNSATURATED)
    {
      if (!strcasecmp(model_name, "yes") || 
	  !strcasecmp(model_name, "true")) 
	{
	  mat_ptr->Porous_Mass_Lump = TRUE;
	}
      else if (!strcasecmp(model_name, "no") ||
	       !strcasecmp(model_name, "false")) 
	{
	  mat_ptr->Porous_Mass_Lump = FALSE;
	} 
      else 
	{
	  GOMA_EH(GOMA_ERROR,"Porous Mass Lumping must be set to TRUE, YES, FALSE, or NO!");
	  mat_ptr->Porous_Mass_Lump = FALSE;
	}
    }
    /* Jim Simmons: make sure this consistency check is added to new parse code */
  if(mat_ptr->Porous_Mass_Lump == TRUE &&  
     mat_ptr->PorousMediaType == POROUS_SATURATED)
    {
      GOMA_EH(GOMA_ERROR,"Mass Lumping is NOT implemented for POROUS_SATURATED problems. Turn to FALSE");
    }
    
  ECHO(es,echo_file);

    /*
     * set porous number equal to max number of porous media phases
     * it is changed to the porous phase number of input property by 
     * look_for_mat_prop
     */
  porous_no = mat_ptr->Num_Porous_Eqn;


    /*
     *   Porous Time Integration
     */
  model_read = look_for_mat_prop(imp, "Porous Time Integration", 
				   &(PorousTimeIntegration), 
				   &(a0), NO_USER, NULL, 
				   model_name, NO_INPUT,  
				   &porous_no,es);
  if (model_read == -1 && !strcmp(model_name, "STANDARD") ) 
    {
      mat_ptr->PorousTimeIntegration[porous_no] = STANDARD;
    } else if (model_read == -1 && 
	       !strcmp(model_name, "TAYLOR_GALERKIN")) 
    {
      mat_ptr->PorousTimeIntegration[porous_no] = TAYLOR_GALERKIN;
    }
  else if (model_read == -1 && 
	   !strcmp(model_name, "TAYLOR_GALERKIN_EXP")) 
    {
      mat_ptr->PorousTimeIntegration[porous_no] = TAYLOR_GALERKIN_EXP;
    }
  else 
    {
      mat_ptr->PorousTimeIntegration[porous_no] = STANDARD;
      SPF(es,"\t(%s = %s)", "Porous Time Integration", "STANDARD");
    }
  ECHO(es,echo_file);

      
      /*
       * Porous Section 3:  Species Dependent properties are finally input
       * here.  Remember that really each porous media equation is a species balance
       * across all phases. Hence you will notice we split out the phases where 
       * appropriate in separate card inputs, and loop someday over the species in
       * each base phase.     This is kind of confusing but eventually after specifying
       * the phase diffusion transport constitutive equation types, we then loop
       * over the base solvents of each phase.  In the case right now, there is only
       * one liquid solvent, but it can exist in 2 phases, hence the Liquid and Gas
       * qualifiers.   In the Gas, there is only one base component and it is insoluble
       * in liquid (e.g. air).  The finaly section here deals with specific properties
       * of air. 
       */
      
      
    if (pd_glob[mn]->Num_Porous_Eqn > 0) 
      {
	
	  /*
	   * Hey! If it's in there, then it should be fine. To avoid the ordering
	   * complaints, let's rewind the mat file and start looking from the
	   * beginning.
	   */
	rewind(imp);
	  
	  /* Important Note from PRS: When we start allowing multicomponent (nonideal)
	   * diffusion in the liquid phase and in the gas phase, we will need to make this
	   * two cards (one for liquid and one for gas).  I could think of wanting to do
	   * Stephan-Maxwell in the gas, and fickian only in the liquid, with, of course,
	   * the microstructure tortuosity corrections. For now leave this be.  05/29/01 
	   */ 
	
	model_read = look_for_mat_prop(imp, "Porous Diffusion Constitutive Equation", 
				       &(PorousDiffusionConstitutiveEquation), 
				       &(a0), NO_USER, NULL, model_name, NO_INPUT, 
				       &NO_SPECIES,es);
	if ( !strcmp(model_name, "DARCY") )
	  {
	    GOMA_EH(GOMA_ERROR,"DARCY model for Porous Diffusion Constitutive Equation no longer allowed");
	  }
	else if ( !strcmp(model_name, "DARCY_FICKIAN") )
	  {
	    PorousDiffusionConstitutiveEquation = DARCY_FICKIAN;
	  }
	else if ( !strcmp(model_name, "POWERLAW_DARCY_FICKIAN") )
	  {
	    PorousDiffusionConstitutiveEquation = POWERLAW_DARCY_FICKIAN;
	  }
	else
	  {
	    sprintf(err_msg,
		    "Matl %s, \"%s\" = \"%s\"?\n(valid: %s)\n[%s]",
		    pd_glob[mn]->MaterialName,
		    "Porous Diffusion Constitutive Equation",
		    model_name, " DARCY_FICKIAN only",
		    "If still bad - check orderings in the mat file!");
	    GOMA_EH(GOMA_ERROR,err_msg);
	  }
	  
	pd_glob[mn]->PorousFluxModel = PorousDiffusionConstitutiveEquation;
	cr_glob[mn]->PorousFluxModel = PorousDiffusionConstitutiveEquation;
	ECHO(es,echo_file);	
      }

      
    /*
 ***************************************************************************
 *  LOOP OVER THE SPECIES THAT can be present in gas and liquid phases.
 * These come from the base liquid composition as we are assuming the
 *  base gas phase components,  e.g. air, are insoluble in the liquid phase. 
 * As of 05/29/01 we only  allow single component
 * and so this is a loop of 1 to 1.   Change will be made here for multicomponent. 
 **************************************************************************
 */

    ECHO("\n----Species Transport Properties \n",echo_file);
      
    Num_liquid_phase_components = 1;  /* Put this in the porous structure and read in 
					 * when you expand to more than one component 
					 */
    for (j = 0; j< Num_liquid_phase_components; j++)
      { 
	/* N.B. porous_no is the species number, really.  Should be zero in
	   * all cases, until we go multicomponent.  Name should be changed. 
	   * For now this card will be the vapor diffusivity value of the primary
	   * liquid solvent component.    It is also assumed to be binary
	   * diffusion.  However, this should also have a Porous Liquid Diffusivity
	   * counterpart for the same species to account for the diffusion model
	   * in the liquid phase. 
	   * PRS 052901 
	   */
	  
	if ( mat_ptr->PorousMediaType != POROUS_SATURATED)
	  {
	    model_read = look_for_porous_prop( imp, "Porous Gas Diffusivity", mat_ptr,
					       mat_ptr->PorousDiffusivityModel, 
					       mat_ptr->porous_diffusivity,
					       mat_ptr->u_porous_diffusivity, 
					       mat_ptr->len_u_porous_diffusivity, model_name,
					       0, &porous_no,es );
	      /*
	       * Postprocess unique Porous Diffusivity models
	       */
	    if (model_read == -1) 
	      {
		GOMA_EH(GOMA_ERROR,
		   "Porous Gas Diffusivity: Bad Card syntax or need another set of porous mat cards?");
	      } 
	    else if (model_read == 0) 
	      {
		if (!strcmp(model_name, "POROUS")) {
		  mat_ptr->PorousDiffusivityModel[porous_no] = POROUS;
		  num_const = mat_ptr->len_u_porous_diffusivity[porous_no];
		  if (num_const < 5) 
		    {
		      sprintf(err_msg, 
			      "Matl %s (eqn %d) needs at least 5 constants for %s %s model.\n",
			    pd_glob[mn]->MaterialName, porous_no,
			    "Porous Gas Diffusivity", "POROUS");
		      GOMA_EH(GOMA_ERROR, err_msg);
		    }
		}
		
	      } /* End of if (model_read == 0) */

	    ECHO(es,echo_file);
	      
	      
	      /*
	       *  Porous Latent Heat of Vaporization Section
	       *
	       * set porous number equal to max number of porous media phases
	       * it is changed to the porous phase number of input properly by 
	       * look_for_mat_prop
	       */
	    porous_no = mat_ptr->Num_Porous_Eqn;
	    model_read = look_for_mat_prop(imp, "Porous Latent Heat Vaporization", 
					   mat_ptr->PorousLatentHeatVapModel, 
					   mat_ptr->porous_latent_heat_vap, 
					     NO_USER, NULL, model_name, 
					     SCALAR_INPUT, &porous_no,es);
	    GOMA_EH(model_read, "Porous Latent Heat Vaporization");
	    ECHO(es,echo_file);
	      
	      /*
	       *  Porous Latent Heat of Fusion Section
	       *
	       * set porous number equal to max number of porous media phases
	       * it is changed to the porous phase number of input property by 
	       * look_for_mat_prop
	       */
	    porous_no = mat_ptr->Num_Porous_Eqn;
	    model_read = look_for_mat_prop(imp, "Porous Latent Heat Fusion", 
					   mat_ptr->PorousLatentHeatFusionModel, 
					   mat_ptr->porous_latent_heat_fusion, 
					   NO_USER, NULL, model_name, 
					     SCALAR_INPUT, &porous_no,es);
	    GOMA_EH(model_read, "Porous Latent Heat Fusion");
	    ECHO(es,echo_file);
	      
	      
	      /*
	       *  Vapor Pressure Section
	       *
	       * set porous number equal to max number of porous media phases
	       * it is changed to the porous phase number of input property by 
	       * look_for_mat_prop
	       */
	    porous_no = mat_ptr->Num_Porous_Eqn;
	    model_read = look_for_mat_prop(imp, "Porous Vapor Pressure", 
					   mat_ptr->PorousVaporPressureModel, 
					   mat_ptr->porous_vapor_pressure, 
					   NO_USER, NULL, model_name, 
					   SCALAR_INPUT, &porous_no,es);

	    if ( model_read == -1 && (!strcmp(model_name, "KELVIN") ||
				      !strcmp(model_name, "FLAT")))
	      {
		if (!strcmp(model_name, "KELVIN")) mat_ptr->PorousVaporPressureModel[porous_no] = KELVIN;
		if (!strcmp(model_name, "FLAT")) mat_ptr->PorousVaporPressureModel[porous_no] = FLAT;
		  
		if ( mat_ptr->PorousMediaType == POROUS_TWO_PHASE) 
		  {
		    num_const = read_constants(imp, mat_ptr->u_porous_vapor_pressure, 
						 porous_no);
		    if ( num_const < 5) 
		      {
			sprintf(err_msg, 
				"Matl %s (%s, conc %d) needs 5 constants for %s %s model.\n",
				pd_glob[mn]->MaterialName, "porous 2-phase", porous_no,
				"Porous Vapor Pressure", "KELVIN or FLAT");
			  GOMA_EH(GOMA_ERROR, err_msg);
		      }
		    mat_ptr->len_u_porous_vapor_pressure[porous_no] = num_const;
		    SPF_DBL_VEC( endofstring(es), num_const, mat_ptr->u_porous_vapor_pressure[porous_no]);
		  } 
		else if ( mat_ptr->PorousMediaType == POROUS_UNSATURATED)
		  {
		    num_const = read_constants(imp, mat_ptr->u_porous_vapor_pressure, 
						 porous_no);
		    if ( num_const < 5) 
		      {
			sprintf(err_msg, 
				"Matl %s (%s, conc %d) needs 5 constants for %s %s model.\n",
				pd_glob[mn]->MaterialName, "porous unsaturated", 
				porous_no,
				  "Porous Vapor Pressure", "KELVIN OR FLAT");
			GOMA_EH(GOMA_ERROR, err_msg);
		      }
		    mat_ptr->len_u_porous_vapor_pressure[porous_no] = num_const;
		      SPF_DBL_VEC( endofstring(es), num_const, mat_ptr->u_porous_vapor_pressure[porous_no]);
		    } 
		else 
		  {
		    sprintf(err_msg, 
			      "%s model invalid in matl %s unless %s is \"%s\" or \"%s\"\n",
			      "KELVIN or FLAT", pd_glob[mn]->MaterialName, "Media Type",
			      "POROUS_TWO_PHASE", "POROUS_UNSATURATED");
		      GOMA_EH(GOMA_ERROR, err_msg);
		  }
	      }
	    else if ( model_read == -1 && !strcmp(model_name, "IDEAL_GAS") )
	      {
		  GOMA_EH(GOMA_ERROR,"No longer set the IDEAL_GAS properties/model on the "
		     "vapor pressure card. Use Gas Constants");
	      }
	    else if ( model_read == -1 && !strcmp(model_name, "NON_VOLATILE") )
	      {
		  mat_ptr->PorousVaporPressureModel[porous_no] = NON_VOLATILE;
	      }
	    else
	      {
		  GOMA_EH(model_read, "Porous Vapor Pressure");
	      }
	    ECHO(es,echo_file);
	    }  /*end if(!POROUS_SATURATED) */
	  
	  /*
	   *  Porous Liquid Volume Expansion Section
	   *
	   * set porous number equal to max number of porous media phases
	   * it is changed to the porous phase number of input property  by 
	   *  look_for_mat_prop
	   * 
	   * PRS (052901): This is a phase property that is component dependent.  You need to
	   * add the Porous Gas Volume Expansion card for the gas phase as well, when
	   * you go multicomponent. 
	   */ 
	if ( mat_ptr->PorousMediaType != POROUS_SHELL_UNSATURATED ) {
	  model_read = look_for_porous_prop( imp, "Porous Liquid Volume Expansion", mat_ptr,  
					     mat_ptr->PorVolExpModel, 
					     mat_ptr->porous_vol_expansion, 
					     NO_USER, NULL, model_name, 
					     SCALAR_INPUT, &porous_no,es );
	  GOMA_EH(model_read, "Porous Liquid Volume Expansion");
	  ECHO(es,echo_file);
	}
	  
      } /* End for(j=0;j<Num_liquid_phase_components; j++) */
      
      /*Final porous input stage */
      
    Num_insoluble_gas_phase_components = 1;  /* Put this in the porous structure and read in 
						* when you expand to more than one component 
						*/
      /*These cards are needed if there in all gas/liquid flow cases, 
       * viz. TWO_PHASE and UNSATURATED.  In the Unsaturated case this
       * card is used to set the external CONSTANT ambient pressure*/
	if(mat_ptr->PorousMediaType != CONTINUOUS && 
	   mat_ptr->PorousMediaType != POROUS_SATURATED )
	  {
	    for (j = 0; j< Num_insoluble_gas_phase_components; j++)
	      { 
		/*
		 *  Insoluble Porous Gas phase component  Section
		 *  This supplants old way of using the Vapor Pressure
		 *  card for this. YOu may want to make this 3 separate
		 *  cards for the ideal gas model (viz. MW, Universal Gas Const, T)
		 *
		 */
		model_read = look_for_mat_prop(imp, "Porous Gas Constants", 
					       &(mat_ptr->PorousGasConstantsModel), 
					       &(mat_ptr->porous_gas_constants), 
					       NO_USER, NULL, model_name, 
					       SCALAR_INPUT, &NO_SPECIES,es);
			
		if ( model_read == -1 && !strcmp(model_name, "IDEAL_GAS") )
		  {
		    mat_ptr->PorousGasConstantsModel = IDEAL_GAS;
				
		    num_const = read_constants(imp, &(mat_ptr->u_porous_gas_constants), 
										   NO_SPECIES);
		    if ( num_const < 4 ) 
		      {
			sr = sprintf(err_msg, 
				     "Matl %s (conc %d) needs 4 constants for %s %s model.\n",
				     pd_glob[mn]->MaterialName,
				     0,
				     "Porous Gas Constants", "IDEAL_GAS");
			GOMA_EH(GOMA_ERROR, err_msg);
		      }
		    mat_ptr->len_u_porous_gas_constants = num_const;
		    SPF_DBL_VEC( endofstring(es), num_const, mat_ptr->u_porous_gas_constants);
		  } 
		else if (!strcmp(model_name, "CONSTANT") )
		  {
		    GOMA_EH(GOMA_ERROR,"Ironically we don't allow a CONSTANT model for Porous Gas Constants.  Try IDEAL_GAS");
		  }
		else
		  {
		    GOMA_EH(model_read, "Porous Gas Constants");
		  }
		ECHO(es,echo_file);
	      }
	  }
      /* Special constants for sink models formulation -- PRS 8/19/05 */
      if(have_por_sink_mass == 1)
      {
	model_read = look_for_mat_prop(imp, "Sink Adsorption Rate Data", 
				       &(mat_ptr->PorousSinkConstantsModel),
				       &(mat_ptr->porous_sink_constants), 
				       NO_USER, NULL, model_name, 
				       SCALAR_INPUT, &NO_SPECIES, es);
	if ( model_read == -1 && !strcmp(model_name, "LINEAR") )
	  {
	    mat_ptr->PorousSinkConstantsModel = LINEAR;
			  
	    num_const = read_constants(imp, &(mat_ptr->u_porous_sink_constants), 
										 NO_SPECIES);
	    if ( num_const < 8 ) 
	      {
		sr = sprintf(err_msg, 
			     "Matl %s needs 8 constants for %s %s model.\n",
			     pd_glob[mn]->MaterialName,
			     "Sink Adsorption Rate Data", "LINEAR");
		GOMA_EH(GOMA_ERROR, err_msg);
	      }
	    mat_ptr->len_u_porous_sink_constants = num_const;
	  } 
	else if ( model_read == -1 && !strcmp(model_name, "POWER_LAW") )
	  {
	    mat_ptr->PorousSinkConstantsModel = POWER_LAW;
			  
	    num_const = read_constants(imp, &(mat_ptr->u_porous_sink_constants), 
										 NO_SPECIES);
	    if ( num_const < 4 ) 
	      {
		sr = sprintf(err_msg, 
			     "Matl %s needs 4 constants for %s %s model.\n",
			     pd_glob[mn]->MaterialName,
			     "Sink Adsorption Rate Data", "POWER_LAW");
		GOMA_EH(GOMA_ERROR, err_msg);
	      }
	    mat_ptr->len_u_porous_sink_constants = num_const;
	  } 
	else if (!strcmp(model_name, "CONSTANT") )
	  {
	    GOMA_EH(GOMA_ERROR,"Ironically we don't allow a CONSTANT model for Sink Adsorption Rate Data.  Try LINEAR");
	  }
	else
	  {
	    GOMA_EH(model_read, "Sink Adsorption Rate Data");
	  }
      }

    }  /*if ( mat_ptr->PorousMediaType != CONTINUOUS && != POROUS_BRINKMAN)*/
  /*
   * *****************Species Stuff*******************************
   */
  
  /* Check for Boundary Condition which require constants from the
   * materials file. 
   * Molecular Weight, Specific and Molar Volumes are required when 
   * VL_POLY_BC or YFLUX_EQUIL_BC is specified.  
   * Instead of reading the constants from the BC card itself, they
   * are specified in the material's file.  
   * read_bc_mp != -1 indicates that some mat prop is needed for BC card.
   * ACSun 8/21/98 
   */


  read_bc_mp = -1;
  for (i=0; i<Num_BC; i++)
    {
      if (BC_Types[i].BC_Name == VL_POLY_BC ||
	  BC_Types[i].BC_Name == YFLUX_EQUIL_BC ||
	  BC_Types[i].BC_Name == VL_EQUIL_PRXN_BC) {
	read_bc_mp = i;
      }
    }

 /* Check for existance of shear rate and vorticity variable in any matrix*/

  have_shear_rate = 0;
  //*have_vort_dir = 0;*/

  for (imtrx = 0; imtrx < upd->Total_Num_Matrices; imtrx++)
     {
      if (pd_glob[mn]->e[imtrx][R_SHEAR_RATE])
        {
         have_shear_rate = 1;
        }
      /*if (pd_glob[mn]->e[imtrx][R_VORT_DIR1])
        {
         have_vort_dir = 1;
        }*/
     }

  
  if (pd_glob[mn]->Num_Species_Eqn > 0) 
    {

    /*
     * Hey! If it's in there, then it should be fine. To avoid the ordering
     * complaints, let's rewind the mat file and start looking from the
     * beginning.
     */
      rewind(imp);
    
    /*
     *  Optionally read in the number of species in the material, and
     *  check for compatibility with the problem statement
     */
      (void) look_for_optional_int(imp, "Number of Species",
				 &model_read, pd_glob[mn]->Num_Species);
      if (model_read != pd_glob[mn]->Num_Species) {
	if (model_read ==  pd_glob[mn]->Num_Species + 1) {
	  pd_glob[mn]->Num_Species = model_read;
	  mp_glob[mn]->Num_Species = model_read;
	  if (upd->Max_Num_Species <  mp_glob[mn]->Num_Species) {
	    upd->Max_Num_Species = mp_glob[mn]->Num_Species;
	  }
	  SPF(es,"WARNING: Number of species in phase %d increased by mat file read to %d\n",
	      mn, model_read); ECHO(es,echo_file);
	} else {
	  fprintf(stderr,
		  "ERROR: number of species in goma input and mat file differ: %d %d\n",
		pd_glob[mn]->Num_Species, model_read);
	  GOMA_EH(GOMA_ERROR, "read_input_mp error");
	}
      }
      SPF(es,"%s = %d", "Number of Species", model_read); ECHO(es,echo_file);

    /*
     *     Read in the Diffusion Constitutive Equation Model
     */

      strcpy(search_string,"Diffusion Constitutive Equation" );
      
      model_read = look_for_mat_prop(imp, search_string,
				     &(DiffusionConstitutiveEquation), 
				     &(a0), NO_USER, NULL, model_name, NO_INPUT, 
				     &NO_SPECIES,es);
      /* EDW: Insert alternate call here! */
      if ( !strcmp(model_name, "FICKIAN") )
	{
	  DiffusionConstitutiveEquation = FICKIAN;
	}
      else if ( !strcmp(model_name, "GENERALIZED_FICKIAN") )
	{
	  DiffusionConstitutiveEquation = GENERALIZED_FICKIAN;
	}
      else if ( !strcmp(model_name, "STEFAN_MAXWELL") )
	{
	  DiffusionConstitutiveEquation = STEFAN_MAXWELL;
	}
      else if ( !strcmp(model_name, "STEFAN_MAXWELL_CHARGED") )
	{
	  DiffusionConstitutiveEquation = STEFAN_MAXWELL_CHARGED;
	}
      else if ( !strcmp(model_name, "STEFAN_MAXWELL_VOLUME") )       /*  RSL 6/29/00  */
	{
	  DiffusionConstitutiveEquation = STEFAN_MAXWELL_VOLUME;
	}
      else if ( !strcmp(model_name, "FICKIAN_CHARGED") )       
	{
	  DiffusionConstitutiveEquation = FICKIAN_CHARGED;
	}
      else if ( !strcmp(model_name, "FICKIAN_CHARGED_X") )       /*  RSL 9/18/00  */
	{
	  DiffusionConstitutiveEquation = FICKIAN_CHARGED_X;
	}
      else if ( !strcmp(model_name, "DARCY") )
	{
	  DiffusionConstitutiveEquation = DARCY;
	}
      else if ( !strcmp(model_name, "DARCY_FICKIAN") )
	{
	  DiffusionConstitutiveEquation = DARCY_FICKIAN;
	}
      else if ( !strcmp(model_name, "HYDRODYNAMIC") )
	{
	  DiffusionConstitutiveEquation = HYDRODYNAMIC;
	  
          if( have_shear_rate == 0 )
	    GOMA_EH(GOMA_ERROR, "HYDRODYNAMIC mass flux requires shear_rate dof in EQ list.");
	}
      else if ( !strcmp(model_name, "HYDRODYNAMIC_QTENSOR") )
	{
	  DiffusionConstitutiveEquation = HYDRODYNAMIC_QTENSOR;
	  
          if( have_shear_rate == 0 )
	    GOMA_EH(GOMA_ERROR, "HYDRODYNAMIC_QTENSOR mass flux requires shear_rate dof in EQ list.");
	}
      else if ( !strcmp(model_name, "HYDRODYNAMIC_QTENSOR_OLD") )
	{
	  DiffusionConstitutiveEquation = HYDRODYNAMIC_QTENSOR_OLD;

          if( have_shear_rate == 0 )
	    GOMA_EH(GOMA_ERROR, "HYDRODYNAMIC_QTENSOR mass flux requires shear_rate dof in EQ list.");
	}
      else if ( !strcmp(model_name, "SUSPENSION_BALANCE") )
	{
	  DiffusionConstitutiveEquation = DM_SUSPENSION_BALANCE;
	  
	/*   if( have_vort_dir == 0 ) */
/* 	    GOMA_EH(GOMA_ERROR, "SUSPENSION_BALANCE mass flux requires a vorticity vector in EQ list."); */
	}
      else if ( !strcmp(model_name, "NONE") )
	{
	  DiffusionConstitutiveEquation = NON_DIFFUSING;
	}
      else
	{
	  sprintf(err_msg,
		  "Matl %s, \"%s\" = \"%s\"?\n(valid: %s)\n[%s]",
		pd_glob[mn]->MaterialName,
		"Diffusion Constitutive Equation",
		model_name,
		"FICKIAN GENERALIZED_FICKIAN STEFAN_MAXWELL STEFAN_MAXWELL_CHARGED FICKIAN_CHARGED FICKIAN_CHARGED_X STEFAN_MAXWELL_VOLUME DARCY DARCY_FICKIAN HYDRODYNAMIC HYDRODYNAMIC_QTENSOR NONE",  /*  RSL 9/18/00  */ 
		"If still bad - check orderings in the mat file!");
	  GOMA_EH(GOMA_ERROR,err_msg);
	}


      pd_glob[mn]->MassFluxModel = DiffusionConstitutiveEquation;
      cr_glob[mn]->MassFluxModel = DiffusionConstitutiveEquation;
      
      ECHO(es,echo_file);

      strcpy(search_string,"PBE Blowing Agent Type" );
      model_read = look_for_mat_prop(imp, search_string,
				     &(mat_ptr->PBE_BA_Type),
				     &(a0), NO_USER, NULL, model_name, NO_INPUT,
				     &NO_SPECIES,es);

      if ( !strcmp(model_name, "N_PENTANE") )
	{
	  mat_ptr->PBE_BA_Type = PBE_N_PENTANE;
	}
      else if ( !strcmp(model_name, "R_11"))
	{
	  mat_ptr->PBE_BA_Type = PBE_R_11;
	}
      else if ( !strcmp(model_name, " ")) // default
	{
	  mat_ptr->PBE_BA_Type = PBE_N_PENTANE;
	}
      else
	{
	  GOMA_EH(GOMA_ERROR, "Unknown PBA Blowing Agent Type");
	}

      ECHO(es,echo_file);

    }
  
  /* Parameters for Ryan's Q tensor model */
  model_read = look_for_mat_prop(imp, "Qtensor extension pressure",
                                 &(mat_ptr->QtensorExtensionPModel), 
                                 &(mat_ptr->Qtensor_Extension_P), 
                                 NO_USER, NULL, model_name, 
                                 SCALAR_INPUT, &NO_SPECIES,es);
  ECHO(es,echo_file);

  model_read = look_for_mat_prop(imp, "Qtensor Nct",
                                 &(mat_ptr->QtensorNctModel), 
                                 &(mat_ptr->Qtensor_Nct),
                                 NO_USER, NULL, model_name, 
                                 SCALAR_INPUT, &NO_SPECIES,es);
  ECHO(es,echo_file);

  model_read = look_for_mat_prop(imp, "Species Weight Function", 
				 &(mat_ptr->Spwt_funcModel), 
				 &(mat_ptr->Spwt_func), NO_USER, NULL,
				 model_name, SCALAR_INPUT, &NO_SPECIES,es);
    
  if ( !strcmp(model_name, "GALERKIN") )
    {
      mat_ptr->Spwt_funcModel = GALERKIN;
      mat_ptr->Spwt_func = 0.;
    }
  else if ( !strcmp(model_name, "SUPG") )
    {
      int err;
      mat_ptr->Spwt_funcModel = SUPG;
      err = fscanf(imp, "%lg",&(mat_ptr->Spwt_func));
      if (err != 1) {
	GOMA_EH(GOMA_ERROR, "Expected to read one double for Species Weight Function SUPG");
      }
    } 
  else if ( !strcmp(model_name, "SUPG_GP") )
    {
      int err;
      mat_ptr->Spwt_funcModel = SUPG_GP;
      err = fscanf(imp, "%lg",&(mat_ptr->Spwt_func));
      if (err != 1) {
	GOMA_EH(GOMA_ERROR, "Expected to read one double for Species Weight Function SUPG_GP");
      }
    } 
  else if ( !strcmp(model_name, "SUPG_SHAKIB") )
    {
      int err;
      mat_ptr->Spwt_funcModel = SUPG_SHAKIB;
      err = fscanf(imp, "%lg",&(mat_ptr->Spwt_func));
      if (err != 1) {
	GOMA_EH(GOMA_ERROR, "Expected to read one double for Species Weight Function SUPG_SHAKIB");
      }
    } 
  else 
    {
      mat_ptr->Spwt_funcModel = GALERKIN;
      mat_ptr->Spwt_func = 0.;
      SPF(es,"\t(%s = %s)", "Species Weight Function", "GALERKIN");
    }
  ECHO(es,echo_file);

  model_read = look_for_mat_prop(imp, "Species SSPG Function",
                                 &(mat_ptr->SpSSPG_funcModel),
                                 &(mat_ptr->SpSSPG_func), NO_USER, NULL,
                                 model_name, SCALAR_INPUT, &NO_SPECIES,es);
  ECHO(es,echo_file);

  model_read = look_for_mat_prop(imp, "Species YZbeta Function",
                                 &(mat_ptr->SpYZbeta_funcModel),
                                 &(mat_ptr->SpYZbeta_func), NO_USER, NULL,
                                 model_name, SCALAR_INPUT, &NO_SPECIES,es);
  if ( !strcmp(model_name, "ONE") )
    {
      mat_ptr->SpYZbeta_funcModel = YZBETA_ONE;
      if (fscanf(imp, "%lg",&(mat_ptr->SpYZbeta_func)) != 1)
      {
        GOMA_EH(GOMA_ERROR, "Could not read Scale for Species YZbeta Function YZBETA_ONE");
      }
    }
  else if ( !strcmp(model_name, "TWO") )
    {
      mat_ptr->SpYZbeta_funcModel = YZBETA_TWO;
      if (fscanf(imp, "%lg",&(mat_ptr->SpYZbeta_func)) != 1)
      {
        GOMA_EH(GOMA_ERROR, "Could not read Scale for Species YZbeta Function YZBETA_TWO");
      }
    }
  else if ( !strcmp(model_name, "MIXED") )
    {
      mat_ptr->SpYZbeta_funcModel = YZBETA_MIXED;
      if (fscanf(imp, "%lg",&(mat_ptr->SpYZbeta_func)) != 1)
      {
        GOMA_EH(GOMA_ERROR, "Could not read Scale for Species YZbeta Function YZBETA_MIXED");
      }
    }
  else if ( !strcmp(model_name, "CUSTOM") )
    {
      mat_ptr->SpYZbeta_funcModel = YZBETA_CUSTOM;
      if (fscanf(imp, "%lg %lg",&(mat_ptr->SpYZbeta_func), &(mat_ptr->SpYZbeta_value)) != 2)
      {
        GOMA_EH(GOMA_ERROR, "Could not read Scale and beta value for Species YZbeta Function YZBETA_CUSTOM");
      }
    }
  else
    {
      mat_ptr->SpYZbeta_funcModel = YZBETA_NONE;
      mat_ptr->SpYZbeta_func = 0.;
      SPF(es,"\t(%s = %s)", "Species YZbeta Function", "YZBETA_NONE");
    }
  ECHO(es,echo_file);



  /*
   *   Special section (LONG) to read in parameters associated with Stefan-Maxwell diffusion 
   *   of neutral and/or charged species in concentrated solutions (as in thermal batteries). 
   *   
   *   KSC: added (7/98), revised (9/98, 9/2000).   
   *
   */
  if (DiffusionConstitutiveEquation == STEFAN_MAXWELL         ||  
      DiffusionConstitutiveEquation == STEFAN_MAXWELL_CHARGED ||
      DiffusionConstitutiveEquation == STEFAN_MAXWELL_VOLUME    )
  {

    if (pd_glob[mn]->Num_Species_Eqn + 1 !=  pd_glob[mn]->Num_Species) 
     {
      fprintf(stderr,
	      "ERROR stefan Maxwell diffusion model chosen but number of species, %d\n",
	      pd_glob[mn]->Num_Species);
      fprintf(stderr, "\t isn't one less than number of species equations, %d\n",
	      pd_glob[mn]->Num_Species_Eqn);
      GOMA_EH(GOMA_ERROR, "Error in number of species and species eqn specs");
    }
    n_species = pd_glob[mn]->Num_Species;

    if (n_species < 2) 
     {
        GOMA_EH(GOMA_ERROR, "Error: Stefan_Maxwell model should be used for modeling transport of 2 or more species");  
     }

    iread = look_for_optional(imp, "Diffusivity", input, '=');
    if (fscanf(imp, "%s", model_name) != 1)
    {
      GOMA_EH(GOMA_ERROR, "Error: need to specify diffusivity name, e.g. CONSTANT");
    }

    SPF(es,"%s = %s", "Diffusivity", model_name);

    if (DiffusionConstitutiveEquation == STEFAN_MAXWELL  ||  
        DiffusionConstitutiveEquation == STEFAN_MAXWELL_CHARGED || 
        DiffusionConstitutiveEquation == STEFAN_MAXWELL_VOLUME)   /* added by RSL, 9/14/00 */ 
     {
       ECHO(es,echo_file);
      if (!strcmp(model_name, "CONSTANT")) 
       {
        for(j = 0; j<n_species; j++) mat_ptr->DiffusivityModel[j] = CONSTANT;
        n_dij = (n_species*n_species - n_species)/2;
	
        for (i = 0; i < n_dij; i++) /* reading the Stefan-Maxwell diffusivities */ 
          {
	   if (fscanf(imp, "%d %d %lf", &ii, &jj, &dij) != 3) 
	    {
	     GOMA_EH(GOMA_ERROR, "Error in reading Stefan_Maxwell diffusivities: need to input i, j, and Dij");  
	    }
           mat_ptr->diffusivity_Stefan_Maxwell[ii][jj] = dij; 
	   mat_ptr->diffusivity_Stefan_Maxwell[jj][ii] = dij; 
	   SPF(es,"\t\t %d %d %.4g", ii, jj, dij); ECHO(es,echo_file);
          }
       }
      else if (!strcmp(model_name, "ARRHENIUS")) 
       {
        for(j = 0; j<n_species; j++) mat_ptr->DiffusivityModel[j] = CONSTANT;
        n_dij = (n_species*n_species - n_species)/2;
        for (i = 0; i < n_dij; i++) /* reading the Stefan-Maxwell diffusivities */ 
          {
	   if (fscanf(imp, "%d %d %lf %lf %lf", &ii, &jj, &dij, &E, &T0) != 5) 
	    {
	     GOMA_EH(GOMA_ERROR, "Error: need to input ii, jj, dij, E, T0");
	    }
           mat_ptr->diffusivity_Stefan_Maxwell[ii][jj] = dij; 
	   mat_ptr->diffusivity_Stefan_Maxwell[jj][ii] = dij; 
           mat_ptr->u_diffusivity_Stefan_Maxwell[ii][jj][0] = dij; 
           mat_ptr->u_diffusivity_Stefan_Maxwell[jj][ii][0] = dij; 
           mat_ptr->u_diffusivity_Stefan_Maxwell[ii][jj][1] = E; 
           mat_ptr->u_diffusivity_Stefan_Maxwell[jj][ii][1] = E; 
           mat_ptr->u_diffusivity_Stefan_Maxwell[ii][jj][2] = T0; 
           mat_ptr->u_diffusivity_Stefan_Maxwell[jj][ii][2] = T0; 
 	   SPF(es,"\t\t %d %d %.4g %.4g %.4g", ii, jj, dij, E, T0); ECHO(es,echo_file);
         }
       }
      else
       {
         GOMA_EH(GOMA_ERROR, "This S-M diffusivity model has not been implemented yet!");
       }
     }

    /*
     *  Get the number of chemical reactions involved in the present
     *  material block; KSC/GHE: 10/98
     */
    iread = look_for_optional(imp, "Number of chemical reactions", input, '=');
    if (fscanf(imp,"%d",&n_rxn) != 1) 
      {
	GOMA_EH( -1, "Expected to read 1 int for \"Number of chemical reactions\"");
      }

    pd_glob[mn]->Num_Rxn = n_rxn;  
    if (n_rxn > MAX_RXN) {
      sprintf(err_msg,
	      "Specified number of chemical rxns %d > %d, compiled limit - boost MAX_RXN in rf_fem_const.h",
	      ii, MAX_RXN);
      GOMA_EH( -1, err_msg);
    }
    SPF(es,"%s = %d", "Number of chemical reactions", n_rxn); ECHO(es,echo_file);
 
    /*
     *     if n_rxn > 0, then read Butler Volmer kinetics parameters;
     *        KSC: 10/98; revised: KSC 3/99 
     *
     *    
     */
    if (n_rxn > 0) {
      model_read = look_for_mat_prop(imp, "Reaction Rate", 
				     &(mat_ptr->ReactionRateModel), 
				     &(mat_ptr->reaction_rate), NO_USER, NULL,
				     model_name, SCALAR_INPUT, &NO_SPECIES,es);

      if (model_read == -1 && !strcmp(model_name, "ELECTRODE_KINETICS")) 
	{
	  mat_ptr->ReactionRateModel = ELECTRODE_KINETICS;   
	  num_const = read_constants(imp, &(mat_ptr->u_reaction_rate), 0);
	  if (num_const < 3) 
	    {
	      sprintf(err_msg, 
		    "Material %s - expected at least 3 constants for %s %s model.\n",
		    pd_glob[mn]->MaterialName, "Reaction Rate", "ELECTRODE_KINETICS");
	      GOMA_EH(GOMA_ERROR, err_msg);
	    }
	  mat_ptr->len_u_reaction_rate = num_const;
	  SPF_DBL_VEC( endofstring(es), num_const, mat_ptr->u_reaction_rate);
	} 
      else 
	{
	  GOMA_EH(GOMA_ERROR,"Error: reaction-rate models other than ELECTRODE_KINETICS awaits future implementation");
	}

      model_read = look_for_mat_prop(imp, "Thermodynamic Potential", 
   				     &(mat_ptr->ThermodynamicPotentialModel), 
				     &(mat_ptr->thermodynamic_potential), NO_USER, NULL,
				     model_name, SCALAR_INPUT, &NO_SPECIES,es);

      if (model_read == -1 && !strcmp(model_name, "FeS2")) 
	{
	  mat_ptr->ThermodynamicPotentialModel = FeS2;   
	  num_const = read_constants(imp, &(mat_ptr->u_thermodynamic_potential), 0);
	  if (num_const < 8) 
	    {
	      sprintf(err_msg, 
		    "Material %s - expected at least 8 constants for %s %s model.\n",
		    pd_glob[mn]->MaterialName, "Thermodynamic Potential", "FeS2");
	      GOMA_EH(GOMA_ERROR, err_msg);
	    }
	  mat_ptr->len_u_thermodynamic_potential = num_const;
	  SPF_DBL_VEC( endofstring(es), num_const, mat_ptr->u_thermodynamic_potential);
	}
      else if (model_read == -1 && !strcmp(model_name, "LiSi")) 
	{
	  mat_ptr->ThermodynamicPotentialModel = LiSi;   
	  num_const = read_constants(imp, &(mat_ptr->u_thermodynamic_potential), 0);
	  if (num_const < 7) 
	    {
	      sprintf(err_msg, 
		      "Material %s - expected at least 7 constants for %s %s model.\n",
		      pd_glob[mn]->MaterialName, "Thermodynamic Potential", "LiSi");
	      GOMA_EH(GOMA_ERROR, err_msg);
	    }
	  mat_ptr->len_u_thermodynamic_potential = num_const;
	  SPF_DBL_VEC( endofstring(es), num_const, mat_ptr->u_thermodynamic_potential);
	}
      else if (model_read == -1 && !strcmp(model_name, "CONSTANT")) 
	{
	  mat_ptr->ThermodynamicPotentialModel = CONSTANT;   
	  num_const = read_constants(imp, &(mat_ptr->u_thermodynamic_potential), 0);
	  if (num_const < 1) 
	    {
	      sprintf(err_msg, 
		      "Material %s - expected at least 1 constant for %s %s model.\n",
		      pd_glob[mn]->MaterialName, "Thermodynamic Potential", "CONSTANT");
	      GOMA_EH(GOMA_ERROR, err_msg);
	    }
	  mat_ptr->len_u_thermodynamic_potential = num_const;
	  SPF_DBL_VEC( endofstring(es), num_const, mat_ptr->u_thermodynamic_potential);
	}

      ECHO(es,echo_file);

      model_read = look_for_mat_prop(imp, "Interfacial Area", 
   				     &(mat_ptr->InterfacialAreaModel), 
				     &(mat_ptr->interfacial_area), NO_USER, NULL,
				     model_name, SCALAR_INPUT, &NO_SPECIES,es);

      if (model_read == -1 && !strcmp(model_name, "THERMAL_BATTERY")) 
	{
	  mat_ptr->InterfacialAreaModel = THERMAL_BATTERY;   
	  num_const = read_constants(imp, &(mat_ptr->u_interfacial_area), 0);
	  if (num_const < 9) 
	    {
	      sprintf(err_msg, 
		      "Material %s - expected at least 9 constants for %s %s model.\n",
		      pd_glob[mn]->MaterialName, "Interfacial Area", "THERMAL_BATTERY");
	      GOMA_EH(GOMA_ERROR, err_msg);
	    }
	  mat_ptr->len_u_interfacial_area = num_const;
	  SPF_DBL_VEC( endofstring(es), num_const, mat_ptr->u_interfacial_area);
	}
      else if (model_read == -1 && !strcmp(model_name, "CONSTANT")) 
	{
	  mat_ptr->InterfacialAreaModel = CONSTANT;   
	  num_const = read_constants(imp, &(mat_ptr->u_interfacial_area), 0);
	  if (num_const < 1)
	    {
	      sprintf(err_msg, 
		      "Material %s - expected at least 1 constant for %s %s model.\n",
		      pd_glob[mn]->MaterialName, "Interfacial Area", "CONSTANT");
	      GOMA_EH(GOMA_ERROR, err_msg);
	    }
	  mat_ptr->len_u_interfacial_area = num_const;
	  SPF_DBL_VEC( endofstring(es), num_const, mat_ptr->u_interfacial_area);
	}

      ECHO(es,echo_file);

    }     /* end if (n_rxn >0) statement; KSC: 10/98, 2/02 */ 

    /*
     *    Read the solution temperature for systems
     *    involving charged species; KSC (9/98, 9/2000). 
     *  
     *     KEN ! YOUR A NICE GUY BUT I'M GOING TO CUT YOU !   
     *                                                      - tab
     * 
     */
    if (DiffusionConstitutiveEquation == STEFAN_MAXWELL_CHARGED ||
        DiffusionConstitutiveEquation == STEFAN_MAXWELL_VOLUME    ) 
      {
        model_read = look_for_mat_prop(imp, "Solution Temperature",
				     &(mat_ptr->SolutionTemperatureModel), 
				     &(mat_ptr->solution_temperature), NO_USER, NULL,
				     model_name, SCALAR_INPUT, &NO_SPECIES,es);

        if (model_read == -1 && !strcmp(model_name, "THERMAL_BATTERY")) 
	  {
	    mat_ptr->SolutionTemperatureModel = THERMAL_BATTERY;   
	    num_const = read_constants(imp, &(mat_ptr->u_solution_temperature), 0);
	    if (num_const < 6) 
	      { /* should 6 constants for the thermal_battery solution-temperature model */
		sprintf(err_msg, 
			"Material %s - expected at least 6 constants for %s %s model.\n",
			pd_glob[mn]->MaterialName, "Solution Temperature", "THERMAL_BATTERY");
		GOMA_EH(GOMA_ERROR, err_msg);
	      }
	    mat_ptr->len_u_solution_temperature = num_const;
	    SPF_DBL_VEC( endofstring(es), num_const, mat_ptr->u_solution_temperature);
	  }
      }
    else 
      {
	/*
	 * for a solution with neutral species, set
	 * the solution temperature to 298 K
	 * The temperature is irrelevant in solution with neutral species
	 */
	mat_ptr->SolutionTemperatureModel = CONSTANT;   
	mat_ptr->solution_temperature = 298.0;
	SPF(es,"\t(%s = %s %.4g)", "Solution Temperature", "CONSTANT", mat_ptr->solution_temperature);
      }
 
    ECHO(es,echo_file);

    model_read = look_for_mat_prop(imp, "Porosity", 
				   &(mat_ptr->PorosityModel), 
				   &(mat_ptr->porosity), NO_USER, NULL,
				   model_name, SCALAR_INPUT, &NO_SPECIES,es);
    if (model_read == -1 && !strcmp(model_name, "THERMAL_BATTERY")) 
      {
	mat_ptr->PorosityModel = THERMAL_BATTERY;   
	num_const = read_constants(imp, &(mat_ptr->u_porosity), 0);
	if (num_const < 2) 
	  {
	    sprintf(err_msg, 
		    "Material %s - expected at least 2 constants for %s %s model.\n",
		    pd_glob[mn]->MaterialName, "Porosity", "THERMAL_BATTERY");
	    GOMA_EH(GOMA_ERROR, err_msg);
	  }
	mat_ptr->len_u_porosity = num_const;
	SPF_DBL_VEC( endofstring(es), num_const, mat_ptr->u_porosity );
      }

    ECHO(es,echo_file);

  } /* end of mp-input reading for STEFAN_MAXWELL, STEFAN_MAXWELL_ChARGED 
       KSC: (7/98, 9/2000) 
       *  
       *  AND NOT A MOMENT TOO SOON ! 
       */

  /*
   * Read diffusivity and other properties for non-Stefan-Maxwell models;
   * it is captured in the while-loop to avoid conflict.  Added ACSun 9/98
   */ 

  /*
   ********************************************************************************
   *  LOOP OVER THE SPECIES EQUATIONS
   ********************************************************************************
   */

  /*
  * HKM  - Changed the following parameter to Num_Species instead of Num_Species_Eqn
  *        For dilute problems the two are the same. For nondilute problems, the
  *        material properties for the last species in the mechanism should be
  *        read in as well, even though there isn't an explicit conservation 
  *        equation solved for it. 
  *

  */

  for (j = 0; j< mat_ptr->Num_Species; j++)
    {
     if (DiffusionConstitutiveEquation != STEFAN_MAXWELL         &&
         DiffusionConstitutiveEquation != STEFAN_MAXWELL_CHARGED &&
         DiffusionConstitutiveEquation != STEFAN_MAXWELL_VOLUME    )
       {
	 model_read = look_for_species_proptable(imp, "Diffusivity", mat_ptr,
					       mat_ptr->DiffusivityModel, 
					       mat_ptr->diffusivity,
					       mat_ptr->u_diffusivity, 
					       mat_ptr->len_u_diffusivity, 
                                       &(mat_ptr->diffusivity_tableid[j]),
					       model_name,
					       0, &species_no, es);

	 fallback_chemkin_generic_prop(&model_read, j, &(mat_ptr->DiffusivityModel[j]),
				    FALSE, mat_ptr);

	 ECHO(es,echo_file);
       /*
	* Postprocess unique Diffusivity models
	*/
	 if (model_read == -1) 
	   {
	     GOMA_EH(GOMA_ERROR,
		"Diffusivity: Bad Card syntax or need another set of species mat cards?");
	   } 

	 else if (model_read == 0) 
	   {
	     if (!strcmp(model_name, "POROUS")) 
	       {
		 mat_ptr->DiffusivityModel[species_no] = POROUS;
		 num_const = mat_ptr->len_u_diffusivity[species_no];
		 if (num_const < 5) 
		   {
		     sr = sprintf(err_msg, 
				"Matl %s (conc %d) needs at least 5 constants for %s %s model.\n",
				pd_glob[mn]->MaterialName, species_no,
				"Diffusivity", "POROUS");
		     GOMA_EH(GOMA_ERROR, err_msg);
		   }
	       }
	     
	 /*
	  * HYDRO is based on diffusive-flux model with contributions from shear gradient
	  * (gammadot), viscosity gradient, curvature, and hindered settling.  Fickian
          * diffusion is available for rough convergence spots.
	  *
	  *  Thus, if HYDRO is specified, then the following additional parameters are
	  *  looked for and must be supplied:
	  *     "Shear Rate Diffusivity"
	  *     "Viscosity Diffusivity"
	  *     "Fickian Diffusivity"
	  *     "Gravity-based Diffusivity"
	  *
	  *  For the Q-tensor diffusivity model, the following need to be defined:
	  *     "Shear Rate Diffusivity"
	  *     "Viscosity Diffusivity"
          *     "Q Tensor Diffusivity"
	  *
	  *  The Q Tensor diffusivity card takes the form of a model
	  *  name (which currently must be CONSTANT or NONE), species
	  *  number and then 3 floats (representing the flux modifier
	  *  in the flow, normal, and vorticity directions).  i.e.,
	  *
	  *      Q Tensor Diffusivity = CONSTANT 0 1.0 1.0 0.5
	  */
	     else if (!strcmp(model_name, "HYDRO")) 
	       {

		 mat_ptr->DiffusivityModel[species_no] = HYDRO;
		 
		 species_no = mat_ptr->Num_Species; /* set species number equal to max number of species
						   it is changed to species number of input property
						   by look_for_mat_prop */

		 model_read = look_for_mat_prop(imp, "Shear Rate Diffusivity", 
					      mat_ptr->GamDiffType, 
					      mat_ptr->gam_diffusivity, 
					      mat_ptr->u_gadiffusivity, NULL,
					      model_name, SCALAR_INPUT, &species_no,es);
	   
		 if (model_read == -1 && !strcmp(model_name, "LINEAR") )
		   {
		     mat_ptr->GamDiffType[species_no] = LINEAR;
		     num_const = read_constants(imp, mat_ptr->u_gadiffusivity, species_no);
		     mat_ptr->len_u_gadiffusivity[species_no] = num_const;
		     SPF_DBL_VEC(endofstring(es), num_const, mat_ptr->u_gadiffusivity[species_no] );
		   }
		 else if ( model_read == -1 && !strcmp(model_name, "CONST_LS") )
		   {
		     mat_ptr->GamDiffType[species_no] = LEVEL_SET;
		     num_const = read_constants(imp, mat_ptr->u_gadiffusivity, species_no);
		     
		     if ( num_const < 3) 
		       {
			 sr = sprintf(err_msg, 
				      "Matl %s %s needs 3 constants for %s  model: Kg and exponent.\n",
				      pd_glob[mn]->MaterialName, "Shear Rate Diffusivity", 
				      "CONST_LS");
			 GOMA_EH(GOMA_ERROR, err_msg);
		       }
		     
		     mat_ptr->len_u_gadiffusivity[species_no] = num_const;
		     
		     SPF_DBL_VEC(endofstring(es), num_const, mat_ptr->u_gadiffusivity[species_no] );
		   }
		 else
		   {
		     sr = sprintf(err_msg, 
				  "Material %s - unrecognized model for %s \"%s\" ???\n",
				  pd_glob[mn]->MaterialName, "Shear Rate Diffusivity", model_name);
		     GOMA_EH(model_read, err_msg);
		   }

		 ECHO(es,echo_file);
		 
		 species_no = mat_ptr->Num_Species; /* set species number equal to max number of species
						 it is changed to species number of input property
						 by look_for_mat_prop */
		 
		 model_read = look_for_mat_prop(imp, "Viscosity Diffusivity", 
					  mat_ptr->MuDiffType, 
					  mat_ptr->mu_diffusivity, 
					  mat_ptr->u_mdiffusivity, NULL,
					  model_name, SCALAR_INPUT, &species_no,es);
	   
		 if (model_read == -1 && !strcmp(model_name, "LINEAR") )
		   {
		     mat_ptr->MuDiffType[species_no] = LINEAR;
		     num_const = read_constants(imp, mat_ptr->u_mdiffusivity, species_no);
		     mat_ptr->len_u_mdiffusivity[species_no] = num_const;
		     SPF_DBL_VEC(endofstring(es), num_const, mat_ptr->u_mdiffusivity[species_no] );	       
		   }
		 else if (model_read == -1 && !strcmp(model_name, "CONST_LS") )
		   {
		     mat_ptr->MuDiffType[species_no] = LEVEL_SET;
		     num_const = read_constants(imp, mat_ptr->u_mdiffusivity, species_no);
		     
		     if ( num_const < 3) 
		       {
			 sr = sprintf(err_msg, 
				"Matl %s %s needs 3 constants for %s  model: Kg and exponent.\n",
				pd_glob[mn]->MaterialName, "Viscosity Diffusivity", 
				"CONST_LS");
			 GOMA_EH(GOMA_ERROR, err_msg);
		       }
		     mat_ptr->len_u_mdiffusivity[species_no] = num_const;
		     SPF_DBL_VEC(endofstring(es), num_const, mat_ptr->u_mdiffusivity[species_no] );	       	       
		   }
		 
		 else
		   {
		     sr = sprintf(err_msg, 
				  "Material %s - unrecognized model for %s \"%s\" ???\n",
				  pd_glob[mn]->MaterialName, "Viscosity Diffusivity", model_name);
		     GOMA_EH(model_read, err_msg);
		   }

		 ECHO(es,echo_file);
		 
		 species_no = mat_ptr->Num_Species; /* set species number equal to max number of species
						 it is changed to species number of input property
						 by look_for_mat_prop */
	   
		 model_read = look_for_mat_prop(imp, "Fickian Diffusivity", 
						mat_ptr->FickDiffType, 
						mat_ptr->f_diffusivity, 
						mat_ptr->u_fdiffusivity, NULL,
						model_name, SCALAR_INPUT, &species_no,es );
	   
		 if (model_read == -1 && !strcmp(model_name, "ANISOTROPIC"))
		   {
		     mat_ptr->FickDiffType[species_no] = ANISOTROPIC;
		     num_const = read_constants(imp, mat_ptr->u_fdiffusivity, species_no);
		     if ( num_const < 3) 
		       {
			 sr = sprintf(err_msg, 
				      "Matl %s %s needs 3 constants for %s  model.\n",
				      pd_glob[mn]->MaterialName, "Fickian Diffusivity", 
				      "HYDRO Diffusivity");
			 GOMA_EH(GOMA_ERROR, err_msg);
		       }
		     mat_ptr->len_u_fdiffusivity[species_no] = num_const;
		     SPF_DBL_VEC(endofstring(es), num_const, mat_ptr->u_fdiffusivity[species_no] );	       
		   }
		 else if (model_read == -1 && !strcmp(model_name, "EXP_DECAY"))
		   {
		     mat_ptr->FickDiffType[species_no] = EXP_DECAY;
		     num_const = read_constants(imp, mat_ptr->u_fdiffusivity, species_no);
		     if ( num_const < 2) 
		       {
			 sr = sprintf(err_msg, 
				      "Matl %s %s needs 2 constants for %s  model.\n",
				      pd_glob[mn]->MaterialName, "EXP_DECAY Diffusivity", 
				      "HYDRO Diffusivity");
			 GOMA_EH(GOMA_ERROR, err_msg);
		       }
		     mat_ptr->len_u_fdiffusivity[species_no] = num_const;
		     SPF_DBL_VEC(endofstring(es), num_const, mat_ptr->u_fdiffusivity[species_no] );	       
		   }
		 else if (model_read == -1 && !strcmp(model_name, "SHOCK"))
		   {
		     mat_ptr->FickDiffType[species_no] = SHOCK;
		     num_const = read_constants(imp, mat_ptr->u_fdiffusivity, species_no);
		     if ( num_const < 1) 
		       {
			 sr = sprintf(err_msg, 
				      "Matl %s %s needs 1 constants for %s  model.\n",
				      pd_glob[mn]->MaterialName, "SHOCK Diffusivity", 
				      "HYDRO Diffusivity");
			 GOMA_EH(GOMA_ERROR, err_msg);
		       }
		     mat_ptr->len_u_fdiffusivity[species_no] = num_const;
		     SPF_DBL_VEC(endofstring(es), num_const, mat_ptr->u_fdiffusivity[species_no] );	       
		   }
		 else
		   {
		     sr = sprintf(err_msg, 
				  "Material %s - unrecognized model for %s \"%s\" ???\n",
				  pd_glob[mn]->MaterialName, "Fickian Diffusivity", model_name);
		     GOMA_EH(GOMA_ERROR, err_msg);
		   }

		 ECHO(es,echo_file);
		 
		 species_no = mat_ptr->Num_Species; /* set species number equal to max number of species
						 it is changed to species number of input property
						 by look_for_mat_prop */
	   
		 model_read = look_for_mat_prop(imp, "Gravity-based Diffusivity", 
						mat_ptr->GravDiffType, 
						mat_ptr->g_diffusivity, 
						mat_ptr->u_gdiffusivity, NULL,
						model_name, SCALAR_INPUT, &species_no, es);
	   
		 if (model_read == -1 && !strcmp(model_name, "BISECTION"))
		   {
		     mat_ptr->GravDiffType[species_no] = BISECTION;
		     num_const = read_constants(imp, mat_ptr->u_gdiffusivity, species_no);
		     if ( num_const < 3) 
		       {
			 sr = sprintf(err_msg, 
				      "Matl %s %s needs 3 constants for %s  model: Kg, avg_conc, slope.\n",
				      pd_glob[mn]->MaterialName, "Gravity-based Diffusivity", 
				      "BISECTION");
			 GOMA_EH(GOMA_ERROR, err_msg);
		       }
		     mat_ptr->len_u_gdiffusivity[species_no] = num_const;
		     SPF_DBL_VEC(endofstring(es), num_const, mat_ptr->u_gdiffusivity[species_no] );	       
		   }
		 else if (model_read == -1 && !strcmp(model_name, "RZBISECTION"))
		   {
		     mat_ptr->GravDiffType[species_no] = RZBISECTION;
		     num_const = read_constants(imp, mat_ptr->u_gdiffusivity, species_no);
		     if ( num_const < 4) 
		       {
			 sr = sprintf(err_msg, 
				      "Matl %s %s needs 4 constants for %s  model: Kg, exponent, avg_conc, slope .\n",
				      pd_glob[mn]->MaterialName, "Gravity-based Diffusivity",  "RZBISECTION");
			 GOMA_EH(GOMA_ERROR, err_msg);
		       }
		     mat_ptr->len_u_gdiffusivity[species_no] = num_const;
		     SPF_DBL_VEC(endofstring(es), num_const, mat_ptr->u_gdiffusivity[species_no] );	       
		   }
		 else if (model_read == -1 && !strcmp(model_name, "RICHARDSON_ZAKI"))
		   {
		     mat_ptr->GravDiffType[species_no] = RICHARDSON_ZAKI;
		     num_const = read_constants(imp, mat_ptr->u_gdiffusivity, species_no);
		     if ( num_const < 2) 
		       {
			 sr = sprintf(err_msg, 
				      "Matl %s %s needs 2 constants for %s  model: Kg and exponent.\n",
				      pd_glob[mn]->MaterialName, "Gravity-based Diffusivity", 
				      "RICHARDSON_ZAKI");
			 GOMA_EH(GOMA_ERROR, err_msg);
		       }
		     mat_ptr->len_u_gdiffusivity[species_no] = num_const;
		     SPF_DBL_VEC(endofstring(es), num_const, mat_ptr->u_gdiffusivity[species_no] );	       
		   }
		 else if (model_read == -1 && !strcmp(model_name, "CONST_LS"))
		   {
		     mat_ptr->GravDiffType[species_no] = RICHARDSON_ZAKI;
		     num_const = read_constants(imp, mat_ptr->u_gdiffusivity, species_no);
		     if ( num_const < 3) 
		       {
			 sr = sprintf(err_msg, 
				      "Matl %s %s needs 3 constants for %s  model: Kg and exponent.\n",
				      pd_glob[mn]->MaterialName, "Gravity-based Diffusivity", 
				      "CONST_LS");
			 GOMA_EH(GOMA_ERROR, err_msg);
		       }
		     mat_ptr->len_u_gdiffusivity[species_no] = num_const;
		     SPF_DBL_VEC(endofstring(es), num_const, mat_ptr->u_gdiffusivity[species_no] );	       
		   }
		 else
		   {
		     sr = sprintf(err_msg, 
				  "Material %s - unrecognized model for %s \"%s\" ???\n",
				  pd_glob[mn]->MaterialName, "Gravity-based Diffusivity", model_name);
		     GOMA_EH(model_read, err_msg);
		   }

		 ECHO(es,echo_file);
	   
	   /* MMH: I made this optional so it would be
              backwards-compatible with the other HYDRO diffusivity
              model material files. */
		 input[0] = '\0';
		 look_for_optional_string(imp, "Q Tensor Diffusivity", input,
					  MAX_CHAR_IN_INPUT);
		 s = &(input[0]);
		 if(s[0])
		   {
		     strcpy(model_name, strtok(s, " \t"));
		     if(!strncmp(model_name, "CONSTANT", 8))
		       {
			 species_no = atoi(strtok(NULL, " \t"));

			 mat_ptr->QTensorDiffType[species_no] = CONSTANT;

			 for(i = 0; i < 3; i++)
			   mat_ptr->q_diffusivity[species_no][i] = atof(strtok(NULL, " \t"));
			 
			 mat_ptr->len_u_qdiffusivity[species_no] = 0;

	/* 		 if(mat_ptr->q_diffusivity[species_no][0] != 1.0 || */
/* 			    mat_ptr->q_diffusivity[species_no][1] != 1.0 || */
/* 			    mat_ptr->q_diffusivity[species_no][2] != 0.5) */
/* 			   GOMA_EH(GOMA_ERROR, "Sorry, the Q tensor components are internally hard-coded to 1.0, 1.0, 0.5."); */

			 SPF(es,"%s = %s %d", "Q Tensor Diffusivity", model_name, species_no );
			 SPF_DBL_VEC( endofstring(es), 3,  mat_ptr->q_diffusivity[species_no]);
		       }
		     else if(!strncmp(model_name, "NONE", 4))
		       {
			 species_no = atoi(strtok(NULL, " \t"));
			 mat_ptr->QTensorDiffType[species_no] = NO_MODEL;
			 mat_ptr->len_u_qdiffusivity[species_no] = 0;
			 SPF(es,"%s = %s %d", "Q Tensor Diffusivity", "NONE", species_no );
		       }
		     else
		       {
			 sr = sprintf(err_msg,
				      "Material %s - unrecognized model for %s \"%s\" ???\n",
				      pd_glob[mn]->MaterialName, "Q Tensor Diffusivity", model_name);
			 GOMA_EH(GOMA_ERROR, err_msg);
		       }
		     ECHO(es,echo_file);
		   }

		 if (model_read == -1) 
		   {
	     
	     /*
	      * And just check to make sure this is active, too.
	      */
	     
		     if( have_shear_rate == 0 )
		       {
			 sr = sprintf(err_msg, 
				      "Matl %s (conc %d) %s %s model needs the \"%s\" eqn active.\n",
				      pd_glob[mn]->MaterialName, species_no,
				      "Diffusivity", "HYDRO", "shear_rate");
			 GOMA_EH(GOMA_ERROR, err_msg);
		       }
		   }
	       }
	 /*
	  * SUSPENSION is based on diffusive-flux model with contributions from the velocity
	  *  gradient tensor, viscosity gradient, particle stress, and hindered settling.  Fickian
          * diffusion is available for rough convergence spots. There are currently no adjustable
	  * parameters for this model, but the 2/9a*a, where a is the particle size, must be
	  * entered for the settling term and the Fickian diffusivity is included for stability.
	  *
	  *  Thus, if SUSPENSION is specified, then the following additional parameters are
	  *  looked for and must be supplied:
	  *     "Fickian Diffusivity"
	  *     "Gravity-based Diffusivity"
	  *     "Q Tensor Diffusivity"
	  */
	     else if (!strcmp(model_name, "SUSPENSION")) 
	       {
		 mat_ptr->DiffusivityModel[species_no] = SUSP_BAL;
		 
		 species_no = mat_ptr->Num_Species; /* set species number equal to max number of species
						       it is changed to species number of input property
						       by look_for_mat_prop */
		 
		 model_read = look_for_mat_prop(imp, "Fickian Diffusivity", 
						mat_ptr->FickDiffType, 
						mat_ptr->f_diffusivity, 
						mat_ptr->u_fdiffusivity, NULL,
						model_name, SCALAR_INPUT, &species_no, es);
		 
		 if (model_read == -1 && !strcmp(model_name, "ANISOTROPIC"))
		   {
		     mat_ptr->FickDiffType[species_no] = ANISOTROPIC;
		     num_const = read_constants(imp, mat_ptr->u_fdiffusivity, species_no);
		     if ( num_const < 3) 
		       {
			 sr = sprintf(err_msg, 
				      "Matl %s %s needs 3 constants for %s  model.\n",
				      pd_glob[mn]->MaterialName, "Fickian Diffusivity", 
				      "SUSPENSION Diffusivity");
			 GOMA_EH(GOMA_ERROR, err_msg);
		       }
		     mat_ptr->len_u_fdiffusivity[species_no] = num_const;
		     SPF_DBL_VEC( endofstring(es), num_const, mat_ptr->u_fdiffusivity[species_no]);
		   }
		 else if (model_read == -1 && !strcmp(model_name, "EXP_DECAY"))
		   {
		     mat_ptr->FickDiffType[species_no] = EXP_DECAY;
		     num_const = read_constants(imp, mat_ptr->u_fdiffusivity, species_no);
		     if ( num_const < 2) 
		       {
			 sr = sprintf(err_msg, 
				      "Matl %s %s needs 2 constants for %s  model.\n",
				      pd_glob[mn]->MaterialName, "Fickian Diffusivity", 
				      "SUSPENSION Diffusivity");
			 GOMA_EH(GOMA_ERROR, err_msg);
		       }
		     mat_ptr->len_u_fdiffusivity[species_no] = num_const;
		     SPF_DBL_VEC( endofstring(es), num_const, mat_ptr->u_fdiffusivity[species_no]);
		   }
		 else
		   {
		     sr = sprintf(err_msg, 
				  "Material %s - unrecognized model for %s \"%s\" ???\n",
				  pd_glob[mn]->MaterialName, "Fickian Diffusivity", model_name);
		     GOMA_EH(GOMA_ERROR, err_msg);
		   }
		 
		 ECHO(es,echo_file);
		 
		 
		 species_no = mat_ptr->Num_Species; /* set species number equal to max number of species
						       it is changed to species number of input property
						       by look_for_mat_prop */
		 
		 model_read = look_for_mat_prop(imp, "Q Tensor Diffusivity", 
						mat_ptr->QTensorDiffType, 
						mat_ptr->q_diffusivity[0], 
						mat_ptr->u_qdiffusivity, NULL,
						model_name, SCALAR_INPUT, &species_no, es);
		 
		 if (model_read == -1 && !strcmp(model_name, "ANISOTROPIC"))
		   {
		     
		     mat_ptr->QTensorDiffType[species_no] = ANISOTROPIC;
		     num_const = read_constants(imp, mat_ptr->u_qdiffusivity, species_no);
		     if ( num_const < 3) 
		       {
			 sr = sprintf(err_msg, 
				      "Matl %s %s needs 3 constants for %s  model.\n",
				      pd_glob[mn]->MaterialName, "Q Tensor Diffusivity", 
				      "SUSPENSION Diffusivity");
			 GOMA_EH(GOMA_ERROR, err_msg);
		       }
		     mat_ptr->len_u_qdiffusivity[species_no] = num_const;
		     SPF_DBL_VEC( endofstring(es), num_const, mat_ptr->u_qdiffusivity[species_no]);
		     
		   }
		 else if(!strncmp(model_name, "NONE", 4))
		   {
		     species_no = atoi(strtok(NULL, " \t"));
		     mat_ptr->QTensorDiffType[species_no] = NO_MODEL;
		     mat_ptr->len_u_qdiffusivity[species_no] = 0;
		     SPF(es,"%s = %s %d", "Q Tensor Diffusivity", "NONE", species_no );
		   }
		 else
		   {
		     sr = sprintf(err_msg,
				  "Material %s - unrecognized model for %s \"%s\" ???\n",
				  pd_glob[mn]->MaterialName, "Q Tensor Diffusivity", model_name);
		     GOMA_EH(GOMA_ERROR, err_msg);
		   }
		 
		 
		 ECHO(es,echo_file);
		 
		 
		 species_no = mat_ptr->Num_Species; /* set species number equal to max number of species
						       it is changed to species number of input property
						       by look_for_mat_prop */
		 
		 model_read = look_for_mat_prop(imp, "Gravity-based Diffusivity", 
						mat_ptr->GravDiffType, 
						mat_ptr->g_diffusivity, 
						mat_ptr->u_gdiffusivity, NULL,
						model_name, SCALAR_INPUT, &species_no, es);
	   
		 if (model_read == -1 && !strcmp(model_name, "BISECTION"))
		   {
		     mat_ptr->GravDiffType[species_no] = BISECTION;
		     num_const = read_constants(imp, mat_ptr->u_gdiffusivity, species_no);
		     if ( num_const < 3) 
		       {
			 sr = sprintf(err_msg, 
				      "Matl %s %s needs 3 constants for %s  model: Kg, avg_conc, slope.\n",
				      pd_glob[mn]->MaterialName, "Gravity-based Diffusivity", 
				      "BISECTION");
			 GOMA_EH(GOMA_ERROR, err_msg);
		       }
		     mat_ptr->len_u_gdiffusivity[species_no] = num_const;
		     SPF_DBL_VEC( endofstring(es), num_const, mat_ptr->u_gdiffusivity[species_no]);
		   }
		 else if (model_read == -1 && !strcmp(model_name, "RZBISECTION"))
		   {
		     mat_ptr->GravDiffType[species_no] = RZBISECTION;
		     num_const = read_constants(imp, mat_ptr->u_gdiffusivity, species_no);
		     if ( num_const < 4) 
		       {
			 sr = sprintf(err_msg, 
				      "Matl %s %s needs 4 constants for %s  model: Kg, exponent, avg_conc, slope .\n",
				      pd_glob[mn]->MaterialName, "Gravity-based Diffusivity",  "RZBISECTION");
			 GOMA_EH(GOMA_ERROR, err_msg);
		       }
		     mat_ptr->len_u_gdiffusivity[species_no] = num_const;
		     SPF_DBL_VEC( endofstring(es), num_const, mat_ptr->u_gdiffusivity[species_no]);
		   }
		 else if (model_read == -1 && !strcmp(model_name, "RICHARDSON_ZAKI"))
		   {
		     mat_ptr->GravDiffType[species_no] = RICHARDSON_ZAKI;
		     num_const = read_constants(imp, mat_ptr->u_gdiffusivity, species_no);
		     if ( num_const < 2) 
		       {
			 sr = sprintf(err_msg, 
				      "Matl %s %s needs 2 constants for %s  model: Kg and exponent.\n",
				      pd_glob[mn]->MaterialName, "Gravity-based Diffusivity", 
				      "RICHARDSON_ZAKI");
			 GOMA_EH(GOMA_ERROR, err_msg);
		       }
		     mat_ptr->len_u_gdiffusivity[species_no] = num_const;
		     SPF_DBL_VEC( endofstring(es), num_const, mat_ptr->u_gdiffusivity[species_no]);
		   }
		 else
		   {
		     sr = sprintf(err_msg, 
				  "Material %s - unrecognized model for %s \"%s\" ???\n",
				  pd_glob[mn]->MaterialName, "Gravity-based Diffusivity", model_name);
		     GOMA_EH(model_read, err_msg);
		   }

		 ECHO(es,echo_file);

		 
		 species_no = mat_ptr->Num_Species; /* set species number equal to max number of species
						       it is changed to species number of input property
						       by look_for_mat_prop */
		 
		 model_read = look_for_mat_prop(imp, "Suspension Balance Length Scales",
						mat_ptr->SBM_Type,
						mat_ptr->SBM_Lengths,
						mat_ptr->SBM_Lengths2, NULL,
						model_name, SCALAR_INPUT, &species_no, es);

		 mat_ptr->SBM_Type[species_no] = CONSTANT;
                 mat_ptr->SBM_Length_enabled = 1;
		 if (model_read == -1 && !strcmp(model_name, "INPUT"))
		   {
		     num_const = read_constants(imp, mat_ptr->SBM_Lengths2, species_no);
		     if ( num_const < 3) 
		       {
			 sr = sprintf(err_msg, 
				      "Matl %s %s needs 3 constants: particle radius, characteristic length scale, and max velocity.\n",
				      pd_glob[mn]->MaterialName, "Suspension Balance Length Scales");
			 GOMA_EH(GOMA_ERROR, err_msg);
		       }
		     mat_ptr->len_SBM_Lengths2[species_no] = num_const;
		     SPF_DBL_VEC( endofstring(es), num_const, mat_ptr->SBM_Lengths2[species_no]);

		     ECHO(es,echo_file);		     
		   }
		 else
		   {
                     mat_ptr->SBM_Length_enabled = 0;
		   }		 
	       }
	     else if (!strcmp(model_name, "FREE_VOL") ) 
	       {
		 mat_ptr->DiffusivityModel[species_no] = FREE_VOL;
		 num_const = mat_ptr->len_u_diffusivity[species_no];
		 if (num_const < 12) 
		   {
		     sr = sprintf(err_msg, 
				  "Matl %s (conc %d) needs at least 12 constants for %s %s model.\n",
				  pd_glob[mn]->MaterialName, species_no,
				  "Diffusivity", "FREE_VOL");
		     GOMA_EH(GOMA_ERROR, err_msg);
		   }
		 else if (num_const < 13)
		   {
		     sr = sprintf(err_msg, 
				  "Matl %s (conc %d) needs u_diffusivity[w][12]=0 for Duda-Vrentas %s %s model.\n",
				  pd_glob[mn]->MaterialName, species_no,
				  "Diffusivity", "FREE_VOL");
		     GOMA_EH(GOMA_ERROR, err_msg);
		   }
		 else if (num_const < 15 && (int)mat_ptr->u_diffusivity[species_no][12] != 0 ) 
		   {
		     sr = sprintf(err_msg, 
				  "Matl %s (conc %d) needs at least 16 constants for non-Duda-Vrentas %s %s model.\n",
				  pd_glob[mn]->MaterialName, species_no,
				  "Diffusivity", "FREE_VOL");
		     GOMA_EH(GOMA_ERROR, err_msg);
		   }
		 else if (num_const < 17 && (int)mat_ptr->u_diffusivity[species_no][12] == 4 ) 
		   {
		     sr = sprintf(err_msg, 
				  "Matl %s (conc %d) needs at least 18 constants for friction-based %s %s model.\n",
				  pd_glob[mn]->MaterialName, species_no,
				  "Diffusivity", "FREE_VOL");
		     GOMA_EH(GOMA_ERROR, err_msg);
		   }


		 switch( (int)mat_ptr->u_diffusivity[species_no][12])
		   {
		   case 0:
		     sr = SPF(err_msg,
			      "\t## Matl %s (conc %d) using Vrentas & Duda %s %s model.##",
			      pd_glob[mn]->MaterialName, species_no,
			      "Diffusivity", "FREE_VOL");
		     ECHO(err_msg, echo_file);
		     break;
		   case 1:
		     sr = SPF(err_msg,
				  "\t ### Matl %s (conc %d) using Zelinsky & Hanley %s %s model.###\n",
			      pd_glob[mn]->MaterialName, species_no,
			      "Diffusivity", "FREE_VOL");
		     ECHO(err_msg,echo_file);
		     break;
		   case 2:
		     sr = SPF(err_msg,
			      "\t ### Matl %s (conc %d) using self-diffusion %s %s model.###\n",
			      pd_glob[mn]->MaterialName, species_no,
			      "Diffusivity", "FREE_VOL");
		     ECHO(err_msg, echo_file);
		     break;
		   case 3:
		     sr = SPF(err_msg,
				  "\t ### Matl %s (conc %d) using Alsoy & Duda %s %s model.###\n",
			      pd_glob[mn]->MaterialName, species_no,
			      "Diffusivity", "FREE_VOL");
		     ECHO(err_msg, echo_file);
		     break;
		   case 4:
		     sr = SPF(err_msg,
                          "\t ### Matl %s (conc %d) using friction-based %s %s model.### \n",
			      pd_glob[mn]->MaterialName, species_no,
			      "Diffusivity", "FREE_VOL");
		     ECHO(err_msg, echo_file);
		     break;
		   default:
		     sr = SPF(err_msg,
			      "\t ### Undefined %s %s model for Matl %s (conc %d) model.### \n",
			      "FREE_VOL","Diffusivity",
			      pd_glob[mn]->MaterialName, species_no);
		     ECHO(err_msg, echo_file);
		     break;
		   }

		 num_const = mat_ptr->Num_Species; 
    		 mat_ptr->FreeVolSolvent[species_no] = TRUE;
		 model_read = look_for_mat_prop(imp, "Free Volume Solvent", 
						NULL, NULL, NO_USER, NULL,
				model_name, SCALAR_INPUT, &num_const, es);
		 if( model_read == -1)
		  {
      		 if (!strcasecmp(model_name, "yes") || 
	  		!strcasecmp(model_name, "true")) 
			{
	  		mat_ptr->FreeVolSolvent[num_const] = TRUE;
			}
      		 else if (!strcasecmp(model_name, "no") ||
	       		!strcasecmp(model_name, "false")) 
			{
	  		mat_ptr->FreeVolSolvent[num_const] = FALSE;
			} 
      		else 
			{
	  		GOMA_WH(-1,"Defaulting Free Volume Solvent to TRUE");
	  		mat_ptr->FreeVolSolvent[species_no] = TRUE;
			}
		  }
	fprintf(stderr,"Free Volume Solvent %d = %d\n",species_no,mat_ptr->FreeVolSolvent[species_no]);
/*		 if( pd_glob[mn]->Num_Species_Eqn != 1 ) 
		   {
		     GOMA_EH(GOMA_ERROR, "Binary Free volume models are for 2 components, or one tracked species.");
		   }   */
	       }

	 /* multicomponent, generalized fickian based formulation. */
	 
	     else if (!strcmp(model_name, "GENERALIZED_FREE_VOL") ) 
	       {
		 mat_ptr->DiffusivityModel[species_no] = GENERALIZED_FREE_VOL;
		 num_const = mat_ptr->len_u_diffusivity[species_no];
		 if (num_const < 12)
		   {
		     sr = sprintf(err_msg, 
				  "Matl %s (conc %d) needs at least 12 constants for %s %s model.\n",
				  pd_glob[mn]->MaterialName, species_no,
				  "Diffusivity", "GENERALIZED_FREE_VOL");
		     GOMA_EH(GOMA_ERROR, err_msg);
		   }
		 if( pd_glob[mn]->Num_Species_Eqn < 1 ) 
		   {
		     GOMA_EH(GOMA_ERROR, "Generalized models are for 2 or more BULK components.");
		   }
	       }
	 /* Set a constant binary diffusivity if no concentration dependency
          * is known for generalized_fickian formulation.  It is known that
          * this is a poor approximation for multicomponent case.*/
	     
	     else if (!strcmp(model_name, "GENERALIZED") ) 
	       {
		 mat_ptr->DiffusivityModel[species_no] = GENERALIZED;
		 num_const = mat_ptr->len_u_diffusivity[species_no];
		 if (num_const <  pd_glob[mn]->Num_Species_Eqn ) {
		   sr = sprintf(err_msg, 
				"Matl %s (conc %d) needs one constant for each i-j pair %s %s model.\n",
				pd_glob[mn]->MaterialName, species_no,
				"Diffusivity", "GENERALIZED");
		   GOMA_EH(GOMA_ERROR, err_msg);
		 }
		 if( pd_glob[mn]->Num_Species_Eqn < 2 ) 
		   {
		     GOMA_EH(GOMA_ERROR, "Generalized diffusivity model is for 2 or more BULK components.");
		   }
	       }
	     else if (!strcmp(model_name, "CONST_LS") ) 
	       {
		 mat_ptr->DiffusivityModel[species_no] = LEVEL_SET;
		 num_const = mat_ptr->len_u_diffusivity[species_no];
	       }
	     else
	       {
		 sprintf(err_msg, "Diffusivity. Unrecognized Diffusivity Model: %s",
			 model_name);
		 GOMA_EH(GOMA_ERROR, err_msg);
	       }

	   } /* End of if (model_read == 0) */
       
       } /*end of if(DiffusionConstitutiveEquation != STEFAN_MAXWELL && 
	   DiffusionConstitutiveEquation != STEFAN_MAXWELL_CHARGED &&
	   DiffusionConstitutiveEquation != STEFAN_MAXWELL_VOLUME) */

     species_no = mat_ptr->Num_Species; /* set species number equal to max number of species
                                           it is changed to species number of input property
                                           by look_for_mat_prop */

     int SpeciesSecondLevelSetDiffusivity;
     model_read = look_for_mat_prop(imp, "Species Second Level Set Diffusivity",
                                    &(SpeciesSecondLevelSetDiffusivity),
                                    mat_ptr->SpeciesSecondLevelSetDiffusivity, NO_USER, NULL,
                                    model_name, SCALAR_INPUT,
                                    &species_no, es);

     ECHO(es,echo_file);

     species_no = mat_ptr->Num_Species; /* set species number equal to max number of species
                                           it is changed to species number of input property
                                           by look_for_mat_prop */

     int SpeciesOnlyDiffusion;
     model_read = look_for_mat_prop(imp, "Species Level Set Diffusion Only",
                                    &(SpeciesOnlyDiffusion),
                                    &(a0), NO_USER, NULL,
                                    model_name, NO_INPUT,
                                    &species_no, es);

     mat_ptr->SpeciesOnlyDiffusion[species_no] = DIFF_OFF;
     if (model_read == -1 && !strcmp(model_name, "POSITIVE") )
       {
         mat_ptr->SpeciesOnlyDiffusion[species_no] = DIFF_POSITIVE;
       }
     else if (model_read == -1 &&  !strcmp(model_name, "NEGATIVE") )
       {
         mat_ptr->SpeciesOnlyDiffusion[species_no] = DIFF_NEGATIVE;
       }
     ECHO(es,echo_file);
     
     
     species_no = mat_ptr->Num_Species; /* set species number equal to max number of species
					   it is changed to species number of input property
					   by look_for_mat_prop */
    
     model_read = look_for_mat_prop(imp, "Species Time Integration", 
				    &(SpeciesTimeIntegration), 
				    &(a0), NO_USER, NULL, 
				    model_name, NO_INPUT,  
				    &species_no, es);
     if (model_read == -1 && !strcmp(model_name, "STANDARD") )
       {
	 mat_ptr->SpeciesTimeIntegration[species_no] = STANDARD;
       }
     else if (model_read == -1 &&  !strcmp(model_name, "TAYLOR_GALERKIN") )
       {
	 mat_ptr->SpeciesTimeIntegration[species_no] = TAYLOR_GALERKIN;
       }
     else if (model_read == -1 &&  !strcmp(model_name, "TAYLOR_GALERKIN_EXP") )
       {
	 mat_ptr->SpeciesTimeIntegration[species_no] = TAYLOR_GALERKIN_EXP;
       }
     else 
       {
	 mat_ptr->SpeciesTimeIntegration[species_no] = STANDARD;
	 SPF(es, "\t(%s = %s)", "Species Time Integration","STANDARD"); 
       }

     ECHO(es,echo_file);


     model_read = look_for_mat_prop(imp, "Species Enable Div Term",
                                    &(SpeciesTimeIntegration),
                                    &(a0), NO_USER, NULL,
                                    model_name, NO_INPUT,
                                    &species_no, es);
     if (model_read == -1 && !strcmp(model_name, "on") )
       {
          mat_ptr->ExtrinsicIndependentSpeciesVar[species_no] = 1;
       }
     else if (model_read == -1 &&  !strcmp(model_name, "yes") )
       {
          mat_ptr->ExtrinsicIndependentSpeciesVar[species_no] = 1;
       }
     else
       {
         mat_ptr->ExtrinsicIndependentSpeciesVar[species_no] = 0;
         SPF(es, "\t(%s = %s)", "Species Enable Div Term","off");
       }

     ECHO(es,echo_file);



     /* initialize to good default behavior */
     mat_ptr->AdvectiveScalingModel[species_no] = CONSTANT; 
     mat_ptr->AdvectiveScaling[species_no] = 1.0; 
     
     species_no = mat_ptr->Num_Species; /* set species number equal to max number of species
					   it is changed to species number of input property
					   by look_for_mat_prop */
     model_read = look_for_mat_prop(imp, "Advective Scaling", 
				    mat_ptr->AdvectiveScalingModel, 
				    mat_ptr->AdvectiveScaling, 
				    NO_USER, NULL, model_name,  
				    SCALAR_INPUT, &species_no, es);
     ECHO(es,echo_file);

     /*
      *  Latent Heat of Vaporization Section
      *
      *    set species number equal to max number of species
      *    it is changed to species number of input property  by look_for_mat_prop
      */
     species_no = mat_ptr->Num_Species;
     model_read = look_for_mat_prop(imp, "Latent Heat Vaporization", 
				    mat_ptr->LatentHeatVapModel, 
				    mat_ptr->latent_heat_vap, 
				    NO_USER, NULL, model_name, 
				    SCALAR_INPUT, &species_no, es);
     fallback_chemkin_generic_prop(&model_read, j,
				   &(mat_ptr->LatentHeatVapModel[j]),
				   TRUE, mat_ptr);
     GOMA_EH(model_read, "Latent Heat Vaporization");
    
     ECHO(es,echo_file);

     /*
      *  Latent Heat of Fusion Section
      *
      * set species number equal to max number of species
      * it is changed to species number of input property  by look_for_mat_prop
      */
     species_no = mat_ptr->Num_Species;
     model_read = look_for_mat_prop(imp, "Latent Heat Fusion", 
				    mat_ptr->LatentHeatFusionModel, 
				    mat_ptr->latent_heat_fusion, 
				    NO_USER, NULL, model_name, 
				    SCALAR_INPUT, &species_no, es);
     fallback_chemkin_generic_prop(&model_read, j,
				   &(mat_ptr->LatentHeatFusionModel[j]),
				   TRUE, mat_ptr);
     GOMA_EH(model_read, "Latent Heat Fusion");
     
     ECHO(es,echo_file);

     /*
      *  Vapor Pressure Section
      *
      * set species number equal to max number of species
      * it is changed to species number of input property  by look_for_mat_prop
      */
     species_no = mat_ptr->Num_Species;
     model_read = look_for_mat_prop(imp, "Vapor Pressure", 
				    mat_ptr->VaporPressureModel, 
				    mat_ptr->vapor_pressure, 
				    NO_USER, NULL, model_name, 
				    SCALAR_INPUT, &species_no, es);
     fallback_chemkin_generic_prop(&model_read, j,
				   &(mat_ptr->VaporPressureModel[j]), TRUE, mat_ptr);
     if ( model_read == -1 && (!strcmp(model_name, "KELVIN") ||
			       !strcmp(model_name, "FLAT")))
       {
	 if (!strcmp(model_name, "KELVIN")) mat_ptr->VaporPressureModel[species_no] = KELVIN;
	 if (!strcmp(model_name, "FLAT")) mat_ptr->VaporPressureModel[species_no] = FLAT;
	 
	 if ( mat_ptr->PorousMediaType == POROUS_TWO_PHASE) 
	   {
	     num_const = read_constants(imp, mat_ptr->u_vapor_pressure, 
					species_no);
	     if ( num_const < 5) 
	       {
		 sr = sprintf(err_msg, 
			      "Matl %s (%s, conc %d) needs 5 constants for %s %s model.\n",
			      pd_glob[mn]->MaterialName, "porous 2-phase", species_no,
			      "Vapor Pressure", "KELVIN or FLAT");
		 GOMA_EH(GOMA_ERROR, err_msg);
	       }
	     mat_ptr->len_u_vapor_pressure[species_no] = num_const;

	     SPF_DBL_VEC( endofstring(es), num_const, mat_ptr->u_vapor_pressure[species_no]);

	   } 
	 else if ( mat_ptr->PorousMediaType == POROUS_UNSATURATED)
	   {
	     num_const = read_constants(imp, mat_ptr->u_vapor_pressure, 
					species_no);
	     if ( num_const < 7) 
	       {
		 sr = sprintf(err_msg, 
			      "Matl %s (%s, conc %d) needs 7 constants for %s %s model.\n",
			      pd_glob[mn]->MaterialName, "porous unsaturated", 
			      species_no,
			      "Vapor Pressure", "KELVIN OR FLAT");
		 GOMA_EH(GOMA_ERROR, err_msg);
	       }
	     mat_ptr->len_u_vapor_pressure[species_no] = num_const;
	     SPF_DBL_VEC( endofstring(es), num_const, mat_ptr->u_vapor_pressure[species_no]);
	   } 
	 else 
	   {
	     sr = sprintf(err_msg, 
			  "%s model invalid in matl %s unless %s is \"%s\" or \"%s\"\n",
			  "KELVIN or FLAT", pd_glob[mn]->MaterialName, "Media Type",
			  "POROUS_TWO_PHASE", "POROUS_UNSATURATED");
	     GOMA_EH(GOMA_ERROR, err_msg);
	   }
       }
     else if ( model_read == -1 && !strcmp(model_name, "IDEAL_GAS") )
	{
	  mat_ptr->VaporPressureModel[species_no] = IDEAL_GAS;

	  num_const = read_constants(imp, mat_ptr->u_vapor_pressure, 
				     species_no);
	  if ( num_const < 3 ) 
	    {
	      sr = sprintf(err_msg, 
			   "Matl %s (conc %d) needs 3 constants for %s %s model.\n",
			   pd_glob[mn]->MaterialName,
			   species_no,
			   "Vapor Pressure", "IDEAL_GAS");
	      GOMA_EH(GOMA_ERROR, err_msg);
	    }
	  mat_ptr->len_u_vapor_pressure[species_no] = num_const;
	  SPF_DBL_VEC( endofstring(es), num_const, mat_ptr->u_vapor_pressure[species_no]);

	}
      else if ( model_read == -1 && !strcmp(model_name, "NON_VOLATILE") )
	{
	  mat_ptr->VaporPressureModel[species_no] = NON_VOLATILE;
	}
      else if ( model_read == -1 && !strcmp(model_name, "ANTOINE") )
	{
	  mat_ptr->VaporPressureModel[species_no] = ANTOINE;

	  num_const = read_constants(imp, mat_ptr->u_vapor_pressure, 
				     species_no);
	  if ( num_const < 6 ) 
	    {
	      sr = sprintf(err_msg, 
		   "Matl %s (conc %d) needs 6 constants for %s %s model.\n",
			   pd_glob[mn]->MaterialName,
			   species_no,
			   "Vapor Pressure", "ANTOINE");
	      GOMA_EH(GOMA_ERROR, err_msg);
	    }
	  mat_ptr->len_u_vapor_pressure[species_no] = num_const;
	  SPF_DBL_VEC( endofstring(es), num_const, mat_ptr->u_vapor_pressure[species_no]);

	}
      else if ( model_read == -1 && !strcmp(model_name, "RIEDEL") )
	{
	  mat_ptr->VaporPressureModel[species_no] = RIEDEL;

	  num_const = read_constants(imp, mat_ptr->u_vapor_pressure, 
				     species_no);
	  if ( num_const < 8 ) 
	    {
	      sr = sprintf(err_msg, 
		   "Matl %s (conc %d) needs 6 constants for %s %s model.\n",
			   pd_glob[mn]->MaterialName,
			   species_no,
			   "Vapor Pressure", "RIEDEL");
	      GOMA_EH(GOMA_ERROR, err_msg);
	    }
	  mat_ptr->len_u_vapor_pressure[species_no] = num_const;
	  SPF_DBL_VEC( endofstring(es), num_const, mat_ptr->u_vapor_pressure[species_no]);
	}
      else
	{
	  GOMA_EH(model_read, "Vapor Pressure");
	}

     ECHO(es,echo_file);

      /*
       *  Species Volume Expansion Section
       *
       * set species number equal to max number of species
       * it is changed to species number of input property  by look_for_mat_prop
       */ 
     model_read = look_for_species_prop(imp, "Species Volume Expansion", mat_ptr,  
				         mat_ptr->SpecVolExpModel, 
				         mat_ptr->species_vol_expansion, 
				         NO_USER, NULL, model_name, 
					SCALAR_INPUT, &species_no,es );
     fallback_chemkin_generic_prop(&model_read, j,
				    &(mat_ptr->SpecVolExpModel[j]), TRUE, mat_ptr);
      GOMA_EH(model_read, "Species Volume Expansion");

      ECHO(es,echo_file);

      /*
       * Specification of the Standard State Chemical Potential of the species
       * in the current material
       *   (mu_o(T) = This is a function of temperature only)
       */
      model_read = look_for_species_prop(imp, "Standard State Chemical Potential",
					 mat_ptr, mat_ptr->SSChemPotModel,
				         mat_ptr->SSChemPotData, 
				         NO_USER, NULL, model_name,
				         SCALAR_INPUT, &species_no,es );
      fallback_chemkin_generic_prop(&model_read, j,
				    &(mat_ptr->SSChemPotModel[j]), TRUE, mat_ptr);
      if( model_read == -1 )
	{
	  SPF(es, "\t(Standard State Chemical Potential defaulted)");
	}

      ECHO(es,echo_file);

      /*
       * Specification of the Chemical Potential of the species in the
       * solution
       */
      model_read = look_for_species_prop(imp, "Pure Species Chemical Potential",
					 mat_ptr, mat_ptr->PSChemPotModel,
				         mat_ptr->PSChemPotData, 
				         NO_USER, NULL, model_name,
				         SCALAR_INPUT, &species_no,es );
      fallback_chemkin_generic_prop(&model_read, j,
				    &(mat_ptr->PSChemPotModel[j]), TRUE, mat_ptr);
      if (model_read == 0) {
	if (! strcasecmp(model_name, "PRESSURE_INDEPENDENT")) {
	  mat_ptr->PSChemPotModel[species_no] = PSCHEMPOT_PRESSURE_INDEPENDENT;
	} else if (! strcasecmp(model_name, "PRESSURE_IDEALGAS")) {
	  mat_ptr->PSChemPotModel[species_no] = PSCHEMPOT_IDEALGAS;
	} else {
	  GOMA_EH(GOMA_ERROR,"PSChemPot");
	}
      }
      
      if( model_read == -1 )
	{
	  SPF(es, "\t(Pure Species Chemical Potential defaulted)");
	}

      ECHO(es,echo_file);

      /*
       * Specification of the Chemical Potential of the species in the
       * solution
       */
      model_read = look_for_species_prop(imp, "Chemical Potential", mat_ptr,  
				         mat_ptr->ChemPotModel,
				         mat_ptr->ChemPotData, 
				         NO_USER, NULL, model_name,
				         SCALAR_INPUT, &species_no,es );
      fallback_chemkin_generic_prop(&model_read, j,
				    &(mat_ptr->ChemPotModel[j]), TRUE, mat_ptr);
      if (model_read == 0) {
	if (! strcasecmp(model_name, "IDEAL_SOLUTION")) {
	  mat_ptr->PSChemPotModel[species_no] = CHEMPOT_IDEALSOLN;
	} else if (! strcasecmp(model_name, "STOICHIOMETRIC_PHASE")) {
	  mat_ptr->PSChemPotModel[species_no] = CHEMPOT_STOICHPHASE;
	} else {
	  GOMA_EH(GOMA_ERROR,"ChemPot");
	}
      }
      if( model_read == -1 )
	{
	  SPF(es, "\t(Chemical Potential defaulted)");
	}

      ECHO(es,echo_file);

      /*
       *  Reference Concentration Section
       *
       * set species number equal to max number of species
       * it is changed to species number of input property  by look_for_mat_prop
       */      
      model_read = look_for_species_prop(imp, "Reference Concentration", mat_ptr,  
				         mat_ptr->RefConcnModel,
				         mat_ptr->reference_concn,
			   	         mat_ptr->u_reference_concn, mat_ptr->len_u_reference_concn, 
                                         model_name, SCALAR_INPUT, &species_no,es );

      fallback_chemkin_generic_prop(&model_read, j,  &(mat_ptr->RefConcnModel[j]),
				    TRUE, mat_ptr);
      if(mat_ptr->len_u_reference_concn[species_no] > 0) 
              mat_ptr->reference_concn[species_no] = mat_ptr->u_reference_concn[species_no][0];

      GOMA_EH(model_read, "Reference Concentration");

      ECHO(es,echo_file);

      /*
       *                  Molecular Weight and Molar Volumes section
       *
       *
       * Molecular Weight and Molar Volumes are required when VL_POLY_BC
       * is specified
       * Instead of reading the constants from the BC card itself, they
       * are specified in the material's file.  8/21/98. ACSun
       *
       * HKM -> There should be checks to see that that they have
       *        been specified for those problem types
       */

      model_read = look_for_species_prop(imp, "Molecular Weight", mat_ptr,
					 mat_ptr->MolecularWeightModel,
					 mat_ptr->molecular_weight,
					 NO_USER, NULL, model_name,
					 SCALAR_INPUT, &species_no, es);
      fallback_chemkin_generic_prop(&model_read, j, 
				    &(mat_ptr->MolecularWeightModel[j]),
				    TRUE, mat_ptr);
      ECHO(es,echo_file);

      model_read = look_for_species_prop(imp, "Specific Volume", mat_ptr,
					 mat_ptr->SpecificVolumeModel,
					 mat_ptr->specific_volume,
					 NO_USER, NULL, model_name,
					 SCALAR_INPUT, &species_no,es );
      fallback_chemkin_generic_prop(&model_read, j, 
				    &(mat_ptr->SpecificVolumeModel[j]),
				    TRUE, mat_ptr);
      ECHO(es,echo_file);
	  
      model_read = look_for_species_prop(imp, "Molar Volume", mat_ptr,
				         mat_ptr->MolarVolumeModel,
					 mat_ptr->molar_volume,
					 NO_USER, NULL, model_name,
 					 SCALAR_INPUT, &species_no,es );
      fallback_chemkin_generic_prop(&model_read, j, 
				    &(mat_ptr->MolarVolumeModel[j]),
				    TRUE, mat_ptr);
      ECHO(es,echo_file);

      model_read = look_for_species_prop(imp, "Charge Number", mat_ptr,
				         mat_ptr->ChargeNumberModel,
				         mat_ptr->charge_number,
				         NO_USER, NULL, model_name,
				         SCALAR_INPUT, &species_no,es );
      fallback_chemkin_generic_prop(&model_read, j, 
				    &(mat_ptr->ChargeNumberModel[j]),
				    TRUE, mat_ptr);
      ECHO(es,echo_file);

    } /* End for(j=0;j<mat_ptr->Num_Species; j++) */

    if(DiffusionConstitutiveEquation == FICKIAN_CHARGED ||
       DiffusionConstitutiveEquation == FICKIAN_CHARGED_X)  /*  RSL 6/23/02  */
      {
        model_read = look_for_mat_prop(imp, "Solution Temperature",
			     &(mat_ptr->SolutionTemperatureModel), 
			     &(mat_ptr->solution_temperature), NO_USER, NULL,
			     model_name, SCALAR_INPUT, &NO_SPECIES,es);
        GOMA_EH(model_read, "Solution Temperature must be specified when FICKIAN_CHARGED flux model is used.");
	ECHO(es,echo_file);
      }

  /*
   * Forward one pass parsing is choking. Go back and look better this 
   * time.
   */
  rewind(imp);

  if (read_bc_mp !=-1)
       {	
	 iread = look_for_optional(imp, "Non-condensable Molecular Weight", input, '=');
	 if (iread != -1)
	   {
	     if (fscanf(imp, "%s %d %lf", model_name, &ii, &mw) !=3)
	       {
		 GOMA_EH(GOMA_ERROR, "Error reading non-condensable MW: e.g. CONSTANT species_no  MW");
	       }
	     else
	       {
		 mat_ptr->molecular_weight[mat_ptr->Num_Species_Eqn] = mw;
		 SPF(es,"%s = %s %d %.4g","Non-condensable Molecular Weight", model_name, ii, mw ); 
	       } 
	     ECHO(es,echo_file);
	   }

	      
	 iread = look_for_optional(imp, "Non-volatile Molar Volume", input, '='); 
	 if (iread != -1)
	   {
	     if (fscanf(imp, "%s %d %lf", model_name, &ii, &mv) !=3)
	       {
		 GOMA_EH(GOMA_ERROR, "Error reading non-volatile Molar Volume: e.g. CONSTANT  species_id  MV");
	       }
	     else
	       {
		 mat_ptr->molar_volume[pd_glob[mn]->Num_Species_Eqn] = mv;
		 SPF(es,"%s = %s %d %.4g", "Non-volatile Molar Volume", model_name, ii, mw ); 
	       } 
	     ECHO(es,echo_file);
	   }
	 
	 iread = look_for_optional(imp, "Non-volatile Specific Volume", input, '='); 
	 if (iread != -1)
	   {
	     if (fscanf(imp, "%s %d %lf", model_name, &ii, &mv) !=3)
	       {
		 GOMA_EH(GOMA_ERROR, "Error reading non-volatile Specific Volume: e.g. CONSTANT  species_id  MV");
	       }
	     else
	       {
		 mat_ptr->specific_volume[pd_glob[mn]->Num_Species_Eqn] = mv;
		 SPF(es,"%s = %s %d %.4g", "Non-volatile Specific Volume", model_name, ii, mw ); 
	       } 
	     ECHO(es,echo_file);
	   }
	 
	 iread = look_for_optional(imp, "Flory-Huggins parameters", input, '=');
	 if (iread != -1)
	   {
	     n_species = pd_glob[mn]->Num_Species_Eqn + 1;
	     /*number of independent interaction parameters */
	     n_ij = (n_species*n_species - n_species)/2; 
	     
	     if (fscanf(imp, "%s", model_name) !=1) 	  
	       {
		 GOMA_EH(GOMA_ERROR, "Error reading F-H parameter model name: e.g. CONSTANT");  
	       }
	     else
	       {
		 for (i = 0; i < n_ij; i++) /* reading the chi parameters */ 
		   {
		     if (fscanf(imp, "%d %d %lf", &ii, &jj, &chi_ij) != 3) 
		       {
			 GOMA_EH(GOMA_ERROR, "Error:must have three entries, i, j, and chi(i,j)");  
		       }
		     mat_ptr->flory_param[ii][jj] = chi_ij; 
		     mat_ptr->flory_param[jj][ii] = chi_ij
		       *mat_ptr->molar_volume[jj]
		       /mat_ptr->molar_volume[ii]; 
		   }
		 for (k = 0; k<n_species; k++)
		   {
		     mat_ptr->flory_param[k][k] = 0.;
		   }
		 SPF(es,"%s = %s %d %d %.4g", "Flory-Huggins parameters", model_name, ii, jj, chi_ij);
	       }
	     ECHO(es,echo_file);
	   }
       }

  /*
   * Moment Properties
   */

  if (pd_glob[mn]->gv[MOMENT0]) {
    ECHO("\n----Moment Properties\n",echo_file);


    model_read = look_for_mat_prop(imp, "Moment Weight Function",
                                   &(mat_ptr->Momentwt_funcModel),
                                   &(mat_ptr->Momentwt_func), NO_USER, NULL,
                                   model_name, SCALAR_INPUT, &NO_SPECIES,es);

    if ( !strcmp(model_name, "SUPG") )
    {
      mat_ptr->Momentwt_funcModel = SUPG;
      if (fscanf(imp, "%lg",&(mat_ptr->Momentwt_func)) != 1)
      {
        GOMA_EH(GOMA_ERROR, "Could not read SUPG value for Moment Weight Function");
      }
      SPF(endofstring(es),"SUPG %.4g", mat_ptr->Mwt_func );
    }
    else
    {
      mat_ptr->Momentwt_funcModel = GALERKIN;
      mat_ptr->Momentwt_func = 0.;
      SPF(es,"\t(%s = %s)", "Moment Weight Function", "GALERKIN");
    }
    ECHO(es,echo_file);

    model_read = look_for_mat_prop(imp, "Moment SSPG Function",
                                   &(mat_ptr->MomentSSPG_funcModel),
                                   &(mat_ptr->MomentSSPG_func), NO_USER, NULL,
                                   model_name, SCALAR_INPUT, &NO_SPECIES,es);
    ECHO(es,echo_file);

    model_read = look_for_mat_prop(imp, "Moment Diffusivity",
                                   &(mat_ptr->MomentDiffusivityModel),
                                   &(mat_ptr->MomentDiffusivity), NO_USER, NULL,
                                   model_name, SCALAR_INPUT, &NO_SPECIES,es);
    ECHO(es,echo_file);

    model_read = look_for_mat_prop(imp, "Moment Second Level Set Diffusivity",
                                   &(mat_ptr->MomentSecondLevelSetDiffusivityModel),
                                   &(mat_ptr->MomentSecondLevelSetDiffusivity), NO_USER, NULL,
                                   model_name, SCALAR_INPUT, &NO_SPECIES,es);

    ECHO(es,echo_file);


    model_read = look_for_mat_prop(imp, "Moment Level Set Diffusion Only",
                                   &(mat_ptr->MomentLevelSetDiffusionOnly),
                                   &(a0), NO_USER, NULL,
                                   model_name, SCALAR_INPUT, &NO_SPECIES,es);

    if ( !strcmp(model_name, "POSITIVE") )
    {
      mat_ptr->MomentLevelSetDiffusionOnly = DIFF_POSITIVE;
      SPF(endofstring(es),"POSITIVE");
    }
    else if ( !strcmp(model_name, "NEGATIVE"))
    {
      mat_ptr->MomentLevelSetDiffusionOnly = DIFF_NEGATIVE;
      SPF(endofstring(es),"POSITIVE");
    }
    else
    {
      mat_ptr->MomentLevelSetDiffusionOnly = DIFF_OFF;
      SPF(endofstring(es),"OFF");
    }

    ECHO(es,echo_file);

    model_read = look_for_mat_prop(imp, "Moment Shock Function",
                                   &(mat_ptr->MomentShock_funcModel),
                                   &(mat_ptr->MomentShock_func), NO_USER, NULL,
                                   model_name, SCALAR_INPUT, &NO_SPECIES,es);

    if ( !strcmp(model_name, "YZBETA") )
    {
      mat_ptr->MomentShock_funcModel = YZBETA_MIXED;
      if (fscanf(imp, "%lg %lg %lg %lg %lg",&(mat_ptr->MomentShock_func), &a0, &a1, &a2, &a3) != 5)
      {
        GOMA_EH(GOMA_ERROR, "Could not read YZbeta value for Moment Shock Function, expected 5 values");
      }
      mat_ptr->MomentShock_Ref[0] = a0;
      mat_ptr->MomentShock_Ref[1] = a1;
      mat_ptr->MomentShock_Ref[2] = a2;
      mat_ptr->MomentShock_Ref[3] = a3;
      SPF(endofstring(es),"YZBETA %.4g", mat_ptr->Mwt_func );
    }
    else
    {
      mat_ptr->MomentShock_funcModel = YZBETA_NONE;
      mat_ptr->MomentShock_func = 0.;
      SPF(es,"\t(%s = %s)", "Moment Shock Function", "NONE");
    }
    ECHO(es,echo_file);

    model_read =
    look_for_mat_prop(imp, "Moment Growth Kernel",
                          &(mat_ptr->moment_growth_model),
                          &(mat_ptr->moment_growth_scale),
                          NULL,
                          NULL,
                          model_name, SCALAR_INPUT, &NO_SPECIES,es);
    if ( !strcmp(model_name, "VISCOSITY_SCALED") )
    {
      model_read = 1;
      mat_ptr->moment_growth_model = VISCOSITY_SCALED_GROWTH_RATE;
      if ( fscanf(imp, "%lf",
                  &a0)
          != 1 )
      {
        sr = sprintf(err_msg,
                           "Matl %s needs 1 constants for %s %s model.\n",
                     pd_glob[mn]->MaterialName,
                     "Moment Growth Kernel", "VISCOSITY_SCALED" );
        GOMA_EH(GOMA_ERROR, err_msg);
      }
      mat_ptr->moment_growth_scale = a0;
      SPF_DBL_VEC(endofstring(es), 1, &(mat_ptr->moment_growth_scale));
    }
    else if ( !strcmp(model_name, "VISCOSITY_PRESSURE_SCALED") )
    {
      model_read = 1;
      mat_ptr->moment_growth_model = VISCOSITY_PRESSURE_GROWTH_RATE;
      if ( fscanf(imp, "%lf %lf",
                 &a0, &a1)
          != 2 )
      {
        sr = sprintf(err_msg,
                     "Matl %s needs 2 constants for %s %s model.\n",
                     pd_glob[mn]->MaterialName,
                     "Moment Growth Kernel", "VISCOSITY_PRESSURE_SCALED" );
        GOMA_EH(GOMA_ERROR, err_msg);
      }
      mat_ptr->moment_growth_scale = a0;
      mat_ptr->moment_growth_reference_pressure = a1;
      SPF_DBL_VEC(endofstring(es), 1, &(mat_ptr->moment_growth_scale));
    }
    else
    {
      if(model_read == -1)
      {
        GOMA_EH(model_read, "Moment Growth Kernel invalid");
      }
      GOMA_EH(model_read, "Moment Growth Kernel");
    }

    ECHO(es,echo_file);

    model_read =
        look_for_mat_prop(imp, "Moment Coalescence Kernel",
                          &(mat_ptr->moment_coalescence_model),
                          &(mat_ptr->moment_coalescence_scale),
                          NULL,
                          NULL,
                          model_name, SCALAR_INPUT, &NO_SPECIES,es);
    if ( !strcmp(model_name, "ADDITION") )
    {
      model_read = 1;
      mat_ptr->moment_coalescence_model = ADDITION_COALESCENCE;
      if ( fscanf(imp, "%lf",
                 &a0)
          != 1 )
      {
        sr = sprintf(err_msg,
                     "Matl %s needs 1 constants for %s %s model.\n",
                     pd_glob[mn]->MaterialName,
                     "Moment Coalescence Kernel", "ADDITION_COALESCENCE" );
        GOMA_EH(GOMA_ERROR, err_msg);
      }
      mat_ptr->moment_coalescence_scale = a0;
      SPF_DBL_VEC(endofstring(es), 1, &(mat_ptr->moment_coalescence_scale));
    }
    else if ( !strcmp(model_name, "VISCOSITY_SCALED_ADDITION") )
    {
      model_read = 1;
      mat_ptr->moment_coalescence_model = VISCOSITY_SCALED_COALESCENCE;
      if ( fscanf(imp, "%lf",
                 &a0)
          != 1 )
      {
        sr = sprintf(err_msg,
                     "Matl %s needs 1 constants for %s %s model.\n",
                     pd_glob[mn]->MaterialName,
                     "Moment Coalescence Kernel", "VISCOSITY_SCALED_ADDITION" );
        GOMA_EH(GOMA_ERROR, err_msg);
      }
      mat_ptr->moment_coalescence_scale = a0;
      SPF_DBL_VEC(endofstring(es), 1, &(mat_ptr->moment_coalescence_scale));
    }
    else if ( !strcmp(model_name, "VISCOSITY_ADDITION_BUBBLE_RATIO") )
    {
      model_read = 1;
      mat_ptr->moment_coalescence_model = VISCOSITY_BUBBLE_RATIO_COALESCENCE;
      if ( fscanf(imp, "%lf",
                 &a0)
          != 1 )
      {
        sr = sprintf(err_msg,
                     "Matl %s needs 1 constants for %s %s model.\n",
                     pd_glob[mn]->MaterialName,
                     "Moment Coalescence Kernel", "VISCOSITY_ADDITION_BUBBLE_RATIO" );
        GOMA_EH(GOMA_ERROR, err_msg);
      }
      mat_ptr->moment_coalescence_scale = a0;
      SPF_DBL_VEC(endofstring(es), 1, &(mat_ptr->moment_coalescence_scale));
    }
    else
    {
      if(model_read == -1)
      {
        GOMA_EH(model_read, "Moment Coalescence Kernel invalid");
      }
      GOMA_EH(model_read, "Moment Coalescence Kernel");
    }

    ECHO(es,echo_file);

  }



  /*
   * Source Terms
   */

  ECHO("\n----Volumetric Source Terms\n",echo_file);

  model_read = 
    look_for_mat_prop(imp, "Navier-Stokes Source", 
			  &(mat_ptr->MomentumSourceModel), 
			  mat_ptr->momentum_source, 
			  &(mat_ptr->u_momentum_source), 
			  &(mat_ptr->len_u_momentum_source), 
			  model_name, VECTOR_INPUT, &NO_SPECIES,es);
  if ( !strcmp(model_name, "BOUSS") )
    {
      MomentumSourceModel = BOUSS;
      model_read = 1;
      mat_ptr->MomentumSourceModel = MomentumSourceModel;
      if ( fscanf(imp, "%lf %lf %lf", 
		  &a0, &a1, &a2)
	   != 3 )
	{
	  sr = sprintf(err_msg, 
			   "Matl %s needs 3 constants for %s %s model.\n",
			   pd_glob[mn]->MaterialName,
			   "Navier-Stokes Source", "BOUSS" );
	  GOMA_EH(GOMA_ERROR, err_msg);
	}
      mat_ptr->momentum_source[0] = a0;
      mat_ptr->momentum_source[1] = a1;
      mat_ptr->momentum_source[2] = a2;
      SPF_DBL_VEC( endofstring(es), 3, mat_ptr->momentum_source);
    }
  else if ( !strcmp(model_name, "VARIABLE_DENSITY") )
    {
      MomentumSourceModel = VARIABLE_DENSITY;
      model_read = 1;
      mat_ptr->MomentumSourceModel = MomentumSourceModel;
      if ( fscanf(imp, "%lf %lf %lf", 
		  &a0, &a1, &a2)
	   != 3 )
	{
	  sr = sprintf(err_msg, 
		       "Matl %s needs 3 constants for %s %s model.\n",
		       pd_glob[mn]->MaterialName,
		       "Navier-Stokes Source", "VARIABLE_DENSITY" );
	  GOMA_EH(GOMA_ERROR, err_msg);
	}
      mat_ptr->momentum_source[0] = a0;
      mat_ptr->momentum_source[1] = a1;
      mat_ptr->momentum_source[2] = a2;
      SPF_DBL_VEC( endofstring(es), 3, mat_ptr->momentum_source);
    }
  else if ( !strcmp(model_name, "VARIABLE_DENSITY_NO_GAS") )
  {
    MomentumSourceModel = VARIABLE_DENSITY_NO_GAS;
    model_read = 1;
    mat_ptr->MomentumSourceModel = MomentumSourceModel;
    if ( fscanf(imp, "%lf %lf %lf",
                &a0, &a1, &a2)
         != 3 )
    {
      sr = sprintf(err_msg,
                   "Matl %s needs 3 constants for %s %s model.\n",
                   pd_glob[mn]->MaterialName,
                   "Navier-Stokes Source", "VARIABLE_DENSITY" );
      GOMA_EH(GOMA_ERROR, err_msg);
    }
    mat_ptr->momentum_source[0] = a0;
    mat_ptr->momentum_source[1] = a1;
    mat_ptr->momentum_source[2] = a2;
    SPF_DBL_VEC( endofstring(es), 3, mat_ptr->momentum_source);
  }
  else if ( !strcmp(model_name, "GRAV_VIBRATIONAL") )
    {
      MomentumSourceModel = GRAV_VIBRATIONAL;
      model_read = 1;
      mat_ptr->MomentumSourceModel = MomentumSourceModel;
      if ( fscanf(imp, "%lf %lf %lf %lf %lf",  
		  &a0, &a1, &a2, &a3, &a4) != 5 )
	{
	  sr = sprintf(err_msg, 
		       "Matl %s needs 5 constants for %s %s model.\n",
		       pd_glob[mn]->MaterialName,
		       "Navier-Stokes Source", "GRAV_VIBRATIONAL" );
	  GOMA_EH(GOMA_ERROR, err_msg);
	}
      mat_ptr->u_momentum_source     = (dbl *)array_alloc(1, 2,sizeof(dbl)); 
      mat_ptr->len_u_momentum_source = 2;

      mat_ptr->momentum_source[0] = a0;
      mat_ptr->momentum_source[1] = a1;
      mat_ptr->momentum_source[2] = a2;
      mat_ptr->u_momentum_source[0] = a3;
      mat_ptr->u_momentum_source[1] = a4;
      SPF_DBL_VEC( endofstring(es), 3, mat_ptr->momentum_source);
      SPF_DBL_VEC( endofstring(es), 2, mat_ptr->u_momentum_source);  	  
    }
  else if ( !strcmp(model_name, "FILL") )
    {
      MomentumSourceModel = FILL_SRC;
      model_read = 1;
      mat_ptr->MomentumSourceModel = MomentumSourceModel;
      if ( fscanf(imp, "%lf %lf %lf", 
		             &a0, &a1, &a2) != 3 )
	{
	  sr = sprintf(err_msg, 
			   "Matl %s needs 3 constants for %s %s model.\n",
			   pd_glob[mn]->MaterialName,
			   "Navier-Stokes Source", "FILL" );
	  GOMA_EH(GOMA_ERROR, err_msg);
	}
      mat_ptr->momentum_source[0] = a0;
      mat_ptr->momentum_source[1] = a1;
      mat_ptr->momentum_source[2] = a2;
      SPF_DBL_VEC( endofstring(es), 3, mat_ptr->momentum_source);
    }
  else if ( !strcmp(model_name, "LEVEL_SET") || !strcmp(model_name, "PHASE_FUNCTION") )
    {
      MomentumSourceModel = LEVEL_SET;
      model_read = 1;
      mat_ptr->MomentumSourceModel = MomentumSourceModel;
      if ( fscanf(imp, "%lf %lf %lf", 
		             &a0, &a1, &a2) != 3 )
	{
	      sr = sprintf(err_msg, 
			   "Matl %s needs 3 constants for %s %s model.\n",
			   pd_glob[mn]->MaterialName,
			   "Navier-Stokes Source", "LEVEL_SET" );
	      GOMA_EH(GOMA_ERROR, err_msg);
	}
      mat_ptr->momentum_source[0] = a0;
      mat_ptr->momentum_source[1] = a1;
      mat_ptr->momentum_source[2] = a2;
      SPF_DBL_VEC( endofstring(es), 3, mat_ptr->momentum_source);
    }
  else if ( !strcmp(model_name, "SUSPEND") )
    {
      MomentumSourceModel = SUSPEND;
      model_read = 1;
      mat_ptr->MomentumSourceModel = MomentumSourceModel;
      if ( fscanf(imp, "%lf %lf %lf %lf", 
		      &a0, &a1, &a2, &a3)
	      != 4 )
	{
	      sr = sprintf(err_msg, 
			   "Matl %s needs 4 constants for %s %s model.\n",
			   pd_glob[mn]->MaterialName,
			   "Navier-Stokes Source", "SUSPEND" );
	      GOMA_EH(GOMA_ERROR, err_msg);
	}
      mat_ptr->u_momentum_source = (dbl *)array_alloc(1,1,sizeof(dbl)); 
      
      mat_ptr->len_u_momentum_source = 1;
      
      mat_ptr->momentum_source[0] = a0;  /* x component of gravity */
      mat_ptr->momentum_source[1] = a1;  /* y component of gravity */ 
      mat_ptr->momentum_source[2] = a2;  /* z component of gravity */

      mat_ptr->u_momentum_source[0] = a3;

	  /* fluid and solid densities are specified with the SUSPENSION
	     model on the density card */
      if(mat_ptr->DensityModel != SUSPENSION)
	{
	      sr = sprintf(err_msg, 
			   "For matl %s, %s = \"%s\" needs %s = \"%s\".\n",
			   pd_glob[mn]->MaterialName,
			   "Navier-Stokes Source", "SUSPEND",
			   "Density", "SUSPENSION");
	      GOMA_EH(GOMA_ERROR, err_msg);
	}
      SPF_DBL_VEC( endofstring(es), 3, mat_ptr->momentum_source);
      SPF_DBL_VEC( endofstring(es), 1, mat_ptr->u_momentum_source );  	  
    }
  else if ( !strcmp(model_name, "SUSPENSION") )
    {
      MomentumSourceModel = SUSPENSION;
      model_read = 1;
      mat_ptr->MomentumSourceModel = MomentumSourceModel;
      if ( fscanf(imp, "%lf %lf %lf %lf", 
		  &a0, &a1, &a2, &a3)
	      != 4 )
	{
	      sr = sprintf(err_msg, 
			   "Matl %s needs 4 constants for %s %s model.\n",
			   pd_glob[mn]->MaterialName,
			   "Navier-Stokes Source", "SUSPENSION" );
	      GOMA_EH(GOMA_ERROR, err_msg);
	}
      mat_ptr->u_momentum_source = (dbl *)array_alloc(1,1,sizeof(dbl)); 
      
      mat_ptr->len_u_momentum_source = 1;

      mat_ptr->momentum_source[0] = a0; /* x component of gravitation */
      mat_ptr->momentum_source[1] = a1; /* y component of gravitation */
      mat_ptr->momentum_source[2] = a2; /* z component of gravitation */
	  
      mat_ptr->u_momentum_source[0] = a3;

	  /* fluid and solid densities are specified with the SUSPENSION
	     model on the density card */
      if(mat_ptr->DensityModel != SUSPENSION)
	{
	      sr = sprintf(err_msg, 
			   "For matl %s, %s = \"%s\" needs %s = \"%s\".\n",
			   pd_glob[mn]->MaterialName,
			   "Navier-Stokes Source", "SUSPEND",
			   "Density", "SUSPENSION");
	      GOMA_EH(GOMA_ERROR, err_msg);
	}
	  SPF_DBL_VEC( endofstring(es), 3, mat_ptr->momentum_source);
	  SPF_DBL_VEC( endofstring(es), 1, mat_ptr->u_momentum_source );  	  
	}
/* MMH */
  else if ( !strcmp(model_name, "SUSPENSION_PM") )
    {
      MomentumSourceModel = SUSPENSION_PM;
      model_read = 1;
      mat_ptr->MomentumSourceModel = MomentumSourceModel;
      if ( fscanf(imp, "%lf %lf %lf", 
		  &a0, &a1, &a2)
	      != 3 )
	{
	      sr = sprintf(err_msg, 
			   "Matl %s needs 3 constants for %s %s model.\n",
			   pd_glob[mn]->MaterialName,
			   "Navier-Stokes Source", "SUSPENSION_PM" );
	      GOMA_EH(GOMA_ERROR, err_msg);
	}

      mat_ptr->momentum_source[0] = a0; /* x component of gravitation */
      mat_ptr->momentum_source[1] = a1; /* y component of gravitation */
      mat_ptr->momentum_source[2] = a2; /* z component of gravitation */

	  /* For SUSPENSION_PM momentum source term, the densities are actually
	   * constant within each phase.  The DensityModel card is SUSPENSION_PM,
	   * which is currently just like Density = SUSPENSION.
	   */
      if (mat_ptr->DensityModel != SUSPENSION_PM)
	{
	      sprintf(err_msg, 
			   "For matl %s, %s = \"%s\" needs %s = \"%s\".\n",
			   pd_glob[mn]->MaterialName,
			   "Navier-Stokes Source", "SUSPENSION_PM",
			   "Density", "SUSPENSION_PM");
	      GOMA_EH(GOMA_ERROR, err_msg);
	}
      SPF_DBL_VEC( endofstring(es), 3, mat_ptr->momentum_source);
    }
  else if ( !strcmp(model_name, "BOUSS_JXB") )
    {
      MomentumSourceModel = BOUSS_JXB;
      model_read = 1;
      mat_ptr->MomentumSourceModel = MomentumSourceModel;
      if ( fscanf(imp, "%lf %lf %lf %lf", 
		      &a0, &a1, &a2, &a3)
	      != 4 )
	{
	      sr = sprintf(err_msg, 
			   "Matl %s needs 4 constants for %s=\"%s\" model.\n",
			   pd_glob[mn]->MaterialName,
			   "Navier-Stokes Source", "BOUSS_JXB" );
	      GOMA_EH(GOMA_ERROR, err_msg);
	}

      mat_ptr->u_momentum_source     = (dbl *)array_alloc(1, 1,
							  sizeof(dbl)); 
      mat_ptr->len_u_momentum_source = 1;
      
      mat_ptr->momentum_source[0]    = a0;
      mat_ptr->momentum_source[1]    = a1;
      mat_ptr->momentum_source[2]    = a2;

      mat_ptr->u_momentum_source[0]  = a3;

      SPF_DBL_VEC( endofstring(es), 3, mat_ptr->momentum_source);
      SPF_DBL_VEC( endofstring(es), 1, mat_ptr->u_momentum_source );  	  
    }
  else if ( !strcmp(model_name, "BOUSSINESQ") )
    {
      MomentumSourceModel = BOUSSINESQ;
      model_read = 1;
      mat_ptr->MomentumSourceModel = MomentumSourceModel;
      if ( fscanf(imp, "%lf %lf %lf", &a0, &a1, &a2) != 3 )
	{
	      sr = sprintf(err_msg, 
			   "Matl %s needs 3 constants for %s=\"%s\" model.\n",
			   pd_glob[mn]->MaterialName,
			   "Navier-Stokes Source", "BOUSSINESQ" );
	      GOMA_EH(GOMA_ERROR, err_msg);
	}
	  /* 
	   * Kludge: save these 3 body force vector components as if they
	   * were a momentum_source, even though later on we will construct
	   * the true momentum source by using the density, the coefficient
	   * of volume expansion, etc.
	   */
      mat_ptr->momentum_source[0] = a0;
      mat_ptr->momentum_source[1] = a1;
      mat_ptr->momentum_source[2] = a2;
      SPF_DBL_VEC( endofstring(es), 3, mat_ptr->momentum_source);
    }
  else if ( !strcmp(model_name, "EHD_POLARIZATION") )
    {
      MomentumSourceModel = EHD_POLARIZATION;
      model_read = 1;
      mat_ptr->MomentumSourceModel = MomentumSourceModel;
      if ( fscanf(imp, "%lf", &a0) != 1 )
	{
	      sr = sprintf(err_msg, 
			   "Matl %s needs 1 constants for %s=\"%s\" model.\n",
			   pd_glob[mn]->MaterialName,
			   "Navier-Stokes Source", "EHD_POLARIZATION" );
	      GOMA_EH(GOMA_ERROR, err_msg);
	}

      mat_ptr->momentum_source[0] = a0;
      SPF_DBL_VEC( endofstring(es), 1, mat_ptr->momentum_source);
    }
  else if ( !strcmp(model_name, "ACOUSTIC") )
    {
      MomentumSourceModel = ACOUSTIC;
      model_read = 1;
      mat_ptr->MomentumSourceModel = MomentumSourceModel;
      if ( fscanf(imp, "%lf %lf %lf %lf", 
		      &a0, &a1, &a2, &a3)
	      != 4 )
	{
	      sr = sprintf(err_msg, 
			   "Matl %s needs 4 constants for %s=\"%s\" model.\n",
			   pd_glob[mn]->MaterialName,
			   "Navier-Stokes Source", "ACOUSTIC" );
	      GOMA_EH(GOMA_ERROR, err_msg);
	}
      
      mat_ptr->u_momentum_source     = (dbl *)array_alloc(1, 1,
							  sizeof(dbl)); 
      mat_ptr->len_u_momentum_source = 1;
      
      mat_ptr->momentum_source[0]    = a0;
      mat_ptr->momentum_source[1]    = a1;
      mat_ptr->momentum_source[2]    = a2;

      mat_ptr->u_momentum_source[0]  = a3;

      SPF_DBL_VEC( endofstring(es), 3, mat_ptr->momentum_source);
      SPF_DBL_VEC( endofstring(es), 1, mat_ptr->u_momentum_source );  	  
      
    }
  else
    {
      if(model_read == -1)
	{
	  GOMA_EH(model_read, "Navier-Stokes Source model invalid");
	}
      GOMA_EH(model_read, "Navier-Stokes Source");
    }

  ECHO(es,echo_file);

  model_read = look_for_mat_prop(imp, "Second Level Set Momentum Source", 
				 &(i0), 
				 v0, NO_USER, NULL, model_name, VECTOR_INPUT, 
				 &NO_SPECIES,es);
  
  if( model_read != -1 )
    {
      if( ls == NULL ) GOMA_EH(GOMA_ERROR, "Second Level Set Momentum Source requires activation of Level Set Tracking.\n");

      mat_ptr->mp2nd->MomentumSourceModel = i0;
      mat_ptr->mp2nd->momentumsource[0] = v0[0]; mat_ptr->mp2nd->momentumsource[1] = v0[1]; mat_ptr->mp2nd->momentumsource[2] = v0[2];

      stringup(model_name);

      if( !strcmp( model_name, "CONSTANT") )
	{
	  if ( fscanf(imp,"%s", input ) !=  1 )
	    {
	      GOMA_EH(GOMA_ERROR,"Expecting trailing keyword for Second Level Set Momentum Source.\n");
	    }

	  stringup(input);

	  if( strncmp( input,"POSITIVE", 3 ) == 0 )
	    {
	      mat_ptr->mp2nd->momentumsourcemask[0] = 0; mat_ptr->mp2nd->momentumsourcemask[1] = 1;
	    }
	  else if (  strncmp( input,"NEGATIVE", 3 ) == 0 )
	    {
	      mat_ptr->mp2nd->momentumsourcemask[0] = 1; mat_ptr->mp2nd->momentumsourcemask[1] = 0;
	    }
	  else
	    {
	      GOMA_EH(GOMA_ERROR,"Keyword must be POSITIVE or NEGATIVE for Second Level Set Momentum Source.\n");
	    }
          SPF(endofstring(es), " %s", input);
	  if( pfd != NULL)
	    {
		for(i=0 ; i< pfd->num_phase_funcs ; i++)
		{
      		if ( fscanf(imp,"%lf %lf %lf",&(mat_ptr->mp2nd->momentumsource_phase[i][0])
					,&(mat_ptr->mp2nd->momentumsource_phase[i][1])
					,&(mat_ptr->mp2nd->momentumsource_phase[i][2])) != 3)
			{ GOMA_EH( -1, "error reading phase momentum source"); }    
	  	SPF(endofstring(es)," %g %g %g ", mat_ptr->mp2nd->momentumsource_phase[i][0],
						mat_ptr->mp2nd->momentumsource_phase[i][1],
						mat_ptr->mp2nd->momentumsource_phase[i][2]);
		}
	    }

	}
      else
	{
	  GOMA_EH(GOMA_ERROR, "Second Level Set Momentum Source model can only be CONSTANT.\n");
	}
    }

  ECHO(es,echo_file);

  model_read = look_for_mat_prop(imp, "Solid Body Source", 
				     &(mat_ptr->MeshSourceModel), 
				     mat_ptr->mesh_source, 
				     NO_USER, NULL, model_name, 
				     VECTOR_INPUT, &NO_SPECIES,es);

  mat_ptr->RealSolidSourceModel = CONSTANT; //See total_ale discussion below 
  mat_ptr->real_solid_source[0] = 
    mat_ptr->real_solid_source[1] = 
    mat_ptr->real_solid_source[2] = 0.;

 

  ECHO(es,echo_file);

  model_read = look_for_mat_prop(imp, "Mass Source", 
				     &(mat_ptr->MassSourceModel), 
				     &(mat_ptr->mass_source), 
				     NO_USER, NULL, model_name, 
				     SCALAR_INPUT, &NO_SPECIES,es);
  GOMA_EH(model_read, "Mass Source");
  ECHO(es,echo_file);

  model_read = look_for_mat_prop(imp, "Heat Source", 
				     &(mat_ptr->HeatSourceModel), 
				     &(mat_ptr->heat_source), 
				     &(mat_ptr->u_heat_source), 
				     &(mat_ptr->len_u_heat_source), 
				     model_name, SCALAR_INPUT, &NO_SPECIES,es);
  if ( !strcmp(model_name, "JOULE") )
    {
      HeatSourceModel = JOULE;
      model_read = 1;
      mat_ptr->HeatSourceModel = HeatSourceModel;
      num_const = read_constants(imp, &(mat_ptr->u_heat_source), 
				     NO_SPECIES);
      mat_ptr->len_u_heat_source = num_const;
      SPF_DBL_VEC( endofstring(es), num_const, mat_ptr->u_heat_source);
    }
  else if ( !strcmp(model_name, "VISC_DISS") )
    {
      HeatSourceModel = VISC_DISS;
      model_read = 1;
      mat_ptr->HeatSourceModel = HeatSourceModel;
      num_const = read_constants(imp, &(mat_ptr->u_heat_source), 
				     NO_SPECIES);
      mat_ptr->len_u_heat_source = num_const;
      SPF_DBL_VEC( endofstring(es), num_const, mat_ptr->u_heat_source);
    }
  else if ( !strcmp(model_name, "DROP_EVAP") )
    {
      HeatSourceModel = DROP_EVAP;
      model_read = 1;
      mat_ptr->HeatSourceModel = HeatSourceModel;
      num_const = read_constants(imp, &(mat_ptr->u_heat_source), 
				     NO_SPECIES);
      mat_ptr->len_u_heat_source = num_const;
      SPF_DBL_VEC( endofstring(es), num_const, mat_ptr->u_heat_source);
    }
  else if ( !strcmp(model_name, "EPOXY") )
    {
      HeatSourceModel = EPOXY;
      model_read = 1;
      mat_ptr->HeatSourceModel = HeatSourceModel;
      if ( fscanf(imp, "%lf",  &a0) != 1 ) {
	    sprintf(err_msg, 
		    "Matl %s needs 1 constant for %s %s model.\n",
		    pd_glob[mn]->MaterialName, "Heat Source", "EPOXY");
	    GOMA_EH(GOMA_ERROR, err_msg);
      }

      mat_ptr->heat_source = a0; /* this will be the heat of reaction for the epoxy */
      SPF_DBL_VEC( endofstring(es), 1, &(mat_ptr->heat_source) );
    }
  else if ( !strcmp(model_name, "BUTLER_VOLMER") ) /* added by KSC: 04/21/2006 */
    {
      HeatSourceModel = BUTLER_VOLMER;
      model_read = 1;
      mat_ptr->HeatSourceModel = HeatSourceModel;
      num_const = read_constants(imp, &(mat_ptr->u_heat_source), 
                                     NO_SPECIES);
      mat_ptr->len_u_heat_source = num_const;
      SPF_DBL_VEC( endofstring(es), num_const, mat_ptr->u_heat_source);
    }
  else if ( !strcmp(model_name, "PHOTO_CURING") ) /* added by RBS: 06/05/2013 */
    {
      HeatSourceModel = PHOTO_CURING;
      model_read = 1;
      mat_ptr->HeatSourceModel = HeatSourceModel;
      num_const = read_constants(imp, &(mat_ptr->u_heat_source), 
                                     NO_SPECIES);
      mat_ptr->len_u_heat_source = num_const;
      SPF_DBL_VEC( endofstring(es), num_const, mat_ptr->u_heat_source);
    }
  else if ( !strcmp(model_name, "ELECTRODE_KINETICS") )  /* added by KSC/GHE on 10/21/98 */ 
    {
      HeatSourceModel = ELECTRODE_KINETICS;
      model_read = 1;
      mat_ptr->HeatSourceModel = HeatSourceModel;
    }
  else if ( !strcmp(model_name, "FOAM") ) 
    {
      HeatSourceModel = HS_FOAM;
      model_read = 1;
      mat_ptr->HeatSourceModel = HeatSourceModel;
      
      num_const = read_constants(imp, &(mat_ptr->u_heat_source), NO_SPECIES);
      mat_ptr->len_u_heat_source = num_const;
      SPF_DBL_VEC( endofstring(es), num_const, mat_ptr->u_heat_source);
    }
  else if ( !strcmp(model_name, "FOAM_PMDI_10") )
    {
      HeatSourceModel = HS_FOAM_PMDI_10;
      model_read = 1;
      mat_ptr->HeatSourceModel = HeatSourceModel;

      num_const = read_constants(imp, &(mat_ptr->u_heat_source), NO_SPECIES);
      mat_ptr->len_u_heat_source = num_const;
      SPF_DBL_VEC( endofstring(es), num_const, mat_ptr->u_heat_source);
    }
  else if ( !strcmp(model_name, "VISC_ACOUSTIC") )
    {
      HeatSourceModel = VISC_ACOUSTIC;
      model_read = 1;
      mat_ptr->HeatSourceModel = HeatSourceModel;
      num_const = read_constants(imp, &(mat_ptr->u_heat_source), 
				     NO_SPECIES);
      mat_ptr->len_u_heat_source = num_const;
      SPF_DBL_VEC( endofstring(es), num_const, mat_ptr->u_heat_source);
    }
  else if ( !strcmp(model_name, "FOAM_PBE") )
    {
      HeatSourceModel = HS_FOAM_PBE;
      model_read = 1;
      mat_ptr->HeatSourceModel = HeatSourceModel;

      num_const = read_constants(imp, &(mat_ptr->u_heat_source), NO_SPECIES);
      mat_ptr->len_u_heat_source = num_const;
      SPF_DBL_VEC( endofstring(es), num_const, mat_ptr->u_heat_source);
    }
  else if ( !strcmp(model_name, "EM_DISS") )
    {
      HeatSourceModel = EM_DISS;
      model_read = 1;
      mat_ptr->HeatSourceModel = HeatSourceModel;
      num_const = read_constants(imp, &(mat_ptr->u_heat_source), 
				     NO_SPECIES);
      mat_ptr->len_u_heat_source = num_const;
      SPF_DBL_VEC( endofstring(es), num_const, mat_ptr->u_heat_source);
    }
  else if ( !strcmp(model_name, "EM_VECTOR_DISS") )
    {
      HeatSourceModel = EM_VECTOR_DISS;
      model_read = 1;
      mat_ptr->HeatSourceModel = HeatSourceModel;
      num_const = read_constants(imp, &(mat_ptr->u_heat_source),
                                     NO_SPECIES);
      mat_ptr->len_u_heat_source = num_const;
      SPF_DBL_VEC( endofstring(es), num_const, mat_ptr->u_heat_source);
    }
  else
    {
      if(model_read == -1)
	{
	  GOMA_EH(model_read, "Heat Source model invalid");
	}
      GOMA_EH(model_read, "Heat Source");
    }

  ECHO(es,echo_file);
  
  model_read = look_for_mat_prop(imp, "Second Level Set Heat Source", 
				 &(i0), 
				 v0, NO_USER, NULL, model_name, SCALAR_INPUT, 
				 &NO_SPECIES,es);
  
  if( model_read != -1 )
    {
      if( ls == NULL ) GOMA_EH(GOMA_ERROR, "Second Level Set Heat Source requires activation of Level Set Tracking.\n");

      mat_ptr->mp2nd->HeatSourceModel = i0;
      mat_ptr->mp2nd->heatsource = *v0; 

      stringup(model_name);

      if( !strcmp( model_name, "CONSTANT") )
	{
	  if ( fscanf(imp,"%s", input ) !=  1 )
	    {
	      GOMA_EH(GOMA_ERROR,"Expecting trailing keyword for Second Level Set Heat Source.\n");
	    }

	  stringup(input);

	  if( strncmp( input,"POSITIVE", 3 ) == 0 )
	    {
	      mat_ptr->mp2nd->heatsourcemask[0] = 0; mat_ptr->mp2nd->heatsourcemask[1] = 1;
	    }
	  else if (  strncmp( input,"NEGATIVE", 3 ) == 0 )
	    {
	      mat_ptr->mp2nd->heatsourcemask[0] = 1; mat_ptr->mp2nd->heatsourcemask[1] = 0;
	    }
	  else
	    {
	      GOMA_EH(GOMA_ERROR,"Keyword must be POSITIVE or NEGATIVE for Second Level Set Heat Source.\n");
	    }
          SPF(endofstring(es), " %s", input);
	  if( pfd != NULL)
	    {
		for(i=0 ; i< pfd->num_phase_funcs ; i++)
		{
      		if ( fscanf(imp,"%lf",&(mat_ptr->mp2nd->heatsource_phase[i])) != 1)
			{ GOMA_EH( -1, "error reading phase heat source"); }    
	  	SPF(endofstring(es)," %g", mat_ptr->mp2nd->heatsource_phase[i]);
		}
	    }

	}
      else
	{
	  GOMA_EH(GOMA_ERROR, "Second Level Set Heat Source model can only be CONSTANT.\n");
	}
    }

  ECHO(es,echo_file);



  for (i = 0; i< mat_ptr->Num_Species; i++)
    {
	/*
	 *  set species number equal to max number of species
	 *  it is changed to species number of input property
	 *  by look_for_mat_prop
	 */
      species_no = pd_glob[mn]->Num_Species;
      model_read = look_for_mat_prop(imp, "Species Source", 
				       mat_ptr->SpeciesSourceModel, 
				       mat_ptr->species_source, 
				       mat_ptr->u_species_source, 
				       mat_ptr->len_u_species_source, 
				       model_name, SCALAR_INPUT, &species_no, es); 

      fallback_chemkin_generic_prop(&model_read, j, 
				      &(mat_ptr->SpeciesSourceModel[i]),
				      FALSE, mat_ptr);
      if ( !strcmp(model_name, "EPOXY") )
	{
	  SpeciesSourceModel = EPOXY;
	  model_read = 1;
	  mat_ptr->SpeciesSourceModel[species_no] = SpeciesSourceModel;
	  if ( fscanf(imp, "%lf %lf %lf %lf %lf %lf", 
			  &a0, &a1, &a2, &a3, &a4, &a5)
		   != 6 )
	    {
	      sprintf(err_msg, 
		      "Matl %s needs 6 constants for %s %s model.\n",
		      pd_glob[mn]->MaterialName, "Species Source", "EPOXY");
	      GOMA_EH(GOMA_ERROR, err_msg);
	    }

	  mat_ptr->u_species_source[species_no] = (dbl *)
						 array_alloc(1,6,sizeof(dbl)); 

	  mat_ptr->len_u_species_source[species_no] = 6;

	  mat_ptr->u_species_source[species_no][0] = a0;  /* prefactor for k1 */
	  mat_ptr->u_species_source[species_no][1] = a1;  /* exponent for k1 */ 
	  mat_ptr->u_species_source[species_no][2] = a2;  /* prefactor for k2 */
	  mat_ptr->u_species_source[species_no][3] = a3;  /* exponent for k2 */
	  mat_ptr->u_species_source[species_no][4] = a4; /* m power law coefficient */
	  mat_ptr->u_species_source[species_no][5] = a5; /* n power law coefficient */

	  SPF_DBL_VEC(endofstring(es), 6,  mat_ptr->u_species_source[species_no]);
	}


      else if ( !strcmp(model_name, "EPOXY_DEA") )
	{
	  SpeciesSourceModel = EPOXY_DEA;
	  model_read = 1;
	  mat_ptr->SpeciesSourceModel[species_no] = SpeciesSourceModel;
	  if ( fscanf(imp, "%lf %lf %lf %lf %lf", 
			  &a0, &a1, &a2, &a3, &a4)
		   != 5 )
	    {
	      sr = sprintf(err_msg, 
			   "Matl %s needs  5 constants for %s %s model.\n",
			   pd_glob[mn]->MaterialName,
			   "Species Source", "EPOXY_DEA");
	      GOMA_EH(GOMA_ERROR, err_msg);
	    }

	  mat_ptr->u_species_source[species_no] = (dbl *)
						 array_alloc(1,5,sizeof(dbl)); 

	  mat_ptr->len_u_species_source[species_no] = 5;
	  
	  mat_ptr->u_species_source[species_no][0] = a0;  /* prefactor for k1 */
	  mat_ptr->u_species_source[species_no][1] = a1;  /* exponent for k1 */ 
	  mat_ptr->u_species_source[species_no][2] = a2;  /* prefactor for k2, low T */
	  mat_ptr->u_species_source[species_no][3] = a3;  /* exponent for k2, low T */
	  mat_ptr->u_species_source[species_no][4] = a4;  /* prefactor for k2, mid T */

	  SPF_DBL_VEC(endofstring(es), 5,  mat_ptr->u_species_source[species_no]);
	}
      
       else if ( !strcmp(model_name, "SSM_BOND") )
	{
	  SpeciesSourceModel = SSM_BOND;
	  model_read = 1;
	  mat_ptr->SpeciesSourceModel[species_no] = SpeciesSourceModel;
	  if ( fscanf(imp, "%lf %lf %lf %lf %lf", 
			  &a0, &a1, &a2, &a3, &a4)
		   != 5 )
	    {
	      sr = sprintf(err_msg, 
			   "Matl %s needs  5 constants for %s %s model.\n",
			   pd_glob[mn]->MaterialName,
			   "Species Source", "SSM_BOND");
	      GOMA_EH(-1, err_msg);
	    }

	  mat_ptr->u_species_source[species_no] = (dbl *)
						 array_alloc(1,5,sizeof(dbl)); 

	  mat_ptr->len_u_species_source[species_no] = 5;
	  
	  mat_ptr->u_species_source[species_no][0] = a0;  /* rate for breakup k2 */
	  mat_ptr->u_species_source[species_no][1] = a1;  /* rate for aggregation k1 */ 
	  mat_ptr->u_species_source[species_no][2] = a2;  /* n0 for breakup eqn */
	  mat_ptr->u_species_source[species_no][3] = a3;  /* exponent for breakup eqn */
	  mat_ptr->u_species_source[species_no][4] = a4;  /* exponent for aggregation eqn */

	  SPF_DBL_VEC(endofstring(es), 5,  mat_ptr->u_species_source[species_no]);
	}
     else if ( !strcmp(model_name, "FOAM_EPOXY") )
	{
	  SpeciesSourceModel = FOAM_EPOXY;
	  model_read = 1;
	  mat_ptr->SpeciesSourceModel[species_no] = SpeciesSourceModel;
	  if ( fscanf(imp, "%lf %lf %lf  %lf %lf", 
		      &a0, &a1, &a2, &a3, &a4 )
	       != 5 )
	    {
	      sr = sprintf(err_msg, 
			   "Matl %s needs  5 constants for %s %s model.\n",
			   pd_glob[mn]->MaterialName,
			   "Species Source", "FOAM_EPOXY");
	      GOMA_EH(GOMA_ERROR, err_msg);
	    }
	  // Set this species type to be an extrinsic variable
	  mat_ptr->ExtrinsicIndependentSpeciesVar[species_no] = 1;
	  mat_ptr->u_species_source[species_no] = (dbl *)
	    array_alloc(1,5,sizeof(dbl)); 
	  
	  mat_ptr->len_u_species_source[species_no] = 5;
	  
	  mat_ptr->u_species_source[species_no][0] = a0;  /* vapor pressure coef aT, p_vap = aT - bT/T */
	  mat_ptr->u_species_source[species_no][1] = a1;  /* vapor pressure coef bT, p_vap = aT - bT/T */
	  mat_ptr->u_species_source[species_no][2] = a2;  /* characteristic velocity */
	  mat_ptr->u_species_source[species_no][3] = a3;  /* coefficient for condensation */ 
	  mat_ptr->u_species_source[species_no][4] = a4;  /* coefficient for evaporation  */
	  
	  SPF_DBL_VEC(endofstring(es), 5,  mat_ptr->u_species_source[species_no]);
	}
      
      else if ( !strcmp(model_name, "FOAM") )
	{
	  if(MAX_CONC <= 8)GOMA_EH(GOMA_ERROR,"MAX_CONC must be greater than 8 for FOAM model");
	  SpeciesSourceModel = FOAM;
	  model_read = 1;
	  mat_ptr->SpeciesSourceModel[species_no] = SpeciesSourceModel;
	  if ( fscanf(imp, "%lf %lf %lf %lf %lf %lf %lf %lf", 
		      &a0, &a1, &a2, &a3, &a4, &a5, &a6, &a7)  != 8 )
	    {
		  sr = sprintf(err_msg, 
			       "Matl %s needs 8 constants for %s %s model.\n",
			       pd_glob[mn]->MaterialName,
			       "Species Source", "FOAM");
		  GOMA_EH(GOMA_ERROR, err_msg);
	    }

	  mat_ptr->u_species_source[species_no] = (dbl *)
						 array_alloc(1,8,sizeof(dbl)); 

	  mat_ptr->len_u_species_source[species_no] = 8;

	  mat_ptr->u_species_source[species_no][0] = a0;  /* prefactor for k1 */
	  mat_ptr->u_species_source[species_no][1] = a1;  /* exponent for k1 */ 
	  mat_ptr->u_species_source[species_no][2] = a2;  /* sigma for k1 */
	  mat_ptr->u_species_source[species_no][3] = a3;  /* prefactor for k2 */
	  mat_ptr->u_species_source[species_no][4] = a4;  /* exponent for k2 */
	  mat_ptr->u_species_source[species_no][5] = a5;  /* sigma for k2 */
	  mat_ptr->u_species_source[species_no][6] = a6;  /* low temperature limit */
	  mat_ptr->u_species_source[species_no][7] = a7;  /* high temperature limit */

	  SPF_DBL_VEC(endofstring(es), 8,  mat_ptr->u_species_source[species_no]);
	}
      else if ( !strcmp(model_name, "FOAM_PMDI_10_RXN") )
	{
	  SpeciesSourceModel = FOAM_PMDI_10_RXN;
	  model_read = 1;
	  mat_ptr->SpeciesSourceModel[species_no] = SpeciesSourceModel;
	  if ( fscanf(imp, "%lf %lf %lf %lf %lf %lf %lf %lf %lf %lf %lf %lf",
		      &a0, &a1, &a2, &a3, &a4, &a5, &a6, &a7, &a8, &a9, &a10, &a11)  != 12 )
	    {
		  sr = sprintf(err_msg,
			       "Matl %s needs 12 constants for %s %s model.\n",
			       pd_glob[mn]->MaterialName,
			       "Species Source", "FOAM_PMDI_10_RXN");
		  GOMA_EH(GOMA_ERROR, err_msg);
	    }

	  mat_ptr->u_species_source[species_no] = (dbl *)
						 array_alloc(1,12,sizeof(dbl));

	  mat_ptr->len_u_species_source[species_no] = 12;

	  mat_ptr->u_species_source[species_no][0] = a0;  /* k0 */
	  mat_ptr->u_species_source[species_no][1] = a1;  /* w */
	  mat_ptr->u_species_source[species_no][2] = a2;  /* Beta */
	  mat_ptr->u_species_source[species_no][3] = a3;  /* C_1 */
	  mat_ptr->u_species_source[species_no][4] = a4;  /* C_2 */
	  mat_ptr->u_species_source[species_no][5] = a5;  /* m */
	  mat_ptr->u_species_source[species_no][6] = a6;  /* n */
	  mat_ptr->u_species_source[species_no][7] = a7;  /* b */
	  mat_ptr->u_species_source[species_no][8] = a8;  /* T_g0 */
	  mat_ptr->u_species_source[species_no][9] = a9;  /* T_ginf */
	  mat_ptr->u_species_source[species_no][10] = a10;  /* A */
	  mat_ptr->u_species_source[species_no][11] = a11;  /* En/R */
	  SPF_DBL_VEC(endofstring(es), 12,  mat_ptr->u_species_source[species_no]);
	}
      else if ( !strcmp(model_name, "FOAM_PMDI_10_RXN_DIVV") )
        {
          SpeciesSourceModel = FOAM_PMDI_10_RXN;
          model_read = 1;
          mat_ptr->SpeciesSourceModel[species_no] = SpeciesSourceModel;
          if ( fscanf(imp, "%lf %lf %lf %lf %lf %lf %lf %lf %lf %lf %lf %lf",
                      &a0, &a1, &a2, &a3, &a4, &a5, &a6, &a7, &a8, &a9, &a10, &a11)  != 12 )
            {
              sr = sprintf(err_msg,
                           "Matl %s needs 12 constants for %s %s model.\n",
                           pd_glob[mn]->MaterialName,
                           "Species Source", "FOAM_PMDI_10_RXN");
              GOMA_EH(GOMA_ERROR, err_msg);
            }

          mat_ptr->u_species_source[species_no] = (dbl *)
              array_alloc(1,12,sizeof(dbl));

          mat_ptr->len_u_species_source[species_no] = 12;

          mat_ptr->u_species_source[species_no][0] = a0;  /* k0 */
          mat_ptr->u_species_source[species_no][1] = a1;  /* w */
          mat_ptr->u_species_source[species_no][2] = a2;  /* Beta */
          mat_ptr->u_species_source[species_no][3] = a3;  /* C_1 */
          mat_ptr->u_species_source[species_no][4] = a4;  /* C_2 */
          mat_ptr->u_species_source[species_no][5] = a5;  /* m */
          mat_ptr->u_species_source[species_no][6] = a6;  /* n */
          mat_ptr->u_species_source[species_no][7] = a7;  /* b */
          mat_ptr->u_species_source[species_no][8] = a8;  /* T_g0 */
          mat_ptr->u_species_source[species_no][9] = a9;  /* T_ginf */
          mat_ptr->u_species_source[species_no][10] = a10;  /* A */
          mat_ptr->u_species_source[species_no][11] = a11;  /* En/R */
          mat_ptr->ExtrinsicIndependentSpeciesVar[species_no] = 1;

          SPF_DBL_VEC(endofstring(es), 12,  mat_ptr->u_species_source[species_no]);
        }
      else if ( !strcmp(model_name, "FOAM_PMDI_10_H2O") )
	{
	  SpeciesSourceModel = FOAM_PMDI_10_H2O;
	  model_read = 1;
	  mat_ptr->SpeciesSourceModel[species_no] = SpeciesSourceModel;
	  mat_ptr->ExtrinsicIndependentSpeciesVar[species_no] = 0;
	  if ( fscanf(imp, "%lf %lf %lf %lf",
		      &a0, &a1, &a2, &a3)  != 4 )
	    {
		  sr = sprintf(err_msg,
			       "Matl %s needs 4 constants for %s %s model.\n",
			       pd_glob[mn]->MaterialName,
			       "Species Source", "FOAM_PMDI_10_H2O");
		  GOMA_EH(GOMA_ERROR, err_msg);
	    }

	  mat_ptr->u_species_source[species_no] = (dbl *)
						 array_alloc(1,4,sizeof(dbl));

	  mat_ptr->len_u_species_source[species_no] = 4;

	  mat_ptr->u_species_source[species_no][0] = a0;  /* n */
	  mat_ptr->u_species_source[species_no][1] = a1;  /* t_nuc */
	  mat_ptr->u_species_source[species_no][2] = a2;  /* A */
	  mat_ptr->u_species_source[species_no][3] = a3;  /* En/R */
	  SPF_DBL_VEC(endofstring(es), 4,  mat_ptr->u_species_source[species_no]);
	}
      else if ( !strcmp(model_name, "FOAM_PMDI_10_CO2") )
	{
	  SpeciesSourceModel = FOAM_PMDI_10_CO2;
	  model_read = 1;
	  mat_ptr->SpeciesSourceModel[species_no] = SpeciesSourceModel;
	  mat_ptr->ExtrinsicIndependentSpeciesVar[species_no] = 0;
	}
      else if ( !strcmp(model_name, "FOAM_PMDI_10_CO2_LIQ") )
	{
	  SpeciesSourceModel = FOAM_PMDI_10_CO2_LIQ;
	  model_read = 1;
	  mat_ptr->SpeciesSourceModel[species_no] = SpeciesSourceModel;
	  mat_ptr->ExtrinsicIndependentSpeciesVar[species_no] = 0;
	}
      else if ( !strcmp(model_name, "FOAM_PMDI_10_CO2_GAS") )
	{
	  SpeciesSourceModel = FOAM_PMDI_10_CO2_GAS;
	  model_read = 1;
	  mat_ptr->SpeciesSourceModel[species_no] = SpeciesSourceModel;
	  mat_ptr->ExtrinsicIndependentSpeciesVar[species_no] = 0;
	}
      else if ( !strcmp(model_name, "FOAM_PMDI_10_H2O_DIVV") )
	{
	  SpeciesSourceModel = FOAM_PMDI_10_H2O;
	  model_read = 1;
	  mat_ptr->SpeciesSourceModel[species_no] = SpeciesSourceModel;
	  mat_ptr->ExtrinsicIndependentSpeciesVar[species_no] = 1;
	  if ( fscanf(imp, "%lf %lf %lf %lf",
		      &a0, &a1, &a2, &a3)  != 4 )
	    {
		  sr = sprintf(err_msg,
			       "Matl %s needs 4 constants for %s %s model.\n",
			       pd_glob[mn]->MaterialName,
			       "Species Source", "FOAM_PMDI_10_H2O");
		  GOMA_EH(GOMA_ERROR, err_msg);
	    }

	  mat_ptr->u_species_source[species_no] = (dbl *)
						 array_alloc(1,4,sizeof(dbl));

	  mat_ptr->len_u_species_source[species_no] = 4;

	  mat_ptr->u_species_source[species_no][0] = a0;  /* n */
	  mat_ptr->u_species_source[species_no][1] = a1;  /* t_nuc */
	  mat_ptr->u_species_source[species_no][2] = a2;  /* A */
	  mat_ptr->u_species_source[species_no][3] = a3;  /* En/R */
	  SPF_DBL_VEC(endofstring(es), 4,  mat_ptr->u_species_source[species_no]);
	}
      else if ( !strcmp(model_name, "FOAM_PMDI_10_CO2_DIVV") )
	{
	  SpeciesSourceModel = FOAM_PMDI_10_CO2;
	  model_read = 1;
	  mat_ptr->SpeciesSourceModel[species_no] = SpeciesSourceModel;
	  mat_ptr->ExtrinsicIndependentSpeciesVar[species_no] = 1;
	}
      else if ( !strcmp(model_name, "FOAM_PMDI_10_CO2_LIQ_DIVV") )
	{
	  SpeciesSourceModel = FOAM_PMDI_10_CO2_LIQ;
	  model_read = 1;
	  mat_ptr->SpeciesSourceModel[species_no] = SpeciesSourceModel;
	  mat_ptr->ExtrinsicIndependentSpeciesVar[species_no] = 1;
	}
      else if ( !strcmp(model_name, "FOAM_PMDI_10_CO2_GAS_DIVV") )
	{
	  SpeciesSourceModel = FOAM_PMDI_10_CO2_GAS;
	  model_read = 1;
	  mat_ptr->SpeciesSourceModel[species_no] = SpeciesSourceModel;
	  mat_ptr->ExtrinsicIndependentSpeciesVar[species_no] = 1;
	}
      else if ( !strcmp(model_name, "BUTLER_VOLMER") )
        {
	  if (MAX_CONC <= 4) GOMA_EH(GOMA_ERROR,"MAX_CONC must be greater than 4 for Butler_volumer");
          SpeciesSourceModel = BUTLER_VOLMER;
          model_read = 1;
          mat_ptr->SpeciesSourceModel[species_no] = SpeciesSourceModel;
          if ( fscanf(imp, "%lf %lf %lf %lf %lf %lf %lf %lf %lf",
                            &a0, &a1, &a2, &a3, &a4, &a5, &a6, &a7, &a8)  != 9)
            {
                  sr = sprintf(err_msg,
                               "Matl %s needs 9 floats for %s %s model.\n",
                               pd_glob[mn]->MaterialName,
                               "Species Source", "BUTLER_VOLMER");
                  GOMA_EH(GOMA_ERROR, err_msg);
            }
          mat_ptr->u_species_source[species_no] = (dbl *)
                                                 array_alloc(1,9,sizeof(dbl));
          mat_ptr->len_u_species_source[species_no] = 9;
          mat_ptr->u_species_source[species_no][0] = a0;  /* stoichiometric coefficient, s */
          mat_ptr->u_species_source[species_no][1] = a1;  /* product of interfacial area by exchange current density, ai0 */
          mat_ptr->u_species_source[species_no][2] = a2;  /* reaction order, beta */
          mat_ptr->u_species_source[species_no][3] = a3;  /* reference concentration, cref */
          mat_ptr->u_species_source[species_no][4] = a4;  /* anodic transfer coeficient, aa */
          mat_ptr->u_species_source[species_no][5] = a5;  /* cathodic transfer coefficient, ac */
          mat_ptr->u_species_source[species_no][6] = a6;  /* temperature, T */
          mat_ptr->u_species_source[species_no][7] = a7;  /* open-circuit potential, V */
          mat_ptr->u_species_source[species_no][8] = a8;  /* number of electrons, n */

          SPF_DBL_VEC(endofstring(es), 9,  mat_ptr->u_species_source[species_no]);
        }
      else if ( !strcmp(model_name, "PHOTO_CURING") )
        {
          SpeciesSourceModel = PHOTO_CURING;
          model_read = 1;
          mat_ptr->SpeciesSourceModel[species_no] = SpeciesSourceModel;
          if ( fscanf(imp, "%lf %lf %lf %lf ",
                            &a0, &a1, &a2, &a3) != 4)
            {
                  sr = sprintf(err_msg,
                               "Matl %s needs 4 floats for %s %s model.\n",
                               pd_glob[mn]->MaterialName,
                               "Species Source", "PHOTO_CURING");
                  GOMA_EH(GOMA_ERROR, err_msg);
            }
	  if ( fscanf(imp, "%lf", &a4) != 1)
	    { a4 = 1.0; }
	  if ( fscanf(imp, "%lf", &a5) != 1)
	    { a5 = 0.0; }
          mat_ptr->u_species_source[species_no] = (dbl *)
                                                 array_alloc(1,6,sizeof(dbl));
          mat_ptr->len_u_species_source[species_no] = 4;
          mat_ptr->u_species_source[species_no][0] = a0;  /* model bit O2:Radical*/
          mat_ptr->u_species_source[species_no][1] = a1;  /* intensity_coeff */
          mat_ptr->u_species_source[species_no][2] = a2;  /* functionality*/
          mat_ptr->u_species_source[species_no][3] = a3;  /* Rate Arrhenius */
          mat_ptr->u_species_source[species_no][4] = a4;  /* Monomer 2nd Order */
          mat_ptr->u_species_source[species_no][5] = a5;  /* All 2nd Order Coeff */

          SPF_DBL_VEC(endofstring(es), 6,  mat_ptr->u_species_source[species_no]);
        }

      else if ( !strcmp(model_name, "ELECTROOSMOTIC") )
        {
          SpeciesSourceModel = ELECTROOSMOTIC;
          model_read = 1;
          mat_ptr->SpeciesSourceModel[species_no] = SpeciesSourceModel;
          if ( fscanf(imp, "%lf %lf %lf %lf %lf %lf %lf %lf %lf %lf %lf",
		      &a0, &a1, &a2, &a3, &a4, &a5, &a6, &a7, &a8, &a9, &a10)  != 11)
            {
	      sr = sprintf(err_msg,
			   "Matl %s needs 11 floats for %s %s model.\n",
			   pd_glob[mn]->MaterialName,
			   "Species Source", "ELECTROOSMOTIC");
	      GOMA_EH(GOMA_ERROR, err_msg);
            }
          mat_ptr->u_species_source[species_no] = (dbl *)
	    array_alloc(1,11,sizeof(dbl));
          mat_ptr->len_u_species_source[species_no] = 11;
          mat_ptr->u_species_source[species_no][0] = a0;   /* index of species involved in rxn */
          mat_ptr->u_species_source[species_no][1] = a1;   /* stoichiometric coefficient, s */
          mat_ptr->u_species_source[species_no][2] = a2;   /* product of interfacial area by exchange current density, ai0 */
          mat_ptr->u_species_source[species_no][3] = a3;   /* reaction order, beta */
          mat_ptr->u_species_source[species_no][4] = a4;   /* reference concentration, cref */
          mat_ptr->u_species_source[species_no][5] = a5;   /* anodic transfer coeficient, aa */
          mat_ptr->u_species_source[species_no][6] = a6;   /* cathodic transfer coefficient, ac */
          mat_ptr->u_species_source[species_no][7] = a7;   /* temperature, T */
          mat_ptr->u_species_source[species_no][8] = a8;   /* open-circuit potential, V */
          mat_ptr->u_species_source[species_no][9] = a9;   /* number of electrons, n */
          mat_ptr->u_species_source[species_no][10] = a10; /* electro-osmotic drag coef., nd */

          SPF_DBL_VEC(endofstring(es), 11,  mat_ptr->u_species_source[species_no]);
        }
      else if ( !strcmp(model_name, "FOAM_PBE_WATER") )
	{
	  SpeciesSourceModel = FOAM_PBE_WATER;
	  model_read = 1;
	  mat_ptr->SpeciesSourceModel[species_no] = SpeciesSourceModel;
	  if ( fscanf(imp, "%lf %lf %lf  %lf",
		      &a0, &a1, &a2, &a3)
	       != 4 )
	    {
	      sr = sprintf(err_msg,
			   "Matl %s needs  4 constants for %s %s model.\n",
			   pd_glob[mn]->MaterialName,
			   "Species Source", "FOAM_PBE_WATER");
	      GOMA_EH(GOMA_ERROR, err_msg);
	    }
	  // Set this species type to be an extrinsic variable
	  //mat_ptr->ExtrinsicIndependentSpeciesVar[species_no] = 1;
	  mat_ptr->u_species_source[species_no] = (dbl *)
	    array_alloc(1,4,sizeof(dbl));

	  mat_ptr->len_u_species_source[species_no] = 4;

	  mat_ptr->u_species_source[species_no][0] = a0;  /* C0_W */
	  mat_ptr->u_species_source[species_no][1] = a1;  /* A_W */
	  mat_ptr->u_species_source[species_no][2] = a2;  /* E_W */
	  mat_ptr->u_species_source[species_no][3] = a3;  /* Delta_H_W */

	  SPF_DBL_VEC(endofstring(es), 4,  mat_ptr->u_species_source[species_no]);
	}
      else if ( !strcmp(model_name, "FOAM_PBE_OH") )
	{
	  SpeciesSourceModel = FOAM_PBE_OH;
	  model_read = 1;
	  mat_ptr->SpeciesSourceModel[species_no] = SpeciesSourceModel;
	  if ( fscanf(imp, "%lf %lf %lf %lf %lf %lf",
		      &a0, &a1, &a2, &a3, &a4, &a5)
	       != 6 )
	    {
	      sr = sprintf(err_msg,
			   "Matl %s needs  6 constants for %s %s model.\n",
			   pd_glob[mn]->MaterialName,
			   "Species Source", "FOAM_PBE_OH");
	      GOMA_EH(GOMA_ERROR, err_msg);
	    }
	  // Set this species type to be an extrinsic variable
	  //mat_ptr->ExtrinsicIndependentSpeciesVar[species_no] = 1;
	  mat_ptr->u_species_source[species_no] = (dbl *)
	    array_alloc(1,6,sizeof(dbl));

	  mat_ptr->len_u_species_source[species_no] = 6;

	  mat_ptr->u_species_source[species_no][0] = a0;  /* C0_OH */
	  mat_ptr->u_species_source[species_no][1] = a1;  /* A_OH */
	  mat_ptr->u_species_source[species_no][2] = a2;  /* E_OH */
	  mat_ptr->u_species_source[species_no][3] = a3;  /* Delta_H_OH */
	  mat_ptr->u_species_source[species_no][4] = a4;  /* C0_NCO */
	  mat_ptr->u_species_source[species_no][5] = a5;  /* Gelling Point */
	  SPF_DBL_VEC(endofstring(es), 5,  mat_ptr->u_species_source[species_no]);
	}
      else if ( !strcmp(model_name, "FOAM_PBE_CO2_L") )
	{
	  SpeciesSourceModel = FOAM_PBE_CO2_L;
	  model_read = 1;
	  mat_ptr->SpeciesSourceModel[species_no] = SpeciesSourceModel;
	  if ( fscanf(imp, "%lf",
		      &a0)
	       != 1 )
	    {
	      sr = sprintf(err_msg,
			   "Matl %s needs  1 constant for %s %s model.\n",
			   pd_glob[mn]->MaterialName,
			   "Species Source", "FOAM_PBE_CO2_L");
	      GOMA_EH(GOMA_ERROR, err_msg);
	    }
	  // Set this species type to be an extrinsic variable
	  //mat_ptr->ExtrinsicIndependentSpeciesVar[species_no] = 1;
	  mat_ptr->u_species_source[species_no] = (dbl *)
	    array_alloc(1,1,sizeof(dbl));

	  mat_ptr->len_u_species_source[species_no] = 1;

	  mat_ptr->u_species_source[species_no][0] = a0;  /* M_CO2 */

	  SPF_DBL_VEC(endofstring(es), 1,  mat_ptr->u_species_source[species_no]);
	}
      else if ( !strcmp(model_name, "FOAM_PBE_CO2_G"))
	{
	  model_read = 1;
	  mat_ptr->SpeciesSourceModel[species_no] = FOAM_PBE_CO2_G;
	}
      else if ( !strcmp(model_name, "FOAM_PBE_BA_L") )
	{
	  SpeciesSourceModel = FOAM_PBE_BA_L;
	  model_read = 1;
	  mat_ptr->SpeciesSourceModel[species_no] = SpeciesSourceModel;
	  if ( fscanf(imp, "%lf %lf %lf %lf %lf",
		      &a0, &a1, &a2, &a3, &a4)
	       != 5 )
	    {
	      sr = sprintf(err_msg,
			   "Matl %s needs  5 constant for %s %s model.\n",
			   pd_glob[mn]->MaterialName,
			   "Species Source", "FOAM_PBE_BA_L");
	      GOMA_EH(GOMA_ERROR, err_msg);
	    }
	  // Set this species type to be an extrinsic variable
	  //mat_ptr->ExtrinsicIndependentSpeciesVar[species_no] = 1;
	  mat_ptr->u_species_source[species_no] = (dbl *)
	    array_alloc(1,5,sizeof(dbl));

	  mat_ptr->len_u_species_source[species_no] = 5;

	  mat_ptr->u_species_source[species_no][0] = a0;  /* M_BA */
	  mat_ptr->u_species_source[species_no][1] = a1;  /* Lambda, latent heat */
	  mat_ptr->u_species_source[species_no][2] = a2;  /* G0 growth rate */
	  mat_ptr->u_species_source[species_no][3] = a3;  /* T0 reference temp */
	  mat_ptr->u_species_source[species_no][4] = a4;  /* M_NCO */
	  SPF_DBL_VEC(endofstring(es), 1,  mat_ptr->u_species_source[species_no]);
	}
      else if ( !strcmp(model_name, "FOAM_PBE_BA_G"))
	{
	  model_read = 1;
	  mat_ptr->SpeciesSourceModel[species_no] = FOAM_PBE_BA_G;
	}

      else if ( !strcmp(model_name, "ELECTRODE_KINETICS") )
	{
	  model_read = 1;
	  mat_ptr->SpeciesSourceModel[species_no] = ELECTRODE_KINETICS;
	}

      else if ( !strcmp(model_name, "ION_REACTIONS") )  /*  RSL 3/19/01  */
	{
	  model_read = 1;
	  mat_ptr->SpeciesSourceModel[species_no] = ION_REACTIONS;
	}

      else if ( !strcmp(model_name, "DROP_EVAP") )
        {
          SpeciesSourceModel = DROP_EVAP;
          model_read = 1;
	  if(read_bc_mp == -1) read_bc_mp = DROP_EVAP;
          mat_ptr->SpeciesSourceModel[species_no] = SpeciesSourceModel;
          if ( fscanf(imp, "%lf %lf %lf %lf ",
                            &a0, &a1, &a2, &a3) != 4)
            {
                  sr = sprintf(err_msg,
                               "Matl %s needs 4 floats for %s %s model.\n",
                               pd_glob[mn]->MaterialName,
                               "Species Source", "DROP_EVAP");
                  EH(-1, err_msg);
            }
          mat_ptr->u_species_source[species_no] = (dbl *) array_alloc(1,4,sizeof(dbl));
          mat_ptr->len_u_species_source[species_no] = 4;
          mat_ptr->u_species_source[species_no][0] = a0;  /* liquid droplet concentration*/
          mat_ptr->u_species_source[species_no][1] = a1;  /* ambient pressure */
          mat_ptr->u_species_source[species_no][2] = a2;  /* droplet radius*/
          mat_ptr->u_species_source[species_no][3] = a3;  /* droplet number concentration */

          SPF_DBL_VEC(endofstring(es), 4,  mat_ptr->u_species_source[species_no]);
        }
      else if(model_read == -1)
	  {
	    GOMA_EH(model_read,
	       "Species Source model invalid. May need more cards for other species");
	  }
      ECHO(es,echo_file);

      species_no = pd_glob[mn]->Num_Species;
      model_read = look_for_mat_prop(imp, "Second Level Set Species Source",
                                     mat_ptr->mp2nd->SpeciesSourceModel,
                                     mat_ptr->mp2nd->speciessource, NO_USER, NULL, model_name, SCALAR_INPUT,
				     &species_no,es);
		
      if( model_read != -1 )
	{
	  if( ls == NULL ) GOMA_EH(GOMA_ERROR, "Second Level Set Species Source requires activation of Level Set Tracking.\n");
			
          //mat_ptr->mp2nd->SpeciesSourceModel[species_no] = i0;
          //mat_ptr->mp2nd->speciessource[species_no] = v0[species_no];

	  stringup(model_name);
			
	  if( !strcmp( model_name, "CONSTANT") )
	    {
	      if ( fscanf(imp,"%s", input ) !=  1 )
		{
		  GOMA_EH(GOMA_ERROR,"Expecting trailing keyword for Second Level Set Species Source.\n");
		}
				
	      stringup(input);
				
	      if( strncmp( input,"POSITIVE", 3 ) == 0 )
		{
		  mat_ptr->mp2nd->speciessourcemask[0][species_no] = 0; mat_ptr->mp2nd->speciessourcemask[1][species_no] = 1;
		}
	      else if (  strncmp( input,"NEGATIVE", 3 ) == 0 )
		{
		  mat_ptr->mp2nd->speciessourcemask[0][species_no] = 1; mat_ptr->mp2nd->speciessourcemask[1][species_no] = 0;
		}
	      else
		{
		  GOMA_EH(GOMA_ERROR,"Keyword must be POSITIVE or NEGATIVE for Second Level Set Heat Source.\n");
		}
	      SPF(endofstring(es), " %s", input);
	      if( pfd != NULL)
		{
		  for(i=0 ; i< pfd->num_phase_funcs ; i++)
		    {
		      if ( fscanf(imp,"%lf",&(mat_ptr->mp2nd->speciessource_phase[i][species_no])) != 1)
			{ GOMA_EH( -1, "error reading phase species source"); }
		      SPF(endofstring(es)," %g", mat_ptr->mp2nd->speciessource_phase[i][species_no]);
		    }
		}
	    }
	  else
	    {
	      GOMA_EH(GOMA_ERROR, "Second Level Set Species Source model can only be CONSTANT.\n");
	    }
	}
		
      ECHO(es,echo_file);

      species_no = pd_glob[mn]->Num_Species;
      model_read = look_for_mat_prop(imp, "Level Set Species Width",
                                     mat_ptr->mp2nd->use_species_source_width,
                                     mat_ptr->mp2nd->species_source_width, NO_USER, NULL, model_name, SCALAR_INPUT,
				     &species_no,es);

      if( model_read != -1 )
	{
	  if( ls == NULL ) GOMA_EH(GOMA_ERROR, "Level Set Species Width requires activation of Level Set Tracking.\n");

	  mat_ptr->mp2nd->use_species_source_width[species_no] = 1;
          //mat_ptr->mp2nd->species_source_width[species_no] = v0[species_no];

	  stringup(model_name);

	  if( strcmp( model_name, "CONSTANT") )
	    {
	      GOMA_EH(GOMA_ERROR, "Level Set Species Width can only be CONSTANT.\n");
	    }
	}

      ECHO(es,echo_file);

						
    }

		
						

  model_read = look_for_mat_prop(imp, "Current Source", 
				     &(mat_ptr->CurrentSourceModel), 
				     &(mat_ptr->current_source), 
				     NO_USER, NULL, model_name, 
				     SCALAR_INPUT, &NO_SPECIES,es);

  if ( !strcmp(model_name, "ELECTRODE_KINETICS") )  /* added by KSC: 10/21/98 */ 
    {
      model_read = 1;
      mat_ptr->CurrentSourceModel = ELECTRODE_KINETICS;
    }
  else if ( !strcmp(model_name, "BUTLER_VOLMER") )  /* added by KSC: 04-21-2006 */

    {
      model_read = 1;
      mat_ptr->CurrentSourceModel = BUTLER_VOLMER;
      num_const = read_constants(imp, &(mat_ptr->u_current_source), 
                                     NO_SPECIES);
      mat_ptr->len_u_current_source = num_const;
      SPF_DBL_VEC( endofstring(es), num_const, mat_ptr->u_current_source);
    }
  else if ( !strcmp(model_name, "FICKIAN_CHARGED") )  /* added by KSC: 10/5/00 */ 
    {
      model_read = 1;
      mat_ptr->CurrentSourceModel = FICKIAN_CHARGED;
    }
  else if ( !strcmp(model_name, "STEFAN_MAXWELL_CHARGED") )  /* added by KSC: 10/5/00 */ 
    {
      model_read = 1;
      mat_ptr->CurrentSourceModel = STEFAN_MAXWELL_CHARGED;
    }
  else if ( !strcmp(model_name, "NET_CHARGE") )        /* added by KSC: 5/11/02 */ 
    {
      model_read = 1;
      mat_ptr->CurrentSourceModel = NET_CHARGE;
    }
  else if ( !strcmp(model_name, "DEBYE_HUCKEL") )        /* added by ACS: 7/11/03 */ 
    {
      model_read = 1;
      mat_ptr->CurrentSourceModel = DEBYE_HUCKEL;
      num_const = read_constants(imp, &(mat_ptr->u_current_source), 
				     NO_SPECIES);
      mat_ptr->len_u_heat_source = num_const;	  
      SPF_DBL_VEC( endofstring(es), num_const, mat_ptr->u_current_source );
    }
  else  if(model_read == -1)
    {
      GOMA_EH(model_read, "Current Source model invalid");
    }

  ECHO(es,echo_file);

  model_read = look_for_mat_prop(imp, "Moment Source",
				 &(mat_ptr->MomentSourceModel),
				 &(mat_ptr->moment_source),
				 &(mat_ptr->u_moment_source),
				 &(mat_ptr->len_u_moment_source),
				 model_name, SCALAR_INPUT, &NO_SPECIES,es);

  if (model_read == -1) {
    if ( !strcmp(model_name, "FOAM_PMDI_10") )
      {
	mat_ptr->MomentSourceModel = FOAM_PMDI_10;
	model_read = 1;
	num_const = read_constants(imp, &(mat_ptr->u_moment_source), NO_SPECIES);

	/* Requires growth rate and coalescence rate constants */
	if ( num_const < 2 )
	  {
	    sr = sprintf(err_msg,
			 "Matl %s needs 2 constants for %s %s model.\n",
			 pd_glob[mn]->MaterialName,
			 "Moment Source", "FOAM_PMDI_10");
	    GOMA_EH(GOMA_ERROR, err_msg);
	  }
	mat_ptr->len_u_moment_source = num_const;
	SPF_DBL_VEC( endofstring(es), num_const, mat_ptr->u_moment_source);
      }
    if ( !strcmp(model_name, "CONSTANT_GROWTH") )
      {
    mat_ptr->MomentSourceModel = MOMENT_CONSTANT_GROWTH;
    model_read = 1;
    num_const = read_constants(imp, &(mat_ptr->u_moment_source), NO_SPECIES);

    /* Requires growth rate and coalescence rate constants */
    if ( num_const < 3 )
      {
        sr = sprintf(err_msg,
             "Matl %s needs 3 constants for %s %s model.\n",
             pd_glob[mn]->MaterialName,
             "Moment Source", "CONSTANT_GROWTH");
        GOMA_EH(GOMA_ERROR, err_msg);
      }
    mat_ptr->len_u_moment_source = num_const;
    SPF_DBL_VEC( endofstring(es), num_const, mat_ptr->u_moment_source);
      }
    else if ( !strcmp(model_name, "FOAM_PBE") )
      {
	mat_ptr->MomentSourceModel = FOAM_PBE;
	model_read = 1;
	num_const = read_constants(imp, &(mat_ptr->u_moment_source), NO_SPECIES);
	mat_ptr->len_u_moment_source = num_const;
	SPF_DBL_VEC( endofstring(es), num_const, mat_ptr->u_moment_source);
      }
    ECHO(es,echo_file);
  }


  /*
   * Before we go on let's check to see if a Source term needed extra material Properties
   *    i.e., Non-condensable for DROP_EVAP models
   */
  rewind(imp);

  if (read_bc_mp == DROP_EVAP)
       {	
	 iread = look_for_optional(imp, "Non-condensable Molecular Weight", input, '=');
	 if (iread != -1)
	   {
	     if (fscanf(imp, "%s %d %lf", model_name, &ii, &mw) !=3)
	       {
		 EH(-1, "Error reading non-condensable MW: e.g. CONSTANT species_no  MW");
	       }
	     else
	       {
		 mat_ptr->molecular_weight[mat_ptr->Num_Species_Eqn] = mw;
		 SPF(es,"%s = %s %d %.4g","Non-condensable Molecular Weight", model_name, ii, mw ); 
	       } 
	     ECHO(es,echo_file);
	   }

	      
	 iread = look_for_optional(imp, "Non-volatile Molar Volume", input, '='); 
	 if (iread != -1)
	   {
	     if (fscanf(imp, "%s %d %lf", model_name, &ii, &mv) !=3)
	       {
		 EH(-1, "Error reading non-volatile Molar Volume: e.g. CONSTANT  species_id  MV");
	       }
	     else
	       {
		 mat_ptr->molar_volume[pd_glob[mn]->Num_Species_Eqn] = mv;
		 SPF(es,"%s = %s %d %.4g", "Non-volatile Molar Volume", model_name, ii, mw ); 
	       } 
	     ECHO(es,echo_file);
	   }
	 
	 iread = look_for_optional(imp, "Non-volatile Specific Volume", input, '='); 
	 if (iread != -1)
	   {
	     if (fscanf(imp, "%s %d %lf", model_name, &ii, &mv) !=3)
	       {
		 EH(-1, "Error reading non-volatile Specific Volume: e.g. CONSTANT  species_id  MV");
	       }
	     else
	       {
		 mat_ptr->specific_volume[pd_glob[mn]->Num_Species_Eqn] = mv;
		 SPF(es,"%s = %s %d %.4g", "Non-volatile Specific Volume", model_name, ii, mw ); 
	       } 
	     ECHO(es,echo_file);
	   }
	 
	 iread = look_for_optional(imp, "Flory-Huggins parameters", input, '=');
	 if (iread != -1)
	   {
	     n_species = pd_glob[mn]->Num_Species_Eqn + 1;
	     /*number of independent interaction parameters */
	     n_ij = (n_species*n_species - n_species)/2; 
	     
	     if (fscanf(imp, "%s", model_name) !=1) 	  
	       {
		 EH(-1, "Error reading F-H parameter model name: e.g. CONSTANT");  
	       }
	     else
	       {
		 for (i = 0; i < n_ij; i++) /* reading the chi parameters */ 
		   {
		     if (fscanf(imp, "%d %d %lf", &ii, &jj, &chi_ij) != 3) 
		       {
			 EH(-1, "Error:must have three entries, i, j, and chi(i,j)");  
		       }
		     mat_ptr->flory_param[ii][jj] = chi_ij; 
		     mat_ptr->flory_param[jj][ii] = chi_ij
		       *mat_ptr->molar_volume[jj]
		       /mat_ptr->molar_volume[ii]; 
		   }
		 for (k = 0; k<n_species; k++)
		   {
		     mat_ptr->flory_param[k][k] = 0.;
		   }
		 SPF(es,"%s = %s %d %d %.4g", "Flory-Huggins parameters", model_name, ii, jj, chi_ij);
	       }
	     ECHO(es,echo_file);
	   }
       }
/* End of material property re-read  */

  ECHO("\n---Initialization\n",echo_file);

  Num_Var_Init_Mat[mn] = 0;
  while ((iread = look_forward_optional(imp, "Initialize", input, '='))
	 == 1)
    {
      /*
       *  Read the variable name to be fixed
       */
      if (fscanf(imp, "%80s", input) != 1) 
	{
	  sprintf(err_msg,
		  "Error reading variable for initialization in material, %s",
		  mat_ptr->Material_Name);
	  GOMA_EH(GOMA_ERROR, err_msg);
      }
      (void) strip(input);
      var = variable_string_to_int(input, "Variable for matrl initialization");
      if (var >= 0) 
	{
	  Var_init_mat[mn][Num_Var_Init_Mat[mn]].var = var;
	}
      else 
	{
	  sprintf(err_msg,
		"Invalid choice of initialization variable in material, %s",
	         mat_ptr->Material_Name);
	  GOMA_EH(GOMA_ERROR, err_msg);
	}
      
      if ( fscanf(imp, "%d %lf", &Var_init_mat[mn][Num_Var_Init_Mat[mn]].ktype,
		  &Var_init_mat[mn][Num_Var_Init_Mat[mn]].init_val)
	  != 2) GOMA_EH(GOMA_ERROR,"Error reading initialization data");

      SPF(es,"%s = %s %d %.4g", "Initialize", input, Var_init_mat[mn][Num_Var_Init_Mat[mn]].ktype, 
	                                             Var_init_mat[mn][Num_Var_Init_Mat[mn]].init_val );
												 
	  if( fscanf( imp, "%d", &Var_init_mat[mn][Num_Var_Init_Mat[mn]].slave_block) != 1)
		Var_init_mat[mn][Num_Var_Init_Mat[mn]].slave_block = 0;	
	  else
	    SPF(endofstring(es)," %d", Var_init_mat[mn][Num_Var_Init_Mat[mn]].slave_block);
		
      Num_Var_Init_Mat[mn]++;
      ECHO(es,echo_file);
    }

  ECHO("\n---Special Inputs\n", echo_file); /* added by PRS 3/17/2009 */ 

  if(pd_glob[mn]->gv[R_LUBP] || pd_glob[mn]->gv[R_LUBP_2] ||
     pd_glob[mn]->gv[R_TFMP_MASS] || pd_glob[mn]->gv[R_TFMP_BOUND] )
    {
       model_read = look_for_mat_proptable(imp, "Upper Height Function Constants",
					  &(mat_ptr->HeightUFunctionModel),
					  &(mat_ptr->heightU),
					  &(mat_ptr->u_heightU_function_constants),
					  &(mat_ptr->len_u_heightU_function_constants),
					  &(mat_ptr->heightU_function_constants_tableid),
					  model_name, SCALAR_INPUT, &NO_SPECIES,es);

      mat_ptr->heightU_ext_field_index = -1; //Default to NO external field

      if ( model_read == -1 && !strcmp(model_name, "CONSTANT_SPEED") )
	{
	  model_read = 1;
	  mat_ptr->HeightUFunctionModel = CONSTANT_SPEED;
	  num_const = read_constants(imp, &(mat_ptr->u_heightU_function_constants), NO_SPECIES);
	  if( num_const < 2)
	    {
	      sr = sprintf(err_msg, 
			   "Matl %s needs at least 2 constants for %s %s model.\n",
			   pd_glob[mn]->MaterialName,
			   "Upper Height Function", "CONSTANT_SPEED");
	      GOMA_EH(GOMA_ERROR, err_msg);
	    }

	  if (num_const > 2)
	    {
	      /* We may have an external field "height" we will be adding to this model.  Check
	       * for it now and flag its existence through the material properties structure 
	       */
	      mat_ptr->heightU_ext_field_index = -1; //Default to NO external field 
	      if ( efv->ev )
		{
		  for (i = 0; i < efv->Num_external_field; i++)
		    {
		      if(!strcmp(efv->name[i], "HEIGHT"))
			{
			  mat_ptr->heightU_ext_field_index = i;
			}
		    }
		}
	      else
		{
		  GOMA_EH(GOMA_ERROR," You have a third float on Upper Height Function Constants card, but NO external field");
		}
	    }

	  mat_ptr->len_u_heightU_function_constants = num_const;
	  SPF_DBL_VEC( endofstring(es), num_const, mat_ptr->u_heightU_function_constants);

	}
      else if ( model_read == -1 && !strcmp(model_name, "CONSTANT_SPEED_MELT") )  
	{
	  model_read = 1;
	  mat_ptr->HeightUFunctionModel = CONSTANT_SPEED_MELT;
	  num_const = read_constants(imp, &(mat_ptr->u_heightU_function_constants), NO_SPECIES);
	  if( num_const < 2)
	    {
	      sr = sprintf(err_msg, 
			   "Matl %s needs at least 2 constants for %s %s model.\n",
			   pd_glob[mn]->MaterialName,
			   "Upper Height Function", "CONSTANT_SPEED");
	      GOMA_EH(GOMA_ERROR, err_msg);
	    }
	  mat_ptr->len_u_heightU_function_constants = num_const;
	  SPF_DBL_VEC( endofstring(es), num_const, mat_ptr->u_heightU_function_constants);

	}
      else if ( model_read == -1 && !strcmp(model_name, "CONSTANT_SPEED_DEFORM") )  
	{
	  model_read = 1;
	  mat_ptr->HeightUFunctionModel = CONSTANT_SPEED_DEFORM;
	  num_const = read_constants(imp, &(mat_ptr->u_heightU_function_constants), NO_SPECIES);
	  if( num_const < 5)
	    {
	      sr = sprintf(err_msg, 
			   "Matl %s needs at least 5 constants for %s %s model.\n",
			   pd_glob[mn]->MaterialName,
			   "Upper Height Function", "CONSTANT_SPEED_DEFORM");
	      GOMA_EH(GOMA_ERROR, err_msg);
	    }
	  mat_ptr->len_u_heightU_function_constants = num_const;
	  SPF_DBL_VEC( endofstring(es), num_const, mat_ptr->u_heightU_function_constants);

	}
      else if ( model_read == -1 && !strcmp(model_name, "ROLL_ON") )  
	{
	  model_read = 1;
	  mat_ptr->HeightUFunctionModel = ROLL_ON;
	  num_const = read_constants(imp, &(mat_ptr->u_heightU_function_constants), NO_SPECIES);
	  if( num_const < 5)
	    {
	      sr = sprintf(err_msg, 
			   "Matl %s needs 5 constants for %s %s model.\n",
			   pd_glob[mn]->MaterialName,
			   "Upper Height Function", "ROLL_ON");
	      GOMA_EH(GOMA_ERROR, err_msg);
	    }

	  if (num_const > 5)
	    {
	      /* We may have an external field "height" we will be adding to this model.  Check
	       * for it now and flag its existence through the material properties structure 
	       */
	      mat_ptr->heightU_ext_field_index = -1; //Default to NO external field 
	      if ( efv->ev )
		{
		  for (i = 0; i < efv->Num_external_field; i++)
		    {
		      if(!strcmp(efv->name[i], "HEIGHT"))
			{
			  mat_ptr->heightU_ext_field_index = i;
			}
		    }
		}
	      else
		{
		  GOMA_EH(GOMA_ERROR," You have a sixth float on Upper Height Function Constants card, but NO external field");
		}
	    }
	  mat_ptr->len_u_heightU_function_constants = num_const;
	  SPF_DBL_VEC( endofstring(es), num_const, mat_ptr->u_heightU_function_constants);
	}
      else if ( model_read == -1 && !strcmp(model_name, "ROLL_ON_MELT") )  
	{
	  model_read = 1;
	  mat_ptr->HeightUFunctionModel = ROLL_ON_MELT;
	  num_const = read_constants(imp, &(mat_ptr->u_heightU_function_constants), NO_SPECIES);
	  if( num_const < 5)
	    {
	      sr = sprintf(err_msg, 
			   "Matl %s needs 5 constants for %s %s model.\n",
			   pd_glob[mn]->MaterialName,
			   "Upper Height Function", "ROLL_ON_MELT");
	      GOMA_EH(GOMA_ERROR, err_msg);
	    }
	  mat_ptr->len_u_heightU_function_constants = num_const;
	  SPF_DBL_VEC( endofstring(es), num_const, mat_ptr->u_heightU_function_constants);
	}
    
      else if ( model_read == -1 && !strcmp(model_name, "ROLL") )  
	{
	  model_read = 1;
	  mat_ptr->HeightUFunctionModel = ROLL;
	  num_const = read_constants(imp, &(mat_ptr->u_heightU_function_constants), NO_SPECIES);
	  if( num_const < 8)
	    {
	      sr = sprintf(err_msg, 
			   "Matl %s needs 8 constants for %s %s model.\n",
			   pd_glob[mn]->MaterialName,
			   "Upper Height Function", "ROLL");
	      GOMA_EH(GOMA_ERROR, err_msg);
	    }
	  mat_ptr->len_u_heightU_function_constants = num_const;
	  SPF_DBL_VEC( endofstring(es), num_const, mat_ptr->u_heightU_function_constants);
	}

       else if ( model_read == -1 && !strcmp(model_name, "CAP_SQUEEZE") )
        {
          model_read = 1;
          mat_ptr->HeightUFunctionModel = CAP_SQUEEZE;
          num_const = read_constants(imp, &(mat_ptr->u_heightU_function_constants), NO_SPECIES);
          if( num_const < 5)
            {
              sr = sprintf(err_msg,
                           "Matl %s needs 5 constants for %s %s model.\n",
                           pd_glob[mn]->MaterialName,
                           "Upper Height Function", "CAP_SQUEEZE");
              GOMA_EH(GOMA_ERROR, err_msg);
            }
          mat_ptr->len_u_heightU_function_constants = num_const;
          SPF_DBL_VEC( endofstring(es), num_const, mat_ptr->u_heightU_function_constants);
        }

       else if ( model_read == -1 && !strcmp(model_name, "FLAT_GRAD_FLAT") )
	 {
	   model_read = 1;
	   mat_ptr->HeightUFunctionModel = FLAT_GRAD_FLAT;
	   num_const = read_constants(imp, &(mat_ptr->u_heightU_function_constants), NO_SPECIES);
	   if( num_const < 5)
	     {
	       sr = sprintf(err_msg,
			    "Matl %s needs 5 constants for %s %s model.\n",
			    pd_glob[mn]->MaterialName,
			    "Upper Height Function", "FLAT_GRAD_FLAT");
	       GOMA_EH(GOMA_ERROR, err_msg);
	     }
	   mat_ptr->len_u_heightU_function_constants = num_const;
	   SPF_DBL_VEC( endofstring(es), num_const, mat_ptr->u_heightU_function_constants);
	 }

       else if ( model_read == -1 && !strcmp(model_name, "FLAT_GRAD_FLAT_MELT") )
	 {
	   model_read = 1;
	   mat_ptr->HeightUFunctionModel = FLAT_GRAD_FLAT_MELT;
	   num_const = read_constants(imp, &(mat_ptr->u_heightU_function_constants), NO_SPECIES);
	   if( num_const < 5)
	     {
	       sr = sprintf(err_msg,
			    "Matl %s needs 5 constants for %s %s model.\n",
			    pd_glob[mn]->MaterialName,
			    "Upper Height Function", "FLAT_GRAD_FLAT_MELT");
	       GOMA_EH(GOMA_ERROR, err_msg);
	     }
	   mat_ptr->len_u_heightU_function_constants = num_const;
	   SPF_DBL_VEC( endofstring(es), num_const, mat_ptr->u_heightU_function_constants);
	 }

       else if ( model_read == -1 && !strcmp(model_name, "CIRCLE_MELT") )
	 {
	   model_read = 1;
	   mat_ptr->HeightUFunctionModel = CIRCLE_MELT;
	   num_const = read_constants(imp, &(mat_ptr->u_heightU_function_constants), NO_SPECIES);
	   if( num_const < 3)
	     {
	       sr = sprintf(err_msg,
			    "Matl %s needs 3 constants for %s %s model.\n",
			    pd_glob[mn]->MaterialName,
			    "Upper Height Function", "CIRCLE_MELT");
	       GOMA_EH(GOMA_ERROR, err_msg);
	     }
	   mat_ptr->len_u_heightU_function_constants = num_const;
	   SPF_DBL_VEC( endofstring(es), num_const, mat_ptr->u_heightU_function_constants);
	 }

       else if ( model_read == -1 && !strcmp(model_name, "POLY_TIME") )
	 {
	   model_read = 1;
	   mat_ptr->HeightUFunctionModel = POLY_TIME;
	   num_const = read_constants(imp, &(mat_ptr->u_heightU_function_constants), NO_SPECIES);
	   if( num_const < 1)
	     {
	       sr = sprintf(err_msg,
			    "Matl %s needs at least 1 constant for %s %s model.\n",
			    pd_glob[mn]->MaterialName,
			    "Upper Height Function", "POLY_TIME");
	       GOMA_EH(GOMA_ERROR, err_msg);
	     }
	   mat_ptr->len_u_heightU_function_constants = num_const;
	   SPF_DBL_VEC( endofstring(es), num_const, mat_ptr->u_heightU_function_constants);
	 }

       else if ( model_read == -1 && !strcmp(model_name, "JOURNAL") )
	 {
	   model_read = 1;
	   mat_ptr->HeightUFunctionModel = JOURNAL;
	   num_const = read_constants(imp, &(mat_ptr->u_heightU_function_constants), NO_SPECIES);
	   if( num_const < 2)
	     {
	       sr = sprintf(err_msg,
			    "Matl %s needs at least 2 constants for %s %s model.\n",
			    pd_glob[mn]->MaterialName,
			    "Upper Height Function", "JOURNAL");
	       GOMA_EH(GOMA_ERROR, err_msg);
	     }
	   mat_ptr->len_u_heightU_function_constants = num_const;
	   SPF_DBL_VEC( endofstring(es), num_const, mat_ptr->u_heightU_function_constants);
	 }
       else if (model_read == -1 && !strcmp(model_name, "EXTERNAL_FIELD")) {
	 if ( fscanf(imp,"%s", input ) !=  1 )
	   {
	     GOMA_EH(GOMA_ERROR,"Expecting trailing keyword for Upper height function EXTERNAL_FIELD model.\n");
	   }
	 model_read = 1;
     
	 ii = 0;
	 for ( j=0; j<efv->Num_external_field; j++) {
	   if ( strcmp(efv->name[j], input) == 0 ) { 
	     ii=1;
	     if ( mat_ptr->heightU_ext_field_index == -1)  mat_ptr->heightU_ext_field_index = j;
	   }
	 }
	 if( ii==0 ) {
	   GOMA_EH(GOMA_ERROR,"Must activate external fields to use this Upper height function model.  Field name needed for the EXTERNAL_FIELD");
      }	  
	 mat_ptr->HeightUFunctionModel = EXTERNAL_FIELD;
      /* pick up scale factor for property */
	  num_const = read_constants(imp, &(mat_ptr->u_heightU_function_constants), 
				     NO_SPECIES);

	  mat_ptr->len_u_heightU_function_constants = num_const;
	  if ( num_const < 1) 
	    {
	      sr = sprintf(err_msg, 
		   "Matl %s expected at least 3 constants for %s %s model.\n",
			   pd_glob[mn]->MaterialName, 
			   "Upper Height Function", 
			   "EXTERNAL_FIELD");
	      GOMA_EH(GOMA_ERROR, err_msg);
	    }
       }
            /*
       *  TABLE model added to upper height function constant to apply height function model
       *  as computed from videos of experiments of drop merger.
       *
       *  Columns :   Time  Height  dHeight/dTime
       *
       *  Takes scaling factor before filename so units of height can be scaled to problem units
       *
       *  1/23/2017 - AMC
       */
       else if (model_read == -1 && !strcmp(model_name, "TABLE")) {
	 if ( fscanf(imp,"%s", input ) !=  1 )
	   {
	     GOMA_EH(GOMA_ERROR,"Expecting trailing filename for Upper height function TABLE model.\n");
	   }
	 model_read = 1;

	 ii = 0;
	 for ( j=0; j<efv->Num_external_field; j++) {
	   if ( strcmp(efv->name[j], input) == 0 ) {
	     ii=1;
	     if ( mat_ptr->heightU_ext_field_index == -1)  mat_ptr->heightU_ext_field_index = j;
	   }
	 }
	 if( ii==0 ) {
	   GOMA_EH(GOMA_ERROR,"Must activate external fields to use this Upper height function model.  Field name needed for the EXTERNAL_FIELD");
      }
	 mat_ptr->HeightUFunctionModel = EXTERNAL_FIELD; // TODO: this is probably wrong
      /* pick up scale factor for property */
	  num_const = read_constants(imp, &(mat_ptr->u_heightU_function_constants),
				     NO_SPECIES);

	  mat_ptr->len_u_heightU_function_constants = num_const;
	  if ( num_const < 1)
	    {
	      sr = sprintf(err_msg,
		   "Matl %s expected at least 1 constants for %s %s model.\n",
			   pd_glob[mn]->MaterialName,
			   "Upper Height Function",
			   "TABLE");
	      GOMA_EH(GOMA_ERROR, err_msg);
	    }
       }
      else if ( model_read == -1 && !strcmp(model_name, "ROLLER") )
  {
    model_read = 1;
    mat_ptr->HeightUFunctionModel = ROLLER;
    num_const = read_constants(imp, &(mat_ptr->u_heightU_function_constants), NO_SPECIES);
    if (num_const > 3) {
      /* We may have an external field "height" we will be adding to this model.  Check
       * for it now and flag its existence through the material properties structure
       */
      mat_ptr->heightU_ext_field_index = -1; //Default to NO external field
      if ( efv->ev ) {
        for (i = 0; i < efv->Num_external_field; i++) {
          if(!strcmp(efv->name[i], "HEIGHT")) {
            mat_ptr->heightU_ext_field_index = i;
          }
        }
      } else {
        GOMA_EH(GOMA_ERROR," You have a fourth float on Upper Height Function Constants card, but NO external field named 'HEIGHT'!");
      }
    }

    if( num_const < 3 || num_const > 4)
      {
        sr = sprintf(err_msg,
         "Matl %s needs 3 constants for %s %s model.\n",
         pd_glob[mn]->MaterialName,
         "Upper Height Function", "ROLLER");
        GOMA_EH(GOMA_ERROR, err_msg);
      }
    mat_ptr->len_u_heightU_function_constants = num_const;
    SPF_DBL_VEC( endofstring(es), num_const, mat_ptr->u_heightU_function_constants);
  }

       else if(model_read == -1)
	 {
	   GOMA_EH(model_read, "Upper Height Function model invalid");
	 }
      ECHO(es,echo_file);
      
      model_read = look_for_mat_proptable(imp, "Lower Height Function Constants" , 
              &(mat_ptr->HeightLFunctionModel), 
              &(mat_ptr->heightL), 
              &(mat_ptr->u_heightL_function_constants),
              &(mat_ptr->len_u_heightL_function_constants),
              &(mat_ptr->heightL_function_constants_tableid),
              model_name, SCALAR_INPUT, &NO_SPECIES,es);

      mat_ptr->heightL_ext_field_index = -1; //Default to NO external field 

      if ( model_read == -1 && !strcmp(model_name, "CONSTANT_SPEED") )  
	{
	  model_read = 1;
	  mat_ptr->HeightLFunctionModel = CONSTANT_SPEED;
	  num_const = read_constants(imp, &(mat_ptr->u_heightL_function_constants), NO_SPECIES);
	  if( num_const < 2)
	    {
	      sr = sprintf(err_msg, 
			   "Matl %s needs at least 2 constants for %s %s model.\n",
			   pd_glob[mn]->MaterialName,
			   "Lower Height Function", "CONSTANT_SPEED");
	      GOMA_EH(GOMA_ERROR, err_msg);
	    }
	  if (num_const > 2)
	    {
	      /* We may have an external field "height" we will be adding to this model.  Check
	       * for it now and flag its existence through the material properties structure 
	       */
	      mat_ptr->heightL_ext_field_index = -1; //Default to NO external field 
	      if ( efv->ev )
		{
		  for (i = 0; i < efv->Num_external_field; i++)
		    {
		      if(!strcmp(efv->name[i], "HEIGHT_L"))
			{
			  mat_ptr->heightL_ext_field_index = i;
			}
		    }
		}
	      else
		{
		  GOMA_EH(GOMA_ERROR," You have a third float on Upper Height Function Constants card, but NO external field");
		}
	    }
	  mat_ptr->len_u_heightL_function_constants = num_const;
	  SPF_DBL_VEC( endofstring(es), num_const, mat_ptr->u_heightL_function_constants);
	}

      else if ( model_read == -1 && !strcmp(model_name, "ROLL_ON") )  
	{
	  model_read = 1;
	  mat_ptr->HeightLFunctionModel = ROLL_ON;
	  num_const = read_constants(imp, &(mat_ptr->u_heightL_function_constants), NO_SPECIES);
	  if( num_const < 5)
	    {
	      sr = sprintf(err_msg, 
			   "Matl %s needs 5 constants for %s %s model.\n",
			   pd_glob[mn]->MaterialName,
			   "Lower Height Function", "ROLL_ON");
	      GOMA_EH(GOMA_ERROR, err_msg);
	    }
	  mat_ptr->len_u_heightL_function_constants = num_const;
	  SPF_DBL_VEC( endofstring(es), num_const, mat_ptr->u_heightL_function_constants);
	}

      else if ( model_read == -1 && !strcmp(model_name, "ROLL") )  
	{
	  model_read = 1;
	  mat_ptr->HeightLFunctionModel = ROLL;
	  num_const = read_constants(imp, &(mat_ptr->u_heightL_function_constants), NO_SPECIES);
	  if( num_const < 8)
	    {
	      sr = sprintf(err_msg, 
			   "Matl %s needs 8 constants for %s %s model.\n",
			   pd_glob[mn]->MaterialName,
			   "Lower Height Function", "ROLL");
	      GOMA_EH(GOMA_ERROR, err_msg);
	    }
	  mat_ptr->len_u_heightL_function_constants = num_const;
	  SPF_DBL_VEC( endofstring(es), num_const, mat_ptr->u_heightL_function_constants);
	}

      else if (model_read == -1 && !strcmp(model_name, "EXTERNAL_FIELD")) {
	 if ( fscanf(imp,"%s", input ) !=  1 )
	   {
	     GOMA_EH(GOMA_ERROR,"Expecting trailing keyword for Lower height function EXTERNAL_FIELD model.\n");
	   }
	 model_read = 1;
     
	 ii = 0;
	 for ( j=0; j<efv->Num_external_field; j++) {
	   if ( strcmp(efv->name[j], input) == 0 ) { 
	     ii=1;
	     if ( mat_ptr->heightL_ext_field_index == -1) mat_ptr->heightL_ext_field_index = j;
	   }
	 }
	 if( ii==0 ) {
	   GOMA_EH(GOMA_ERROR,"Must activate external fields to use this Lower height function model.  Field name needed for the EXTERNAL_FIELD");
      }	  
	 mat_ptr->HeightLFunctionModel = EXTERNAL_FIELD;
      /* pick up scale factor for property */
	  num_const = read_constants(imp, &(mat_ptr->u_heightL_function_constants), 
				     NO_SPECIES);

	  mat_ptr->len_u_heightL_function_constants = num_const;
	  if ( num_const < 3) 
	    {
	      sr = sprintf(err_msg, 
		   "Matl %s expected at least 3 constants for %s %s model.\n",
			   pd_glob[mn]->MaterialName, 
			   "Lower Height Function", 
			   "EXTERNAL_FIELD");
	      GOMA_EH(GOMA_ERROR, err_msg);
	    }
 }
    
      else  if(model_read == -1)
	{
	  GOMA_EH(model_read, "Lower Height Function model invalid");
	}
      ECHO(es,echo_file);

      model_read = look_for_mat_prop(imp, "Upper Velocity Function Constants", 
				     &(mat_ptr->VeloUFunctionModel), 
				     mat_ptr->veloU, 
				     NO_USER, NULL, model_name, 
				     VECTOR_INPUT, &NO_SPECIES,es);

      if ( model_read == -1 && !strcmp(model_name, "ROLL") )  
	{
	  model_read = 1;
	  mat_ptr->VeloUFunctionModel = ROLL;
	  num_const = read_constants(imp, &(mat_ptr->u_veloU_function_constants), NO_SPECIES);
	  if( num_const < 1)
	    {
	      sr = sprintf(err_msg, 
			   "Matl %s needs 1 constant for %s %s model.\n",
			   pd_glob[mn]->MaterialName,
			   "Upper Velocity Function", "ROLL");
	      GOMA_EH(GOMA_ERROR, err_msg);
	    }
	  mat_ptr->len_u_veloU_function_constants = num_const;
	  SPF_DBL_VEC( endofstring(es), num_const, mat_ptr->u_veloU_function_constants);
	}

	else if ( model_read == -1 && !strcmp(model_name, "TANGENTIAL_ROTATE") )
        {
          model_read = 1;
          mat_ptr->VeloUFunctionModel = TANGENTIAL_ROTATE;
          num_const = read_constants(imp, &(mat_ptr->u_veloU_function_constants), NO_SPECIES);
          if( num_const < 5)
            {
              sr = sprintf(err_msg,
                           "Matl %s needs 5 constants for %s %s model.\n",
                           pd_glob[mn]->MaterialName,
                           "Upper Velocity Function", "TANGENTIAL_ROTATE");
              GOMA_EH(GOMA_ERROR, err_msg);
            }
          mat_ptr->len_u_veloU_function_constants = num_const;
          SPF_DBL_VEC( endofstring(es), num_const, mat_ptr->u_veloU_function_constants);
        }

	else if ( model_read == -1 && !strcmp(model_name, "LINEAR_TIME") )
        {
          model_read = 1;
          mat_ptr->VeloUFunctionModel = LINEAR_TIME;
          num_const = read_constants(imp, &(mat_ptr->u_veloU_function_constants), NO_SPECIES);
          if( num_const < 6)
            {
              sr = sprintf(err_msg,
                           "Matl %s needs 6 constants for %s %s model.\n",
                           pd_glob[mn]->MaterialName,
                           "Upper Velocity Function", "LINEAR_TIME");
              GOMA_EH(GOMA_ERROR, err_msg);
            }
          mat_ptr->len_u_veloU_function_constants = num_const;
          SPF_DBL_VEC( endofstring(es), num_const, mat_ptr->u_veloU_function_constants);
        }

    
      else  if(model_read == -1)
	{
	  GOMA_EH(model_read, "Upper Velocity Function model invalid");
	}
      ECHO(es,echo_file);

      model_read = look_for_mat_prop(imp, "Lower Velocity Function Constants", 
				     &(mat_ptr->VeloLFunctionModel), 
				     mat_ptr->veloL, 
				     &(mat_ptr->u_veloL_function_constants), 
				     &(mat_ptr->len_u_veloL_function_constants) , model_name, 
				     VECTOR_INPUT, &NO_SPECIES,es);

      if ( model_read == -1 && !strcmp(model_name, "ROLL") )  
	{
	  model_read = 1;
	  mat_ptr->VeloLFunctionModel = ROLL;
	  num_const = read_constants(imp, &(mat_ptr->u_veloL_function_constants), NO_SPECIES);
	  if( num_const < 1)
	    {
	      sr = sprintf(err_msg, 
			   "Matl %s needs 1 constant for %s %s model.\n",
			   pd_glob[mn]->MaterialName,
			   "Lower Velocity Function", "ROLL");
	      GOMA_EH(GOMA_ERROR, err_msg);
	    }
	  mat_ptr->len_u_veloL_function_constants = num_const;
	  SPF_DBL_VEC( endofstring(es), num_const, mat_ptr->u_veloL_function_constants);
	}

	else if ( model_read == -1 && !strcmp(model_name, "TANGENTIAL_ROTATE") )
        {
          model_read = 1;
          mat_ptr->VeloLFunctionModel = TANGENTIAL_ROTATE;
          num_const = read_constants(imp, &(mat_ptr->u_veloL_function_constants), NO_SPECIES);
          if( num_const < 5)
            {
              sr = sprintf(err_msg,
                           "Matl %s needs 5 constants for %s %s model.\n",
                           pd_glob[mn]->MaterialName,
                           "lower Velocity Function", "TANGENTIAL_ROTATE");
              GOMA_EH(GOMA_ERROR, err_msg);
            }
          mat_ptr->len_u_veloL_function_constants = num_const;
          SPF_DBL_VEC( endofstring(es), num_const, mat_ptr->u_veloL_function_constants);
        }

	else if ( model_read == -1 && !strcmp(model_name, "LINEAR_TIME") )
        {
          model_read = 1;
          mat_ptr->VeloLFunctionModel = LINEAR_TIME;
          num_const = read_constants(imp, &(mat_ptr->u_veloL_function_constants), NO_SPECIES);
          if( num_const < 6)
            {
              sr = sprintf(err_msg,
                           "Matl %s needs 6 constants for %s %s model.\n",
                           pd_glob[mn]->MaterialName,
                           "lower Velocity Function", "LINEAR_TIME");
              GOMA_EH(GOMA_ERROR, err_msg);
            }
          mat_ptr->len_u_veloL_function_constants = num_const;
          SPF_DBL_VEC( endofstring(es), num_const, mat_ptr->u_veloL_function_constants);
        }

	else if ( model_read == -1 && !strcmp(model_name, "SLIDER_POLY_TIME") )
	 {
	   model_read = 1;
	   mat_ptr->VeloLFunctionModel = SLIDER_POLY_TIME;
	   num_const = read_constants(imp, &(mat_ptr->u_veloL_function_constants), NO_SPECIES);
	   if( num_const < 1)
	     {
	       sr = sprintf(err_msg,
			    "Matl %s needs at least 1 constant for %s %s model.\n",
			    pd_glob[mn]->MaterialName,
			    "Lower Velocity Function", "SIDER_POLY_TIME");
	       GOMA_EH(GOMA_ERROR, err_msg);
	     }
	   mat_ptr->len_u_veloL_function_constants = num_const;
	   SPF_DBL_VEC( endofstring(es), num_const, mat_ptr->u_veloL_function_constants);
	 }

    
      else  if(model_read == -1)
	{
	  GOMA_EH(model_read, "Lower Velocity Function model invalid");
	}
      ECHO(es,echo_file);

      model_read = look_for_mat_prop(imp, "Upper Contact Angle", 
				     &(mat_ptr->DcaUFunctionModel), 
				     &(mat_ptr->dcaU), 
				     NO_USER, NULL, model_name, 
				     SCALAR_INPUT, &NO_SPECIES,es);
  
      if ( model_read == -1 && !strcmp(model_name, "DYNAMIC") ) {
	model_read = 1;
	mat_ptr->DcaUFunctionModel = DYNAMIC_CA;
	num_const = read_constants(imp, &(mat_ptr->u_dcaU_function_constants), NO_SPECIES);
	if( num_const < 4 ) {
	  sr = sprintf(err_msg, 
		       "Matl %s needs 4 constants for %s %s model.\n",
		       pd_glob[mn]->MaterialName,
		       "Upper Contact Angle", "DYNAMIC");
	  GOMA_EH(GOMA_ERROR, err_msg);
	}
	mat_ptr->dcaU = mat_ptr->u_dcaU_function_constants[0];
	mat_ptr->len_u_dcaU_function_constants = num_const;
	SPF_DBL_VEC( endofstring(es), num_const, mat_ptr->u_dcaU_function_constants);

      } else if ( model_read == -1 && !strcmp(model_name, "DYNAMIC_LINEAR") ) {
	model_read = 1;
	mat_ptr->DcaUFunctionModel = DYNAMIC_LINEAR_CA;
	num_const = read_constants(imp, &(mat_ptr->u_dcaU_function_constants), NO_SPECIES);
	if( num_const < 4 ) {
	  sr = sprintf(err_msg, 
		       "Matl %s needs 4 constants for %s %s model.\n",
		       pd_glob[mn]->MaterialName,
		       "Upper Contact Angle", "DYNAMIC_LINEAR");
	  GOMA_EH(GOMA_ERROR, err_msg);
	}
	mat_ptr->dcaU = mat_ptr->u_dcaU_function_constants[0];
	mat_ptr->len_u_dcaU_function_constants = num_const;
	SPF_DBL_VEC( endofstring(es), num_const, mat_ptr->u_dcaU_function_constants);

      } else if (model_read == -1) {
	GOMA_EH(model_read, "Upper Contact Angle model invalid");
      }
      ECHO(es,echo_file);

      model_read = look_for_mat_prop(imp, "Lower Contact Angle", 
				     &(mat_ptr->DcaLFunctionModel), 
				     &(mat_ptr->dcaL), 
				     NO_USER, NULL, model_name, 
				     SCALAR_INPUT, &NO_SPECIES,es);
  
      if ( model_read == -1 && !strcmp(model_name, "DYNAMIC") ) {
	model_read = 1;
	mat_ptr->DcaLFunctionModel = DYNAMIC_CA;
	num_const = read_constants(imp, &(mat_ptr->u_dcaL_function_constants), NO_SPECIES);
	if( num_const < 4 ) {
	  sr = sprintf(err_msg, 
		       "Matl %s needs 4 constants for %s %s model.\n",
		       pd_glob[mn]->MaterialName,
		       "Lower Contact Angle", "DYNAMIC");
	  GOMA_EH(GOMA_ERROR, err_msg);
	}
	mat_ptr->dcaL = mat_ptr->u_dcaL_function_constants[0];
	mat_ptr->len_u_dcaL_function_constants = num_const;
	SPF_DBL_VEC( endofstring(es), num_const, mat_ptr->u_dcaL_function_constants);

      } else if ( model_read == -1 && !strcmp(model_name, "DYNAMIC_LINEAR") ) {
	model_read = 1;
	mat_ptr->DcaLFunctionModel = DYNAMIC_LINEAR_CA;
	num_const = read_constants(imp, &(mat_ptr->u_dcaL_function_constants), NO_SPECIES);
	if( num_const < 4 ) {
	  sr = sprintf(err_msg, 
		       "Matl %s needs 4 constants for %s %s model.\n",
		       pd_glob[mn]->MaterialName,
		       "Lower Contact Angle", "DYNAMIC_LINEAR");
	  GOMA_EH(GOMA_ERROR, err_msg);
	}
	mat_ptr->dcaL = mat_ptr->u_dcaL_function_constants[0];
	mat_ptr->len_u_dcaL_function_constants = num_const;
	SPF_DBL_VEC( endofstring(es), num_const, mat_ptr->u_dcaL_function_constants);

      } else if (model_read == -1) {
	GOMA_EH(model_read, "Lower Contact Angle model invalid");
      }
      ECHO(es,echo_file);

      /* Optional lubrication fluid source term */

      strcpy(search_string,"Lubrication Fluid Source");
      mat_ptr->lubsource = 0.;
      memset(mp_glob[mn]->d_lubsource, 0, sizeof(dbl)*(MAX_VARIABLE_TYPES + MAX_CONC));

      if(look_forward_optional(imp, search_string, input, '=') == 1)
	{
	  if ( fscanf(imp,"%s", model_name) != 1 )
	    {
	      GOMA_EH(GOMA_ERROR, "Need model for lubrication source term ");
	    }

	  SPF(es,"%s = %s", search_string, model_name);
	  
	  if ( !strcmp(model_name, "CONSTANT"))
	    {
	      mat_ptr->LubSourceModel = CONSTANT;
	      mat_ptr->u_lubsource_function_constants = alloc_dbl_1(1,0.0);
	      mat_ptr->len_lubsource = 1;

	      if(fscanf(imp,"%lf", &(mat_ptr->lubsource)) != 1)

		{
		  GOMA_EH(GOMA_ERROR,"Lubrication fluid source constant model expects 1 flt");
		}

	      SPF(endofstring(es), "%g",  mat_ptr->lubsource );

	    }
       else if ( !strcmp(model_name, "MELT"))
            {
              mp_glob[mn]->LubSourceModel = MELT;
              num_const = read_constants(imp, &(mat_ptr->u_lubsource_function_constants),
                                                                                   NO_SPECIES);

              if ( num_const < 3)
                {
                  sr = sprintf(err_msg,
                               "Matl %s needs 3 constants for %s %s model.\n",
                               pd_glob[mn]->MaterialName,
                               "Lubrication source", "MELT");
                  GOMA_EH(GOMA_ERROR, err_msg);
                }

              if (((mat_ptr->veloU[0] + mat_ptr->veloU[1] +mat_ptr->veloU[2]) == 0. &&
                   (mat_ptr->veloL[0] + mat_ptr->veloL[1] +mat_ptr->veloL[2]) == 0.) ||
                  (mat_ptr->VeloLFunctionModel != CONSTANT))
                {
                  GOMA_WH(-1,"Lubrication source model MELT must have nonzero slider velocities");
                }
              mat_ptr->len_lubsource = num_const;
              SPF_DBL_VEC( endofstring(es), num_const, mat_ptr->u_lubsource_function_constants);
            }

	  else
	    {
	      GOMA_EH(GOMA_ERROR,"Unrecognized lubrication fluid source model");
	    }
	}
      /* Optional lubrication momentum source term */

      strcpy(search_string,"Lubrication Momentum Source");
      mat_ptr->lubmomsource[0] = 0.; mat_ptr->lubmomsource[1] = 0.; mat_ptr->lubmomsource[2] = 0.;
      memset(mp_glob[mn]->d_lubmomsource, 0, sizeof(dbl)*(MAX_VARIABLE_TYPES + MAX_CONC));

      if(look_forward_optional(imp, search_string, input, '=') == 1)
	{
	  if ( fscanf(imp,"%s", model_name) != 1 )
	    {
	      GOMA_EH(GOMA_ERROR, "Need model for lubrication momentum source term ");
	    }

	  SPF(es,"%s = %s", search_string, model_name);
	  
	  if ( !strcmp(model_name, "CONSTANT"))
	    {
	      mp_glob[mn]->LubMomSourceModel = CONSTANT;

	      if(fscanf(imp,"%lf %lf %lf", &(mat_ptr->lubmomsource[0]),
			&(mat_ptr->lubmomsource[1]),
			&(mat_ptr->lubmomsource[2])) != 3)

		{
		
		  GOMA_EH(GOMA_ERROR,"Lubrication momentum source constant model expects 3 flts");
		}
	      num_const = mp_glob[mn]->len_lubmomsource = 3;

	      SPF_DBL_VEC(endofstring(es), num_const,  mat_ptr->lubmomsource );

	    }
	  else
	    {
	      GOMA_EH(GOMA_ERROR,"Unrecognized lubrication momentum source  model");
	    }
	}	    

  
    } /* End of shell lub_p cards */

  /* Shell Energy Cards - heat sources, sinks, etc. */

  if ( pd_glob[mn]->gv[R_SHELL_ENERGY] == 1 )
    {
      /* no source terms available.  Feel free to add some!  */
    } /* End of shell_energy cards */

   if( pd_glob[mn]->gv[R_SHELL_FILMP] == 1 )
    {

      model_read = look_for_mat_prop(imp, "Film Evaporation Model", 
				     &(mat_ptr->FilmEvapModel), 
				     &(mat_ptr->FilmEvap), 
				     NO_USER, NULL, model_name, 
				     SCALAR_INPUT, &NO_SPECIES,es);

      if ( model_read == -1 && !strcmp(model_name, "CONC_POWER") )  
	{
	  model_read = 1;
	  mat_ptr->FilmEvapModel = CONC_POWER;
	  num_const = read_constants(imp, &(mat_ptr->u_FilmEvap_function_constants), NO_SPECIES);
	  if( num_const < 3)
	    {
	      sr = sprintf(err_msg, 
			   "Matl %s needs 3 constants for %s %s model.\n",
			   pd_glob[mn]->MaterialName,
			   "Film Evaporation Model", "CONC_POWER");
	      GOMA_EH(GOMA_ERROR, err_msg);
	    }
	  mat_ptr->len_u_FilmEvap_function_constants = num_const;
	  SPF_DBL_VEC( endofstring(es), num_const, mat_ptr->u_FilmEvap_function_constants);
	}
    


      else if(model_read == -1)
	{
	  GOMA_EH(model_read, "Film Evaporation Model invalid");
	}

      ECHO(es,echo_file);  


      model_read = look_for_mat_prop(imp, "Upper Velocity Function Constants", 
				     &(mat_ptr->VeloUFunctionModel), 
				     mat_ptr->veloU, 
				     NO_USER, NULL, model_name, 
				     VECTOR_INPUT, &NO_SPECIES,es);

      if ( model_read == -1 && !strcmp(model_name, "ROLL") )  
	{
	  model_read = 1;
	  mat_ptr->VeloUFunctionModel = ROLL;
	  num_const = read_constants(imp, &(mat_ptr->u_veloU_function_constants), NO_SPECIES);
	  if( num_const < 9)
	    {
	      sr = sprintf(err_msg, 
			   "Matl %s needs 9 constants for %s %s model.\n",
			   pd_glob[mn]->MaterialName,
			   "Upper Velocity Function", "ROLL");
	      GOMA_EH(GOMA_ERROR, err_msg);
	    }
	  mat_ptr->len_u_veloU_function_constants = num_const;
	  SPF_DBL_VEC( endofstring(es), num_const, mat_ptr->u_veloU_function_constants);
	}

      else  if(model_read == -1)
	{
	  GOMA_EH(model_read, "Upper Velocity Function model invalid");
	}


      ECHO(es,echo_file);  


      model_read = look_for_mat_prop(imp, "Lower Velocity Function Constants", 
				     &(mat_ptr->VeloLFunctionModel), 
				     mat_ptr->veloL, 
				     NO_USER, NULL, model_name, 
				     VECTOR_INPUT, &NO_SPECIES,es);

      if ( model_read == -1 && !strcmp(model_name, "ROLL") )  
	{
	  model_read = 1;
	  mat_ptr->VeloLFunctionModel = ROLL;
	  num_const = read_constants(imp, &(mat_ptr->u_veloL_function_constants), NO_SPECIES);
	  if( num_const < 9)
	    {
	      sr = sprintf(err_msg, 
			   "Matl %s needs 9 constants for %s %s model.\n",
			   pd_glob[mn]->MaterialName,
			   "Lower Velocity Function", "ROLL");
	      GOMA_EH(GOMA_ERROR, err_msg);
	    }
	  mat_ptr->len_u_veloL_function_constants = num_const;
	  SPF_DBL_VEC( endofstring(es), num_const, mat_ptr->u_veloL_function_constants);
	}
    
      else  if(model_read == -1)
	{
	  GOMA_EH(model_read, "Lower Velocity Function model invalid");
	}


      ECHO(es,echo_file);  

      /* Optional slip term */

      strcpy(search_string,"Slip Coefficient Model");
      mat_ptr->SlipCoeff = 0.;
      memset(mp_glob[mn]->d_SlipCoeff, 0, sizeof(dbl)*(MAX_VARIABLE_TYPES + MAX_CONC));

      if(look_forward_optional(imp, search_string, input, '=') == 1)
        {
          if ( fscanf(imp,"%s", model_name) != 1 )
            {
              GOMA_EH(GOMA_ERROR, "Need model for Slip coefficient ");
            }

          SPF(es,"%s = %s", search_string, model_name);

          if ( !strcmp(model_name, "CONSTANT"))
            {
              mat_ptr->SlipCoeffModel = CONSTANT;
              mat_ptr->u_SlipCoeff_function_constants = alloc_dbl_1(1,0.0);
              mat_ptr->len_u_SlipCoeff_function_constants = 1;

              if(fscanf(imp,"%lf", &(mat_ptr->SlipCoeff)) != 1)

                {
                  GOMA_EH(GOMA_ERROR,"Slip coefficient constant model expects 1 flt");
                }

              SPF(endofstring(es), "%g",  mat_ptr->SlipCoeff );
            }
           else
            {
              GOMA_EH(GOMA_ERROR,"Slip coefficient model invalid");
            }

        }


    }

  if( pd_glob[mn]->gv[R_SHELL_FILMH] == 1 )
    {

      model_read = look_for_mat_prop(imp, "Disjoining Pressure Model", 
				     &(mat_ptr->DisjPressModel), 
				     &(mat_ptr->DisjPress), 
				     NO_USER, NULL, model_name, 
				     SCALAR_INPUT, &NO_SPECIES,es);

      if ( model_read == -1 && !strcmp(model_name, "TWO_TERM") )  
	{
	  model_read = 1;
	  mat_ptr->DisjPressModel = TWO_TERM;
	  num_const = read_constants(imp, &(mat_ptr->u_DisjPress_function_constants), NO_SPECIES);
	  if( num_const < 5)
	    {
	      sr = sprintf(err_msg, 
			   "Matl %s needs 5 constants for %s %s model.\n",
			   pd_glob[mn]->MaterialName,
			   "Disjoining Pressure Model", "TWO_TERM");
	      GOMA_EH(GOMA_ERROR, err_msg);
	    }
	  mat_ptr->len_u_DisjPress_function_constants = num_const;
	  SPF_DBL_VEC( endofstring(es), num_const, mat_ptr->u_DisjPress_function_constants);
	}


      if ( model_read == -1 && !strcmp(model_name, "TWO_TERM_EXT_CA") )  
	{
	  model_read = 1;
	  mat_ptr->DisjPressModel = TWO_TERM_EXT_CA;
	  num_const = read_constants(imp, &(mat_ptr->u_DisjPress_function_constants), NO_SPECIES);
	  if( num_const < 4)
	    {
	      sr = sprintf(err_msg, 
			   "Matl %s needs 4 constants for %s %s model.\n",
			   pd_glob[mn]->MaterialName,
			   "Disjoining Pressure Model", "TWO_TERM_EXT_CA");
	      GOMA_EH(GOMA_ERROR, err_msg);
	    }
	  mat_ptr->len_u_DisjPress_function_constants = num_const;
	  SPF_DBL_VEC( endofstring(es), num_const, mat_ptr->u_DisjPress_function_constants);
	}


      if ( model_read == -1 && !strcmp(model_name, "ONE_TERM") )  
	{
	  model_read = 1;
	  mat_ptr->DisjPressModel = ONE_TERM;
	  num_const = read_constants(imp, &(mat_ptr->u_DisjPress_function_constants), NO_SPECIES);
	  if( num_const < 3)
	    {
	      sr = sprintf(err_msg, 
			   "Matl %s needs 3 constants for %s %s model.\n",
			   pd_glob[mn]->MaterialName,
			   "Disjoining Pressure Model", "ONE_TERM");
	      GOMA_EH(GOMA_ERROR, err_msg);
	    }
	  mat_ptr->len_u_DisjPress_function_constants = num_const;
	  SPF_DBL_VEC( endofstring(es), num_const, mat_ptr->u_DisjPress_function_constants);
	}


      else  if(model_read == -1)
	{
	  GOMA_EH(model_read, "Disjoining Pressure model invalid");
	}

      ECHO(es,echo_file);  

    }

  if( pd_glob[mn]->gv[R_SHELL_PARTC] == 1 )
    {

      model_read = look_for_mat_prop(imp, "Diffusion Coefficient Model", 
				     &(mat_ptr->DiffCoeffModel), 
				     &(mat_ptr->DiffCoeff), 
				     NO_USER, NULL, model_name, 
				     SCALAR_INPUT, &NO_SPECIES,es);

      if ( model_read == -1 && !strcmp(model_name, "STOKES_EINSTEIN") )  
	{
	  model_read = 1;
	  mat_ptr->DiffCoeffModel = STOKES_EINSTEIN;
	  num_const = read_constants(imp, &(mat_ptr->u_DiffCoeff_function_constants), NO_SPECIES);
	  if( num_const < 3)
	    {
	      sr = sprintf(err_msg, 
			   "Matl %s needs 3 constants for %s %s model.\n",
			   pd_glob[mn]->MaterialName,
			   "Diffusion Coefficient Model", "STOKES_EINSTEIN");
	      GOMA_EH(GOMA_ERROR, err_msg);
	    }
	  mat_ptr->len_u_DiffCoeff_function_constants = num_const;
	  SPF_DBL_VEC( endofstring(es), num_const, mat_ptr->u_DiffCoeff_function_constants);
	}



      else  if(model_read == -1)
	{
	  GOMA_EH(model_read, "Diffusion Coefficient Model invalid");
	}

      ECHO(es,echo_file); 

    }



  /*
   * Material input for fluid-structural interaction types for 
   * lubrication shell elements
   */

   /* Check for mesh equation in any material and any matrix */
   have_mesh_eqn = 0;
   for (i = 0; i < upd->Total_Num_Matrices; i++)
      {
       if (upd->ep[i][R_MESH1] > -1)
         {
          have_mesh_eqn = 1;
         }
      }

   
  //mat_ptr->FSIModel = FSI_SHELL_ONLY; 
/*added by DSB 7/13; some post proc routines for 2D/shell problems
					get confused if there are shell elements and no FSI model is specified.
					Need to check that this doesn't break anything.*/  

  if ( pd_glob[mn]->gv[R_LUBP]
       || pd_glob[mn]->gv[R_LUBP_2]
       || pd_glob[mn]->gv[R_SHELL_FILMP]
       || pd_glob[mn]->gv[R_SHELL_SAT_OPEN]
       ||  pd_glob[mn]->gv[R_SHELL_SAT_OPEN_2]
       || (pd_glob[mn]->gv[R_SHELL_NORMAL1] &&
           pd_glob[mn]->gv[R_SHELL_NORMAL2] &&
           pd_glob[mn]->gv[R_SHELL_NORMAL3])
       || (pd_glob[mn]->gv[R_TFMP_MASS] || pd_glob[mn]->gv[R_TFMP_BOUND])
     ) {

    model_read = look_for_mat_prop(imp, "FSI Deformation Model",
				   &(mat_ptr->FSIModel),
				   &(a0), NO_USER, NULL, model_name, 
				   NO_INPUT, &NO_SPECIES, es);

    if ( !strcmp(model_name, "FSI_MESH_BOTH") ) {
      mat_ptr->FSIModel = FSI_MESH_BOTH;
      GOMA_EH(model_read, "This FSI Deformation Model is not currently implemented!");

    } else if ( !strcmp(model_name, "FSI_MESH_CONTINUUM") ) {
      //PRS: Made this a GOMA_WH instead of a GOMA_EH as if the mesh equations are in a higher block #, this trips. 
      if(have_mesh_eqn == 0) GOMA_WH(-1," Must have mesh continuum equations on somewhere for FSI_MESH_CONTINUUM");
      mat_ptr->FSIModel = FSI_MESH_CONTINUUM;

    } else if ( !strcmp(model_name, "FSI_MESH_SHELL") ) {
      mat_ptr->FSIModel = FSI_MESH_SHELL;
      GOMA_EH(model_read, "This FSI Deformation Model is not currently implemented!");

    } else if ( !strcmp(model_name, "FSI_SHELL_ONLY") ) {
      mat_ptr->FSIModel = FSI_SHELL_ONLY;

    } else if ( !strcmp(model_name, "FSI_MESH_UNDEF") ) {
      mat_ptr->FSIModel = FSI_MESH_UNDEF;

    } else if ( !strcmp(model_name, "FSI_MESH_ONEWAY") ) {
      mat_ptr->FSIModel = FSI_MESH_ONEWAY;

    } else if ( !strcmp(model_name, "FSI_REALSOLID_CONTINUUM") ) {
      mat_ptr->FSIModel = FSI_REALSOLID_CONTINUUM;

    } else if ( !strcmp(model_name, "FSI_SHELL_ONLY_MESH") ) {
      mat_ptr->FSIModel = FSI_SHELL_ONLY_MESH;

    } else if ( !strcmp(model_name, "FSI_SHELL_ONLY_UNDEF") ) {
      mat_ptr->FSIModel = FSI_SHELL_ONLY_UNDEF;

    } else {
      GOMA_EH(model_read, "This FSI Deformation Model is not valid!");
    }

    ECHO(es,echo_file);    
  }
  
  /* 
   * Input conditions for the structured porous shell equations 
   * Added by SAR 2010-03-01
   */
  
  if( (pd_glob[mn]->gv[R_SHELL_SAT_CLOSED] == 1) || 
      (have_shell_sat_open == 1)   || 
      (have_shell_sat_open2 == 1) )   {
    
    // Structured shell porosity
    model_read = look_for_mat_prop(imp, "Porous Shell Closed Porosity", 
				   &(mat_ptr->PorousShellClosedPorosityModel), 
				   &(mat_ptr->PorousShellClosedPorosity), 
				   NO_USER, NULL, model_name, 
				   SCALAR_INPUT, &NO_SPECIES,es);
    
    if (model_read == -1 && !strcmp(model_name, "EXTERNAL_FIELD")) {
      if ( fscanf(imp,"%s", input ) !=  1 )
	    {
	      GOMA_EH(GOMA_ERROR,"Expecting trailing keyword for Porous Shell Closed Porosity EXTERNAL_FIELD model.\n");
	    }
      model_read = 1;
     
      // mat_ptr->u_PorousShellClosedPorosity_function_constants = alloc_dbl_1(1,0.0);

      ii = 0;
      for ( j=0; j<efv->Num_external_field; j++) {
	if ( strcmp(efv->name[j], input) == 0 ) { 
	  ii=1;
	  mat_ptr->por_shell_closed_porosity_ext_field_index = j;
	}
      }
      if( ii==0 ) {
	GOMA_EH(GOMA_ERROR,"Must activate external fields to use this PorousShellClosedPorosity model.  Field name needed for the EXTERNAL_FIELD Porous Shell Closed Porosity model");
      }	  
      mat_ptr->PorousShellClosedPorosityModel = EXTERNAL_FIELD;
      /* pick up scale factor for property */
	  num_const = read_constants(imp, &(mat_ptr->u_PorousShellClosedPorosity_function_constants), 
				     NO_SPECIES);

	  mat_ptr->len_u_PorousShellClosedPorosity_function_constants = num_const;
	  if ( num_const < 1) 
	    {
	      sr = sprintf(err_msg, 
		   "Matl %s expected at least 1 constant for %s %s model.\n",
			   pd_glob[mn]->MaterialName, 
			   "Porous Shell Closed Porosity", 
			   "EXTERNAL_FIELD");
	      GOMA_EH(GOMA_ERROR, err_msg);
	    }

    } else if ( model_read == -1 && !strcmp(model_name, "MULTI_MODE") ) {
      model_read = 1;
      mat_ptr->PorousShellClosedPorosityModel = MULTI_MODE;
      num_const = read_constants(imp, &(mat_ptr->u_PorousShellClosedPorosity_function_constants), NO_SPECIES);
      if( num_const < 2) {
	sr = sprintf(err_msg, "Matl %s needs at least 2 constants for %s %s model.\n",
		     pd_glob[mn]->MaterialName, "Porous Shell Closed Porosity", "MULTI_MODE");
	GOMA_EH(GOMA_ERROR, err_msg);
      }
      mat_ptr->len_u_PorousShellClosedPorosity_function_constants = num_const;
      SPF_DBL_VEC( endofstring(es), num_const, mat_ptr->u_PorousShellClosedPorosity_function_constants);

    } else if (model_read == -1) {
      GOMA_EH(model_read, "Porous Shell Closed Porosity Invalid!");

    }
    ECHO(es,echo_file);
    
    // Structured shell height
    // This should eventually be removed as PRS changed to "Porous Shell Height"

    GOMA_WH(-1, " Change Porous Shell Closed Height to Porous Shell Height ");

    model_read = look_for_mat_prop(imp, "Porous Shell Height", 
				   &(mat_ptr->PorousShellClosedHeightModel), 
				   &(mat_ptr->PorousShellClosedHeight), 
				   NO_USER, NULL, model_name, 
				   SCALAR_INPUT, &NO_SPECIES,es);
    if (model_read == -1 && !strcmp(model_name, "EXTERNAL_FIELD")) {
      if ( fscanf(imp,"%s", input ) !=  1 )
	    {
	      GOMA_EH(GOMA_ERROR,"Expecting trailing keyword for Porous Shell Height EXTERNAL_FIELD model.\n");
	    }
      model_read = 1;
     
      ii = 0;
      for ( j=0; j<efv->Num_external_field; j++) {
	if ( strcmp(efv->name[j], input) == 0 ) { 
	  ii=1;
	  mat_ptr-> por_shell_closed_height_ext_field_index = j;
	}
      }
      if( ii==0 ) {
	GOMA_EH(GOMA_ERROR,"Must activate external fields to use this PorousShellheight model.  Field name needed for the EXTERNAL_FIELD");
      }	  
      mat_ptr->PorousShellClosedHeightModel = EXTERNAL_FIELD;
      /* pick up scale factor for property */
	  num_const = read_constants(imp, &(mat_ptr->u_PorousShellClosedHeight_function_constants), 
				     NO_SPECIES);

	  mat_ptr->len_u_PorousShellClosedHeight_function_constants = num_const;
	  if ( num_const < 1) 
	    {
	      sr = sprintf(err_msg, 
		   "Matl %s expected at least 1 constant for %s %s model.\n",
			   pd_glob[mn]->MaterialName, 
			   "Porous Shell Height", 
			   "EXTERNAL_FIELD");
	      GOMA_EH(GOMA_ERROR, err_msg);
	    }
    
    } else if(model_read == -1) {
      GOMA_EH(model_read, "Porous Shell Height Invalid!");
    }
    ECHO(es,echo_file);
    
    // Pore radius distribution
    // This should eventually be removed as PRS changed to "Porous Shell Radius"
    GOMA_WH(-1," Change Porous Shell Closed Radius to Porous Shell Radius ");

    // Pore radius distribution
    model_read = look_for_mat_prop(imp, "Porous Shell Radius", 
				   &(mat_ptr->PorousShellClosedRadiusModel), 
				   &(mat_ptr->PorousShellClosedRadius), 
				   NO_USER, NULL, model_name, 
				   SCALAR_INPUT, &NO_SPECIES,es);

    

    if (model_read == -1 && !strcmp(model_name, "EXTERNAL_FIELD")) {
      if ( fscanf(imp,"%s", input ) !=  1 )
	    {
	      GOMA_EH(GOMA_ERROR,"Expecting trailing keyword for Porous Shell Radius EXTERNAL_FIELD model.\n");
	    }
      model_read = 1;
     
      ii = 0;
      for ( j=0; j<efv->Num_external_field; j++) {
	if ( strcmp(efv->name[j], input) == 0 ) { 
	  ii=1;
	  mat_ptr->por_shell_closed_radius_ext_field_index = j;
	}
      }
      if( ii==0 ) {
	GOMA_EH(GOMA_ERROR,"Must activate external fields to use this PorousShellRadius model.  Field name needed for the EXTERNAL_FIELD");
      }	  

      mat_ptr->PorousShellClosedRadiusModel = EXTERNAL_FIELD;

      /* pick up scale factor for property */
	  num_const = read_constants(imp, &(mat_ptr->u_PorousShellClosedRadius_function_constants), 
				     NO_SPECIES);

	  mat_ptr->len_u_PorousShellClosedRadius_function_constants = num_const;

	  if ( num_const < 1) 
	    {
	      sr = sprintf(err_msg, 
		   "Matl %s expected at least 1 constant for %s %s model.\n",
			   pd_glob[mn]->MaterialName, 
			   "Porous Shell Radius", 
			   "EXTERNAL_FIELD");
	      GOMA_EH(GOMA_ERROR, err_msg);
	    }
    
      model_read = 1;

    } else if ( model_read == -1 && !strcmp(model_name, "MULTI_MODE") ) {
      model_read = 1;
      mat_ptr->PorousShellClosedRadiusModel = MULTI_MODE;
      num_const = read_constants(imp, &(mat_ptr->u_PorousShellClosedRadius_function_constants), NO_SPECIES);
      if( num_const < mat_ptr->len_u_PorousShellClosedPorosity_function_constants-1 ) {
	sr = sprintf(err_msg, "Matl %s needs at least %i constants for %s %s model.\n",
		     pd_glob[mn]->MaterialName, mat_ptr->len_u_PorousShellClosedPorosity_function_constants-1,
		     "Porous Shell Closed Radius", "MULTI_MODE");
	GOMA_EH(GOMA_ERROR, err_msg);
      }
      mat_ptr->len_u_PorousShellClosedRadius_function_constants = num_const;
      SPF_DBL_VEC( endofstring(es), num_const, mat_ptr->u_PorousShellClosedRadius_function_constants);
	
    } else if (model_read == -1) {
      GOMA_EH(model_read, "Porous Shell Radius Invalid!");

    }
    ECHO(es,echo_file);
    
    // Initial gas pressure
    model_read = look_for_mat_prop(imp, "Porous Shell Closed Gas Pressure", 
				   &(mat_ptr->PorousShellClosedP0Model), 
				   &(mat_ptr->PorousShellClosedP0), 
				   NO_USER, NULL, model_name, 
				   SCALAR_INPUT, &NO_SPECIES,es);
    if(model_read == -1) {
      GOMA_EH(model_read, "Porous Shell Closed Gas Pressure Invalid!");
    }
    ECHO(es,echo_file);
    
    // Atmospheric pressure
    model_read = look_for_mat_prop(imp, "Porous Shell Atmospheric Pressure", 
				   &(mat_ptr->PorousShellPatmModel), 
				   &(mat_ptr->PorousShellPatm), 
				   NO_USER, NULL, model_name, 
				   SCALAR_INPUT, &NO_SPECIES,es);
    if(model_read == -1) {
      GOMA_EH(model_read, "Porous Shell Atmospheric Pressure Invalid!");
    }
    ECHO(es,echo_file);
    
    // Reference pressure
    model_read = look_for_mat_prop(imp, "Porous Shell Reference Pressure", 
				   &(mat_ptr->PorousShellPrefModel), 
				   &(mat_ptr->PorousShellPref), 
				   NO_USER, NULL, model_name, 
				   SCALAR_INPUT, &NO_SPECIES,es);
    if(model_read == -1) {
      GOMA_EH(model_read, "Porous Shell Reference Pressure Invalid!");
    }
    ECHO(es,echo_file);

    // Cross Permeability for random shell media (not in plane). We will want 
    // eventually an external field for this for variability
    model_read = look_for_mat_prop(imp, "Porous Shell Cross Permeability", 
				   &(mat_ptr->PorousShellCrossKappaModel), 
				   &(mat_ptr->PorousShellCrossKappa), 
				   NO_USER, NULL, model_name, 
				   SCALAR_INPUT, &NO_SPECIES,es);
    
    if (model_read == -1 && !strcmp(model_name, "EXTERNAL_FIELD") )
	{
	  if ( fscanf(imp,"%s", input ) !=  1 )
	    {
	      GOMA_EH(GOMA_ERROR,"Expecting trailing keyword for Porous Shell Cross Permeability EXTERNAL_FIELD model.\n");
	    }
	  ii=0;
	  for ( j=0; j<efv->Num_external_field; j++)
	    {
	      if (!strcmp(efv->name[j], input) ) 
		{ 
		  ii=1;
                  mat_ptr->Xperm_external_field_index  = j;
		}
	    }
	  if( ii==0 )
	    {
	      GOMA_EH(GOMA_ERROR,"Cannot match the Porous Shell Cross Permeability name with that in the external field file");
	    }
	  mat_ptr->PorousShellCrossKappaModel = EXTERNAL_FIELD;

	  /* pick up scale factor for property */
	  num_const = read_constants(imp, &(mat_ptr->u_PorousShellCrossKappa_function_constants), 
				     NO_SPECIES);
	  mat_ptr->len_u_PorousShellCrossKappa_function_constants = num_const;

	  if ( num_const < 1) 
	    {
	      sr = sprintf(err_msg, 
		   "Matl %s expected at least 1 constant for %s %s model.\n",
			   pd_glob[mn]->MaterialName, 
			   "Porous Shell Cross Permeability", 
			   "EXTERNAL_FIELD");
	      GOMA_EH(GOMA_ERROR, err_msg);
	    }
	 
	}
    
    else if(model_read == -1) 
      {
	GOMA_EH(model_read, "Porous Shell Cross Permeability Invalid!");
      }
    ECHO(es,echo_file);

    // Initial Pore pressure in open porous media. this might be the same as 
    // the dry state and may need to be overrriden when it is a restart.  
    model_read = look_for_mat_prop(imp, "Porous Shell Initial Pore Pressure", 
				   &(mat_ptr->PorousShellInitPorePresModel), 
				   &(mat_ptr->PorousShellInitPorePres), 
				   NO_USER, NULL, model_name, 
				   SCALAR_INPUT, &NO_SPECIES,es);
    if(model_read == -1) {
      GOMA_EH(model_read, "Porous Shell Initial Pore Pressure model invalid");
    }
    ECHO(es,echo_file);
    
  } // End of structured porous shell inputs



  /* 
   * Input conditions for the porous shell gas diffusion model
   * Added by SAR 2010-12-20
   */
  
  if( pd_glob[mn]->gv[R_SHELL_SAT_GASN] == 1 ) {
    
    // Gas diffusivity
    model_read = look_for_mat_prop(imp, "Porous Shell Gas Diffusivity", 
				   &(mat_ptr->PorousShellDiffusivityModel), 
				   &(mat_ptr->PorousShellDiffusivity), 
				   NO_USER, NULL, model_name, 
				   SCALAR_INPUT, &NO_SPECIES,es);
    if(model_read == -1) {
      GOMA_EH(model_read, "Porous Shell Gas Diffusivity Invalid!");
    }
    ECHO(es,echo_file);
    
    // Gas Temperature constant (RT)
    model_read = look_for_mat_prop(imp, "Porous Shell Gas Temperature Constant", 
				   &(mat_ptr->PorousShellRTModel), 
				   &(mat_ptr->PorousShellRT), 
				   NO_USER, NULL, model_name, 
				   SCALAR_INPUT, &NO_SPECIES,es);
    if(model_read == -1) {
      GOMA_EH(model_read, "Porous Shell Gas Temperature Constant Invalid!");
    }
    ECHO(es,echo_file);
    
    // Henry's Law Constant
    model_read = look_for_mat_prop(imp, "Porous Shell Henrys Law Constant", 
				   &(mat_ptr->PorousShellHenryModel), 
				   &(mat_ptr->PorousShellHenry), 
				   NO_USER, NULL, model_name, 
				   SCALAR_INPUT, &NO_SPECIES,es);
    if(model_read == -1) {
      GOMA_EH(model_read, "Porous Shell Henrys Law Invalid!");
    }
    ECHO(es,echo_file);

  } // End of porous shell gas diffusion constants

  /*
   * Inputs specific to thin film multiphase flow density and viscosity calculations
    // So far, the density card only pertains to the gas model.
    // The incompressible liquid density does not matter.
   */
  if(pd_glob[mn]->gv[R_TFMP_MASS] || pd_glob[mn]->gv[R_TFMP_BOUND]) {
    char input[MAX_CHAR_IN_INPUT] = "zilch\0"; 
    strcpy(search_string, "Thin Film Multiphase Density");
    model_read = look_for_optional(imp,
				       search_string,
				       input,
				       '=');
				     
    if(model_read == 1) {
      if (fscanf(imp, "%s", model_name) != 1) {
	sr = sprintf(err_msg, 
		     "Error reading model name string in material file, property %s",
		     search_string);
	GOMA_EH(GOMA_ERROR, err_msg);
      }
    
      SPF(es, "%s = %s", search_string, model_name);
      if (model_read == 1 && !strcmp(model_name, "CONSTANT") ) {
	model_read = 1;
	mat_ptr->tfmp_density_model = CONSTANT;
	num_const = read_constants(imp, &(mat_ptr->tfmp_density_const), 
				   NO_SPECIES);

	SPF_DBL_VEC( endofstring(es), num_const, mat_ptr->tfmp_density_const );
	mat_ptr->len_tfmp_density_const = num_const;
	if (num_const == 1) {
    mat_ptr->len_tfmp_density_const = 4;
	  safe_free(mat_ptr->tfmp_density_const);
	  mat_ptr->tfmp_density_const = alloc_dbl_1(4, 0.0);
	  // make sure reasonable values are here, to prevent divide by zero and provide a uniform ambient pressure value.
	  mat_ptr->tfmp_density_const[1] = 1.0;
	  mat_ptr->tfmp_density_const[2] = 1.0;
	  mat_ptr->tfmp_density_const[3] = 0.0;
	}
      }
      if (model_read == 1 && !strcmp(model_name, "IDEAL_GAS") ) { 
	model_read = 1;
	mat_ptr->tfmp_density_model = IDEAL_GAS;
	num_const = read_constants(imp, &(mat_ptr->tfmp_density_const), 
				   NO_SPECIES);
	
	SPF_DBL_VEC( endofstring(es), num_const, mat_ptr->tfmp_density_const );
	mat_ptr->len_tfmp_density_const = num_const;
	if (num_const != 4) {
	  GOMA_EH(GOMA_ERROR, "The IDEAL_GAS model requires 4 values: molecular weight of gas, universal gas constant, temperature[const], ambient pressure.");
	}
      }
    } else {
      GOMA_EH(GOMA_ERROR, "You must use the \"Thin Film Multiphase Density\" card to specify the gas density for the tfmp equations.");
    }
    ECHO(es, echo_file);
  }
  
  if(pd_glob[mn]->gv[R_TFMP_MASS] || pd_glob[mn]->gv[R_TFMP_BOUND]) {
    char input[MAX_CHAR_IN_INPUT] = "zilch\0"; 
    strcpy(search_string, "Thin Film Multiphase Viscosity");
    model_read = look_for_optional(imp,
				       search_string,
				       input,
				       '=');
				     

    if(model_read == 1) {
      if (fscanf(imp, "%s", model_name) != 1) {
	sr = sprintf(err_msg, 
		     "Error reading model name string in material file, property %s",
		     search_string);
	GOMA_EH(GOMA_ERROR, err_msg);
      }
      SPF(es, "%s = %s", search_string, model_name);
      if (!strcmp(model_name, "CONSTANT") ) {
	model_read = 1;
	mat_ptr->tfmp_viscosity_model = CONSTANT;
	num_const = read_constants(imp, &(mat_ptr->tfmp_viscosity_const), 
				   NO_SPECIES);

	SPF_DBL_VEC( endofstring(es), num_const, mat_ptr->tfmp_viscosity_const );
	mat_ptr->len_tfmp_viscosity_const = num_const;
	if (num_const != 2) {
	  sr = sprintf(err_msg,
		       "Wrong number of parameters on property, %s",
		       search_string);
	  GOMA_EH(GOMA_ERROR, err_msg);
	}
      }
    } else {
      GOMA_EH(GOMA_ERROR, "No default fluid viscosities, to specify them use the \"Thin Film Multiphase Viscosity\" card.");
    }
  }
  if(pd_glob[mn]->gv[R_TFMP_MASS] || pd_glob[mn]->gv[R_TFMP_BOUND]) {
    char input[MAX_CHAR_IN_INPUT] = "zilch\0"; 
    strcpy(search_string, "Thin Film Multiphase Diffusivity Model");
    model_read = look_for_optional(imp,
				       search_string,
				       input,
				       '=');
				     

    if(model_read == 1) {
      GOMA_WH(-1, "\"Thin Film Multiphase Diffusivity Model\" adds a diffusion term to the liquid volume balance equation for the express purpose of numerical stabilization, proceed with caution.");
      if (fscanf(imp, "%s", model_name) != 1) {
	sr = sprintf(err_msg, 
		     "Error reading model name string in material file, property %s",
		     search_string);
	GOMA_EH(GOMA_ERROR, err_msg);
      }
      SPF(es, "%s = %s", search_string, model_name);
      if (!strcmp(model_name, "CONSTANT") ) {
	model_read = 1;
  
	mat_ptr->tfmp_diff_model = CONSTANT;
  mat_ptr->tfmp_diff_const = alloc_dbl_1(1, 0.0);
	if (fscanf(imp, "%lg", mat_ptr->tfmp_diff_const) != 1) {
	  sr = sprintf(err_msg, 
		       "Wrong number of constants in material file, property %s",
		       search_string);
	  GOMA_EH(GOMA_ERROR, err_msg);
	}

	mat_ptr->len_tfmp_diff_const = 1;
	SPF_DBL_VEC( endofstring(es), 1 , mat_ptr->tfmp_diff_const );
      } else if (!strcmp(model_name, "PIECEWISE") ) {
	mat_ptr->tfmp_diff_model = PIECEWISE;
	
	mat_ptr->len_tfmp_diff_const = read_constants(imp, &(mat_ptr->tfmp_diff_const), NO_SPECIES);
	SPF_DBL_VEC( endofstring(es), mat_ptr->len_tfmp_diff_const, mat_ptr->tfmp_diff_const );
	
      }
    ECHO(es, echo_file); 
    } else {
      GOMA_WH(-1, "If you're having trouble try adding some numerical diffusion with the \"Thin Film Multiphase Diffusivity Model\" material property.");
    }
  }


  if(pd_glob[mn]->gv[R_TFMP_BOUND]) {
    char input[MAX_CHAR_IN_INPUT] = "zilch\0"; 
    strcpy(search_string, "Thin Film Multiphase Dissolution Model");
    model_read = look_for_optional(imp,
				       search_string,
				       input,
				       '=');
    if(model_read == 1) {
      if (fscanf(imp, "%s", model_name) != 1) {
	sr = sprintf(err_msg, 
		     "Error reading model name string in material file, property %s",
		     search_string);
	GOMA_EH(GOMA_ERROR, err_msg);
      }
      SPF(es, "%s = %s", search_string, model_name);
      num_const = read_constants(imp, &(mat_ptr->tfmp_dissolution_const), NO_SPECIES);
      if (!strcmp(model_name, "SQUARE") ) {
	mat_ptr->tfmp_dissolution_model = TFMP_SQUARE;
	if (num_const != 3) {
	  sr = sprintf(err_msg,
		       "Error property %s only supports 3 input values.",
		       search_string);
	  GOMA_EH(GOMA_ERROR, err_msg);
	}
	mat_ptr->len_tfmp_dissolution_const = num_const;
	SPF_DBL_VEC( endofstring(es), mat_ptr->len_tfmp_dissolution_const , mat_ptr->tfmp_dissolution_const );
      }
    ECHO(es, echo_file);
    } else {
      mat_ptr->tfmp_dissolution_model = NO_MODEL;
      mat_ptr->len_tfmp_dissolution_const = 0;
      GOMA_WH(-1, "By default, dissolution is inactive. Use \"Thin Film Multiphase Dissolution Model\" to activate it.");
    }
  }

  if(pd_glob[mn]->gv[R_TFMP_MASS] || pd_glob[mn]->gv[R_TFMP_BOUND]) {
    char input[MAX_CHAR_IN_INPUT] = "zilch\0"; 
    strcpy(search_string, "Thin Film Multiphase Relative Permeability Model");
    model_read = look_for_optional(imp,
				   search_string,
				   input,
				   '=');
    if (model_read == 1) {
      if (fscanf(imp, "%s", model_name) != 1) {
	sr = sprintf(err_msg, 
		     "Error reading model name string in material file, property %s",
		     search_string);
	GOMA_EH(GOMA_ERROR, err_msg);
      }
      SPF(es, "%s = %s", search_string, model_name);
      if (!strcmp(model_name, "LEVER") ) {
	mat_ptr->tfmp_rel_perm_model = LEVER;
	mat_ptr->len_tfmp_rel_perm_const = 0;
      } else if (!strcmp(model_name, "SATURATION") ) {
        mat_ptr->tfmp_rel_perm_model = SATURATION;
        mat_ptr->len_tfmp_rel_perm_const = 0;
      } else if (!strcmp(model_name, "PIECEWISE") ) {
	mat_ptr->tfmp_rel_perm_model = PIECEWISE;
	mat_ptr->len_tfmp_rel_perm_const = read_constants(imp, &mat_ptr->tfmp_rel_perm_const, NO_SPECIES);
	SPF_DBL_VEC( endofstring(es), mat_ptr->len_tfmp_rel_perm_const , mat_ptr->tfmp_rel_perm_const );
      } else {
	sr = sprintf(err_msg, 
		     "Invalid model name string in material file, property %s",
		     search_string);
	GOMA_EH(GOMA_ERROR, err_msg);
      }
      ECHO(es, echo_file);
    } else {
      GOMA_EH(GOMA_ERROR, "There are no defaults for \"Thin Film Multiphase Relative Permeability Model\". You must set them.");
    }
  }
  
  if(pd_glob[mn]->gv[R_TFMP_BOUND] || pd_glob[mn]->gv[R_TFMP_MASS]) {
    strcpy(search_string, "Thin Film Multiphase Mass Lumping");
    model_read = look_for_optional(imp,
				   search_string,
				   input,
				   '=');
    if (model_read == 1) {
      if (fscanf(imp, "%s", model_name) != 1) {
	sr = sprintf(err_msg, 
		     "Error reading model name string in material file, property %s",
		     search_string);
	GOMA_EH(GOMA_ERROR, err_msg);
      }
      SPF(es, "%s = %s", search_string, model_name);
      if (!strcasecmp(model_name, "yes") || 
	  !strcasecmp(model_name, "true")) {
	mat_ptr->tfmp_mass_lump = TRUE;
	SPF(es, "%s = %s",search_string,"TRUE");
      } else if (!strcasecmp(model_name, "no") ||
		 !strcasecmp(model_name, "false")) {
	mat_ptr->tfmp_mass_lump = FALSE;
	SPF(es, "%s = %s",search_string,"FALSE");
      } else {
	GOMA_EH(GOMA_ERROR,"Thin Film Multiphase Mass Lumping must be set to TRUE, YES, FALSE, or NO");
      }
    } else {
      GOMA_WH(-1, "Mass lumping is on by default.");
      mat_ptr->tfmp_mass_lump = TRUE;
      SPF(es, "%s = %s",search_string,"TRUE");	
    }
    ECHO(es, echo_file);    
  }
  
  if(pd_glob[mn]->gv[R_TFMP_BOUND]) {
    char input[MAX_CHAR_IN_INPUT] = "zilch\0"; 
    strcpy(model_name, "\0");
    strcpy(search_string, "Thin Film Multiphase Clipping");
    model_read = look_for_optional(imp,
				   search_string,
				   input,
				   '=');
    if (model_read == 1) {
      if (fscanf(imp, "%s", model_name) != 1) {
	sr = sprintf(err_msg, 
		     "Error reading model name string in material file, property %s",
		     search_string);
	GOMA_EH(GOMA_ERROR, err_msg);
      }
      SPF(es, "%s = %s", search_string, model_name);
      //      GOMA_EH(GOMA_ERROR, model_name);
      if ( !strcasecmp(model_name, "yes") ||
	   !strcasecmp(model_name, "true") ) {
	mat_ptr->tfmp_clipping = TRUE;
	if (fscanf(imp, "%lg",&(mat_ptr->tfmp_clip_strength)) != 1) {
	  sr = sprintf(err_msg, 
		       "Wrong number of constants in material file, property %s",
		       search_string);
	  GOMA_EH(GOMA_ERROR, err_msg);
	}
	SPF(endofstring(es)," %.4g", mat_ptr->tfmp_clip_strength );
	
      }
      else if ( !strcasecmp(model_name, "no") ||
		!strcasecmp(model_name, "false" )) {
	mat_ptr->tfmp_clipping = FALSE;
	GOMA_WH(-1, "Spurious oscillations can be mitigated with the \"Thin Film Multiphase Clipping\" material property.");
      } 
      else {
	SPF(err_msg,"Syntax error or invalid model for %s\n", search_string);
	GOMA_EH(GOMA_ERROR,err_msg);
      }

    } else {
	mat_ptr->tfmp_clipping = FALSE;
	SPF(es, "%s = %s",search_string,"FALSE");
	GOMA_WH(-1, "\"Thin Film Multiphase Clipping\" is off by default.");
    }
    ECHO(es, echo_file);
  }

  if(pd_glob[mn]->gv[R_TFMP_MASS] || pd_glob[mn]->gv[R_TFMP_BOUND]) {
    char input[MAX_CHAR_IN_INPUT] = "zilch\0"; 
    strcpy(search_string, "Thin Film Multiphase Drop Lattice");
    model_read = look_for_optional(imp,
				   search_string,
				   input,
				   '=');
    if (model_read == 1) {
      if (fscanf(imp, "%s", model_name) != 1) {
	sr = sprintf(err_msg,
		     "Error reading model name string in material file, property %s",
		     search_string);
	GOMA_EH(GOMA_ERROR, err_msg);
      }
      SPF(es, "%s = %s", search_string, model_name);
      if (!strcmp(model_name, "SQUARE") ) {
	mat_ptr->tfmp_drop_lattice_model = TFMP_SQUARE;
	num_const = read_constants(imp, &(mat_ptr->tfmp_drop_lattice_const), NO_SPECIES);
	if (num_const != 2) {
	  GOMA_EH(GOMA_ERROR,
	     "Thin Film Multiphase Drop Lattice 'SQUARE' requires two and only two input values, lambda and Vd");
	}
	mat_ptr->len_tfmp_drop_lattice_const = num_const;
	SPF_DBL_VEC( endofstring(es), num_const, mat_ptr->tfmp_drop_lattice_const );
      }
    } else {
      GOMA_WH(-1, "By default, \"Thin Film Multiphase Drop Lattice\" is a square lattice with spacing of 160 microns and 6 pL drop volume, units in cgs.");
    }
    ECHO(es, echo_file);
  }

  /* check for roller-web gap thickness model */
  if(pd_glob[mn]->gv[R_TFMP_BOUND]) {
    char input[MAX_CHAR_IN_INPUT] = "zilch\0";
    strcpy(search_string, "Elastohydrodynamic Lubrication Gap Model");
    model_read = look_for_optional(imp,
               search_string,
               input,
               '=');

    if(model_read == 1) {
      if (fscanf(imp, "%s", model_name) != 1) {
        sr = sprintf(err_msg,
         "Error reading model name string in material file, property %s",
         search_string);
        GOMA_EH(GOMA_ERROR, err_msg);
      }

      SPF(es, "%s = %s", search_string, model_name);
      if (model_read == 1 && !strcmp(model_name, "NDOTD") ) {
        model_read = 1;
        mat_ptr->ehl_gap_model = GM_NDOTD;

      } else

      if (model_read == 1 && !strcmp(model_name, "RADIAL") ) {
        model_read = 1;
        mat_ptr->ehl_gap_model = GM_RADIAL;

      }

      else {
        // default is simple
        mat_ptr->ehl_gap_model = GM_RADIAL;
        SPF(es, "%s = %s", search_string, "RADIAL");
      }

      ECHO(es, echo_file);
    }
  }

  /* check for roller-web normal calculation method (only needed if gap model is NDOTD) */
  if(pd_glob[mn]->gv[R_MESH1] && pd_glob[mn]->gv[R_TFMP_BOUND]
     && mat_ptr->ehl_gap_model == GM_NDOTD) {
    char input[MAX_CHAR_IN_INPUT] = "zilch\0";
    strcpy(search_string, "Elastohydrodynamic Lubrication Normal Calculation Method");
    model_read = look_for_optional(imp,
               search_string,
               input,
               '=');

    if(model_read == 1) {
      if (fscanf(imp, "%s", model_name) != 1) {
        sr = sprintf(err_msg,
         "Error reading model name string in material file, property %s",
         search_string);
        GOMA_EH(GOMA_ERROR, err_msg);
      }

      SPF(es, "%s = %s", search_string, model_name);
      if (model_read == 1 && !strcmp(model_name, "MAPPING") ) {
        model_read = 1;
        mat_ptr->ehl_normal_method = NCM_MAPPING;

      } else

      if (model_read == 1 && !strcmp(model_name, "SIK_S_WEB") ) {
        model_read = 1;
        mat_ptr->ehl_normal_method = NCM_PRIMITIVE_S_WEB;

      } else
      if (model_read == 1 && !strcmp(model_name, "SIK_S_ROLLER") ) {
        model_read = 1;
        mat_ptr->ehl_normal_method = NCM_PRIMITIVE_S_ROLLER;

      } else
      if (model_read == 1 && !strcmp(model_name, "SIK_XY") ) {
        model_read = 1;
        mat_ptr->ehl_normal_method = NCM_PRIMITIVE_XY;

      }

      else {
        // default is normal of roller
        mat_ptr->ehl_normal_method = NCM_PRIMITIVE_S_ROLLER;
        SPF(es, "%s = %s", search_string, "SIK_S_ROLLER");
      }

      ECHO(es, echo_file);
    }
  }

  /* check for 2d bar integration kind */
  if(pd_glob[mn]->gv[R_TFMP_BOUND]) {
    char input[MAX_CHAR_IN_INPUT] = "zilch\0";
    strcpy(search_string, "Elastohydrodynamic Lubrication Shell Integration Kind");
    model_read = look_for_optional(imp,
               search_string,
               input,
               '=');

    if(model_read == 1) {
      if (fscanf(imp, "%s", model_name) != 1) {
        sr = sprintf(err_msg,
         "Error reading model name string in material file, property %s",
         search_string);
        GOMA_EH(GOMA_ERROR, err_msg);
      }

      SPF(es, "%s = %s", search_string, model_name);
      if (model_read == 1 && !strcmp(model_name, "S") ) {
        model_read = 1;
        mat_ptr->ehl_integration_kind = SIK_S;

      } else

      if (model_read == 1 && !strcmp(model_name, "XY") ) {
        model_read = 1;
        mat_ptr->ehl_integration_kind = SIK_XY;

      }

      else {
        // default is XY
        mat_ptr->ehl_integration_kind = SIK_XY;
        SPF(es, "%s = %s", search_string, "XY");
      }

      ECHO(es, echo_file);
    }
  }
  
  /*********************************************************************/


  /*********************************************************************/
  /*********************************************************************/
  /*********************************************************************/
  /*
   *  Check the input for consistency
   */
     NO_SPECIES = 0;
     for(i=0; i<Num_Var_Init_Mat[mn]; i++)
       {
	 if( Var_init_mat[mn][i].var == MASS_FRACTION) NO_SPECIES++ ;
       }
     if (NO_SPECIES > pd_ptr->Num_Species) {
       sprintf(Err_Msg, 
	       "Attempt to initialize %d species in matl %s with only"
	       "%d species active!", NO_SPECIES, pd_glob[mn]->MaterialName, 
	       pd_ptr->Num_Species_Eqn);
       GOMA_EH(GOMA_ERROR, Err_Msg);
     }

     /*
      *  Check for consistency in the specifications of the Species Variables
      *  now that we have all of the information about the constituitive
      *  modeling for the material
      */
 
     if (mat_ptr->Species_Var_Type == SPECIES_UNDEFINED_FORM) {
       mat_ptr->Species_Var_Type = pd_ptr->Species_Var_Type;
     }

     /*
      *  Calculate the value of Dropped_last_sepecies_eqn from the values
      *  of Num_Species_Eqn and Num_Species. We will assume that if they
      *  are one apart, then the last species continuity equation has
      *  been dropped from the equation system 
      */
     if (mat_ptr->Num_Species_Eqn == mat_ptr->Num_Species - 1) {
       mat_ptr->Dropped_Last_Species_Eqn = TRUE;
     } else {
       mat_ptr->Dropped_Last_Species_Eqn = FALSE;
     }
     /*
      * HKM -> Possible spot in the code to include a section on
      *        the consistency of mass fraction values, i.e., they
      *        should sum to one if Species_Var_Type is a certain
      *        type.
      *        Also, we should check the range of the input ktypes.
      */
}
/*  END of rd_mp_specs -- read material properties specifications  */<|MERGE_RESOLUTION|>--- conflicted
+++ resolved
@@ -533,7 +533,7 @@
 	  sprintf(err_msg, 
 		  "Material %s - expected at least 1 constants for %s %s model.\n",
 		  pd_glob[mn]->MaterialName, "Density", "IDEAL_GAS");
-	  EH(-1, err_msg);
+	  GOMA_EH(-1, err_msg);
 	}
       mat_ptr->len_u_density = num_const;
       SPF_DBL_VEC( endofstring(es),  num_const, mat_ptr->u_density); 
@@ -3832,18 +3832,15 @@
       else if ( !strcmp(model_name, "EXPONENTIAL_TIMETEMP") )
 	{
 	  mat_ptr->Rst_funcModel = EXPONENTIAL_TIMETEMP;
-<<<<<<< HEAD
-	  err = fscanf(imp, "%lg",&(mat_ptr->Rst_func));
+	  int err = fscanf(imp, "%lg",&(mat_ptr->Rst_func));
 	  if (err != 1) {
 	    GOMA_EH(GOMA_ERROR, "Expected to read one double for Residence Time Weight Function");
 	  }
 	  SPF(endofstring(es)," %.4g", mat_ptr->Rst_func );
-=======
 	} 
       else if ( !strcmp(model_name, "DROP_EVAP") )
 	{
 	  mat_ptr->Rst_funcModel = DROP_EVAP;
->>>>>>> 8a41aacc
 	} 
       else
 	{
@@ -3851,11 +3848,11 @@
           mat_ptr->Rst_func = 1.;
           mat_ptr->Rst_func_supg = 0.;
           fprintf(stderr,"MAT %d Residence Time Weight Fcn = 1\n",mat_ptr->MatID);
-	  WH(model_read, "Defaulting Residence Fcn to Constant");
+	  GOMA_WH(model_read, "Defaulting Residence Fcn to Constant");
 	}
       if (fscanf(imp, "%lg %lg %lg", &mat_ptr->Rst_func, &mat_ptr->Rst_diffusion, &mat_ptr->Rst_func_supg) != 3)
         { 
-  	 WH(model_read, "Defaulting Residence Fcn Parameters");
+  	 GOMA_WH(model_read, "Defaulting Residence Fcn Parameters");
 	 mat_ptr->Rst_func = 1.; 
 	 mat_ptr->Rst_diffusion = 1./LITTLE_PENALTY; 
 	 mat_ptr->Rst_func_supg = 0.; 
@@ -9724,7 +9721,7 @@
                                "Matl %s needs 4 floats for %s %s model.\n",
                                pd_glob[mn]->MaterialName,
                                "Species Source", "DROP_EVAP");
-                  EH(-1, err_msg);
+                  GOMA_EH(-1, err_msg);
             }
           mat_ptr->u_species_source[species_no] = (dbl *) array_alloc(1,4,sizeof(dbl));
           mat_ptr->len_u_species_source[species_no] = 4;
@@ -9947,7 +9944,7 @@
 	   {
 	     if (fscanf(imp, "%s %d %lf", model_name, &ii, &mw) !=3)
 	       {
-		 EH(-1, "Error reading non-condensable MW: e.g. CONSTANT species_no  MW");
+		 GOMA_EH(-1, "Error reading non-condensable MW: e.g. CONSTANT species_no  MW");
 	       }
 	     else
 	       {
@@ -9963,7 +9960,7 @@
 	   {
 	     if (fscanf(imp, "%s %d %lf", model_name, &ii, &mv) !=3)
 	       {
-		 EH(-1, "Error reading non-volatile Molar Volume: e.g. CONSTANT  species_id  MV");
+		GOMA_EH(-1, "Error reading non-volatile Molar Volume: e.g. CONSTANT  species_id  MV");
 	       }
 	     else
 	       {
@@ -9978,7 +9975,7 @@
 	   {
 	     if (fscanf(imp, "%s %d %lf", model_name, &ii, &mv) !=3)
 	       {
-		 EH(-1, "Error reading non-volatile Specific Volume: e.g. CONSTANT  species_id  MV");
+		 GOMA_EH(-1, "Error reading non-volatile Specific Volume: e.g. CONSTANT  species_id  MV");
 	       }
 	     else
 	       {
@@ -9997,7 +9994,7 @@
 	     
 	     if (fscanf(imp, "%s", model_name) !=1) 	  
 	       {
-		 EH(-1, "Error reading F-H parameter model name: e.g. CONSTANT");  
+		 GOMA_EH(-1, "Error reading F-H parameter model name: e.g. CONSTANT");  
 	       }
 	     else
 	       {
@@ -10005,7 +10002,7 @@
 		   {
 		     if (fscanf(imp, "%d %d %lf", &ii, &jj, &chi_ij) != 3) 
 		       {
-			 EH(-1, "Error:must have three entries, i, j, and chi(i,j)");  
+			 GOMA_EH(-1, "Error:must have three entries, i, j, and chi(i,j)");  
 		       }
 		     mat_ptr->flory_param[ii][jj] = chi_ij; 
 		     mat_ptr->flory_param[jj][ii] = chi_ij
