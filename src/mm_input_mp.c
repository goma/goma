/************************************************************************ *
* Goma - Multiphysics finite element software                             *
* Sandia National Laboratories                                            *
*                                                                         *
* Copyright (c) 2014 Sandia Corporation.                                  *
*                                                                         *
* Under the terms of Contract DE-AC04-94AL85000 with Sandia Corporation,  *
* the U.S. Government retains certain rights in this software.            *
*                                                                         *
* This software is distributed under the GNU General Public License.      *
\************************************************************************/
 

/*
 *$Id: mm_input_mp.c,v 5.37 2010-07-30 21:14:52 prschun Exp $
 */

/*************** R O U T I N E S   I N   T H E   F I L E ***********************
 *
 *    NAME				TYPE		CALLED_BY
 *--------------------------------------------------------------------
 *
 *    look_for_optional_string          int             
 *    rd_mp_specs	       		void		read_input_file
 ******************************************************************************/


#include <stdlib.h>
#include <stdio.h>
#include <string.h>
#include <strings.h>            /* for strcasecmp */

#include <ctype.h>		/* for toupper(), isspace() */
#include <math.h>
#include "std.h"
#include "rf_fem_const.h"
#include "rf_fem.h"
#include "rf_solver.h"
#include "rf_mp.h"
#include "rf_io_const.h"
#include "rf_io_structs.h"
#include "rf_io.h"
#include "rf_bc_const.h"
#include "rf_allo.h"
#include "rf_bc.h"
#include "rf_vars_const.h"
#include "mm_mp_const.h"
#include "mm_as_const.h"
#include "mm_as_structs.h"
#include "mm_as.h"

#include "mm_mp_structs.h"
#include "mm_mp.h"

#include "mm_eh.h"

#include "mm_post_proc.h"

#include "sl_util_structs.h"


#define GOMA_MM_INPUT_C
#include "goma.h"


#define NO_USER  NULL
#define NO_INPUT 0
#define SCALAR_INPUT 1
#define VECTOR_INPUT 3

extern Spfrtn sr; /* External declaration for the sprintf return variable,sr
		   *  sr is defined in mm_input.c */

/******************************************************************************/
/******************************************************************************/
/******************************************************************************/

static void
fallback_chemkin_generic_prop(int *model_read, int species_num,
		       	      int *propID,
			      int canBeGenericallyHandled,
                              MATRL_PROP_STRUCT *mat_ptr)

   /****************************************************************************
   *
   * fallback_chemkin_generic_prop
   *
   *        This routine will check to see whether an unspecified entry in
   *  the Goma's material file can be filled in with the generic CHEMKIN_MODEL
   *  property. If it can be used, then the model_read parameter is changed 
   *  to "satisfied", and the property ID is set to CHEMKIN_MODEL if it has not
   *  previously been set nonzero by the chemkin initialization routine.
   *  The property ID is left alone, if it has been previously set by the
   *  chemkin initialization routine.  CHEMKIN_MODEL is a generic chemkin
   *  constitutive model for the current property.
   *        The routine checks to see whether the default database is set to
   *  chemkin to make this determination.
   *        This routine also checks to see whether it is called for the
   *  last species in the mechanism. If the mechanism is nondilute so that the
   *  number of species is different than the number of species equations, it
   *  changes the value of the model_read so as not to generate an error
   *  call on return. The parameters for the "non-condensible", i.e., last
   *  species in the mechanism are input via special cases later on. Therefore,
   *  we don't want to create an error condition here.
   *
   *       This code snipet also handles the case of input for nondilute
   *  formulations, where the number of species is 1 larger than the number
   *  of species equations. In this case, sometimes the property input for the
   *  last species in the mechanism (the one whose continuity equation is not
   *  part of the solutin set) is not specified. For backwards compatibility,
   *  we must allow this to be OK. (((. 
   *
   *  Input
   * --------
   *  *model_read    = Address of the model id read in from the input
   *                   deck. If none was found this will be equal to -1.
   *                   This routine only considers the case where no
   *                   model was found.
   *  *species_num   = pointer to the species index in question.
   *  *propID        = Address in the integer property arrray corresponding
   *                   to the Material property constituitive equation model
   *                   for the species above.
   *  canBeGenericallyHandled =
   *                   This value is either true or false. If true it means,
   *                   for this particular property, that chemkin can handle
   *                   the calculation even if the propID wasn't initially
   *                   set by the chemkin initialization process.
   *  mat_ptr        = Pointer to the material structure.
   *
   *  Output
   * ---------
   * *model_read     = If chemkin can handle the missing property, this value
   *                   is changed from -1 to 1.
   *                   (this is also set to 1 if we are addressing the last
   *                    species in a nondilute material, where the number
   *                    of species equations is one less than the total
   *                    number of equations)
   * *propID         = If chemkin can handle a missing property, and the
   *                   property model value has not been previously specified
   *                   the property model is set to CHEMKIN_MODEL.
   *                   (this is also set to 0 if we are addressing the last
   *                    species in a nondilute material, where the number
   *                    of species equations is one less than the total
   *                    number of equations)
   ****************************************************************************/
{
  if (*model_read == -1) {
    if (mat_ptr->DefaultDatabase == DB_CHEMKIN_MAT) {
      if ((*propID == UNINITIALIZED_MODEL) ||
	  (*propID == NO_MODEL)               ) {
	if (canBeGenericallyHandled) {
          *propID = CHEMKIN_MODEL;
	  *model_read = 1;
	}
      } else {
	*model_read = 1;
      }
    } else {
      if (mat_ptr->Num_Species_Eqn != mat_ptr->Num_Species) {
        if (species_num == mat_ptr->Num_Species_Eqn) {
	  *model_read = 1;
	  *propID = UNINITIALIZED_MODEL;
	}
      }
    }
  }
}
/******************************************************************************/
/******************************************************************************/
/******************************************************************************/

int
look_for_optional_string(FILE *ifp,
		         const char *match_string,
			 char retn_string[],
			 int  retn_string_len)
    
    /***************************************************************************
     *
     * look_for_optional_string:
     *
     *	Scan the input file (reading in strings according to 'read_string(ifp,)'
     *	specifications) until the character pattern in 'string' is matched.
     *	If 'string' is not matched, return a value of -1.
     *	If 'string' is matched, return the number of characters read
     *  into the return string not including the trailing null character.
     *
     *  The string value after an equals sign is returned in retn_string upon
     *  successful search of string. On an unsuccessful return, the
     *  retn_string is set to the null string.
     *
     *  This search starts at the current position in the input
     *  file and searches to the end until it finds the input string.
     *  If this routine can't find the input string, it returns to the 
     *  file position where the search was started. If it finds the
     *	string pattern, it leaves the file pointer positioned after the
     *  new line character at the end of matched line.
     *
     *  Input
     * --------
     *  ifp          = file pointer to file "input"
     *  match_string = contains string pattern to be matched.
     *  retn_string_len = max string length of retn_string permissible
     *
     *  Output
     * ---------
     *  retn_string  = On return it contains the string after the
     *                 equals sign on a line containing the match_string
     *                 If the match_string is not found, this string
     *                 is not touched.
     *
     *  Example:
     *
     *   Line:
     *     Default Model = Any which way but loose
     *
     *   Calling statement
     *
     *     look_for_optional_string(ifp,"Default Model", retn_string);
     *
     *   On return, rntn_string will be equal to "Any which way but loose" and
     *   return value will be equal to 23
     ***************************************************************************/
{
  int retn;
  char tmp_string[MAX_CHAR_IN_INPUT];
  if ((retn_string_len < 1) || (!match_string) || (!ifp)) {
    EH(-1, "look_for_optional_string interface ERROR");
  }
  retn = look_forward_optional(ifp, match_string, tmp_string, '=');
  if (retn == 1) {
    retn = read_string(ifp, tmp_string, '\n');
    strip(tmp_string);
    (void) strncpy(retn_string, tmp_string, retn_string_len);
    retn_string[retn_string_len - 1] = '\0';
    retn = strlen(retn_string);
  }
  return retn;
}
/******************************************************************************/
/******************************************************************************/
/******************************************************************************/

void
rd_mp_specs(FILE *imp, char input[], int mn, char *echo_file)
    
    /***************************************************************************
     *
     * rd_mp_specs -- read material properties specifications 
     *
     * Comments:
     *
     * Input
     * -----------
     *
     * imp = File pointer for the material file for this material.
     * input = buffer array used to read the input file.
     *         MAX_CHAR_IN_INPUT long (256 chars in length, currently)
     * mn = Index of the current material in the list of materials defined for
     *      this problem.
     **************************************************************************/
{ /*start*/
  char err_msg[MAX_CHAR_ERR_MSG];
  int	i, j, var;
  int imtrx;
  static const char yo[] = "rd_mp_specs";
  struct Elastic_Constitutive  *dum_ptr;
  
  int ConstitutiveEquation;
  int LameLambdaModel;
  dbl a0, a1, a2, a3, a4, a5, a6, a7, a8, a9, a10, a11;
  dbl v0[DIM];
  int i0;
  /* dummy variable to hold modal data before it is put into the ve struct */
  dbl *modal_data;   
  int DiffusionConstitutiveEquation = -1;
  int PorousDiffusionConstitutiveEquation = -1;
  int ElasticConstitutiveEquation = -1;
  int PlasticConstitutiveEquation = -1;
  int MomentumSourceModel = -1;
  int HeatSourceModel = -1 ;
  int SpeciesSourceModel = -1;
  int SpeciesTimeIntegration;
  int PorousTimeIntegration;
  int Num_liquid_phase_components = 1;      /*PRS: hardwired for Porous (see 
					      below) 052901 */
  int Num_insoluble_gas_phase_components=1; /*PRS: hardwired for Porous (see 
					      below) 052901 */
  int iread;
  int num_const, species_no;
  int porous_no;
  int mm; /* modal counter */
  int ii, jj, n_dij, k, n_species;   /* KSC: 7/98 */ 
  dbl dij, E, T0;                    /* KSC: 7/98, 9/04 */ 
  int n_rxn;                         /* KSC/GHE: 10/98 */ 

  int have_mesh_eqn;
  int have_por_liq_pres;
  int have_por_gas_pres;
  int have_por_porosity;
  int have_por_sink_mass;
  int have_por_energy;
  int have_shell_sat_open;
  int have_shell_sat_open2;
  int have_shear_rate;
  /* int have_vort_dir; */

  /*
   *  Pointers to Material property structures. "matr_ptr" points to the
   *  current structure that we will be filling up in this routine.
   *  mp_glob is a global vector of pointers to material prop structures.
   */
  /*  extern MATRL_PROP_STRUCT **mp_glob; cf mm_mp.h */
  MATRL_PROP_STRUCT *mat_ptr = mp_glob[mn];
  PROBLEM_DESCRIPTION_STRUCT *pd_ptr = pd_glob[mn];

  /*  fpos_t file_position; position in file at start of search */
  
  char  model_name[MAX_CHAR_IN_INPUT];
  char  *s;		   /* used to tokenize optional input string. */
  char echo_string[MAX_CHAR_ECHO_INPUT]="\0";
  char search_string[MAX_CHAR_IN_INPUT];
  char *es = echo_string;

  int	model_read, retn;
  int   matl_model = 0;
  int   NO_SPECIES = -1;   /* Signal to parsing routine to not
			    * expect a species num                    */
  int   n_ij, read_bc_mp = -1;
  dbl   chi_ij, mw, mv;

  /*
   *  Copy the materials name into the materials structure from the
   *  problem structure
   */
  (void) strncpy(mat_ptr->Material_Name, pd_glob[mn]->MaterialName,
         MAX_MATLNAME);

  /*
   *  Copy the number of species and species equations into the material
   *  property structure. The number of species in each material may vary
   *  in the future.
   */
  mat_ptr->Num_Species_Eqn =  pd_glob[mn]->Num_Species_Eqn;
  mat_ptr->Num_Species     =  pd_glob[mn]->Num_Species;  
  mat_ptr->Num_Porous_Eqn  =  pd_glob[mn]->Num_Porous_Eqn;

  /*
   *  Intialize to good default behavior
   */

  for (i = 0; i < mat_ptr->Num_Species; i++) {
    mat_ptr->SpeciesTimeIntegration[i] = STANDARD;
    mat_ptr->AdvectiveScalingModel[i] = CONSTANT;
    mat_ptr->ExtrinsicIndependentSpeciesVar[i] = 0;
    mat_ptr->AdvectiveScaling[i] = 1.0;
    mat_ptr->FreeVolSolvent[i] = TRUE;
  }

  /*
   *  Database Location Section --
   *
   *       This section assigns the DefaultDatabase  int variable in the
   *       material  structure.
   */
  mat_ptr->DefaultDatabase = DB_GOMA_MAT;
  retn = look_for_optional_string(imp, "Default Database", input,
				  MAX_CHAR_IN_INPUT);
  if (retn > 0) {
    if (!strcasecmp(input, "chemkin_mat"))
	mat_ptr->DefaultDatabase = DB_CHEMKIN_MAT;
    else if (!strcasecmp(input, "goma_mat"))
	mat_ptr->DefaultDatabase = DB_GOMA_MAT;
    else {
      sr = sprintf(err_msg, 
		   "Unknown value for Default Database: %s, use chemkin_mat or goma_mat\n",
		   input);
      EH(-1, err_msg);      

      SPF(es,"%s = %s","Default Database", input); ECHO(es,echo_file);

    }
#ifndef USE_CHEMKIN
    if (!strcasecmp(input, "chemkin_mat")) {
      fprintf(stderr,"ERROR! The default database has been specified as chemkin.\n");
      fprintf(stderr,"\tHowever, CHEMKIN has not been linked in!\n");
      fprintf(stderr,"\tGOMA must be recompiled with the USE_CHEMKIN definition!\n");
      EH(-1, "chemkin not linked in\n");
    }
#endif
  }

  /*
   *  If we have a Chemkin material, then lets
   *  1) read in the chemkin database,  if it hasn't already been read in
   *  2) Initialize this material structure with the chemkin properties
   *  3) check for inconsistencies
   *
   *  For Goma Default Databases, lets do initializations dependent upon
   *  the number of species in this material.
   */
  if (mat_ptr->DefaultDatabase ==  DB_CHEMKIN_MAT) {
#ifdef USE_CHEMKIN
    retn = chemkin_mat_prop_init(mat_ptr, mn, pd_ptr);
    if (retn < 0) {
      sr = sprintf(err_msg,"%s%d had an inconsistency, BAIL!/n",
		   "Chemkin Material property specification for material ",
		   mn);
      EH(-1, err_msg);
    }
#endif
  } else {
    retn = goma_mat_prop_init(mat_ptr, mn, pd_ptr);
    if (retn < 0) {
      sprintf(err_msg,"%s for mat %d had an inconsistency, BAIL!/n",
       	      "goma_mat_prop_int", mn);
      EH(-1, err_msg);
    }
  }

  /* Assume no second level set phase */

  if( ls != NULL ) 
    mat_ptr->mp2nd = (SECOND_LS_PHASE_PROP_STRUCT *) alloc_void_struct_1(sizeof(SECOND_LS_PHASE_PROP_STRUCT), 1) ;
  else
    mat_ptr->mp2nd = NULL;
  
  /*
   * Density section
   *
   *
   *        Read the "Density" line in the materials property data file.
   *        this will  handle the generic cases of CONSTANT, USER, and USER_GEN
   */

  ECHO("\n---Density\n",echo_file);

  model_name[0] = '\0';
  model_read = look_for_mat_prop(imp, "Density",      &(mat_ptr->DensityModel), 
				 &(mat_ptr->density), &(mat_ptr->u_density), 
				 &(mat_ptr->len_u_density), 
				 model_name, SCALAR_INPUT, &NO_SPECIES,
				 es);

  /*
   *    Handle specific density models, finish reading the input line.
   */
  if (model_read == -1 && !strcmp(model_name, "FILL") )
    {
      mat_ptr->DensityModel = DENSITY_FILL;
      num_const = read_constants(imp, &(mat_ptr->u_density), 0);
      if ( num_const < 2) 
	{
	  sprintf(err_msg, 
	  "Material %s - expected at least 2 constants for %s %s model.\n",
		  pd_ptr->MaterialName, "Density", "FILL");
	  EH(-1, err_msg);
	}
      mat_ptr->len_u_density = num_const;

      SPF_DBL_VEC( endofstring(es),  num_const, mat_ptr->u_density); 
    }
  else if (model_read == -1 && !strcmp(model_name, "SUSPENSION"))
    {
      mat_ptr->DensityModel = DENSITY_SUSPENSION;
      num_const = read_constants(imp, &(mat_ptr->u_density), 0);
      if ( num_const < 3) 
	{
	  sprintf(err_msg, 
		  "Material %s - expected at least 3 constants for %s %s model.\n",
		  pd_glob[mn]->MaterialName, "Density", "SUSPENSION");
	  EH(-1, err_msg);
	}
      mat_ptr->len_u_density = num_const;

      SPF_DBL_VEC( endofstring(es),  num_const, mat_ptr->u_density); 
    }
  else if (model_read == -1 && !strcmp(model_name, "SOLVENT_POLYMER"))
    {
      mat_ptr->DensityModel = SOLVENT_POLYMER;
      num_const = read_constants(imp, &(mat_ptr->u_density), 0);
      if ( num_const < 1) 
	{
	  sprintf(err_msg, 
		  "Material %s - expected at least 1 constants for %s %s model.\n",
		  pd_glob[mn]->MaterialName, "Density", "SOLVENT_POLYMER");
	  EH(-1, err_msg);
	}
      mat_ptr->len_u_density = num_const;
      mat_ptr->specific_volume[pd_glob[mn]->Num_Species_Eqn] = mat_ptr->u_density[0];

      SPF_DBL_VEC( endofstring(es),  num_const, mat_ptr->u_density); 

    }
  else if (model_read == -1 && !strcmp(model_name, "REACTIVE_FOAM"))
    {
      mat_ptr->DensityModel = REACTIVE_FOAM;
      num_const = read_constants(imp, &(mat_ptr->u_density), 0);
      if ( num_const < 1) 
	{
	  sprintf(err_msg, 
		  "Material %s - expected at least 1 constants for %s %s model.\n",
		  pd_glob[mn]->MaterialName, "Density", "REACTIVE_FOAM");
	  EH(-1, err_msg);
	}
      mat_ptr->len_u_density = num_const;
      mat_ptr->specific_volume[pd_glob[mn]->Num_Species_Eqn] = mat_ptr->u_density[0];
      SPF_DBL_VEC( endofstring(es),  num_const, mat_ptr->u_density); 
    }
/* MMH */
  else if (model_read == -1 && !strcmp(model_name, "SUSPENSION_PM"))
    {
      mat_ptr->DensityModel = DENSITY_SUSPENSION_PM;
      num_const = read_constants(imp, &(mat_ptr->u_density), 0);
      if ( num_const < 3) 
	{
	  sprintf(err_msg, 
		  "Material %s - expected at least 3 constants for %s %s model.\n",
		  pd_glob[mn]->MaterialName, "Density", "SUSPENSION_PM");
	  EH(-1, err_msg);
	}
      mat_ptr->len_u_density = num_const;
      SPF_DBL_VEC( endofstring(es),  num_const, mat_ptr->u_density); 
    }
   else if (model_read == -1 && !strcmp(model_name, "THERMAL_BATTERY") )   
    {
      mat_ptr->DensityModel = DENSITY_THERMAL_BATTERY;   
      num_const = read_constants(imp, &(mat_ptr->u_density), 0);
      if ( num_const < 2) 
	{
	  sprintf(err_msg, 
		  "Material %s - expected at least 2 constants for %s %s model.\n",
		  pd_glob[mn]->MaterialName, "Density", "THERMAL_BATTERY");
	  EH(-1, err_msg);
	}
      mat_ptr->len_u_density = num_const;
      SPF_DBL_VEC( endofstring(es),  num_const, mat_ptr->u_density); 
    }
  else if (model_read == -1 && !strcmp(model_name, "IDEAL_GAS") ) 
    {
      mat_ptr->DensityModel = DENSITY_IDEAL_GAS;       
    }
  else if (model_read == -1 && !strcmp(model_name, "LEVEL_SET") )
    {
      mat_ptr->DensityModel = DENSITY_LEVEL_SET;
      num_const = read_constants(imp, &(mat_ptr->u_density), 0);
      if (num_const < 3) 
	{
	  sprintf(err_msg, 
		  "Material %s - expected at least 3 constants for %s %s model.\n",
		  pd_glob[mn]->MaterialName, "Density", "LEVEL_SET");
	  EH(-1, err_msg);
	}

      if ( mat_ptr->u_density[2] == 0.0 ) mat_ptr->u_density[2] = ls->Length_Scale/2.0;

      mat_ptr->len_u_density = num_const;
      SPF_DBL_VEC( endofstring(es),  num_const, mat_ptr->u_density); 
    }
  else if ( model_read == -1 && !strcmp(model_name, "CONST_PHASE_FUNCTION") )
	{
	  mat_ptr->DensityModel = DENSITY_CONST_PHASE_FUNC;
	  num_const = read_constants(imp, &(mat_ptr->u_density), 0);
	  
	  if( num_const < pfd->num_phase_funcs + 2 )
	  {
		sprintf(err_msg,
				"Material %s - expect at least %d constants for %s %s model.\n",
				pd_glob[mn]->MaterialName, 
				pfd->num_phase_funcs + 2, 
				"Density", 
				"CONST_PHASE_FUNCTION");
		EH(-1, err_msg );
	  }
	  mat_ptr->len_u_density = num_const;
	  SPF_DBL_VEC( endofstring(es),  num_const, mat_ptr->u_density); 
	}
  else if (model_read == -1 && !strcmp(model_name, "FOAM") )
    {
      mat_ptr->DensityModel = DENSITY_FOAM;
      num_const = read_constants(imp, &(mat_ptr->u_density), 0);
      if (num_const < 6) 
	{
	  sprintf(err_msg, 
	  "Material %s - expected at least 6 constants for %s %s model.\n",
		  pd_glob[mn]->MaterialName, "Density", "FOAM");
	  EH(-1, err_msg);
	}
      mat_ptr->len_u_density = num_const;
      SPF_DBL_VEC( endofstring(es),  num_const, mat_ptr->u_density ); 
    }
  else if (model_read == -1 && !strcmp(model_name, "FOAM_PMDI_10") )
    {
      mat_ptr->DensityModel = DENSITY_FOAM_PMDI_10;
      num_const = read_constants(imp, &(mat_ptr->u_density), 0);
      if (num_const < 3)
	{
	  sprintf(err_msg,
		  "Material %s - expected at least 3 constants for %s %s model.\n",
		  pd_glob[mn]->MaterialName, "Density", "FOAM_PMDI_10");
	  EH(-1, err_msg);
	}
      mat_ptr->len_u_density = num_const;
      SPF_DBL_VEC( endofstring(es),  num_const, mat_ptr->u_density );
    }
  else if (model_read == -1 && !strcmp(model_name, "MOMENT_BASED") )
    {
      mat_ptr->DensityModel = DENSITY_MOMENT_BASED;
      num_const = read_constants(imp, &(mat_ptr->u_density), 0);
      if (num_const < 2)
    {
      sprintf(err_msg,
          "Material %s - expected at least 2 constants for %s %s model.\n",
          pd_glob[mn]->MaterialName, "Density", "FOAM_PMDI_10");
      EH(-1, err_msg);
    }
      mat_ptr->len_u_density = num_const;
      SPF_DBL_VEC( endofstring(es),  num_const, mat_ptr->u_density );
    }
  else if (model_read == -1 && !strcmp(model_name, "FOAM_CONC") )
    {
      mat_ptr->DensityModel = DENSITY_FOAM_CONC;
      num_const = read_constants(imp, &(mat_ptr->u_density), 0);
      if (num_const < 8) 
	{
	  sprintf(err_msg, 
	  "Material %s - expected at least 8 constants for %s %s model.\n",
		  pd_glob[mn]->MaterialName, "Density", "FOAM_CONC");
	  EH(-1, err_msg);
	}
      mat_ptr->len_u_density = num_const;
      SPF_DBL_VEC( endofstring(es),  num_const, mat_ptr->u_density ); 
    }
  else if (model_read == -1 && !strcmp(model_name, "FOAM_TIME") )
    {
      mat_ptr->DensityModel = DENSITY_FOAM_TIME;
      num_const = read_constants(imp, &(mat_ptr->u_density), 0);
      if (num_const < 4) 
	{
	  sprintf(err_msg, 
	  "Material %s - expected at least 4 constants for %s %s model.\n",
		  pd_glob[mn]->MaterialName, "Density", "FOAM_TIME");
	  EH(-1, err_msg);
	}
      mat_ptr->len_u_density = num_const;
      SPF_DBL_VEC( endofstring(es),  num_const, mat_ptr->u_density ); 
    }
  else if (model_read == -1 && !strcmp(model_name, "FOAM_TIME_TEMP") )
    {
      mat_ptr->DensityModel = DENSITY_FOAM_TIME_TEMP;
      num_const = read_constants(imp, &(mat_ptr->u_density), 0);
      if (num_const < 5) 
	{
	  sprintf(err_msg, 
		  "Material %s - expected at least 5 constants for %s %s model.\n",
		  pd_glob[mn]->MaterialName, "Density", "FOAM_TIME_TEMP");
	  EH(-1, err_msg);
	}
      mat_ptr->len_u_density = num_const;
      SPF_DBL_VEC( endofstring(es),  num_const, mat_ptr->u_density ); 
    }
  else if (model_read == -1 && !strcmp(model_name, "CONSTANT_LAST_CONC")) {
    mat_ptr->DensityModel = DENSITY_CONSTANT_LAST_CONC;
    num_const = read_constants(imp, &(mat_ptr->u_density), 0);
    if (num_const < 1) {
      sprintf(err_msg, 
	      "Material %s - expected at least 1 constants for %s %s model.\n",
	      pd_glob[mn]->MaterialName, "Density", "CONSTANT_LAST_CONC");
      EH(-1, err_msg);
    }
    mat_ptr->len_u_density = num_const;
      SPF_DBL_VEC( endofstring(es),  num_const, mat_ptr->u_density ); 
  }
  else if (model_read == -1 && !strcmp(model_name, "FOAM_PBE") )
    {
      mat_ptr->DensityModel = DENSITY_FOAM_PBE;
      num_const = read_constants(imp, &(mat_ptr->u_density), 0);
      if (num_const != 3)
	{
	  sprintf(err_msg,
		  "Material %s - expected 3 constants for %s %s model.\n",
		  pd_glob[mn]->MaterialName, "Density", "FOAM_PBE");
	  EH(-1, err_msg);
	}
      mat_ptr->len_u_density = num_const;
      SPF_DBL_VEC( endofstring(es),  num_const, mat_ptr->u_density );
    }
  else if (model_read == -1 && !strcmp(model_name, "FOAM_PBE_EQN") )
    {
      mat_ptr->DensityModel = DENSITY_FOAM_PBE_EQN;
      num_const = read_constants(imp, &(mat_ptr->u_density), 0);
      if (num_const != 3)
	{
	  sprintf(err_msg,
		  "Material %s - expected 3 constants for %s %s model.\n",
		  pd_glob[mn]->MaterialName, "Density", "FOAM_PBE");
	  EH(-1, err_msg);
	}
      mat_ptr->len_u_density = num_const;
      SPF_DBL_VEC( endofstring(es),  num_const, mat_ptr->u_density );
    }
  else
    {
      sprintf(err_msg, 
	      "Material %s - unrecognized model for %s \"%s\" ???\n",
	      pd_glob[mn]->MaterialName, "Density", model_name);
      EH(model_read, err_msg);
    }

  ECHO(es,echo_file);

  model_read = look_for_mat_prop(imp, "Second Level Set Density", 
				 &(i0), 
				 &(a0), NO_USER, NULL, model_name, SCALAR_INPUT, 
				 &NO_SPECIES,
				 es);

  if( model_read != -1 )
    {
      if( ls == NULL ) EH(-1, "Second Level Set Density requires activation of Level Set Tracking.\n");

      mat_ptr->mp2nd->DensityModel = i0;
      mat_ptr->mp2nd->density = a0;

      stringup(model_name);

      if( !strcmp( model_name, "CONSTANT") )
	{
	  if ( fscanf(imp,"%s", input ) !=  1 )
	    {
	      EH(-1,"Expecting trailing keyword for Second Level Set Density.\n");
	    }

	  stringup(input);

	  if( strncmp( input,"POSITIVE", 3 ) == 0 )
	    {
	      mat_ptr->mp2nd->densitymask[0] = 0; mat_ptr->mp2nd->densitymask[1] = 1;
	    }
	  else if (  strncmp( input,"NEGATIVE", 3 ) == 0 )
	    {
	      mat_ptr->mp2nd->densitymask[0] = 1; mat_ptr->mp2nd->densitymask[1] = 0;
	    }
	  else
	    {
	      EH(-1,"Keyword must be POSITIVE or NEGATIVE for Second Level Set Density.\n");
	    }
	  SPF(endofstring(es)," %s",input);
	  if( pfd != NULL)
	    {
		for(i=0 ; i< pfd->num_phase_funcs ; i++)
		{
      		if ( fscanf(imp,"%lf",&(mat_ptr->mp2nd->density_phase[i])) != 1)
			{ EH( -1, "error reading phase density"); }    
	  	SPF(endofstring(es)," %g", mat_ptr->mp2nd->density_phase[i]);
		}
	    }

	}
      else
	{
	  EH(-1, "Second Level Set Density model can only be CONSTANT.\n");
	}
    }

  ECHO(es,echo_file);

  /*
   * Solid Constitutive Equation
   */
  ECHO("\n----Solid Constitutive Equation\n",echo_file);

  model_read = look_for_mat_prop(imp, "Solid Constitutive Equation", 
				 &(ElasticConstitutiveEquation), 
				 &a0, NO_USER, NULL, model_name, NO_INPUT, 
				 &NO_SPECIES,
				 es);
  if (model_read == 1) EH(-1, "Can't have USER or CONSTANT for Solid Constitutive Equation");

  if ( !strcmp(model_name, "LINEAR") )
    {
      ElasticConstitutiveEquation = LINEAR;
    }
  else if ( !strcmp(model_name, "NONLINEAR" ) || 
	    !strcmp(model_name, "NONLINEAR_PLANE_STRAIN"))
    {
      ElasticConstitutiveEquation = NONLINEAR;
    }
  else if ( !strcmp(model_name, "INCOMP_PSTRAIN") )
    {
      ElasticConstitutiveEquation = INCOMP_PSTRAIN;
    }   
  else if ( !strcmp(model_name, "INCOMP_PSTRESS") )
    {
      ElasticConstitutiveEquation = INCOMP_PSTRESS;
    }   
  else if ( !strcmp(model_name, "HOOKEAN_PSTRAIN") )
    {
      ElasticConstitutiveEquation = HOOKEAN_PSTRAIN;
    }   
  else if ( !strcmp(model_name, "HOOKEAN_PSTRESS") )
    {
      ElasticConstitutiveEquation = HOOKEAN_PSTRESS;
    }   
  else if ( !strcmp(model_name, "INCOMP_3D") )
    {
      ElasticConstitutiveEquation = INCOMP_3D;
    } 
  else				/* default to nonlinear */
    {
      ElasticConstitutiveEquation = NONLINEAR;
      SPF(endofstring(es),"\t(%s)","Solid Constitutive Equation defaulting to NONLINEAR");
    }
/*This seems a little redundant! prs (2/24/95) */
  cr_glob[mn]->MeshFluxModel = ElasticConstitutiveEquation;

  ECHO(es,echo_file);

  model_read = look_for_mat_prop(imp, "Plasticity Equation", 
				 &(PlasticConstitutiveEquation), 
				 &a0, NO_USER, NULL, model_name, NO_INPUT, 
				 &NO_SPECIES,
				 es);

  if (model_read == 1) EH(-1, "Can't have USER or CONSTANT for Plasticity Constitutive Equation");
    if ( !strcmp(model_name, "EVP_HYPER") )
      {
	PlasticConstitutiveEquation = EVP_HYPER;
      }
    else
      {
	PlasticConstitutiveEquation = NO_MODEL;
      }
    evpl_glob[mn]->ConstitutiveEquation = PlasticConstitutiveEquation;

    ECHO(es,echo_file);

  
/* An optional additional type of mesh motion which includes an inertial term in the 
   momentum equation */

  if (pd_glob[mn]->MeshMotion == LAGRANGIAN || 
  	pd_glob[mn]->MeshMotion == DYNAMIC_LAGRANGIAN || 
	pd_glob[mn]->MeshMotion == TOTAL_ALE)
    {
      model_read = look_for_mat_prop(imp, "Convective Lagrangian Velocity", 
				     &(pd_glob[mn]->MeshInertia), 
				     elc_glob[mn]->v_mesh_sfs, NO_USER, NULL,
				     model_name, VECTOR_INPUT, &NO_SPECIES, es);
      if (model_read == -1) 
	{
	  pd_glob[mn]->MeshInertia = 0;
	  elc_glob[mn]->v_mesh_sfs_model = 0;
	  if(!strcmp(model_name, "ROTATIONAL") )
	    {
              pd_glob[mn]->MeshInertia = 1;
	      elc_glob[mn]->v_mesh_sfs_model = ROTATIONAL;
	      
	      num_const = read_constants(imp, &(elc_glob[mn]->u_v_mesh_sfs), 
					 NO_SPECIES);

	      if ( num_const < 4 )
		{
		  sr = sprintf(err_msg, 
	          "Matl %s expected at least 4 constants for %s %s model.\n",
			       pd_glob[mn]->MaterialName, 
			       "Convective Lagrangian Velocity", 
			       "ROTATIONAL");
		  EH(-1, err_msg);
		}
	      elc_glob[mn]->len_u_v_mesh_sfs = num_const;

	      SPF_DBL_VEC( endofstring(es), num_const, elc_glob[mn]->u_v_mesh_sfs );
	    }
	  if(!strcmp(model_name, "ROTATIONAL_3D") )
	    {
              pd_glob[mn]->MeshInertia = 1;
	      elc_glob[mn]->v_mesh_sfs_model = ROTATIONAL_3D;
	      
	      num_const = read_constants(imp, &(elc_glob[mn]->u_v_mesh_sfs), 
					 NO_SPECIES);

	      if ( num_const < 7 )
		{
		  sr = sprintf(err_msg, 
	          "Matl %s expected at least 7 constants for %s %s model.\n",
			       pd_glob[mn]->MaterialName, 
			       "Convective Lagrangian Velocity", 
			       "ROTATIONAL_3D");
		  EH(-1, err_msg);
		}
	      elc_glob[mn]->len_u_v_mesh_sfs = num_const;

	      SPF_DBL_VEC( endofstring(es), num_const, elc_glob[mn]->u_v_mesh_sfs );
	    }
          if(!strcmp(model_name, "NONE"))
            {
              pd_glob[mn]->MeshInertia = 0;
              elc_glob[mn]->v_mesh_sfs_model = 0;
              elc_glob[mn]->v_mesh_sfs[0] = 0.;
              elc_glob[mn]->v_mesh_sfs[1] = 0.;
              elc_glob[mn]->v_mesh_sfs[2] = 0.;
            }

	}
      else
	{
	  elc_glob[mn]->v_mesh_sfs_model = pd_glob[mn]->MeshInertia;
	  if (pd_glob[mn]->TimeIntegration == TRANSIENT)
	    {
	      WH(-1,"Currently can't do transient mesh motion with inertia");
	    }
	}

      ECHO(es,echo_file);

    }
  else
    {
      pd_glob[mn]->MeshInertia = 0;
    }

  /* read in constants for constitutive equation if they are input */
  
  model_read = look_for_mat_proptable(imp, "Lame MU" , 
				      &(elc_glob[mn]->lame_mu_model), 
				      &(elc_glob[mn]->lame_mu), 
				      &(elc_glob[mn]->u_mu),
				      &(elc_glob[mn]->len_u_mu),
                                      &(elc_glob[mn]->lame_mu_tableid),
                                      model_name, SCALAR_INPUT, &NO_SPECIES,es);
  if (model_read == -1)  
    {
      if ( !strcmp(model_name, "POWER_LAW"))
	{
	  elc_glob[mn]->lame_mu_model = POWER_LAW;
	  num_const = read_constants(imp, &(elc_glob[mn]->u_mu), NO_SPECIES);
	  if ( num_const < 3) 
	    {
	      sr = sprintf(err_msg, 
		   "Matl %s expected at least 3 constants for %s %s model.\n",
			   pd_glob[mn]->MaterialName, 
			   "Lame MU", 
			   "POWER_LAW");
	      EH(-1, err_msg);
	    }
	  elc_glob[mn]->len_u_mu = num_const;

	}
      else if ( !strcmp(model_name, "CONTACT_LINE"))
	{
	  elc_glob[mn]->lame_mu_model = CONTACT_LINE;
	  num_const = read_constants(imp, &(elc_glob[mn]->u_mu), NO_SPECIES);
	  if ( num_const < 4) 
	    {
	      sr = sprintf(err_msg, 
		   "Matl %s expected at least 4 constants for %s %s model.\n",
			   pd_glob[mn]->MaterialName, 
			   "Lame MU", 
			   "CONTACT_LINE");
	      EH(-1, err_msg);
	    }
	  elc_glob[mn]->len_u_mu = num_const;	  
	}
      else if ( !strcmp(model_name, "SHEAR_HARDEN"))
	{
	  elc_glob[mn]->lame_mu_model = SHEAR_HARDEN;
	  num_const = read_constants(imp, &(elc_glob[mn]->u_mu), NO_SPECIES);
	  if ( num_const < 2) 
	    {
	      sr = sprintf(err_msg, 
			   "Matl %s expected at least 2 constants for %s %s model.\n",
			   pd_glob[mn]->MaterialName, 
			   "Lame MU", 
			   "SHEAR_HARDEN");
	      EH(-1, err_msg);
	    }  
	  elc_glob[mn]->len_u_mu = num_const;	  
	}
      else if ( !strcmp(model_name, "EXPONENTIAL"))
	{
	  elc_glob[mn]->lame_mu_model = EXPONENTIAL;
	  num_const = read_constants(imp, &(elc_glob[mn]->u_mu), NO_SPECIES);
	  if ( num_const < 3) 
	    {
	      sr = sprintf(err_msg, 
		   "Matl %s expected at least 3 constants for %s %s model.\n",
			   pd_glob[mn]->MaterialName, 
			   "Lame MU", 
			   "EXPONENTIAL");
	      EH(-1, err_msg);
	    }
	  elc_glob[mn]->len_u_mu = num_const;	  
	}
      else if ( !strcmp(model_name, "DENSE_POWER_LAW"))
	{
	  elc_glob[mn]->lame_mu_model = DENSE_POWER_LAW;
	  num_const = read_constants(imp, &(elc_glob[mn]->u_mu), NO_SPECIES);
	  if ( num_const < 2) 
	    {
	      sr = sprintf(err_msg, 
		   "Matl %s expected at least 2 constants for %s %s model.\n",
			   pd_glob[mn]->MaterialName, 
			   "Lame MU", 
			   "DENSE_POWER_LAW");
	      EH(-1, err_msg);
	    }
	  elc_glob[mn]->len_u_mu = num_const;	  
	}
      else 
	{
	  sr = sprintf(err_msg, 
		       "Material %s - unrecognized model for %s \"%s\" ???\n",
		       pd_glob[mn]->MaterialName, "Lame MU", model_name);
	  EH(model_read, err_msg);
	}

      SPF_DBL_VEC(endofstring(es), num_const, elc_glob[mn]->u_mu);
    }

  ECHO(es,echo_file);

  model_read = look_for_mat_prop(imp, "Lame LAMBDA", 
				 &(elc_glob[mn]->lame_lambda_model), 
				 &(elc_glob[mn]->lame_lambda), 
				 &(elc_glob[mn]->u_lambda), 
				 &(elc_glob[mn]->len_u_lambda), 
				 model_name, SCALAR_INPUT, &NO_SPECIES,es);
  if (model_read == -1)  
    {
      if ( !strcmp(model_name, "POWER_LAW") )
	{
	  elc_glob[mn]->lame_lambda_model = POWER_LAW;
	  num_const = read_constants(imp, &(elc_glob[mn]->u_lambda), 
				     NO_SPECIES);
	  if ( num_const < 3) 
	    {
	      sr = sprintf(err_msg, 
		   "Matl %s expected at least 3 constants for %s %s model.\n",
			   pd_glob[mn]->MaterialName, 
			   "Lame LAMBDA", 
			   "POWER_LAW");
	      EH(-1, err_msg);
	    }
	  elc_glob[mn]->len_u_lambda = num_const;	  	  
	}
      else if ( !strcmp(model_name, "EXPONENTIAL") )
	{
	  elc_glob[mn]->lame_lambda_model = EXPONENTIAL;
	  num_const = read_constants(imp, &(elc_glob[mn]->u_lambda), 
				     NO_SPECIES);
	  if ( num_const < 3) 
	    {
	      sr = sprintf(err_msg, 
		   "Matl %s expected at least 3 constants for %s %s model.\n",
			   pd_glob[mn]->MaterialName, 
			   "Lame LAMBDA", 
			   "EXPONENTIAL");
	      EH(-1, err_msg);
	    }
	  elc_glob[mn]->len_u_lambda = num_const;	  	  
	}
      else if ( !strcmp(model_name, "POISSON_RATIO") )
	{
	  elc_glob[mn]->lame_lambda_model = POISSON_RATIO;
	  num_const = read_constants(imp, &(elc_glob[mn]->u_lambda), 
				     NO_SPECIES);
	  if ( num_const < 1) 
	    {
	      sr = sprintf(err_msg, 
		   "Matl %s expected at least 1 constant for %s %s model.\n",
			   pd_glob[mn]->MaterialName, 
			   "Lame LAMBDA", 
			   "POISSON_RATIO");
	      EH(-1, err_msg);
	    }
	  elc_glob[mn]->len_u_lambda = num_const;	  	  
	}
      else 
	{
	  sr = sprintf(err_msg, 
		       "Material %s - unrecognized model for %s \"%s\" ???\n",
		       pd_glob[mn]->MaterialName, "Lame LAMBDA", model_name);
	  EH(model_read, err_msg);
	}
      SPF_DBL_VEC(endofstring(es), num_const, elc_glob[mn]->u_lambda);
    }

  ECHO(es,echo_file);

  /* Temperature shift multiplier for Lame Lambda and Lame Mu */

  /*Initialize for good default behavior */
  elc_glob[mn]->lameTempShiftModel = CONSTANT;
  elc_glob[mn]->lame_TempShift = 1.;
  
  if (elc_glob[mn]->lame_mu_model == TABLE || 
      elc_glob[mn]->lame_lambda_model == TABLE)
    {
      /* Only Constant or Table for now */  
      model_read = look_for_mat_proptable(imp, "Lame Temperature Shift", 
					  &(elc_glob[mn]->lameTempShiftModel),
					  &(elc_glob[mn]->lame_TempShift),
					  &(elc_glob[mn]->u_lame_TempShift),
					  &(elc_glob[mn]->len_u_lame_TempShift),
					  &(elc_glob[mn]->lame_TempShift_tableid),
					  model_name, SCALAR_INPUT, &NO_SPECIES, es);
      if (model_read == -1 )
	{
	  if( !strcmp(model_name, "POWER_LAW") )
	    {
	      elc_glob[mn]->lameTempShiftModel = POWER_LAW;
	      num_const = read_constants(imp, &(elc_glob[mn]->u_lame_TempShift), NO_SPECIES);
	      if ( num_const < 3) 
		{
		  sr = sprintf(err_msg, 
			       "Matl %s expected at least 3 constants for %s %s model.\n",
			       pd_glob[mn]->MaterialName, 
			       "Lame Temperature Shift", 
			       "POWER_LAW");
		  EH(-1, err_msg);
		}
	      elc_glob[mn]->len_u_lame_TempShift = num_const;
	    }
	  else
	    {
	      sr = sprintf(err_msg, 
			   "Material %s - unrecognized model for %s \"%s\" ???\n",
			   pd_glob[mn]->MaterialName, "LAME Temperature Shift", model_name);
	      EH(model_read, err_msg);
	    }
	  
	  SPF_DBL_VEC(endofstring(es), num_const, elc_glob[mn]->u_lame_TempShift);
	}
    
      ECHO(es,echo_file);
    }

  /* Bending stiffness of structural shells */
  model_read = look_for_mat_prop(imp, "Shell bending stiffness",
				 &(elc_glob[mn]->bend_stiffness_model), 
				 &(elc_glob[mn]->bend_stiffness), 
				 &(elc_glob[mn]->u_bend_stiffness), 
				 &(elc_glob[mn]->len_u_bend_stiffness), 
				 model_name, SCALAR_INPUT, &NO_SPECIES,es);

  /* Model must be CONSTANT for now! */
  if (model_read == 1 && strcmp(model_name, "CONSTANT") != 0)
    {
      sr = sprintf(err_msg, 
	           "Material %s - unrecognized model for %s \"%s\" ???\n",
		   pd_glob[mn]->MaterialName, "Shell bending stiffness", model_name);
      EH(model_read, err_msg);
    }
  else if (model_read == -1)
    {
      /* Default to CONSTANT(1) */
      elc_glob[mn]->bend_stiffness_model = CONSTANT;
      elc_glob[mn]->bend_stiffness = 1.0;
    }

  ECHO(es,echo_file);

  /* Extensional stiffness of structural shells */
  model_read = look_for_mat_prop(imp, "Shell extensional stiffness",
                                 &(elc_glob[mn]->exten_stiffness_model),
                                 &(elc_glob[mn]->exten_stiffness),
                                 &(elc_glob[mn]->u_exten_stiffness),
                                 &(elc_glob[mn]->len_u_exten_stiffness),
                                 model_name, SCALAR_INPUT, &NO_SPECIES,es);

  /* Model must be CONSTANT for now! */
  if (model_read == 1 && strcmp(model_name, "CONSTANT") != 0)
    {
      sr = sprintf(err_msg,
                   "Material %s - unrecognized model for %s \"%s\" ???\n",
                   pd_glob[mn]->MaterialName, "Extensional bending stiffness", model_name);
      EH(model_read, err_msg);
    }
  else if (model_read == -1)
    {
      /* Default to CONSTANT(1) */
      elc_glob[mn]->exten_stiffness_model = CONSTANT;
      elc_glob[mn]->exten_stiffness = 1.0;
    }

  ECHO(es,echo_file);

  /* Poisson ratio of structural shells */
  model_read = look_for_mat_prop(imp, "Shell Poisson ratio",
                                 &(elc_glob[mn]->poisson_model),
                                 &(elc_glob[mn]->poisson),
                                 &(elc_glob[mn]->u_poisson),
                                 &(elc_glob[mn]->len_u_poisson),
                                 model_name, SCALAR_INPUT, &NO_SPECIES,es);

  /* Model must be CONSTANT for now! */
  if (model_read == 1 && strcmp(model_name, "CONSTANT") != 0)
    {
      sr = sprintf(err_msg,
                   "Material %s - unrecognized model for %s \"%s\" ???\n",
                   pd_glob[mn]->MaterialName, "Shell Poisson ratio", model_name);
      EH(model_read, err_msg);
    }
  else if (model_read == -1)
    {
      /* Default to CONSTANT(1) */
      elc_glob[mn]->poisson_model = CONSTANT;
      elc_glob[mn]->poisson = 0.5;
    }

  ECHO(es,echo_file);

  /* check for shell tangent calculator model */
  if(pd_glob[mn]->gv[R_MESH1] && pd_glob[mn]->gv[R_SHELL_CURVATURE]) {
    char input[MAX_CHAR_IN_INPUT] = "zilch\0";
    strcpy(search_string, "Shell Tangent Computation Method");
    model_read = look_for_optional(imp,
				       search_string,
				       input,
				       '=');

    if(model_read == 1) {
      if (fscanf(imp, "%s", model_name) != 1) {
	sr = sprintf(err_msg,
		     "Error reading model name string in material file, property %s",
		     search_string);
	EH(-1, err_msg);
      }

      SPF(es, "%s = %s", search_string, model_name);
      if (model_read == 1 && !strcmp(model_name, "ISOPARAMETRIC") ) {
	model_read = 1;
	mat_ptr->shell_tangent_model = ISOPARAMETRIC;
	//	num_const = read_constants(imp, &(mat_ptr->shell_tangent_seed_vec),
	//NO_SPECIES);

	if (num_const != 0) {
	  EH(-1, "ISOPARAMETRIC Shell Tangent Computation Method takes no other input parameters");
	}
      } else
      if (model_read == 1 && !strcmp(model_name, "SEEDED") ) {
	model_read = 1;
	mat_ptr->shell_tangent_model = SEEDED;
	num_const = read_constants(imp, &(mat_ptr->shell_tangent_seed_vec_const),
				   NO_SPECIES);
	mat_ptr->len_shell_tangent_seed_vec_const = num_const;

	SPF_DBL_VEC( endofstring(es), num_const, mat_ptr->shell_tangent_seed_vec_const );

	if (num_const != 3) {
	  EH(-1, "SEEDED Shell Tangent Computation Model requires input of the seed as three components of a unit vector.");

	}
      }

      else {
	// default is isoparametric
	mat_ptr->shell_tangent_model = ISOPARAMETRIC;
	SPF(es, "%s = %s", search_string, "ISOPARAMETRIC");
      }

      ECHO(es, echo_file);
    }
  }
  
  /* check for shell moment tensor calculator model */
  if(pd_glob[mn]->gv[R_MESH1] && pd_glob[mn]->gv[R_SHELL_CURVATURE]) {
    char input[MAX_CHAR_IN_INPUT] = "zilch\0";
    strcpy(search_string, "Shell Moment Tensor Model");
    model_read = look_for_optional(imp,
               search_string,
               input,
               '=');

    if(model_read == 1) {
      if (fscanf(imp, "%s", model_name) != 1) {
        sr = sprintf(err_msg,
         "Error reading model name string in material file, property %s",
         search_string);
        EH(-1, err_msg);
      }

      SPF(es, "%s = %s", search_string, model_name);
      if (model_read == 1 && !strcmp(model_name, "EXPANDED") ) {
        model_read = 1;
        mat_ptr->shell_moment_tensor_model = SMT_EXPANDED;
        //	num_const = read_constants(imp, &(mat_ptr->shell_tangent_seed_vec),
        //NO_SPECIES);

        if (num_const != 0) {
          EH(-1, "EXPANDED Shell Moment Tensor Model takes no other input parameters");
        }
      } else

      if (model_read == 1 && !strcmp(model_name, "SIMPLE") ) {
        model_read = 1;
        mat_ptr->shell_moment_tensor_model = SMT_SIMPLE;
        //	num_const = read_constants(imp, &(mat_ptr->shell_tangent_seed_vec),
        //NO_SPECIES);

        if (num_const != 0) {
          EH(-1, "SIMPLE Shell Moment Tensor Model takes no other input parameters");
        }
      }

      else {
        // default is simple
        mat_ptr->shell_tangent_model = SMT_SIMPLE;
        SPF(es, "%s = %s", search_string, "SIMPLE");
      }

      ECHO(es, echo_file);
    }
  }

  model_read = look_for_mat_prop(imp, "Stress Free Solvent Vol Frac", 
				 &(LameLambdaModel), 
				 &(elc_glob[mn]->Strss_fr_sol_vol_frac), 
				 NO_USER, NULL,
				 model_name, SCALAR_INPUT, &NO_SPECIES,es);
  ECHO(es,echo_file);

  model_read = look_for_mat_prop(imp, "Solid Thermal Expansion", 
 				 &(elc_glob[mn]->thermal_expansion_model), 
 				 &(elc_glob[mn]->thermal_expansion), 
 				 &(elc_glob[mn]->u_thermal_expansion), 
 				 &(elc_glob[mn]->len_u_thermal_expansion), 
				  model_name, SCALAR_INPUT, &NO_SPECIES,es);
  if( model_read == -1 )
    {
      
      if( !strcmp(model_name, "SHRINKAGE") )
	 {
	   elc_glob[mn]->thermal_expansion_model = SHRINKAGE;
	   num_const = read_constants(imp, &(elc_glob[mn]->u_thermal_expansion), NO_SPECIES);
	   if ( num_const < 2) 
	     {
	       sr = sprintf(err_msg, 
			    "Matl %s expected at least 2 constants for %s %s model.\n",
			    pd_glob[mn]->MaterialName, 
			    "Thermal Expansion", 
			    "SHRINKAGE");
	       EH(-1, err_msg);
	     }
	   elc_glob[mn]->len_u_thermal_expansion = num_const;
	 } 
      else if( !strcmp(model_name, "IDEAL_GAS") )
	 {
	   elc_glob[mn]->thermal_expansion_model = IDEAL_GAS;
	   num_const = read_constants(imp, &(elc_glob[mn]->u_thermal_expansion), NO_SPECIES);
	   if ( num_const < 1) 
	     {
	       sr = sprintf(err_msg, 
			    "Matl %s expected at least 1 constant for %s %s model.\n",
			    pd_glob[mn]->MaterialName, 
			    "Thermal Expansion", 
			    "IDEAL_GAS");
	       EH(-1, err_msg);
	     }
	   elc_glob[mn]->len_u_thermal_expansion = num_const;
	 } 
       else
	 {
	   elc_glob[mn]->thermal_expansion_model = CONSTANT;	  
	   elc_glob[mn]->thermal_expansion = 0.0;
	 }
	 
      SPF(es,"\t(%s = CONSTANT %.4g)", "Solid Thermal Expansion", 0.0);
    }

  ECHO(es,echo_file);
 
   model_read = look_for_mat_prop(imp, "Solid Reference Temperature", 
 				 &(elc_glob[mn]->solid_reference_temp_model), 
 				 &(elc_glob[mn]->solid_reference_temp), 
 				 NO_USER, NULL,
				  model_name, SCALAR_INPUT, &NO_SPECIES,es);

   if( model_read == -1 )
     {
       elc_glob[mn]->solid_reference_temp_model = CONSTANT;	
       elc_glob[mn]->solid_reference_temp = 0.0;
      
       SPF(es,"\t(%s = CONSTANT %.4g)","Solid Reference Temperature", 0.0);
     }
   ECHO(es,echo_file);

  if( evpl_glob[mn]->ConstitutiveEquation == EVP_HYPER)
    {
      /*get plastic viscosity and yield stress */
      model_read = look_for_mat_prop(imp, "Plastic Viscosity", 
				     &(evpl_glob[mn]->plastic_mu_model), 
				     &(evpl_glob[mn]->plastic_mu), 
				     NO_USER, NULL,
				     model_name, SCALAR_INPUT, &NO_SPECIES,es);

      if (model_read == -1 )
	{
	  if( !strcmp(model_name, "LINEAR") )
	    {
	      evpl_glob[mn]->plastic_mu_model = LINEAR;
	      num_const = read_constants(imp, &(evpl_glob[mn]->u_plastic_mu), NO_SPECIES);
	      if ( num_const < 2) 
		{
		  sr = sprintf(err_msg, 
			       "Matl %s expected at least 2 constants for %s %s model.\n",
			       pd_glob[mn]->MaterialName, 
			       "Plastic Viscosity", 
			       "LINEAR");
		  EH(-1, err_msg);
		}
	      evpl_glob[mn]->len_u_plastic_mu = num_const;
	      
	    }
	  else
	    {
	      sr = sprintf(err_msg, 
			   "Material %s - unrecognized model for %s \"%s\" ???\n",
			   pd_glob[mn]->MaterialName, "Plastic Viscosity", model_name);
	      EH(model_read, err_msg);
	    }
	  SPF_DBL_VEC(endofstring(es), num_const, evpl_glob[mn]->u_plastic_mu );
	}

      ECHO(es,echo_file);

      model_read = look_for_mat_prop(imp, "EVP Yield Stress", 
				     &(evpl_glob[mn]->yield_model), 
				     &(evpl_glob[mn]->yield), 
				     NO_USER, NULL,
				     model_name, SCALAR_INPUT, &NO_SPECIES,es);

      if (model_read == -1 && !strcmp(model_name, "LINEAR") )
	{
	  evpl_glob[mn]->yield_model = LINEAR;
	  num_const = read_constants(imp, &(evpl_glob[mn]->u_yield), NO_SPECIES);
	  if ( num_const < 2) 
	    {
	      sr = sprintf(err_msg, 
		   "Matl %s expected at least 2 constants for %s %s model.\n",
			   pd_glob[mn]->MaterialName, 
			   "EVP Yield Stress", 
			   "LINEAR");
	      EH(-1, err_msg);
	    }
	  evpl_glob[mn]->len_u_yield = num_const;
	  SPF_DBL_VEC(endofstring(es), num_const, evpl_glob[mn]->u_yield );
	}
      else
	{
	  sr = sprintf(err_msg, 
		       "Material %s - unrecognized model for %s \"%s\" ???\n",
		       pd_glob[mn]->MaterialName, "EVP Yield Stress", model_name);
	  EH(model_read, err_msg);
	}
      ECHO(es,echo_file);
    }
  /*********************************************************************/
  /*Before we continue, test to see if this is a Total ALE material, in
   *which case the solid props just parsed will be loaded into the real solid
   *properties, and some additional properties of the pseudo-solid will now
   *be loaded up.  This next section is ignored if you are ARBITRARY or LAGRANGIAN
   *material type
   */
  /*********************************************************************/

  if( pd_glob[mn]->MeshMotion == TOTAL_ALE)
    {

      /* First transfer already parsed real-properties to the appropriate
       * structure elements. Do this by swapping pointers. You need to maintain
       * though some of the elastic (elc) and constitutive relations (cr)
       * constants in both. 
       */

      cr_glob[mn]->RealSolidFluxModel = ElasticConstitutiveEquation;
      dum_ptr = elc_rs_glob[mn];
      elc_rs_glob[mn] = elc_glob[mn];
      elc_glob[mn] = dum_ptr;
      elc_glob[mn]->Strss_fr_sol_vol_frac = elc_rs_glob[mn]->Strss_fr_sol_vol_frac;
      elc_glob[mn]->thermal_expansion = 0.;
      elc_glob[mn]->thermal_expansion_model = CONSTANT;
      elc_glob[mn]->solid_reference_temp_model = CONSTANT;	
      elc_glob[mn]->solid_reference_temp     = 25.;

      model_read = look_for_mat_prop(imp, "Pseudo-Solid Constitutive Equation", 
				     &(ElasticConstitutiveEquation), 
				     &a0, NO_USER, NULL, model_name, NO_INPUT, 
				     &NO_SPECIES,es);

      if (model_read == 1) EH(-1, "Can't have USER or CONSTANT for Pseudo-Solid Constitutive Equation");
      
      if ( !strcmp(model_name, "LINEAR") )
	{
	  ElasticConstitutiveEquation = LINEAR;
	}
      else if ( !strcmp(model_name, "NONLINEAR" ) || 
		!strcmp(model_name, "NONLINEAR_PLANE_STRAIN"))
	{
	  ElasticConstitutiveEquation = NONLINEAR;
	}
      else if ( !strcmp(model_name, "INCOMP_PSTRAIN") )
	{
	  ElasticConstitutiveEquation = INCOMP_PSTRAIN;
	}   
      else if ( !strcmp(model_name, "INCOMP_PSTRESS") )
	{
	  ElasticConstitutiveEquation = INCOMP_PSTRESS;
	}   
      else if ( !strcmp(model_name, "HOOKEAN_PSTRAIN") )
	{
	  ElasticConstitutiveEquation = HOOKEAN_PSTRAIN;
	}   
      else if ( !strcmp(model_name, "HOOKEAN_PSTRESS") )
	{
	  ElasticConstitutiveEquation = HOOKEAN_PSTRESS;
	}   
      else if ( !strcmp(model_name, "INCOMP_3D") )
	{
	  ElasticConstitutiveEquation = INCOMP_3D;
	} 
      else if ( !strcmp(model_name, "EVP_HYPER") )
	{
	  ElasticConstitutiveEquation = EVP_HYPER;
	  EH(-1,"Pseudo-solid constitutive equationis elasto-viscoplastic. Hmm. Won't continue with my better judgement");
	} 
      else				/* default to nonlinear */
	{
	  ElasticConstitutiveEquation = NONLINEAR;
	  WH(-1,"Pseudo-solid Elastic Constitutive set to default NONLINEAR");
	}

      ECHO(es,echo_file);

      /*This seems a little redundant! prs (2/24/95) */
      cr_glob[mn]->MeshFluxModel =  ElasticConstitutiveEquation;
      
      /* An optional additional type of mesh motion which includes an intertial term in the 
	 momentum equation */

      
      /* read in constants for constitutive equation if they are input */
      
      model_read = look_for_mat_prop(imp, "Pseudo-Solid Lame MU", 
				     &(elc_glob[mn]->lame_mu_model), 
				     &(elc_glob[mn]->lame_mu), 
				     &(elc_glob[mn]->u_mu), 
				     &(elc_glob[mn]->len_u_mu), 
				     model_name, 
				     SCALAR_INPUT, &NO_SPECIES,es);
      if (model_read == -1)  
	{
	  if ( !strcmp(model_name, "CONTACT_LINE"))
	    {
	      elc_glob[mn]->lame_mu_model = CONTACT_LINE;
	      num_const = read_constants(imp, &(elc_glob[mn]->u_mu), NO_SPECIES);
	      if ( num_const < 4) 
		{
		  sr = sprintf(err_msg, 
			       "Matl %s expected at least 4 constants for %s %s model.\n",
			       pd_glob[mn]->MaterialName, 
			       "Lame MU", 
			       "CONTACT_LINE");
		  EH(-1, err_msg);
		}
	      elc_glob[mn]->len_u_mu = num_const;	
	      SPF_DBL_VEC(endofstring(es), num_const,elc_glob[mn]->u_mu );
	    }
	  else 
	    {
	      sr = sprintf(err_msg, 
			   "Material %s - unrecognized model for %s \"%s\" ???\n",
			   pd_glob[mn]->MaterialName, "Pseudo-Solid Lame MU", model_name);
	      EH(model_read, err_msg);
	    }

	  ECHO(es,echo_file);
	}
      
      model_read = look_for_mat_prop(imp, "Pseudo-Solid Lame LAMBDA", 
				     &(elc_glob[mn]->lame_lambda_model), 
				     &(elc_glob[mn]->lame_lambda), 
				     &(elc_glob[mn]->u_lambda), 
				     &(elc_glob[mn]->len_u_lambda), 
				     model_name, SCALAR_INPUT, &NO_SPECIES,es);
      if (model_read == -1)  
	{
	  sr = sprintf(err_msg, 
		       "Material %s - unrecognized model for %s \"%s\" ???\n",
		       pd_glob[mn]->MaterialName, "Lame LAMBDA", model_name);
	  EH(model_read, err_msg);
	}

      ECHO(es,echo_file);      
    } // End TOTAL ALE

  ECHO("\n---Fluid Constitutive Equation \n",echo_file);

  /*********************************************************************/
  /* 
   * Read in generalized Newtonian constitutive equation type together
   * with the relevant constants depending on whether the the fluid is:
   * 
   *       Newtonian: mu
   *       Power Law: mu0 nexp
   *       Carreau: mu0 nexp muinf lam aexp
   */
  model_read = look_for_mat_prop(imp, "Liquid Constitutive Equation", 
				 &(ConstitutiveEquation), 
				 &(a0), NO_USER, NULL, model_name, NO_INPUT, 
				 &NO_SPECIES,es);
  if( model_read == 1 )
    {
      EH(-1,"Liquid Constitutive Equations options CONSTANT, USER, USER_GEN are not valid\n");
    }

  if ( !strcmp(model_name, "NEWTONIAN") )
    {
      ConstitutiveEquation = NEWTONIAN;
    }
  else if ( !strcmp(model_name, "POWER_LAW") )
    {
      ConstitutiveEquation = POWER_LAW;
    } 
  else if ( !strcmp(model_name, "POWERLAW_SUSPENSION") )
    {
      ConstitutiveEquation = POWERLAW_SUSPENSION;
    } 
  else if ( !strcmp(model_name, "CARREAU") )
    {
      ConstitutiveEquation = CARREAU;
    } 
  else if ( !strcmp(model_name, "CARREAU_SUSPENSION") )
    {
      ConstitutiveEquation = CARREAU_SUSPENSION;
    } 
  else if ( !strcmp(model_name, "SUSPENSION") )
    {
      ConstitutiveEquation = SUSPENSION;
    } 
  else if ( !strcmp(model_name, "EPOXY") )
    {
      ConstitutiveEquation = EPOXY;
    } 
  else if ( !strcmp(model_name, "SYLGARD") )
    {
      ConstitutiveEquation = SYLGARD;
    } 
  else if ( !strcmp(model_name, "FILLED_EPOXY") )
    {
      ConstitutiveEquation = FILLED_EPOXY;
    } 
  else if ( !strcmp(model_name, "FOAM_EPOXY") )
    {
      ConstitutiveEquation = FOAM_EPOXY;
    } 
  else if ( !strcmp(model_name, "THERMAL") )
    {
      ConstitutiveEquation = THERMAL;
    } 
  else if ( !strcmp(model_name, "CURE") )
    {
      ConstitutiveEquation = CURE;
    } 
  else if ( !strcmp(model_name, "BINGHAM") )
    {
      ConstitutiveEquation = BINGHAM;
    } 
  else if ( !strcmp(model_name, "BINGHAM_WLF") )
    {
      ConstitutiveEquation = BINGHAM_WLF;
    } 
  else if ( !strcmp(model_name, "CARREAU_WLF") )
    {
      ConstitutiveEquation = CARREAU_WLF;
    } 
  else if ( !strcmp(model_name, "HERSCHEL_BULKLEY") )
    {
      ConstitutiveEquation = HERSCHEL_BULKLEY;
    } 
  else if ( !strcmp(model_name, "BOND") )
    {
      ConstitutiveEquation = BOND;
    } 
   else if ( !strcmp(model_name, "BOND_SH") )
    {
      ConstitutiveEquation = BOND_SH;
    } 
 else if ( !strcmp(model_name, "CARREAU_WLF_CONC_PL") )
    {
      ConstitutiveEquation = CARREAU_WLF_CONC_PL;
    } 
  else if ( !strcmp(model_name, "CARREAU_WLF_CONC_EXP") )
    {
      ConstitutiveEquation = CARREAU_WLF_CONC_EXP;
    }
  else if ( !strcmp(model_name, "FOAM_PMDI_10") )
    {
      ConstitutiveEquation = FOAM_PMDI_10;
    }
  else 
    {
      EH( -1, "Unrecognizable Constitutive Equation");
    }

  ECHO(es,echo_file);
  
  pd_glob[mn]->MomentumFluxModel = ConstitutiveEquation;
  cr_glob[mn]->MomentumFluxModel = CR_MF_NEWTON_0;
  gn_glob[mn]->ConstitutiveEquation = ConstitutiveEquation;
  mp_glob[mn]->DilationalViscosityModel = DILVISCM_KAPPAWIPESMU;
  
  /* read in constants for constitutive equation if they are input */
  
  if(ConstitutiveEquation == NEWTONIAN)
    {
      model_read = look_for_mat_proptable(imp, "Viscosity", 
					  &(mp_glob[mn]->ViscosityModel), 
					  &(mp_glob[mn]->viscosity), 
					  &(mp_glob[mn]->u_viscosity), 
					  &(mp_glob[mn]->len_u_viscosity),
                                          &(mp_glob[mn]->viscosity_tableid),
                                          model_name, SCALAR_INPUT, &NO_SPECIES,es);

      if (model_read == -1 && !strcmp(model_name, "FILL") )
	{
	  mat_ptr->ViscosityModel = FILL;

	  num_const = read_constants(imp, &(mat_ptr->u_viscosity), 0);

	  if ( num_const < 2) 
	    {
	      sr = sprintf(err_msg, 
			   "Matl %s expected at least 2 constants for %s %s model.\n",
			   pd_glob[mn]->MaterialName, 
			   "Viscosity", "FILL");
	      EH(-1, err_msg);
	    }
	  mat_ptr->len_u_viscosity = num_const;
	  SPF_DBL_VEC(endofstring(es), num_const, mat_ptr->u_viscosity  );
	}
      else if (model_read == -1 && !strcmp(model_name, "LEVEL_SET") )
	{
	  mat_ptr->ViscosityModel = LEVEL_SET;

	  num_const = read_constants(imp, &(mat_ptr->u_viscosity), 0);

	  if ( num_const < 3) 
	    {
	      sr = sprintf(err_msg, 
			   "Matl %s expected at least 3 constants for %s %s model.\n",
			   pd_glob[mn]->MaterialName, 
			   "Viscosity", "LEVEL_SET");
	      EH(-1, err_msg);
	    }

	  if ( mat_ptr->u_viscosity[2] == 0.0 ) mat_ptr->u_viscosity[2] = ls->Length_Scale/2.0;

	  mat_ptr->len_u_viscosity = num_const;
	  SPF_DBL_VEC(endofstring(es), num_const, mat_ptr->u_viscosity  );
	}
      else if (model_read == -1 && !strcmp(model_name, "LEVEL_SET_Q") )
	{
	  mat_ptr->ViscosityModel = LS_QUADRATIC;

	  num_const = read_constants(imp, &(mat_ptr->u_viscosity), 0);

	  if ( num_const < 3) 
	    {
	      sr = sprintf(err_msg, 
			   "Matl %s expected at least 3 constants for %s %s model.\n",
			   pd_glob[mn]->MaterialName, 
			   "Viscosity", "LEVEL_SET");
	      EH(-1, err_msg);
	    }

	  if ( mat_ptr->u_viscosity[2] == 0.0 ) mat_ptr->u_viscosity[2] = ls->Length_Scale/2.0;

	  mat_ptr->len_u_viscosity = num_const;
	  SPF_DBL_VEC(endofstring(es), num_const, mat_ptr->u_viscosity  );
	}
      else if (model_read == -1 && !strcmp(model_name, "SUSPENSION_PM") )
	{
	  mat_ptr->ViscosityModel = SUSPENSION_PM;
	  
	  num_const = read_constants(imp, &(mat_ptr->u_viscosity), 0);
	  mat_ptr->viscosity = mat_ptr->u_viscosity[0];
	  
	  if ( num_const < 1) 
	    {
	      sr = sprintf(err_msg, 
			   "Matl %s expected at least 1 constant for %s %s model.\n",
			   pd_glob[mn]->MaterialName, 
			   "Viscosity", "SUSPENSION_PM");
	      EH(-1, err_msg);
	    }
	  mat_ptr->len_u_viscosity = num_const;
	  SPF_DBL_VEC(endofstring(es), num_const, mat_ptr->u_viscosity  );
	}
      else if (model_read == -1 && !strcmp(model_name, "CONST_PHASE_FUNCTION") )
	{
	  mat_ptr->ViscosityModel = CONST_PHASE_FUNCTION;
	  num_const = read_constants( imp, &(mat_ptr->u_viscosity), 0 );
	  
	  if( num_const < pfd->num_phase_funcs + 2 ) 
	    {
	      sr = sprintf( err_msg, 
			    "Matl %s expected at least %d constants for %s %s model.\n",
			    pd_glob[mn]->MaterialName,
			    pfd->num_phase_funcs + 2,
			    "Viscosity", "CONST_PHASE_FUNCTION");
	      EH(-1, err_msg);
	    }
	  mat_ptr->len_u_viscosity = num_const;
	  SPF_DBL_VEC(endofstring(es), num_const, mat_ptr->u_viscosity  );
	}
      else
	{
	  EH(model_read, "Viscosity");
	  gn_glob[mn]->mu0 =  mat_ptr->viscosity;
	}
      gn_glob[mn]->mu0 =  mat_ptr->viscosity;

      ECHO(es,echo_file);
    }
 
  if (ConstitutiveEquation == POWER_LAW || 
      ConstitutiveEquation == POWERLAW_SUSPENSION || 
      ConstitutiveEquation == CARREAU || 
      ConstitutiveEquation == CARREAU_SUSPENSION || 
      ConstitutiveEquation == BINGHAM ||
      ConstitutiveEquation == BINGHAM_WLF ||
      ConstitutiveEquation == CARREAU_WLF ||
      ConstitutiveEquation == SUSPENSION ||
      ConstitutiveEquation == EPOXY ||
      ConstitutiveEquation == SYLGARD ||
      ConstitutiveEquation == FILLED_EPOXY ||
      ConstitutiveEquation == THERMAL ||
      ConstitutiveEquation == CURE ||
      ConstitutiveEquation == HERSCHEL_BULKLEY ||
      ConstitutiveEquation == CARREAU_WLF_CONC_PL ||
      ConstitutiveEquation == CARREAU_WLF_CONC_EXP ||
      ConstitutiveEquation == BOND ||
<<<<<<< HEAD
      ConstitutiveEquation == FOAM_EPOXY ||
      ConstitutiveEquation == FOAM_PMDI_10)
=======
      ConstitutiveEquation == BOND_SH ||
      ConstitutiveEquation == FOAM_EPOXY)
>>>>>>> 5a085485
    {
      model_read = look_for_mat_prop(imp, "Low Rate Viscosity", 
				     &(gn_glob[mn]->mu0Model), 
				     &(gn_glob[mn]->mu0), NO_USER, NULL,
				     model_name, 
				     SCALAR_INPUT, &NO_SPECIES,es);
      
     if (model_read == -1 && !strcmp(model_name, "LEVEL_SET") )
	{
	  gn_glob[mn]->mu0Model = LEVEL_SET;

	  num_const = read_constants(imp, &(gn_glob[mn]->u_mu0), 0);

	  if ( num_const < 3) 
	    {
	      sr = sprintf(err_msg, 
			   "Matl %s expected at least 3 constants for %s %s model.\n",
			   pd_glob[mn]->MaterialName, 
			   "Low Rate Viscosity", "LEVEL_SET");
	      EH(-1, err_msg);
	    }

	  gn_glob[mn]->len_u_mu0 = num_const;
	  SPF_DBL_VEC(endofstring(es), num_const, gn_glob[mn]->u_mu0  );

	  if ( gn_glob[mn]->u_mu0[2] == 0.0 ) gn_glob[mn]->u_mu0[2] = ls->Length_Scale/2.0;

	}
     else
       {
	 EH(model_read, "Low Rate Viscosity");
       }

      ECHO(es,echo_file);

    }
  
  
  if(ConstitutiveEquation == POWER_LAW || 
     ConstitutiveEquation == POWERLAW_SUSPENSION  || 
     ConstitutiveEquation == CARREAU || 
     ConstitutiveEquation == CARREAU_SUSPENSION || 
     ConstitutiveEquation == BINGHAM ||
     ConstitutiveEquation == BINGHAM_WLF ||
     ConstitutiveEquation == CARREAU_WLF ||
     ConstitutiveEquation == SUSPENSION ||
     ConstitutiveEquation == FILLED_EPOXY ||
     ConstitutiveEquation == HERSCHEL_BULKLEY ||
     ConstitutiveEquation == CARREAU_WLF_CONC_PL ||
     ConstitutiveEquation == CARREAU_WLF_CONC_EXP )
    {
      model_read = look_for_mat_prop(imp, "Power Law Exponent", 
				     &(gn_glob[mn]->nexpModel), 
				     &(gn_glob[mn]->nexp), NO_USER, NULL,
				     model_name, SCALAR_INPUT, &NO_SPECIES,es);
      
      if (model_read == -1 && !strcmp(model_name, "LEVEL_SET") )
	{
	  gn_glob[mn]->nexpModel = LEVEL_SET;

	  num_const = read_constants(imp, &(gn_glob[mn]->u_nexp), 0);

	  if ( num_const < 3) 
	    {
	      sr = sprintf(err_msg, 
			   "Matl %s expected at least 3 constants for %s %s model.\n",
			   pd_glob[mn]->MaterialName, 
			   "Power law exponent", "LEVEL_SET");
	      EH(-1, err_msg);
	    }

	  gn_glob[mn]->len_u_nexp = num_const;
	  SPF_DBL_VEC(endofstring(es), num_const, gn_glob[mn]->u_nexp  );

	  if ( gn_glob[mn]->u_nexp[2] == 0.0 ) gn_glob[mn]->u_nexp[2] = ls->Length_Scale/2.0;

	}
      else
	{
	  EH(model_read, "Power Law Exponent"); 
	}    
      ECHO(es,echo_file);
    }
  
  if(ConstitutiveEquation == CARREAU || 
     ConstitutiveEquation == CARREAU_SUSPENSION ||
     ConstitutiveEquation == CARREAU_WLF ||
     ConstitutiveEquation == BINGHAM ||
     ConstitutiveEquation == BINGHAM_WLF ||
     ConstitutiveEquation == CARREAU_WLF_CONC_PL ||
     ConstitutiveEquation == CARREAU_WLF_CONC_EXP ||
     ConstitutiveEquation == BOND_SH ||
     ConstitutiveEquation == BOND )
    {
      model_read = look_for_mat_prop(imp, "High Rate Viscosity", 
				     &(gn_glob[mn]->muinfModel), 
				     &(gn_glob[mn]->muinf), NO_USER, NULL,
				     model_name, SCALAR_INPUT, &NO_SPECIES,es);

      if (model_read == -1 && !strcmp(model_name, "LEVEL_SET") )
	{
	  gn_glob[mn]->muinfModel = LEVEL_SET;

	  num_const = read_constants(imp, &(gn_glob[mn]->u_muinf), 0);

	  if ( num_const < 3) 
	    {
	      sr = sprintf(err_msg, 
			   "Matl %s expected at least 3 constants for %s %s model.\n",
			   pd_glob[mn]->MaterialName, 
			   "Low Rate Viscosity", "LEVEL_SET");
	      EH(-1, err_msg);
	    }

	  gn_glob[mn]->len_u_muinf = num_const;
	  SPF_DBL_VEC(endofstring(es), num_const, gn_glob[mn]->u_muinf  );

	  if ( gn_glob[mn]->u_muinf[2] == 0.0 ) gn_glob[mn]->u_muinf[2] = ls->Length_Scale/2.0;

	}
     else
       {
	 EH(model_read, "High Rate Viscosity");
       }
      ECHO(es,echo_file);

    if(ConstitutiveEquation != BOND )
      {
      model_read = look_for_mat_prop(imp, "Time Constant", 
				     &(gn_glob[mn]->lamModel), 
				     &(gn_glob[mn]->lam), NO_USER, NULL,
				     model_name, SCALAR_INPUT, &NO_SPECIES,es);

      if (model_read == -1 && !strcmp(model_name, "LEVEL_SET") )
	{
	  gn_glob[mn]->lamModel = LEVEL_SET;

	  num_const = read_constants(imp, &(gn_glob[mn]->u_lam), 0);

	  if ( num_const < 3) 
	    {
	      sr = sprintf(err_msg, 
			   "Matl %s expected at least 3 constants for %s %s model.\n",
			   pd_glob[mn]->MaterialName, 
			   "Low Rate Viscosity", "LEVEL_SET");
	      EH(-1, err_msg);
	    }

	  gn_glob[mn]->len_u_lam = num_const;
	  SPF_DBL_VEC(endofstring(es), num_const, gn_glob[mn]->u_lam  );

	  if ( gn_glob[mn]->u_lam[2] == 0.0 ) gn_glob[mn]->u_lam[2] = ls->Length_Scale/2.0;

	}
     else
       {
	 EH(model_read, "Time Constant");

       }

      ECHO(es,echo_file);
     }
    }

  if(ConstitutiveEquation == CARREAU || 
     ConstitutiveEquation == CARREAU_SUSPENSION ||
     ConstitutiveEquation == CARREAU_WLF ||
     ConstitutiveEquation == BINGHAM||
     ConstitutiveEquation == BINGHAM_WLF ||
     ConstitutiveEquation == CARREAU_WLF_CONC_PL ||
     ConstitutiveEquation == CARREAU_WLF_CONC_EXP ||
     ConstitutiveEquation == BOND_SH ||
     ConstitutiveEquation == BOND )
    {
      model_read = look_for_mat_prop(imp, "Aexp", &(gn_glob[mn]->aexpModel), 
				     &(gn_glob[mn]->aexp), NO_USER, NULL, 
				     model_name, SCALAR_INPUT, &NO_SPECIES,es);

  if (model_read == -1 && !strcmp(model_name, "LEVEL_SET") )
	{
	  gn_glob[mn]->aexpModel = LEVEL_SET;

	  num_const = read_constants(imp, &(gn_glob[mn]->u_aexp), 0);

	  if ( num_const < 3) 
	    {
	      sr = sprintf(err_msg, 
			   "Matl %s expected at least 3 constants for %s %s model.\n",
			   pd_glob[mn]->MaterialName, 
			   "Low Rate Viscosity", "LEVEL_SET");
	      EH(-1, err_msg);
	    }

	  gn_glob[mn]->len_u_aexp = num_const;
	  SPF_DBL_VEC(endofstring(es), num_const, gn_glob[mn]->u_aexp  );

	  if ( gn_glob[mn]->u_aexp[2] == 0.0 ) gn_glob[mn]->u_aexp[2] = ls->Length_Scale/2.0;

	}
     else
       {
	 EH(model_read, "Aexp");
       }

      ECHO(es,echo_file);
    }      

  if(ConstitutiveEquation == BINGHAM || 
     ConstitutiveEquation == BINGHAM_WLF || 
     ConstitutiveEquation == POWERLAW_SUSPENSION ||
     ConstitutiveEquation == CARREAU_SUSPENSION ||
     ConstitutiveEquation == CARREAU_WLF ||
     ConstitutiveEquation == EPOXY ||
     ConstitutiveEquation == SYLGARD ||
     ConstitutiveEquation == FILLED_EPOXY ||
     ConstitutiveEquation == CARREAU_WLF_CONC_PL ||
     ConstitutiveEquation == CARREAU_WLF_CONC_EXP ||
     ConstitutiveEquation == THERMAL||
<<<<<<< HEAD
     ConstitutiveEquation == FOAM_EPOXY ||
     ConstitutiveEquation == FOAM_PMDI_10)
=======
     ConstitutiveEquation == BOND ||
     ConstitutiveEquation == FOAM_EPOXY)
>>>>>>> 5a085485
    {
      model_read = look_for_mat_prop(imp, "Thermal Exponent", 
				     &(gn_glob[mn]->atexpModel), 
				     &(gn_glob[mn]->atexp), NO_USER, NULL, 
				     model_name, SCALAR_INPUT, &NO_SPECIES,es);

            
      if (model_read == -1 && !strcmp(model_name, "LEVEL_SET") )
	{
	  gn_glob[mn]->atexpModel = LEVEL_SET;

	  num_const = read_constants(imp, &(gn_glob[mn]->u_atexp), 0);

	  if ( num_const < 3) 
	    {
	      sr = sprintf(err_msg, 
			   "Matl %s expected at least 3 constants for %s %s model.\n",
			   pd_glob[mn]->MaterialName, 
			   "Thermal Exponent", "LEVEL_SET");
	      EH(-1, err_msg);
	    }

	  gn_glob[mn]->len_u_atexp = num_const;
	  SPF_DBL_VEC(endofstring(es), num_const, gn_glob[mn]->u_atexp  );

	  if ( gn_glob[mn]->u_atexp[2] == 0.0 ) gn_glob[mn]->u_atexp[2] = ls->Length_Scale/2.0;

	}
     else
       {
	 EH(model_read, "Thermal Exponent");
       }
      ECHO(es,echo_file);
    }      

  if(ConstitutiveEquation == CARREAU_WLF ||
     ConstitutiveEquation == BINGHAM_WLF || 
     ConstitutiveEquation == CARREAU_WLF_CONC_PL ||
     ConstitutiveEquation == BOND ||
     ConstitutiveEquation == CARREAU_WLF_CONC_EXP )
    {
      model_read = look_for_mat_prop(imp, "Thermal WLF Constant2", 
				     &(gn_glob[mn]->wlfc2Model), 
				     &(gn_glob[mn]->wlfc2), NO_USER, NULL, 
				     model_name, SCALAR_INPUT, &NO_SPECIES,es);

      if (model_read == -1 && !strcmp(model_name, "LEVEL_SET") )
	{
	  gn_glob[mn]->wlfc2Model = LEVEL_SET;

	  num_const = read_constants(imp, &(gn_glob[mn]->u_wlfc2), 0);

	  if ( num_const < 3) 
	    {
	      sr = sprintf(err_msg, 
			   "Matl %s expected at least 3 constants for %s %s model.\n",
			   pd_glob[mn]->MaterialName, 
			   "Thermal Exponent", "LEVEL_SET");
	      EH(-1, err_msg);
	    }

	  gn_glob[mn]->len_u_wlfc2 = num_const;
	  SPF_DBL_VEC(endofstring(es), num_const, gn_glob[mn]->u_wlfc2  );

	  if ( gn_glob[mn]->u_wlfc2[2] == 0.0 ) gn_glob[mn]->u_wlfc2[2] = ls->Length_Scale/2.0;

	}
     else
       {
	 EH(model_read, "Thermal WLF Constant2");

       }
      ECHO(es,echo_file);
    }      

  if(ConstitutiveEquation == BINGHAM  ||
     ConstitutiveEquation == BINGHAM_WLF  ||
     ConstitutiveEquation == BOND ||
     ConstitutiveEquation == HERSCHEL_BULKLEY)
    {
      model_read = look_for_mat_prop(imp, "Yield Stress", 
				     &(gn_glob[mn]->tau_yModel), 
 				     &(gn_glob[mn]->tau_y),
 				     &(gn_glob[mn]->u_tau_y),
 				     &(gn_glob[mn]->len_u_tau_y),
				     model_name, SCALAR_INPUT, &NO_SPECIES,es);
      EH(model_read, "Yield Stress");
      ECHO(es,echo_file);
    }

  if( ConstitutiveEquation == BINGHAM ||
      ConstitutiveEquation == BOND ||
      ConstitutiveEquation == BINGHAM_WLF)
    {
      model_read = look_for_mat_prop(imp, "Yield Exponent", 
				     &(gn_glob[mn]->fexpModel), 
				     &(gn_glob[mn]->fexp), NO_USER, NULL,
				     model_name, SCALAR_INPUT, &NO_SPECIES,es);
      EH(model_read, "Yield Exponent");
      ECHO(es,echo_file);
    }

/*
 * For now, apply thixotrophy to just the shear-thinning models although
 * it should be general for all
 */
  
  if (ConstitutiveEquation == POWER_LAW || 
      ConstitutiveEquation == POWERLAW_SUSPENSION || 
      ConstitutiveEquation == CARREAU || 
      ConstitutiveEquation == CARREAU_SUSPENSION || 
      ConstitutiveEquation == BINGHAM ||
      ConstitutiveEquation == BINGHAM_WLF ||
      ConstitutiveEquation == CARREAU_WLF ||
      ConstitutiveEquation == SUSPENSION ||
      ConstitutiveEquation == EPOXY ||
      ConstitutiveEquation == SYLGARD ||
      ConstitutiveEquation == FILLED_EPOXY ||
      ConstitutiveEquation == THERMAL ||
      ConstitutiveEquation == CURE ||
      ConstitutiveEquation == HERSCHEL_BULKLEY ||
      ConstitutiveEquation == CARREAU_WLF_CONC_PL ||
      ConstitutiveEquation == CARREAU_WLF_CONC_EXP ||
      ConstitutiveEquation == BOND ||
      ConstitutiveEquation == BOND_SH ||
      ConstitutiveEquation == FOAM_EPOXY)
    {
      model_read = look_for_mat_prop(imp, "Thixotropic Factor", 
				     &(gn_glob[mn]->thixoModel), 
				     &(gn_glob[mn]->thixo_factor), NO_USER, NULL,
				     model_name, 
				     SCALAR_INPUT, &NO_SPECIES,es);
      
     if (model_read == -1 && !strcmp(model_name, "LEVEL_SET") )
	{
	  gn_glob[mn]->thixoModel = LEVEL_SET;

	  num_const = read_constants(imp, &(gn_glob[mn]->u_thixo_factor), 0);

	  if ( num_const < 3) 
	    {
	      sr = sprintf(err_msg, 
			   "Matl %s expected at least 3 constants for %s %s model.\n",
			   pd_glob[mn]->MaterialName, 
			   "Thixotropic Factor", "LEVEL_SET");
	      EH(-1, err_msg);
	    }

	  gn_glob[mn]->len_u_thixo = num_const;
	  SPF_DBL_VEC(endofstring(es), num_const, gn_glob[mn]->u_thixo_factor  );

	  if ( gn_glob[mn]->u_thixo_factor[2] == 0.0 ) gn_glob[mn]->u_thixo_factor[2] = ls->Length_Scale/2.0;

	}
     else
       {
	 gn_glob[mn]->thixoModel = CONSTANT;
	 fprintf(stderr,"MAT %d Thixotropic Factor = %g\n",mn, gn_glob[mn]->thixo_factor);
	 WH(model_read, "Defaulting Thixotropic Factor to Zero");
       }

      ECHO(es,echo_file);

    }

  if(ConstitutiveEquation == SUSPENSION || 
     ConstitutiveEquation == POWERLAW_SUSPENSION || 
     ConstitutiveEquation == CARREAU_SUSPENSION || 
     ConstitutiveEquation == FILLED_EPOXY)
    {
      model_read = look_for_mat_prop(imp, "Suspension Maximum Packing", 
				     &(gn_glob[mn]->maxpackModel), 
				     &(gn_glob[mn]->maxpack), NO_USER, NULL,
				     model_name, SCALAR_INPUT, &NO_SPECIES,es);
      EH(model_read, "Suspension Maximum Packing");
      ECHO(es,echo_file);

      iread = look_for_optional(imp, "Suspension Species Number", input, '=');
      if ( fscanf(imp,"%d",&species_no) != 1)
	{
	  EH( -1, "error reading Suspension Species Number");
	}    
      gn_glob[mn]->sus_species_no = species_no;

      SPF(es,"%s %d",input, species_no);
      ECHO(es,echo_file);
    }      

  if( ConstitutiveEquation == CARREAU_WLF_CONC_PL ||
  	ConstitutiveEquation == CARREAU_WLF_CONC_EXP )
    {
      model_read = look_for_mat_prop(imp, "Suspension Maximum Packing", 
				     &(gn_glob[mn]->maxpackModel), 
 				     &(gn_glob[mn]->maxpack), NO_USER, NULL,
 				     model_name, SCALAR_INPUT, &NO_SPECIES,es);
      EH(model_read, "Suspension Maximum Packing");
      ECHO(es,echo_file);

      model_read = look_for_mat_prop(imp, "Yield Exponent", 
 				     &(gn_glob[mn]->fexpModel), 
 				     &(gn_glob[mn]->fexp), NO_USER, NULL,
 				     model_name, SCALAR_INPUT, &NO_SPECIES,es);
      EH(model_read, "Yield Exponent");
      ECHO(es,echo_file);
    }      
 
  if(ConstitutiveEquation == CURE || ConstitutiveEquation == EPOXY 
     || ConstitutiveEquation == FILLED_EPOXY || ConstitutiveEquation == FOAM_PMDI_10)
    {
      model_read = look_for_mat_prop(imp, "Cure Gel Point", 
				     &(gn_glob[mn]->gelpointModel), 
				     &(gn_glob[mn]->gelpoint), NO_USER, NULL,
				     model_name, SCALAR_INPUT, &NO_SPECIES,es);
      EH(model_read, "Cure Gel Point");
      ECHO(es,echo_file);
      model_read = look_for_mat_prop(imp, "Cure A Exponent", 
				     &(gn_glob[mn]->cureaexpModel), 
				     &(gn_glob[mn]->cureaexp), NO_USER, NULL,
				     model_name, SCALAR_INPUT, &NO_SPECIES,es);
      EH(model_read, "Cure  A Exponent");
      ECHO(es,echo_file);
      model_read = look_for_mat_prop(imp, "Cure B Exponent", 
				     &(gn_glob[mn]->curebexpModel), 
				     &(gn_glob[mn]->curebexp), NO_USER, NULL,
				     model_name, SCALAR_INPUT, &NO_SPECIES,es);
      EH(model_read, "Cure B Exponent");

      look_for(imp, "Cure Species Number", input, '=');
      if ( fscanf(imp,"%d",&species_no) != 1)
	{
	  EH( -1, "error reading Cure Species Number");
	}  

      SPF(endofstring(es)," %d", species_no);  
      ECHO(es,echo_file);

      gn_glob[mn]->cure_species_no = species_no;

      model_read = look_for_mat_prop(imp, "Unreacted Gel Temperature", 
				     &(gn_glob[mn]->tgel0Model), 
				     &(gn_glob[mn]->tgel0), NO_USER, NULL,
				     model_name, SCALAR_INPUT, &NO_SPECIES,es);
      EH(model_read, "Unreacted Gel Temperature");
      ECHO(es,echo_file);
    }

  if( ConstitutiveEquation == BOND_SH )
    {

      iread = look_for_optional(imp, "Suspension Species Number", input, '=');
      if ( fscanf(imp,"%d",&species_no) != 1)
	{
	  EH( -1, "error reading Suspension Species Number");
	}    
      gn_glob[mn]->sus_species_no = species_no;

      SPF(endofstring(es)," %d", species_no);
      ECHO(es,echo_file);
    }
   if( ConstitutiveEquation == FOAM_EPOXY )
    {

      iread = look_for_optional(imp, "Suspension Species Number", input, '=');
      if ( fscanf(imp,"%d",&species_no) != 1)
	{
	  EH( -1, "error reading Suspension Species Number");
	}    
      gn_glob[mn]->sus_species_no = species_no;

      SPF(endofstring(es)," %d", species_no);
      ECHO(es,echo_file);
 
      model_read = look_for_mat_prop(imp, "Cure Gel Point", 
				     &(gn_glob[mn]->gelpointModel), 
				     &(gn_glob[mn]->gelpoint), NO_USER, NULL,
				     model_name, SCALAR_INPUT, &NO_SPECIES,es);
      EH(model_read, "Cure Gel Point");
	  ECHO(es,echo_file);
	  
 	  
      look_for(imp, "Cure Species Number", input, '=');
      if ( fscanf(imp,"%d",&species_no) != 1)
	{
	  EH( -1, "error reading Cure Species Number");
	}    
	  SPF(es,"%s = %d", input, species_no);
	  ECHO(es,echo_file);

      gn_glob[mn]->cure_species_no = species_no;

    }

  if( ConstitutiveEquation == SYLGARD )
    {
      model_read = look_for_mat_prop(imp, "Cure Gel Point", 
				     &(gn_glob[mn]->gelpointModel), 
				     &(gn_glob[mn]->gelpoint), NO_USER, NULL,
				     model_name, SCALAR_INPUT, &NO_SPECIES,es);
      EH(model_read, "Cure Gel Point");
	  ECHO(es,echo_file);
	  
      model_read = look_for_mat_prop(imp, "Cure A Exponent", 
				     &(gn_glob[mn]->cureaexpModel), 
				     &(gn_glob[mn]->cureaexp), NO_USER, NULL,
				     model_name, SCALAR_INPUT, &NO_SPECIES,es);
      EH(model_read, "Cure  A Exponent");
	  ECHO(es,echo_file);

	  
      look_for(imp, "Cure Species Number", input, '=');
      if ( fscanf(imp,"%d",&species_no) != 1)
	{
	  EH( -1, "error reading Cure Species Number");
	}    
	  SPF(es,"%s = %d", input, species_no);
	  ECHO(es,echo_file);

      gn_glob[mn]->cure_species_no = species_no;

    }

  if(ConstitutiveEquation == BOND)
    {
      look_for(imp, "Bond Evolution Parameters", input, '=');
      if ( fscanf(imp,"%le %le %le %le %le %le", 
		  &gn_glob[mn]->k1, 
		  &gn_glob[mn]->k2, 
		  &gn_glob[mn]->n0, 
		  &gn_glob[mn]->pexp, 
		  &gn_glob[mn]->qexp,
		  &gn_glob[mn]->diff) != 6)
	{
	  EH( -1, "error reading Bond Evolution Parameters");
	}    
      SPF(es,"%s = ", "Bond Evolution Parameters");
      SPF(endofstring(es)," %.4g %.4g %.4g %.4g %.4g %.4g", gn_glob[mn]->k1,
          gn_glob[mn]->k2, gn_glob[mn]->n0, 
	  gn_glob[mn]->pexp, gn_glob[mn]->qexp, gn_glob[mn]->diff );  
   }


  // Set the default
  mp_glob[mn]->DilationalViscosityModel = DILVISCM_KAPPAWIPESMU;
  model_read =
    look_for_mat_proptable(imp, "Dilational Viscosity", 
			   &(mp_glob[mn]->DilationalViscosityModel), 
			   &(mp_glob[mn]->dilationalViscosity), 
			   &(mp_glob[mn]->u_dilationalViscosity), 
			   &(mp_glob[mn]->len_u_dilationalViscosity),
                           &(mp_glob[mn]->dilationalViscosity_tableid),
                           model_name, SCALAR_INPUT,
			   &NO_SPECIES, es);
  if (model_read == 1) {
    mp_glob[mn]->DilationalViscosityModel = DILVISCM_KAPPACONSTANT;
  }
  if (model_read == -1 && !strcmp(model_name, "DILVISCM_KAPPAWIPESMU") ) {
    mp_glob[mn]->dilationalViscosity = 0.0;
  } else if (model_read == -1 && !strcmp(model_name, "DILVISCM_KAPPACONSTANT") ) {
    mp_glob[mn]->DilationalViscosityModel = DILVISCM_KAPPACONSTANT;
    num_const = read_constants(imp, &(mat_ptr->u_dilationalViscosity), 0);
    mat_ptr->dilationalViscosity = mat_ptr->u_dilationalViscosity[0];
	  
    if ( num_const < 1) {
      sr = sprintf(err_msg, 
		   "Matl %s expected at least 1 constant for %s %s model.\n",
		   pd_glob[mn]->MaterialName, 
		   "Dilational Viscosity", "DILVISCM_KAPPACONSTANT");
      EH(-1, err_msg);
    }
    mat_ptr->len_u_dilationalViscosity = num_const;
    SPF_DBL_VEC(endofstring(es), num_const, mat_ptr->u_dilationalViscosity  );
  } else if (model_read == -1 && !strcmp(model_name, "DILVISCM_KAPPAFIXEDRATIO") ) {
    mp_glob[mn]->DilationalViscosityModel = DILVISCM_KAPPAFIXEDRATIO;
    num_const = read_constants(imp, &(mat_ptr->u_dilationalViscosity), 0);
    mat_ptr->dilationalViscosityRatio = mat_ptr->u_dilationalViscosity[0];
    mat_ptr->dilationalViscosity = 0.0;
    if (num_const < 1) {
      sr = sprintf(err_msg, 
		   "Matl %s expected at least 1 constant for %s %s model.\n",
		   pd_glob[mn]->MaterialName, 
		   "Dilational Viscosity", "DILVISCM_KAPPAFIXEDRATIO");
      EH(-1, err_msg);
    }
    mat_ptr->len_u_dilationalViscosity = num_const;
    SPF_DBL_VEC(endofstring(es), num_const, mat_ptr->u_dilationalViscosity  );
  } else if (model_read == -1 && !strcmp(model_name, "DILVISCM_KAPPABUBBLES") ) {
    mp_glob[mn]->DilationalViscosityModel = DILVISCM_KAPPABUBBLES;
    num_const = read_constants(imp, &(mat_ptr->u_dilationalViscosity), 0);
    mat_ptr->len_u_dilationalViscosity = num_const;
    SPF_DBL_VEC(endofstring(es), num_const, mat_ptr->u_dilationalViscosity);
  } else if (strcmp(model_name, " ")) {
    // We're here if we found the card, but couldn't read it
    EH(model_read, "Dilational Viscosity");
  }

  model_read = look_for_mat_prop(imp, "Dilational Viscosity Multiplier",
				 &(i0),
				 &(a0), NO_USER, NULL, model_name, SCALAR_INPUT,
				 &NO_SPECIES,es);

  mat_ptr->dilationalViscosityMultiplier = 1.0;

  if( model_read != -1 )
    {
      mat_ptr->dilationalViscosityMultiplier = a0;

      stringup(model_name);

      if( strcmp( model_name, "CONSTANT") )
	{
          EH(-1, "Dilational Viscosity Multiplier can only be CONSTANT.\n");
	}
      ECHO(es,echo_file);
    }
    
  model_read = look_for_mat_prop(imp, "Second Level Set Viscosity",
				 &(i0), 
				 &(a0), NO_USER, NULL, model_name, SCALAR_INPUT, 
				 &NO_SPECIES,es);

  if( model_read != -1 )
    {

      if( ls == NULL ) EH(-1, "Second Level Set Viscosity requires activation of Level Set Tracking.\n");

      mat_ptr->mp2nd->ViscosityModel = i0;
      mat_ptr->mp2nd->viscosity = a0;

      stringup(model_name);

      if( !strcmp( model_name, "CONSTANT") || !strcmp( model_name, "RATIO") )
	{
	  if ( fscanf(imp,"%s", input ) !=  1 )
	    {
	      EH(-1,"Expecting trailing keyword for Second Level Set Viscosity.\n");
	    }

	  stringup(input);

	  if( strncmp( input,"POSITIVE", 3 ) == 0 )
	    {
	      mat_ptr->mp2nd->viscositymask[0] = 0; mat_ptr->mp2nd->viscositymask[1] = 1;
	    }
	  else if (  strncmp( input,"NEGATIVE", 3 ) == 0 )
	    {
	      mat_ptr->mp2nd->viscositymask[0] = 1; mat_ptr->mp2nd->viscositymask[1] = 0;
	    }
	  else
	    {
	      EH(-1,"Keyword must be POSITIVE or NEGATIVE for Second Level Set Viscosity.\n");
	    }

	  SPF(endofstring(es)," %s", input );
	  if( pfd != NULL)
	    {
		for(i=0 ; i< pfd->num_phase_funcs ; i++)
		{
      		if ( fscanf(imp,"%lf",&(mat_ptr->mp2nd->viscosity_phase[i])) != 1)
			{ EH( -1, "error reading phase viscosity"); }    
	  	SPF(endofstring(es)," %g", mat_ptr->mp2nd->viscosity_phase[i]);
		}
	    }
	}
      else
	{
          EH(-1, "Second Level Set Viscosity model can only be CONSTANT or RATIO.\n");
	}
      ECHO(es,echo_file);
    }
/** Momentum Equation weight Function	**/

  strcpy(search_string,"Momentum Weight Function");
  model_read = look_for_mat_prop(imp, search_string, 
				 &(mat_ptr->Mwt_funcModel), 
				 &(mat_ptr->Mwt_func), NO_USER, NULL,
				 model_name, SCALAR_INPUT, &NO_SPECIES,es);
  if(strncmp(model_name," ",1) != 0 )
    {      
      if ( !strcmp(model_name, "GALERKIN") )
	{
	  mat_ptr->Mwt_funcModel = GALERKIN;
	  mat_ptr->Mwt_func = 0.;
	} 
      else if ( !strcmp(model_name, "SUPG") )
	{
	  int err;
	  mat_ptr->Mwt_funcModel = SUPG;
	  err = fscanf(imp, "%lg",&(mat_ptr->Mwt_func));
	  if (err != 1) {
	    EH(-1, "Expected to read one double for Momentum Weight Function SUPG");
	  }
	  SPF(endofstring(es)," %.4g", mat_ptr->Mwt_func );
	} 
      else  
	{
	  SPF(err_msg,"Syntax error or invalid model for %s\n", search_string);
	  EH(-1,err_msg);
	}
    }
  else
    {
      mat_ptr->Mwt_funcModel = GALERKIN;
      mat_ptr->Mwt_func = 0.;
      SPF(es, "\t(%s = %s)",search_string,"GALERKIN");
    }

  ECHO(es, echo_file);

  /*
   *  Polymer Constitutive Equation
   *
   */
  model_read = look_for_mat_prop(imp, "Polymer Constitutive Equation", 
				 &(ConstitutiveEquation), 
				 &(a0), NO_USER, NULL, model_name, NO_INPUT, 
				 &NO_SPECIES,es);
  stringup(model_name);

  if ( !strcmp(model_name, "GIESEKUS") )
    {
      vn_glob[mn]->ConstitutiveEquation = GIESEKUS;
    }
  else if ( !strcmp(model_name, "WHITE_METZNER") )
    {
      vn_glob[mn]->ConstitutiveEquation = WHITE_METZNER;
    } 
  else if ( !strcmp(model_name, "OLDROYDB") )
    {
      vn_glob[mn]->ConstitutiveEquation = OLDROYDB;
    } 
  else if ( !strcmp(model_name, "PTT") ||
	    !strcmp(model_name, "PHAN THIEN-TANNER") ||
	    !strcmp(model_name, "PHAN-THIEN TANNER") )
    {
      vn_glob[mn]->ConstitutiveEquation = PTT;
    } 
  else if ( !strcmp(model_name, "SARAMITO_OLDROYDB") )
    {
      vn_glob[mn]->ConstitutiveEquation = SARAMITO_OLDROYDB;
    }
  else if ( !strcmp(model_name, "SARAMITO_GIESEKUS") )
    {
      vn_glob[mn]->ConstitutiveEquation = SARAMITO_GIESEKUS;
    }
  else if ( !strcmp(model_name, "SARAMITO_PTT") )
    {
      vn_glob[mn]->ConstitutiveEquation = SARAMITO_PTT;
    } 
  else if ( !strcmp(model_name, "NOPOLYMER") )
    {
      vn_glob[mn]->ConstitutiveEquation = NOPOLYMER;
      /* set defaults if the next section is not entered */
      vn_glob[mn]->wt_funcModel = GALERKIN;
      vn_glob[mn]->wt_func =0.;
      vn_glob[mn]->evssModel = EVSS_G;
      vn_glob[mn]->dg_J_model = FALSE;
    } 
  else 
    {
      vn_glob[mn]->ConstitutiveEquation = NOPOLYMER;
      /* set defaults if the next section is not entered */
      vn_glob[mn]->wt_funcModel = GALERKIN;
      vn_glob[mn]->wt_func =0.;
      vn_glob[mn]->evssModel = EVSS_G;
      vn_glob[mn]->dg_J_model = FALSE;
      strcpy(es,"\t(Polymer Constitutive Equation = NOPOLYMER)");
    }
  ECHO(es,echo_file);


  /* this will be true if a VE constitutive equation is specified
   * if the NOPOLYMER option is used we can skip this section 
   */
  if(vn_glob[mn]->ConstitutiveEquation)
    {

      strcpy(search_string, "Polymer Stress Formulation");

      model_read = look_for_mat_prop(imp, search_string, 
				     &(vn_glob[mn]->evssModel), 
				     &(a0), NO_USER, NULL, model_name, NO_INPUT,
				     &NO_SPECIES,es);
      if ( !strcmp(model_name, "EVSS_G") )
	{
	  if( vn_glob[mn]->ConstitutiveEquation == PTT || 
	      vn_glob[mn]->ConstitutiveEquation == SARAMITO_PTT ) 
	    EH(-1,"Error: EVSS_G stress formulation is not implemented in this case.");

	  vn_glob[mn]->evssModel = EVSS_G;
	}
      else if ( !strcmp(model_name, "EVSS_F") )
	{
	  vn_glob[mn]->evssModel = EVSS_F;
	}
      else if ( !strcmp(model_name, "EVSS_GRADV") )
	{
	  vn_glob[mn]->evssModel = EVSS_GRADV;
	}
      else if ( !strcmp(model_name, "EVSS_L") )
	{
	  vn_glob[mn]->evssModel = EVSS_L;
	}
      else if ( !strcmp(model_name, "LOG_CONF") )
	{
	  vn_glob[mn]->evssModel = LOG_CONF;
	}
      else if ( !strcmp(model_name, "LOG_CONF_LAGGED") )
        {
          vn_glob[mn]->evssModel = LOG_CONF_LAGGED;
        }
      else if ( !strcmp(model_name, "LOG_CONF_GRADV") )
	{
	  vn_glob[mn]->evssModel = LOG_CONF_GRADV;
	}
      else
	{
	  if( vn_glob[mn]->ConstitutiveEquation == PTT || 
	      vn_glob[mn]->ConstitutiveEquation == SARAMITO_PTT ) 
	    EH(-1,"Error: EVSS_G stress formulation is not implemented in this case.");

	  vn_glob[mn]->evssModel = EVSS_G; /* default to Rajagopalan's 
					      formulation */

	  SPF(es,"\t(%s = %s)", "Polymer Stress Formulation","EVSS_G" );
	}

      ECHO(es,echo_file);

      strcpy(search_string,"Polymer Weight Function");
      
      model_read = look_for_mat_prop(imp,search_string , 
				     &(vn_glob[mn]->wt_funcModel), 
				     &(a0), NO_USER, NULL, model_name, NO_INPUT,
				     &NO_SPECIES,es);
      
      if ( !strcmp(model_name, "GALERKIN") )
	{
	  vn_glob[mn]->wt_funcModel = GALERKIN;
	} 
      else if ( !strcmp(model_name, "SUPG") )
	{
	  vn_glob[mn]->wt_funcModel = SUPG;
	} 
      else 
	{
	  vn_glob[mn]->wt_funcModel = GALERKIN;

	  SPF(es,"\t(%s = %s)", search_string ,"GALERKIN"); 
	}

      ECHO(es,echo_file);

      if( vn_glob[mn]->wt_funcModel == SUPG)
	{

	  strcpy(search_string,"Polymer Weighting");
	  
	  model_read = look_for_mat_prop(imp, search_string, 
					 &(ConstitutiveEquation), 
					 &(vn_glob[mn]->wt_func), NO_USER, NULL,
					 model_name, SCALAR_INPUT, &NO_SPECIES,es);

	  EH(model_read, "Polymer Weighting not set");
	}
      else 
	{
	  vn_glob[mn]->wt_func =0.;
	  SPF(es,"\t(%s = %s %g)", search_string, "CONSTANT", vn_glob[mn]->wt_func);
	}

      strcpy(search_string,"Polymer Shift Function");

      if( look_forward_optional(imp, search_string,input, '=') == 1 )
	{ 
	  if ( fscanf(imp,"%s", model_name) != 1 )
	    {
	      EH(-1, "Need option for Polymer Shift Function ");
	    }

	  SPF(es,"%s = %s", search_string, model_name);

	  if ( !strcmp(model_name, "CONSTANT"))
	    {
	      vn_glob[mn]->shiftModel = CONSTANT;

	      num_const = read_constants(imp, &( vn_glob[mn]->shift),
					 NO_SPECIES);
	      if ( num_const < 1) 
		{
		  log_err(
                  "Matl %s expected at least 1 constants for %s model.\n",
		  pd_glob[mn]->MaterialName, "CONSTANT_WLF shift factor");
		}
	      vn_glob[mn]->len_shift = num_const;

	      SPF_DBL_VEC(endofstring(es), num_const,  vn_glob[mn]->shift );

	    }
	  else  if ( !strcmp(model_name, "MODIFIED_WLF"))
	    {
	      vn_glob[mn]->shiftModel = MODIFIED_WLF;

	      num_const = read_constants(imp, &( vn_glob[mn]->shift),
					 NO_SPECIES);
	      
	      if ( num_const < 2) 
		{
		  log_err(
                  "Matl %s expected at least 2 constants for %s model.\n",
		  pd_glob[mn]->MaterialName, "MODIFIED_WLF shift factor");
		}
	      vn_glob[mn]->len_shift = num_const;

	      SPF_DBL_VEC(endofstring(es), num_const,  vn_glob[mn]->shift );
	    }
	  else 
	    {
	      vn_glob[mn]->shiftModel = CONSTANT;
	      vn_glob[mn]->shift = alloc_dbl_1(1,1.0);
	      vn_glob[mn]->len_shift = 1;
	      SPF(es,"\t(%s = %s %.4g)", search_string, "CONSTANT", 1.0 );
	    }
	}
      else
	{
	      vn_glob[mn]->shiftModel = CONSTANT;
	      vn_glob[mn]->shift = alloc_dbl_1(1,1.0);
	      vn_glob[mn]->len_shift = 1;
	      SPF(es,"\t(%s = %s %.4g)", search_string, "CONSTANT", 1.0 );
	}

      ECHO(es,echo_file);


      strcpy(search_string,"Discontinuous Jacobian Formulation");

      if( look_forward_optional(imp,search_string ,input, '=') == 1 )
	{
	  if ( fscanf(imp,"%s", model_name) != 1 )
	    {
	      EH(-1, "Need option for Discontinuous Jacobian Formulation ");
	    }

	  SPF(es,"%s = %s", search_string, model_name);

	  if ( !strcmp(model_name, "FULL"))
	    {
	      vn_glob[mn]->dg_J_model = FULL_DG;
	    }
	  else  if ( !strcmp(model_name, "EXPLICIT"))
	    {
	      vn_glob[mn]->dg_J_model = EXPLICIT_DG;

	      num_const = read_constants(imp, &( vn_glob[mn]->dg_J_model_wt),
					 NO_SPECIES);
	      
	      if ( num_const < 1) 
		{
		  log_err(
                  "Matl %s expected at least 1 constants for %s model.\n",
		  pd_glob[mn]->MaterialName, "EXPLICIT_DG weighting factor");
		}
	      vn_glob[mn]->len_dg_J_model_wt = num_const;

	      SPF_DBL_VEC(endofstring(es), num_const, vn_glob[mn]->dg_J_model_wt );

	    }
	  else  if ( !strcmp(model_name, "SEGREGATED"))
	    {
	      vn_glob[mn]->dg_J_model = SEGREGATED;

	      num_const = read_constants(imp, &( vn_glob[mn]->dg_J_model_wt),
					 NO_SPECIES);
	      if ( num_const < 1) 
		{
		 log_err(
                 "Matl %s expected at least 1 constants for %s model.\n",
		 pd_glob[mn]->MaterialName, "SEGREGATED weighting factor");
		}
	      vn_glob[mn]->len_dg_J_model_wt = num_const;
	      SPF_DBL_VEC(endofstring(es), num_const, vn_glob[mn]->dg_J_model_wt );
	    }
	  else 
	    {
	      vn_glob[mn]->dg_J_model = FALSE;
	      SPF(es,"\t(%s = %s)", search_string, "FALSE");
	    }
	}
      else
	{
          vn_glob[mn]->dg_J_model = FALSE;
	  SPF(es,"\t(%s = %s)", search_string, "FALSE");
	}

      ECHO(es,echo_file);
    
      /* read in adaptive viscosity scaling: if it is zero
         we have the normal formulation without numerical artifacts */

      strcpy(search_string,"Adaptive Viscosity Scaling");

      model_read = look_for_mat_prop(imp, search_string,
		      	             &(ConstitutiveEquation),
			             &(vn_glob[mn]->eps), NO_USER, NULL,
				     model_name, SCALAR_INPUT, &NO_SPECIES,es);
      if(model_read == -1)
	{
          vn_glob[mn]->eps =0.;
	  SPF(es,"\t(%s = %s %.4g)", search_string, "CONSTANT",  vn_glob[mn]->eps);
        }

      ECHO(es,echo_file);

      /* allocate space */

      strcpy(search_string, "Polymer Viscosity");

      if(vn_glob[mn]->modes == 0)EH(-1, "Need to specify number of VE modes in input deck");

      modal_data = (dbl *) array_alloc(1,vn_glob[mn]->modes,sizeof(dbl)); 

      model_read = look_for_modal_prop(imp,search_string , 
				       vn_glob[mn]->modes, 
				       &matl_model,
				       modal_data,
				       es);
      if( model_read < 1 )
	{
	  if( model_read == -1) SPF(err_msg,"%s card is missing.",search_string);
	  if( model_read == -2) SPF(err_msg,"Only CONSTANT %s mode model supported.", search_string);
	  fprintf(stderr,"%s\n",err_msg);
	  exit(-1);
	}

      ECHO(es,echo_file);

      for(mm=0;mm<vn_glob[mn]->modes;mm++)
	{
	  ve_glob[mn][mm]->gn->ConstitutiveEquation = matl_model;
	  ve_glob[mn][mm]->gn->mu0 = modal_data[mm];
	  ve_glob[mn][mm]->gn->mu0Model = matl_model;
	  ve_glob[mn][mm]->gn->muinf=0.;
	  ve_glob[mn][mm]->gn->muinfModel=CONSTANT;
	  ve_glob[mn][mm]->gn->lam=0.;
	  ve_glob[mn][mm]->gn->lamModel=CONSTANT;
	  ve_glob[mn][mm]->gn->aexp=0.;
	  ve_glob[mn][mm]->gn->aexpModel=CONSTANT;
	  ve_glob[mn][mm]->gn->nexp=0.;
	  ve_glob[mn][mm]->gn->nexpModel=CONSTANT;
	}

      strcpy(search_string, "Positive Level Set Polymer Viscosity");

      model_read = look_for_modal_prop(imp, search_string,
				       vn_glob[mn]->modes,
				       &matl_model,
				       modal_data,
				       es);

      if( model_read == 1 ) {

	  if( ls == NULL ) EH(-1, "Positive Level Set Polymer Viscosity requires activation of Level Set Tracking.\n");

	  for(mm=0;mm<vn_glob[mn]->modes;mm++)
	    {
	      ve_glob[mn][mm]->gn->pos_ls_mup = modal_data[mm];
	      ve_glob[mn][mm]->gn->mu0Model = VE_LEVEL_SET;
	      ve_glob[mn][mm]->gn->ConstitutiveEquation = VE_LEVEL_SET;
	    }


	  ECHO(es,echo_file);
      } else if ( model_read == -2 ) {
	SPF(err_msg,"Only CONSTANT %s mode model supported.", search_string);
	fprintf(stderr, "%s\n", err_msg);
	exit(-1);
      }
      
      strcpy( search_string, "Polymer Time Constant");

      model_read = look_for_modal_prop(imp,search_string , 
				       vn_glob[mn]->modes, 
				       &matl_model,
				       modal_data,
				       es);
      if( model_read < 1 )
	{
	  if( model_read == -1) SPF(err_msg,"%s card is missing.",search_string);
	  if( model_read == -2) SPF(err_msg,"Only CONSTANT %s mode model supported.", search_string);
	  fprintf(stderr,"%s\n",err_msg);
	  exit(-1);
	}

      ECHO(es, echo_file);

      for(mm=0;mm<vn_glob[mn]->modes;mm++)
	{
	  ve_glob[mn][mm]->time_const = modal_data[mm];
	  ve_glob[mn][mm]->time_constModel = matl_model;
	}

<<<<<<< HEAD
      strcpy(search_string, "Positive Level Set Polymer Time Constant");

      model_read = look_for_modal_prop(imp, search_string,
				       vn_glob[mn]->modes,
				       &matl_model,
				       modal_data,
				       es);

      if( model_read == 1 ) {

	if( ls == NULL ) EH(-1, "Positive Level Set Polymer Time Constant requires activation of Level Set Tracking.\n");

	for(mm=0;mm<vn_glob[mn]->modes;mm++)
	  {
	    ve_glob[mn][mm]->pos_ls.time_const = modal_data[mm];
	    if (ve_glob[mn][mm]->time_constModel != CONSTANT) {
	      fprintf(stderr, "%s\n", "Only CONSTANT Polymer Time Constant model supported for viscoelastic level set");
	      exit(-1);
	    }
	    ve_glob[mn][mm]->time_constModel = VE_LEVEL_SET;
	  }


	ECHO(es,echo_file);
      } else if ( model_read == -2 ) {
	SPF(err_msg,"Only CONSTANT %s mode model supported.", search_string);
	fprintf(stderr, "%s\n", err_msg);
	exit(-1);
      }
      
      if (vn_glob[mn]->ConstitutiveEquation == GIESEKUS )
=======
      if (vn_glob[mn]->ConstitutiveEquation == GIESEKUS ||
	  vn_glob[mn]->ConstitutiveEquation == SARAMITO_GIESEKUS )
>>>>>>> 5a085485
	{
	  strcpy(search_string, "Mobility Parameter");

	  model_read = look_for_modal_prop(imp, "Mobility Parameter", 
					   vn_glob[mn]->modes, 
					   &matl_model,
					   modal_data,
					   es);

	  if( model_read < 1 )
	    {
	      if( model_read == -1) SPF(err_msg,"%s is missing", search_string);
	      if( model_read == -2) SPF(err_msg,"Only CONSTANT %s mode models supported.", search_string);
	      fprintf(stderr,"%s\n",err_msg);
	      exit(-1);
	    }

	  for(mm=0;mm<vn_glob[mn]->modes;mm++)
	    {
	      ve_glob[mn][mm]->alpha = modal_data[mm];
	      ve_glob[mn][mm]->alphaModel = matl_model;
	    }

	  ECHO(es,echo_file);

	  strcpy(search_string, "Positive Level Set Mobility Parameter");

	  model_read = look_for_modal_prop(imp, search_string,
					   vn_glob[mn]->modes,
					   &matl_model,
					   modal_data,
					   es);

	  if( model_read == 1 ) {

	    if( ls == NULL ) EH(-1, "Positive Level Set Mobility Parameter requires activation of Level Set Tracking.\n");

	    for(mm=0;mm<vn_glob[mn]->modes;mm++)
	      {
		ve_glob[mn][mm]->pos_ls.alpha = modal_data[mm];
		ve_glob[mn][mm]->alphaModel = VE_LEVEL_SET;
	      }


	    ECHO(es,echo_file);
	  } else if ( model_read == -2 ) {
	    SPF(err_msg,"Only CONSTANT %s mode model supported.", search_string);
	    fprintf(stderr, "%s\n", err_msg);
	    exit(-1);
	  }

	}
     else
       {
	 for(mm=0;mm<vn_glob[mn]->modes;mm++)
	   {
	     ve_glob[mn][mm]->alpha=0.;
	     ve_glob[mn][mm]->pos_ls.alpha=0.;
	     ve_glob[mn][mm]->alphaModel=CONSTANT;
	   }
       }

	/*
	 * If one of the Saramito model combinations is enabled, ensure that a yield stress card is
	 * present
	*/
      if (vn_glob[mn]->ConstitutiveEquation == SARAMITO_OLDROYDB || 
	  vn_glob[mn]->ConstitutiveEquation == SARAMITO_PTT      ||
	  vn_glob[mn]->ConstitutiveEquation == SARAMITO_GIESEKUS)
	{
	  /* Should yield stress be a modal property? Let's assume not for now */
	  strcpy(search_string, "Polymer Yield Stress");

	  dbl tau_y_val;
	  model_read = look_for_mat_prop(imp, search_string, 
					 &(ConstitutiveEquation), 
					 &tau_y_val,
					 NO_USER, NULL,
					 model_name, SCALAR_INPUT, &NO_SPECIES,es);

	  if( model_read < 1 )
	    {
	      if( model_read == -1) SPF(err_msg,"%s card is missing.",search_string);
	      if( model_read == -2) SPF(err_msg,"Only CONSTANT %s mode model supported.", search_string);
	      fprintf(stderr,"%s\n",err_msg);
	      exit(-1);
	    }
			       
	  for(mm=0;mm<vn_glob[mn]->modes;mm++)
	    {
	      ve_glob[mn][mm]->gn->tau_y = tau_y_val;
	    }
	  ECHO(es,echo_file);
	}


      if (vn_glob[mn]->ConstitutiveEquation == PTT || 
			    vn_glob[mn]->ConstitutiveEquation == SARAMITO_PTT )
	{
	  strcpy(search_string, "PTT Xi parameter");

	  model_read = look_for_modal_prop(imp, search_string, 
					   vn_glob[mn]->modes, 
					   &matl_model,
					   modal_data,
					   es);

	  if( model_read < 1 )
	    {
	      if( model_read == -1) SPF(err_msg,"%s card is missing", search_string);
	      if( model_read == -2) SPF(err_msg,"Only CONSTANT %s  mode model supported.",search_string);
	      fprintf(stderr,"%s\n",err_msg);
	      exit(-1);
	    }

	  if( vn_glob[mn]->evssModel == LOG_CONF || vn_glob[mn]->evssModel == LOG_CONF_GRADV)
	    {
	      if ( modal_data[mn] != 0.0 )
		{
		  SPF(err_msg, "PTT Xi Parameter must equal zero for LOG_CONF formulation");
		  fprintf(stderr, "%s\n", err_msg);
		  exit(-1);
		}
	    }
	  
	  for(mm=0;mm<vn_glob[mn]->modes;mm++)
	    {
	      ve_glob[mn][mm]->xi = modal_data[mm];
	      ve_glob[mn][mm]->xiModel = matl_model;
	    }

	  ECHO(es,echo_file);
	  
	  strcpy(search_string, "Positive Level Set PTT Xi parameter");

	  model_read = look_for_modal_prop(imp, search_string,
					   vn_glob[mn]->modes,
					   &matl_model,
					   modal_data,
					   es);

	  if( model_read == 1 ) {

	    if( ls == NULL ) EH(-1, "Positive Level Set PTT Xi parameter requires activation of Level Set Tracking.\n");

	    for(mm=0;mm<vn_glob[mn]->modes;mm++)
	      {
		ve_glob[mn][mm]->pos_ls.xi = modal_data[mm];
		ve_glob[mn][mm]->xiModel = VE_LEVEL_SET;
	      }


	    ECHO(es,echo_file);
	  } else if ( model_read == -2 ) {
	    SPF(err_msg,"Only CONSTANT %s mode model supported.", search_string);
	    fprintf(stderr, "%s\n", err_msg);
	    exit(-1);
	  }
	  
	  strcpy(search_string, "PTT Epsilon parameter");

	  model_read = look_for_modal_prop(imp,search_string , 
					   vn_glob[mn]->modes, 
					   &matl_model,
					   modal_data,
					   es);

	  if( model_read < 1 )
	    {
	      if( model_read == -1) SPF(err_msg,"%s card is missing", search_string);
	      if( model_read == -2) SPF(err_msg,"Only CONSTANT %s  mode model supported.",search_string);
	      fprintf(stderr,"%s\n",err_msg);
	      exit(-1);
	    }

	  ECHO(es,echo_file);

	  for(mm=0;mm<vn_glob[mn]->modes;mm++)
	    {
	      ve_glob[mn][mm]->eps = modal_data[mm];
	      ve_glob[mn][mm]->epsModel = matl_model;
	    }

	  strcpy(search_string, "Positive Level Set PTT Epsilon parameter");

	  model_read = look_for_modal_prop(imp, search_string,
					   vn_glob[mn]->modes,
					   &matl_model,
					   modal_data,
					   es);

	  if( model_read == 1 ) {

	    if( ls == NULL ) EH(-1, "Positive Level Set PTT Epsilon parameter requires activation of Level Set Tracking.\n");

	    for(mm=0;mm<vn_glob[mn]->modes;mm++)
	      {
		ve_glob[mn][mm]->pos_ls.eps = modal_data[mm];
		ve_glob[mn][mm]->epsModel = VE_LEVEL_SET;
	      }

	    ECHO(es,echo_file); 
	  } else if ( model_read == -2 ) {
	    SPF(err_msg,"Only CONSTANT %s mode model supported.", search_string);
	    fprintf(stderr, "%s\n", err_msg);
	    exit(-1);
	  }
	}
     else
       {
	 for(mm=0;mm<vn_glob[mn]->modes;mm++)
	   {
	     ve_glob[mn][mm]->xi=0.;
	     ve_glob[mn][mm]->pos_ls.xi=0.;
	     ve_glob[mn][mm]->xiModel=CONSTANT;
	   }

	 for(mm=0;mm<vn_glob[mn]->modes;mm++)
	   {
	     ve_glob[mn][mm]->eps=0.;
	     ve_glob[mn][mm]->pos_ls.eps=0.;
	     ve_glob[mn][mm]->epsModel=CONSTANT;
	   }
       }

      free(modal_data);
    }
  
  /* surface tension */
  strcpy(search_string, "Surface Tension");

  model_read = look_for_mat_prop(imp, search_string , 
				 &(mat_ptr->SurfaceTensionModel), 
				 &(mat_ptr->surface_tension), 
				 &(mat_ptr->u_surface_tension),
				 &(mat_ptr->len_u_surface_tension),
				 model_name, SCALAR_INPUT, &NO_SPECIES,es);

  if (model_read == -1)
    {
      if ( !strcmp(model_name, "DILATION") )
	{
	  mat_ptr->SurfaceTensionModel = DILATION;
	  
	  num_const = read_constants(imp, &(mat_ptr->u_surface_tension),
				     NO_SPECIES);
	  
	  if ( num_const < 2) 
	    {
	      sr = sprintf(err_msg, 
			   "Matl %s expected at least 2 constants for %s %s model.\n",
			   pd_glob[mn]->MaterialName, 
			   search_string, 
			   model_name );
	      EH(-1, err_msg);
	    }
	  mat_ptr->len_u_surface_tension = num_const;

	  SPF_DBL_VEC(endofstring(es), num_const, mat_ptr->u_surface_tension);

	} 
      else if ( !strcmp(model_name, "GIBBS_ISOTHERM") )
	{
	  mat_ptr->SurfaceTensionModel = GIBBS_ISOTHERM;
	  
	  num_const = read_constants(imp, &(mat_ptr->u_surface_tension),
				     NO_SPECIES);
	  
	  if ( num_const < 3) 
	    {
	      sr = sprintf(err_msg, 
			   "Matl %s expected at least 3 constants for %s %s model.\n",
			   pd_glob[mn]->MaterialName, 
			   search_string, 
			   model_name );
	      EH(-1, err_msg);
	    }
	  mat_ptr->len_u_surface_tension = num_const;

	  SPF_DBL_VEC(endofstring(es), num_const, mat_ptr->u_surface_tension);

	} 
      else
	{
	  mat_ptr->SurfaceTensionModel = CONSTANT;	
	  mat_ptr->surface_tension     = 1.;  /* NOTE TO FUTURE DEVELOPERS:  FOR THE LOVE OF ALL THAT IS HOLY AND RIGHTGEOUS ON GOD'S GREEN EARTH,
					       * PLEASE MAKE CERTAIN THAT THE DEFAULT VALUE FOR SURFACE TENSION SET IN THIS ROUTINE IS 1.0
					       * THE FUTURE OF ALL FREEDOM-LOVING PEOPLE DEPENDS UPON THIS 
					       */
	  
	  SPF(es,"\t(%s = %s %.4g)", search_string, "CONSTANT", mat_ptr->surface_tension);
	}
    }

  ECHO(es,echo_file);

  /* Projection Equation Surface Diffusivity */

  strcpy(search_string, "Projection Equation Surface Diffusion Coefficient");
  
  model_read = look_for_mat_prop(imp, search_string,  &i, 
				 &(mat_ptr->SurfaceDiffusionCoeffProjectionEqn),
				 NO_USER, NULL, model_name, SCALAR_INPUT, &NO_SPECIES, es);
  if (model_read == -1)
    {
      mat_ptr->SurfaceDiffusionCoeffProjectionEqn = 0.0;
    }
  else
    {
      if (strcmp(model_name, "CONSTANT"))
	{
	  sr = sprintf(err_msg,  "Matl %s: Surface diffusion model must be const.\n", pd_glob[mn]->MaterialName);
	  EH(-1, err_msg);
	}
      num_const = 1;
      SPF(es, "\t(%s = %s %.4g)", search_string, "CONSTANT",  mat_ptr->SurfaceDiffusionCoeffProjectionEqn );
    }

  /* 
   * Thermal ProBperties
   *
   */
  
  ECHO("\n----Thermal Properties\n",echo_file);

  if (mn == 0) mat_ptr->thermal_cond_external_field = -1;

  strcpy(search_string, "Heat Flux Model");

  model_read = look_forward_optional(imp,search_string ,input,'=');
  
  if (model_read == 1)       {
    if (fscanf(imp, "%s", model_name) != 1)
      {
	EH(-1, "Need option for Heat Flux Model ");
      }

    SPF(es,"%s = %s", search_string, model_name);
    
    if(!strcmp(model_name, "USER"))
      {
	cr_glob[mn]->HeatFluxModel = CR_HF_USER;
      }
    else
      {
	cr_glob[mn]->HeatFluxModel = CR_HF_FOURIER_0;
      }
    ECHO(es,echo_file);
  }

  strcpy(search_string,"Conductivity");

  model_read = look_for_mat_proptable(imp,search_string , 
				      &(mat_ptr->ConductivityModel), 
				      &(mat_ptr->thermal_conductivity), 
				      &(mat_ptr->u_thermal_conductivity),
				      &(mat_ptr->len_u_thermal_conductivity),
                                      &(mat_ptr->thermal_conductivity_tableid),
                                      model_name, SCALAR_INPUT, &NO_SPECIES,es);

  if( model_read == -1 )
    {

      if( !strcmp(model_name, "CONST_LS") ||  !strcmp(model_name, "LEVEL_SET") )
	{
	  mat_ptr->ConductivityModel = LEVEL_SET;
	  num_const = read_constants(imp, &(mat_ptr->u_thermal_conductivity), 0);
	  if (num_const < 3) 
	    {
	      sprintf(err_msg, 
		      "Material %s - expected at least 3 constants for %s %s model.\n",
		      pd_glob[mn]->MaterialName, search_string, "LEVEL_SET");
	      EH(-1, err_msg);
	    }
      
	  if ( mat_ptr->u_thermal_conductivity[2] == 0.0 ) mat_ptr->u_thermal_conductivity[2] = ls->Length_Scale/2.0;
	  
	  mat_ptr->len_u_thermal_conductivity = num_const;

	  SPF_DBL_VEC( endofstring(es), num_const,mat_ptr->u_thermal_conductivity);       
	}
      else if( !strcmp(model_name, "THERMAL") )
	{
	  mat_ptr->ConductivityModel = THERMAL_HEAT;
	  num_const = read_constants(imp, &(mat_ptr->u_thermal_conductivity), 0);
	  if (num_const < 5) 
	    {
	      sprintf(err_msg, 
		      "Material %s - expected at least 5 constants for %s %s model.\n",
		      pd_glob[mn]->MaterialName, search_string, "THERMAL");
	      EH(-1, err_msg);
	    }
      
	  mat_ptr->len_u_thermal_conductivity = num_const;

	  SPF_DBL_VEC( endofstring(es), num_const,mat_ptr->u_thermal_conductivity);       
	}

      else if( !strcmp(model_name, "FOAM_PBE") )
	{
	  mat_ptr->ConductivityModel = FOAM_PBE;
	  num_const = read_constants(imp, &(mat_ptr->u_thermal_conductivity), 0);
	  /* if (num_const < 5)  */
	  /*   { */
	  /*     sprintf(err_msg,  */
	  /* 	      "Material %s - expected at least 5 constants for %s %s model.\n", */
	  /* 	      pd_glob[mn]->MaterialName, search_string, "THERMAL"); */
	  /*     EH(-1, err_msg); */
	  /*   } */
	  mat_ptr->len_u_thermal_conductivity = num_const;

	  SPF_DBL_VEC( endofstring(es), num_const,mat_ptr->u_thermal_conductivity);

	}
      else if( !strcmp(model_name, "FOAM_PMDI_10") )
	{
	  mat_ptr->ConductivityModel = FOAM_PMDI_10;
	  num_const = read_constants(imp, &(mat_ptr->u_thermal_conductivity), 0);
	  if (num_const < 2)
	    {
	      sprintf(err_msg,
		      "Material %s - expected at least 2 constants for %s %s model.\n",
		      pd_glob[mn]->MaterialName, search_string, "FOAM_PMDI_10");
	      EH(-1, err_msg);
	    }

	  mat_ptr->len_u_thermal_conductivity = num_const;

	  SPF_DBL_VEC( endofstring(es), num_const,mat_ptr->u_thermal_conductivity);
	}
      else if ( !strcmp(model_name, "EXTERNAL_FIELD")){
	if ( fscanf(imp,"%s", input ) !=  1 ){	  
	    EH(-1,"Expecting trailing keyword for Thermal Conductivity EXTERNAL_FIELD model.\n");
	}
	ii = 0;
	for ( j=0; j<efv->Num_external_field; j++){
	  if (!strcmp(efv->name[j], input)){
	    ii=1;
	    mat_ptr->thermal_cond_external_field = j; 
	    break;	    
	  }	     
	}
	if( ii==0 ) {
	  EH(-1,"Cannot match the name with that in the external field file");
	}	  
	mat_ptr->ConductivityModel = EXTERNAL_FIELD;
	/* pick up scale factor for property */
	num_const = read_constants(imp, &(mat_ptr->u_thermal_conductivity), NO_SPECIES);	
	mat_ptr->len_u_thermal_conductivity = num_const;
	if ( num_const < 1){
	  sr = sprintf(err_msg, 
		       "Matl %s expected at least 1 constant for %s %s model.\n",
		       pd_glob[mn]->MaterialName, "Thermal Conductivity","EXTERNAL_FIELD");
	  EH(-1, err_msg);
	}
      }
      else 
	{
	  SPF(err_msg,"%s card read error.  Card missing or unknown model.", search_string);
	  EH(-1,err_msg);
	}
    }

  ECHO(es,echo_file);

  strcpy(search_string, "Second Level Set Conductivity");

  model_read = look_for_mat_prop(imp, search_string, 
				 &(i0), 
				 &(a0), NO_USER, NULL, model_name, SCALAR_INPUT, 
				 &NO_SPECIES,es);
      
  if( model_read != -1 )
    {
      
      if( ls == NULL ) EH(-1, "Second Level Set Conductivity requires activation of Level Set Tracking.\n");
	  
      mat_ptr->mp2nd->ThermalConductivityModel = i0;
      mat_ptr->mp2nd->thermalconductivity = a0;
	  
      stringup(model_name);
	  
      if( !strcmp( model_name, "CONSTANT") )
	{
	  if ( fscanf(imp,"%s", input ) !=  1 )
	    {
	      EH(-1,"Expecting trailing keyword for Second Level Set Conductivity.\n");
	    }
	      
	  stringup(input);
	      
	  if( strncmp( input,"POSITIVE", 3 ) == 0 )
	    {
	      mat_ptr->mp2nd->thermalconductivitymask[0] = 0; mat_ptr->mp2nd->thermalconductivitymask[1] = 1;
	    }
	  else if (  strncmp( input,"NEGATIVE", 3 ) == 0 )
	    {
	      mat_ptr->mp2nd->thermalconductivitymask[0] = 1; mat_ptr->mp2nd->thermalconductivitymask[1] = 0;
	    }
	  else
	    {
	      EH(-1,"Keyword must be POSITIVE or NEGATIVE for Second Level Set Conductivity.\n");
	    }
	  SPF(endofstring(es)," %s", input);
	  if( pfd != NULL)
	    {
		for(i=0 ; i< pfd->num_phase_funcs ; i++)
		{
      		if ( fscanf(imp,"%lf",&(mat_ptr->mp2nd->thermalconductivity_phase[i])) != 1)
			{ EH( -1, "error reading phase thermal conductivity"); }    
	  	SPF(endofstring(es)," %g", mat_ptr->mp2nd->thermalconductivity_phase[i]);
		}
	    }
	}
      else
	{
	  EH(-1, "Second Level Set Conductivity model can only be CONSTANT.\n");
	}
    }
  else
    {
      if(strlen(es) != 0 )
	{
	  SPF(err_msg,"Syntax error or unsupported model for %s ", search_string);
	  EH(-1,err_msg);
	}
    }

  ECHO(es,echo_file);
      

  strcpy(search_string, "Heat Capacity");

  model_read = look_for_mat_proptable(imp, search_string , 
				      &(mat_ptr->HeatCapacityModel), 
				      &(mat_ptr->heat_capacity), 
				      &(mat_ptr->u_heat_capacity), 
				      &(mat_ptr->len_u_heat_capacity),
                                      &(mat_ptr->heat_capacity_tableid),
                                      model_name, SCALAR_INPUT, &NO_SPECIES,es);
  
  if(!strcmp(model_name, "ENTHALPY"))
    {
      mat_ptr->HeatCapacityModel = ENTHALPY;
      
      if(fscanf(imp, "%lf %lf", &(mat_ptr->heat_capacity), &(mat_ptr->latent_heat_fusion[0])) != 2)
	{
	  EH(-1,"Expecting 2 floats for ENTHALPY model on Heat Capacity card");
	}

      SPF(endofstring(es)," %.4g %.4g", mat_ptr->heat_capacity, mat_ptr->latent_heat_fusion[0]);
    }
  else if(!strcmp(model_name, "CONST_LS") ||  !strcmp(model_name, "LEVEL_SET"))
    {
      mat_ptr->HeatCapacityModel = LEVEL_SET;
      num_const = read_constants(imp, &(mat_ptr->u_heat_capacity), 0);
      if (num_const < 3) 
	{
	  sprintf(err_msg, 
		  "Material %s - expected at least 3 constants for %s %s model.\n",
		  pd_glob[mn]->MaterialName, search_string, "LEVEL_SET");
	      EH(-1, err_msg);
	}

      if ( mat_ptr->u_heat_capacity[2] == 0.0 ) mat_ptr->u_heat_capacity[2] = ls->Length_Scale/2.0;
      
      mat_ptr->len_u_heat_capacity = num_const;

      SPF_DBL_VEC( endofstring(es), num_const,mat_ptr->u_heat_capacity); 
	  
    }
  else if(!strcmp(model_name, "THERMAL"))
    {
      mat_ptr->HeatCapacityModel = THERMAL_HEAT;
      num_const = read_constants(imp, &(mat_ptr->u_heat_capacity), 0);
      if (num_const < 5) 
	{
	  sprintf(err_msg, 
		  "Material %s - expected at least 5 constants for %s %s model.\n",
		  pd_glob[mn]->MaterialName, search_string, "THERMAL");
	      EH(-1, err_msg);
	}

      mat_ptr->len_u_heat_capacity = num_const;

      SPF_DBL_VEC( endofstring(es), num_const,mat_ptr->u_heat_capacity); 
	  
    }
  else if(!strcmp(model_name, "FOAM_PMDI_10"))
    {
      mat_ptr->HeatCapacityModel = FOAM_PMDI_10;
      num_const = read_constants(imp, &(mat_ptr->u_heat_capacity), 0);
      if (num_const < 2)
	{
	  sprintf(err_msg,
		  "Material %s - expected at least 2 constants for %s %s model.\n",
		  pd_glob[mn]->MaterialName, search_string, "FOAM_PMDI_10");
	  EH(-1, err_msg);
	}

      mat_ptr->len_u_heat_capacity = num_const;

      SPF_DBL_VEC( endofstring(es), num_const,mat_ptr->u_heat_capacity);

    }

  else
    {
      EH(model_read, "Heat Capacity");
    }

  ECHO(es, echo_file);

  strcpy(search_string,"Second Level Set Heat Capacity"); 
  
  model_read = look_for_mat_prop(imp, search_string, 
				 &(i0), 
				 &(a0), NO_USER, NULL, model_name, SCALAR_INPUT, 
				 &NO_SPECIES,es);
  
  if( model_read != -1 )
    {
      
      if( ls == NULL ) EH(-1, "Second Level Set Heat Capacity requires activation of Level Set Tracking.\n");
      
      mat_ptr->mp2nd->HeatCapacityModel = i0;
      mat_ptr->mp2nd->heatcapacity = a0;
	  
      stringup(model_name);
	  
      if( !strcmp( model_name, "CONSTANT") )
	{
	  if ( fscanf(imp,"%s", input ) !=  1 )
	    {
	      EH(-1,"Expecting trailing keyword for Second Level Set Heat Capacity.\n");
	    }
	  
	  stringup(input);
	      
	  if( strncmp( input,"POSITIVE", 3 ) == 0 )
	    {
	      mat_ptr->mp2nd->heatcapacitymask[0] = 0; mat_ptr->mp2nd->heatcapacitymask[1] = 1;
	    }
	  else if (  strncmp( input,"NEGATIVE", 3 ) == 0 )
	    {
	      mat_ptr->mp2nd->heatcapacitymask[0] = 1; mat_ptr->mp2nd->heatcapacitymask[1] = 0;
	    }
	  else
	    {
	      EH(-1,"Keyword must be POSITIVE or NEGATIVE for Second Level Set Heat Capacity.\n");
	    }
	  SPF(endofstring(es)," %s", input);
	  if( pfd != NULL)
	    {
		for(i=0 ; i< pfd->num_phase_funcs ; i++)
		{
      		if ( fscanf(imp,"%lf",&(mat_ptr->mp2nd->heatcapacity_phase[i])) != 1)
			{ EH( -1, "error reading phase heat capacity"); }    
	  	SPF(endofstring(es)," %g", mat_ptr->mp2nd->heatcapacity_phase[i]);
		}
	    }
	}
      else
	{
	  EH(-1, "Second Level Set Heat Capacity model can only be CONSTANT.\n");
	}
    }

  ECHO(es,echo_file);


  strcpy(search_string, "Volume Expansion");
  model_read = look_for_mat_prop(imp,search_string , 
				 &(mat_ptr->VolumeExpansionModel), 
				 &(mat_ptr->Volume_Expansion),
				 NO_USER, NULL, 
				 model_name, SCALAR_INPUT, &NO_SPECIES,es);

  if( model_read == -1  )
    { 
      if ( strncmp(model_name," ",1) != 0 )
	{
	  SPF(err_msg,"Syntax error or invalid model for %s\n", search_string);
	  EH(-1,err_msg);
	}
      else
	{
	  SPF(es,"\t(%s = ) card is missing.  No default assigned.",search_string);
	}
    }
  ECHO(es,echo_file);


  strcpy(search_string,"Reference Temperature" );
  model_read = look_for_mat_prop(imp, search_string, 
				 &(mat_ptr->ReferenceModel[TEMPERATURE]), 
				 &(mat_ptr->reference[TEMPERATURE]), 
				 NO_USER, NULL, model_name, SCALAR_INPUT, 
				 &NO_SPECIES,es);

  if( model_read == -1)
    { 
      if(strncmp(model_name," ",1) != 0)
	{
	  SPF(err_msg,"Syntax error or invalid model for %s\n", search_string);
	  EH(-1,err_msg);
	}
      else
	{
	  SPF(es,"\t(%s = ) card is missing.  No default assigned.",search_string);
	}
    }
  ECHO(es,echo_file);

  strcpy(search_string,"Liquidus Temperature");
  model_read = look_for_mat_prop(imp, search_string, 
				 &(mat_ptr->LiquidusModel), 
				 &(mat_ptr->melting_point_liquidus), 
				 NO_USER, NULL, model_name, SCALAR_INPUT, 
				 &NO_SPECIES,es);

  if( model_read == -1 )
    { 
      if(strncmp(model_name," ",1) != 0)
	{
	  SPF(err_msg,"Syntax error or invalid model for %s\n", search_string);
	  EH(-1,err_msg);
	}
      else
	{
	  SPF(es,"\t(%s = ) card is missing.  No default assigned.",search_string);
	}
    }
  ECHO(es,echo_file);


  strcpy(search_string,"Solidus Temperature");
  model_read = look_for_mat_prop(imp, search_string, 
				 &(mat_ptr->SolidusModel), 
				 &(mat_ptr->melting_point_solidus), 
				 NO_USER, NULL, model_name, SCALAR_INPUT, 
				 &NO_SPECIES,es);

  if( model_read == -1  )
    { 
      if(strncmp(model_name," ",1) != 0 )
	{
	  SPF(err_msg,"Syntax error or invalid model for %s\n", search_string);
	  EH(-1,err_msg);
	}
      else
	{
	  SPF(es,"\t(%s = ) card is missing.  No default assigned.",search_string);
	}
    }
  ECHO(es,echo_file);

  strcpy(search_string,"Energy Weight Function");
  model_read = look_for_mat_prop(imp, search_string, 
				 &(mat_ptr->Ewt_funcModel), 
				 &(mat_ptr->Ewt_func), NO_USER, NULL,
				 model_name, SCALAR_INPUT, &NO_SPECIES,es);
  if(strncmp(model_name," ",1) != 0 )
    {      
      if ( !strcmp(model_name, "GALERKIN") )
	{
	  mat_ptr->Ewt_funcModel = GALERKIN;
	  mat_ptr->Ewt_func = 0.;
	} 
      else if ( !strcmp(model_name, "SUPG") )
	{
	  int err;
	  mat_ptr->Ewt_funcModel = SUPG;
	  err = fscanf(imp, "%lg",&(mat_ptr->Ewt_func));
	  if (err != 1) {
	    EH(-1, "Expected to read one double for Energy Weight Function SUPG");
	  }
	  SPF(endofstring(es)," %.4g", mat_ptr->Ewt_func );
	} 
      else  
	{
	  SPF(err_msg,"Syntax error or invalid model for %s\n", search_string);
	  EH(-1,err_msg);
	}
    }
  else
    {
      mat_ptr->Ewt_funcModel = GALERKIN;
      mat_ptr->Ewt_func = 0.;
      SPF(es, "\t(%s = %s)",search_string,"GALERKIN");
    }

  ECHO(es, echo_file);

  strcpy(search_string,"Residence Time Weight Function");
  model_read = look_for_mat_prop(imp, search_string, 
				 &(mat_ptr->Rst_funcModel), 
				 &(mat_ptr->Rst_func), NO_USER, NULL,
				 model_name, SCALAR_INPUT, &NO_SPECIES,es);
  if( model_read == -1)
    {
      if ( !strcmp(model_name, "LINEAR_TIMETEMP") )
	{
	  mat_ptr->Rst_funcModel = LINEAR_TIMETEMP;
	  mat_ptr->Rst_func = 1.;
	} 
      else if ( !strcmp(model_name, "EXPONENTIAL_TIMETEMP") )
	{
	  int err;
	  mat_ptr->Rst_funcModel = EXPONENTIAL_TIMETEMP;
	  err = fscanf(imp, "%lg",&(mat_ptr->Rst_func));
	  if (err != 1) {
	    EH(-1, "Expected to read one double for Residence Time Weight Function");
	  }
	  SPF(endofstring(es)," %.4g", mat_ptr->Rst_func );
	} 
      else
	{
          mat_ptr->Rst_funcModel = CONSTANT;
          mat_ptr->Rst_func = 1.;
          SPF(endofstring(es),"CONSTANT %.4g", mat_ptr->Rst_func );
	}
    }
  else
    {
      mat_ptr->Rst_funcModel = CONSTANT;
      mat_ptr->Rst_func = 1.;
      SPF(es, "\t(%s = %s)",search_string,"CONSTANT");
    }
  ECHO(es, echo_file);

  /* 
   * Electrical Properties
   *
   */


  ECHO("\n----Electrical Properties\n",echo_file);

  if (mn == 0) mat_ptr->elec_cond_external_field = -1;

  strcpy(search_string,"Electrical Conductivity"); 
  model_read = look_for_mat_prop(imp,search_string , 
				 &(mat_ptr->Elec_ConductivityModel), 
				 &(mat_ptr->electrical_conductivity), 
				 &(mat_ptr->u_electrical_conductivity),
				 &(mat_ptr->len_u_electrical_conductivity),
				 model_name, SCALAR_INPUT, &NO_SPECIES,es);

  if( model_read == -1)
    {
      if (!strcmp(model_name, "LEVEL_SET") )
	{
	  mat_ptr->Elec_ConductivityModel = LEVEL_SET;

	  num_const = read_constants(imp, &(mat_ptr->u_electrical_conductivity), 0);

	  if ( num_const < 3) 
	    {
	      sr = sprintf(err_msg, 
			   "Matl %s expected at least 3 constants for %s %s model.\n",
			   pd_glob[mn]->MaterialName, 
			   "Thermal Exponent", "LEVEL_SET");
	      EH(-1, err_msg);
	    }

	  mat_ptr->len_u_electrical_conductivity = num_const;
	  SPF_DBL_VEC(endofstring(es), num_const, mat_ptr->u_electrical_conductivity  );

	  if ( mat_ptr->u_electrical_conductivity[2] == 0.0 ) mat_ptr->u_electrical_conductivity[2] = ls->Length_Scale/2.0;

	}
      else if( strncmp(model_name," ",1) != 0 )	{
	if ( !strcmp(model_name, "ELECTRODE_KINETICS")){
	  mat_ptr->Elec_ConductivityModel = ELECTRODE_KINETICS;	
	}
	else if ( !strcmp(model_name, "ELECTRONEUTRALITY_SM")){
	  mat_ptr->Elec_ConductivityModel = ELECTRONEUTRALITY_SM;	
	}
	else if ( !strcmp(model_name, "ELECTRONEUTRALITY_FICKIAN")){
	  mat_ptr->Elec_ConductivityModel = ELECTRONEUTRALITY_FICKIAN;	
	}
	else if ( !strcmp(model_name, "EXTERNAL_FIELD")){
	  if ( fscanf(imp,"%s", input ) !=  1 ){
	    EH(-1,"Expecting trailing keyword for Electrical Conductivity EXTERNAL_FIELD model.\n");
	  }
	  ii = 0;
	  for ( j=0; j<efv->Num_external_field; j++){
	    if (!strcmp(efv->name[j], input)){    
	      ii=1;
	      mat_ptr->elec_cond_external_field = j; 
	      break;
	    }
	  }
	  if( ii==0 ){
	    EH(-1,"Cannot match the name with that in the external field file");
	  }	      
	  mat_ptr->Elec_ConductivityModel = EXTERNAL_FIELD;
	 
	  /* pick up scale factor for property */
	  num_const = read_constants(imp, &(mat_ptr->u_electrical_conductivity), NO_SPECIES);
	  mat_ptr->len_u_electrical_conductivity = num_const;
	  if ( num_const < 1){
	    sr = sprintf(err_msg, 
			 "Matl %s expected at least 1 constant for %s %s model.\n",
			 pd_glob[mn]->MaterialName, "Electrical Conductivity","EXTERNAL_FIELD");
	    EH(-1, err_msg);
	  }
	}
      }
      else
	{
	  /* no card defaulting case */
	  mat_ptr->Elec_ConductivityModel = CONSTANT;
	  mat_ptr->electrical_conductivity = 1.0;
	  SPF(es,"\t(%s = %s %.4g)", search_string,"CONSTANT", mat_ptr->electrical_conductivity );
	}
    }
  ECHO(es,echo_file);

  /*
   * There is now a defined electrical permittivity, so it is no
   * longer necessary to use electrical conductivity in its place.
   */
  rewind(imp);
  strcpy(search_string,"Electrical Permittivity");
  model_read = look_for_mat_prop(imp, search_string, 
				 &(mat_ptr->PermittivityModel), 
				 &(mat_ptr->permittivity), 
				 &(mat_ptr->u_permittivity),
				 &(mat_ptr->len_u_permittivity),
				 model_name, SCALAR_INPUT, &NO_SPECIES,es);
  if (model_read == -1)
    {
      if(strncmp(model_name," ",1) != 0)
	{
	  SPF(err_msg,"Syntax error or invalid model for %s\n",search_string);
	  EH(-1,err_msg);
	}
      else
	{
	  mat_ptr->PermittivityModel = CONSTANT;	
	  mat_ptr->permittivity = 1.;
	  SPF(es,"\t(%s = %s %.4g)", search_string,"CONSTANT", mat_ptr->permittivity );
	}
    }
  ECHO(es,echo_file);

  strcpy(search_string, "Electrical Surface Diffusivity");
  model_read = look_for_mat_prop(imp, search_string, 
				 &(mat_ptr->Elect_Surf_DiffusivityModel), 
 				 &(mat_ptr->elect_surf_diffusivity), 
 				 &(mat_ptr->u_elect_surf_diffusivity),
 				 &(mat_ptr->len_u_elect_surf_diffusivity),
 				 model_name, SCALAR_INPUT, &NO_SPECIES,es);
  if (model_read == -1)
    {
      if(strncmp(model_name," ",1) != 0 )
	{
	  SPF(err_msg,"Syntax error or invalid model for %s\n",search_string);
	  EH(-1,err_msg);
	}
      else
	{ 
	  mat_ptr->Elect_Surf_DiffusivityModel = CONSTANT;	
	  mat_ptr->elect_surf_diffusivity = 0.;
	  SPF(es,"\t(%s = %s %.4g)", search_string,"CONSTANT", mat_ptr->elect_surf_diffusivity );
	}
    }
  ECHO(es,echo_file);

  strcpy(search_string, "Shell User Parameter");
  model_read = look_for_mat_prop(imp, search_string,
                               &(mat_ptr->Shell_User_ParModel),
                               &(mat_ptr->shell_user_par),
                               &(mat_ptr->u_shell_user_par),
                               &(mat_ptr->len_u_shell_user_par),
                               model_name, SCALAR_INPUT, &NO_SPECIES,es);
  if (model_read == -1)
    {
      if(strncmp(model_name," ",1) != 0 )
      {
        SPF(err_msg,"Syntax error or invalid model for %s\n",search_string);
        EH(-1,err_msg);
      }
      else
      {
        mat_ptr->Shell_User_ParModel = CONSTANT;
        mat_ptr->shell_user_par = 0.;
        SPF(es,"\t(%s = %s %.4g)", search_string,"CONSTANT", mat_ptr->shell_user_par );
      }
    }
  ECHO(es,echo_file);
 
  /*
   * However, this card will allow a choice of the k value to be used in
   * assemble_potential(): electrical conductivity(default) or permittivity.
   */

  strcpy(search_string, "Voltage Formulation" );
  model_read = look_for_optional(imp, search_string, input, '=');

  if (model_read == 1)
    {
      (void) read_string(imp, input, '\n');
      strip(input);
      stringup(input);

      if ( strcmp(input, "PERMITTIVITY") == 0 )
        {
          mat_ptr->VoltageFormulation = V_PERMITTIVITY;
          /* However, this will require a CONSTANT electrical conductivity */
          if (mat_ptr->Elec_ConductivityModel != CONSTANT)
            {
              EH(-1, "permittivity voltage formulation requires a CONSTANT electrical conductivity model!");
            }
        }
      else if ( strcmp(input, "CONDUCTIVITY") == 0 )
        {
          mat_ptr->VoltageFormulation = V_CONDUCTIVITY;
        }
      else
        {
          EH(-1, "Unknown option for voltage formulation!");
        }
      SPF(es,"%s = %s", search_string,input);
    }
  else
    {
      mat_ptr->VoltageFormulation = V_CONDUCTIVITY;
      SPF(es,"\t(%s = %s)",search_string, "CONDUCTIVITY" );
    }

  ECHO(es,echo_file);

   /* 
   * Acoustic Properties
   *
   */

ECHO("\n----Acoustic Properties\n", echo_file);


  strcpy( search_string,"Acoustic Wave Number" );
  model_read = look_for_mat_proptable(imp,search_string ,
				 &(mat_ptr->wave_numberModel), 
				 &(mat_ptr->wave_number), 
                                 &(mat_ptr->u_wave_number),
                                 &(mat_ptr->len_u_wave_number),
                                 &(mat_ptr->wave_number_tableid),
				 model_name, SCALAR_INPUT, &NO_SPECIES,es);
  if (model_read == -1)
    {
      if( !strcmp(model_name, "CONST_LS") || !strcmp(model_name, "LEVEL_SET"))
	{
	  mat_ptr->wave_numberModel = LEVEL_SET;
	  num_const = read_constants(imp, &(mat_ptr->u_wave_number), 0);
	  if (num_const < 3) 
	    {
	      sprintf(err_msg, 
		      "Material %s - expected at least 3 constants for %s %s model.\n",
		      pd_glob[mn]->MaterialName, "Acoustic Wave Number", "LEVEL_SET");
	      EH(-1, err_msg);
	    }
	  
	  if ( mat_ptr->u_wave_number[2] == 0.0 ) mat_ptr->u_wave_number[2] = ls->Length_Scale/2.0;
	  
	  mat_ptr->len_u_wave_number = num_const;
	  SPF_DBL_VEC(endofstring(es), num_const,  mat_ptr->u_wave_number);
	  
	}
      else if( strncmp(model_name," ",1) == 0 )
	{
	  mat_ptr->wave_numberModel = CONSTANT;	
	  mat_ptr->wave_number = 1.;
	  SPF(es,"\t(%s = %s %.4g)", search_string,"CONSTANT", mat_ptr->wave_number);
	}
      else
	{
	  SPF(err_msg,"Invalid model or syntax error for %s", search_string);
	  EH(-1,err_msg);
	}
    }
  
  ECHO(es,echo_file);
  
  strcpy(search_string, "Second Level Set Acoustic Wave Number");
  model_read = look_for_mat_prop(imp, search_string, 
				 &(i0), 
				 &(a0), NO_USER, NULL, model_name, SCALAR_INPUT, 
				 &NO_SPECIES,es);
 if( model_read != -1 )
   {
     if( ls == NULL ) EH(-1, "Second Level Set Acoustic Wave Number requires activation of Level Set Tracking.\n");
     
     mat_ptr->mp2nd->wavenumberModel = i0;
     mat_ptr->mp2nd->wavenumber = a0;
	  
     stringup(model_name);
     
     if( !strcmp( model_name, "CONSTANT") )
       {
	 if ( fscanf(imp,"%s", input ) !=  1 )
	   {
	     EH(-1,"Expecting trailing keyword for Second Level Set Wave Number.\n");
	   }
	 
	 stringup(input);
	      
	 if( strncmp( input,"POSITIVE", 3 ) == 0 )
	   {
	     mat_ptr->mp2nd->wavenumbermask[0] = 0; mat_ptr->mp2nd->wavenumbermask[1] = 1;
	   }
	 else if (  strncmp( input,"NEGATIVE", 3 ) == 0 )
	   {
	     mat_ptr->mp2nd->wavenumbermask[0] = 1; mat_ptr->mp2nd->wavenumbermask[1] = 0;
	   }
	 else
	   {
	     EH(-1,"Keyword must be POSITIVE or NEGATIVE for Second Level Set Wave Number.\n");
	   }
         SPF(endofstring(es)," %s", input);
	 if( pfd != NULL)
	   {
		for(i=0 ; i< pfd->num_phase_funcs ; i++)
		{
      		if ( fscanf(imp,"%lf",&(mat_ptr->mp2nd->wavenumber_phase[i])) != 1)
			{ EH( -1, "error reading phase wave number"); }    
	  	SPF(endofstring(es)," %g", mat_ptr->mp2nd->wavenumber_phase[i]);
		}
	   }
       }
     else
       {
	 EH(-1, "Second Level Set Wave Number model can only be CONSTANT.\n");
       }
   }
 else if ( strncmp(model_name," ",1) != 0 )
   {
     SPF(err_msg,"Syntax error or invalid model for %s", search_string);
     EH(-1,err_msg);
   }

 ECHO(es,echo_file);


 strcpy(search_string, "Acoustic Impedance");

 model_read = look_for_mat_proptable(imp,search_string , 
				     &(mat_ptr->Acoustic_ImpedanceModel), 
				     &(mat_ptr->acoustic_impedance), 
				     &(mat_ptr->u_acoustic_impedance),
				     &(mat_ptr->len_u_acoustic_impedance),
                                     &(mat_ptr->acoustic_impedance_tableid),
                                     model_name, SCALAR_INPUT, &NO_SPECIES,es);
 if (model_read == -1)
   {
     if( !strcmp(model_name, "CONST_LS") || !strcmp(model_name, "LEVEL_SET") )
       {
	 mat_ptr->Acoustic_ImpedanceModel = LEVEL_SET;
	 num_const = read_constants(imp, &(mat_ptr->u_acoustic_impedance), 0);
	 if (num_const < 3) 
	   {
	     sprintf(err_msg, 
		     "Material %s - expected at least 3 constants for %s %s model.\n",
		     pd_glob[mn]->MaterialName, "Acoustic Impedance", "LEVEL_SET");
	     EH(-1, err_msg);
	   }
	 
	 if ( mat_ptr->u_acoustic_impedance[2] == 0.0 ) mat_ptr->u_acoustic_impedance[2] = ls->Length_Scale/2.0;
	 
	 mat_ptr->len_u_acoustic_impedance = num_const;
	 SPF_DBL_VEC(endofstring(es), num_const, mat_ptr->u_acoustic_impedance);	 
       }
     else
       {
	 mat_ptr->Acoustic_ImpedanceModel = CONSTANT;	
	 mat_ptr->acoustic_impedance = 1.;
	 SPF(es,"\t(%s = %s %.4g)", search_string, "CONSTANT", mat_ptr->acoustic_impedance);
       }
   }

 ECHO(es,echo_file);

 strcpy(search_string, "Second Level Set Acoustic Impedance");
 
 model_read = look_for_mat_prop(imp, search_string, 
				&(i0), 
				&(a0), NO_USER, NULL, model_name, SCALAR_INPUT, 
				&NO_SPECIES,es);
      
 if( model_read == 1 )
   {
     
     if( ls == NULL ) EH(-1, "Second Level Set Acoustic Impedance requires activation of Level Set Tracking.\n");
	  
     mat_ptr->mp2nd->AcousticImpedanceModel = i0;
     mat_ptr->mp2nd->acousticimpedance = a0;
	  
     stringup(model_name);
	  
     if( !strcmp( model_name, "CONSTANT") )
       {
	 if ( fscanf(imp,"%s", input ) !=  1 )
	   {
	     EH(-1,"Expecting trailing keyword for Second Level Set Acoustic Impedance.\n");
	   }
	      
	 stringup(input);
	      
	 if( strncmp( input,"POSITIVE", 3 ) == 0 )
	   {
	     mat_ptr->mp2nd->acousticimpedancemask[0] = 0; mat_ptr->mp2nd->acousticimpedancemask[1] = 1;
	   }
	 else if (  strncmp( input,"NEGATIVE", 3 ) == 0 )
	   {
	     mat_ptr->mp2nd->acousticimpedancemask[0] = 1; mat_ptr->mp2nd->acousticimpedancemask[1] = 0;
	   }
	 else
	   {
	     EH(-1,"Keyword must be POSITIVE or NEGATIVE for Second Level Set Acoustic Impedance.\n");
	   }
	 SPF(endofstring(es)," %s", input);
	  if( pfd != NULL)
	    {
		for(i=0 ; i< pfd->num_phase_funcs ; i++)
		{
      		if ( fscanf(imp,"%lf",&(mat_ptr->mp2nd->acousticimpedance_phase[i])) != 1)
			{ EH( -1, "error reading phase acoustic impedance"); }    
	  	SPF(endofstring(es)," %g", mat_ptr->mp2nd->acousticimpedance_phase[i]);
		}
	    }
       }
     else
       {
	 EH(-1, "Second Level Set Acoustic Impedance model can only be CONSTANT.\n");
       }
   }
 else if (strncmp(model_name," ",1) != 0 )
   {
     SPF(err_msg,"Syntax error or invalid model for %s", search_string);
     EH(-1,err_msg);
   }

 ECHO(es,echo_file);

 strcpy(search_string, "Acoustic Absorption");
     
 model_read = look_for_mat_proptable(imp, search_string, 
				     &(mat_ptr->Acoustic_AbsorptionModel), 
				     &(mat_ptr->acoustic_absorption), 
				     &(mat_ptr->u_acoustic_absorption),
				     &(mat_ptr->len_u_acoustic_absorption),
                                     &(mat_ptr->acoustic_absorption_tableid),
                                     model_name, SCALAR_INPUT, &NO_SPECIES,es);
 if (model_read == -1)
   {
     if( !strcmp(model_name, "CONST_LS") || !strcmp(model_name, "LEVEL_SET") )
       {
	 mat_ptr->Acoustic_AbsorptionModel = LEVEL_SET;
	 num_const = read_constants(imp, &(mat_ptr->u_acoustic_absorption), 0);
	 if (num_const < 3) 
	   {
	     sprintf(err_msg, 
		     "Material %s - expected at least 3 constants for %s %s model.\n",
		     pd_glob[mn]->MaterialName, "Acoustic Absorption", "LEVEL_SET");
	     EH(-1, err_msg);
	   }
	    
	 if ( mat_ptr->u_acoustic_absorption[2] == 0.0 ) mat_ptr->u_acoustic_absorption[2] = ls->Length_Scale/2.0;
     
	 mat_ptr->len_u_acoustic_absorption = num_const;
	 SPF_DBL_VEC(endofstring(es), num_const, mat_ptr->u_acoustic_absorption);
       }
     else 
       {
	 mat_ptr->Acoustic_AbsorptionModel = CONSTANT;	
	 mat_ptr->acoustic_absorption = 1.;
	 SPF(es,"\t(%s = %s %.4g)", search_string, "CONSTANT", mat_ptr->acoustic_absorption);
       }
   }

 ECHO(es,echo_file);

 strcpy(search_string,"Second Level Set Acoustic Absorption"); 

 model_read = look_for_mat_prop(imp, search_string, 
				&(i0), 
				&(a0), NO_USER, NULL, model_name, SCALAR_INPUT, 
				&NO_SPECIES,es);
      
 if( model_read == 1 )
   {
	  
     if( ls == NULL ) EH(-1, "Second Level Set Acoustic Absorption requires activation of Level Set Tracking.\n");
	  
     mat_ptr->mp2nd->AcousticAbsorptionModel = i0;
     mat_ptr->mp2nd->acousticabsorption = a0;
	  
     stringup(model_name);
	  
     if( !strcmp( model_name, "CONSTANT") )
       {
	 if ( fscanf(imp,"%s", input ) !=  1 )
	   {
	     EH(-1,"Expecting trailing keyword for Second Level Set Acoustic Absorption.\n");
	   }
	      
	 stringup(input);
	      
	 if( strncmp( input,"POSITIVE", 3 ) == 0 )
	   {
	     mat_ptr->mp2nd->acousticabsorptionmask[0] = 0; mat_ptr->mp2nd->acousticabsorptionmask[1] = 1;
	   }
	 else if (  strncmp( input,"NEGATIVE", 3 ) == 0 )
	   {
	     mat_ptr->mp2nd->acousticabsorptionmask[0] = 1; mat_ptr->mp2nd->acousticabsorptionmask[1] = 0;
	   }
	 else
	   {
	     EH(-1,"Keyword must be POSITIVE or NEGATIVE for Second Level Set Acoustic Absorption.\n");
	   }
	 SPF(endofstring(es)," %s", input);
	 if( pfd != NULL)
	   {
		for(i=0 ; i< pfd->num_phase_funcs ; i++)
		{
      		if ( fscanf(imp,"%lf",&(mat_ptr->mp2nd->acousticabsorption_phase[i])) != 1)
			{ EH( -1, "error reading phase acoustic absorption"); }    
	  	SPF(endofstring(es)," %g", mat_ptr->mp2nd->acousticabsorption_phase[i]);
		}
	   }
       }
     else
       {
	 EH(-1, "Second Level Set Acoustic Absorption model can only be CONSTANT.\n");
       }
   }
 else if (strncmp(model_name," ",1) != 0)
   {
     SPF(err_msg,"Syntax error or invalid model for %s", search_string);
     EH(-1,err_msg);
   }

 ECHO(es,echo_file);

 strcpy(search_string, "Acoustic Ksquared Sign");

 model_read = look_for_mat_prop(imp, search_string, 
				 &(mat_ptr->Ksquared_SignModel), 
				 &(mat_ptr->acoustic_ksquared_sign), 
				 NO_USER, NULL, model_name, SCALAR_INPUT, &NO_SPECIES, es);

   if( model_read == -1 )
     {
	mat_ptr->Ksquared_SignModel = CONSTANT;
	mat_ptr->acoustic_ksquared_sign = 1.0;
      
       SPF(es,"\t(%s = CONSTANT %.4g)","Acoustic Ksquared Sign", 1.0);
     }

 ECHO(es,echo_file);

 strcpy(search_string, "Refractive Index");
     
 model_read = look_for_mat_proptable(imp, search_string, 
				     &(mat_ptr->Refractive_IndexModel), 
				     &(mat_ptr->refractive_index), 
				     &(mat_ptr->u_refractive_index),
				     &(mat_ptr->len_u_refractive_index),
                                     &(mat_ptr->refractive_index_tableid),
                                     model_name, SCALAR_INPUT, &NO_SPECIES,es);
 if (model_read == -1)
   {
     if( !strcmp(model_name, "CONST_LS") || !strcmp(model_name, "LEVEL_SET") )
       {
	 mat_ptr->Refractive_IndexModel = LEVEL_SET;
	 num_const = read_constants(imp, &(mat_ptr->u_refractive_index), 0);
	 if (num_const < 3) 
	   {
	     sprintf(err_msg, 
		     "Material %s - expected at least 3 constants for %s %s model.\n",
		     pd_glob[mn]->MaterialName, "Refractive Index", "LEVEL_SET");
	     EH(-1, err_msg);
	   }
	    
	 if ( mat_ptr->u_refractive_index[2] == 0.0 ) mat_ptr->u_refractive_index[2] = ls->Length_Scale/2.0;
     
	 mat_ptr->len_u_refractive_index = num_const;
	 SPF_DBL_VEC(endofstring(es), num_const, mat_ptr->u_refractive_index);
       }
     else 
       {
	 mat_ptr->Refractive_IndexModel = CONSTANT;	
	 mat_ptr->refractive_index = 1.;
	 SPF(es,"\t(%s = %s %.4g)", search_string, "CONSTANT", mat_ptr->refractive_index);
       }
   }

 ECHO(es,echo_file);

 strcpy(search_string,"Second Level Set Refractive Index"); 

 model_read = look_for_mat_prop(imp, search_string, 
				&(i0), 
				&(a0), NO_USER, NULL, model_name, SCALAR_INPUT, 
				&NO_SPECIES,es);
      
 if( model_read == 1 )
   {
	  
     if( ls == NULL ) EH(-1, "Second Level Set Refractive Index requires activation of Level Set Tracking.\n");
	  
     mat_ptr->mp2nd->RefractiveIndexModel = i0;
     mat_ptr->mp2nd->refractiveindex = a0;
	  
     stringup(model_name);
	  
     if( !strcmp( model_name, "CONSTANT") )
       {
	 if ( fscanf(imp,"%s", input ) !=  1 )
	   {
	     EH(-1,"Expecting trailing keyword for Second Level Set Refractive Index.\n");
	   }
	      
	 stringup(input);
	      
	 if( strncmp( input,"POSITIVE", 3 ) == 0 )
	   {
	     mat_ptr->mp2nd->refractiveindexmask[0] = 0; mat_ptr->mp2nd->refractiveindexmask[1] = 1;
	   }
	 else if (  strncmp( input,"NEGATIVE", 3 ) == 0 )
	   {
	     mat_ptr->mp2nd->refractiveindexmask[0] = 1; mat_ptr->mp2nd->refractiveindexmask[1] = 0;
	   }
	 else
	   {
	     EH(-1,"Keyword must be POSITIVE or NEGATIVE for Second Level Set Refractive Index.\n");
	   }
	 SPF(endofstring(es)," %s", input);
	 if( pfd != NULL)
	   {
		for(i=0 ; i< pfd->num_phase_funcs ; i++)
		{
      		if ( fscanf(imp,"%lf",&(mat_ptr->mp2nd->refractiveindex_phase[i])) != 1)
			{ EH( -1, "error reading phase refractive index"); }    
	  	SPF(endofstring(es)," %g", mat_ptr->mp2nd->refractiveindex_phase[i]);
		}
	   }
       }
     else
       {
	 EH(-1, "Second Level Set Refractive Index model can only be CONSTANT.\n");
       }
   }
 else if (strncmp(model_name," ",1) != 0)
   {
     SPF(err_msg,"Syntax error or invalid model for %s", search_string);
     EH(-1,err_msg);
   }

 ECHO(es,echo_file);

 strcpy(search_string, "Light Absorption");
     
 model_read = look_for_mat_proptable(imp, search_string, 
				     &(mat_ptr->Light_AbsorptionModel), 
				     &(mat_ptr->light_absorption), 
				     &(mat_ptr->u_light_absorption),
				     &(mat_ptr->len_u_light_absorption),
                                     &(mat_ptr->light_absorption_tableid),
                                     model_name, SCALAR_INPUT, &NO_SPECIES,es);
 if (model_read == -1)
   {
     if( !strcmp(model_name, "CONST_LS") || !strcmp(model_name, "LEVEL_SET") )
       {
	 mat_ptr->Light_AbsorptionModel = LEVEL_SET;
	 num_const = read_constants(imp, &(mat_ptr->u_light_absorption), 0);
	 if (num_const < 3) 
	   {
	     sprintf(err_msg, 
		     "Material %s - expected at least 3 constants for %s %s model.\n",
		     pd_glob[mn]->MaterialName, "Light Absorption", "LEVEL_SET");
	     EH(-1, err_msg);
	   }
	    
	 if ( mat_ptr->u_light_absorption[2] == 0.0 ) mat_ptr->u_light_absorption[2] = ls->Length_Scale/2.0;
     
	 mat_ptr->len_u_light_absorption = num_const;
	 SPF_DBL_VEC(endofstring(es), num_const, mat_ptr->u_light_absorption);
       }
     else 
       {
	 mat_ptr->Light_AbsorptionModel = CONSTANT;	
	 mat_ptr->light_absorption = 1.;
	 SPF(es,"\t(%s = %s %.4g)", search_string, "CONSTANT", mat_ptr->light_absorption);
       }
   }

 ECHO(es,echo_file);

 strcpy(search_string,"Second Level Set Light Absorption"); 

 model_read = look_for_mat_prop(imp, search_string, 
				&(i0), 
				&(a0), NO_USER, NULL, model_name, SCALAR_INPUT, 
				&NO_SPECIES,es);
      
 if( model_read == 1 )
   {
	  
     if( ls == NULL ) EH(-1, "Second Level Set Light Absorption requires activation of Level Set Tracking.\n");
	  
     mat_ptr->mp2nd->LightAbsorptionModel = i0;
     mat_ptr->mp2nd->lightabsorption = a0;
	  
     stringup(model_name);
	  
     if( !strcmp( model_name, "CONSTANT") )
       {
	 if ( fscanf(imp,"%s", input ) !=  1 )
	   {
	     EH(-1,"Expecting trailing keyword for Second Level Set Light Absorption.\n");
	   }
	      
	 stringup(input);
	      
	 if( strncmp( input,"POSITIVE", 3 ) == 0 )
	   {
	     mat_ptr->mp2nd->lightabsorptionmask[0] = 0; mat_ptr->mp2nd->lightabsorptionmask[1] = 1;
	   }
	 else if (  strncmp( input,"NEGATIVE", 3 ) == 0 )
	   {
	     mat_ptr->mp2nd->lightabsorptionmask[0] = 1; mat_ptr->mp2nd->lightabsorptionmask[1] = 0;
	   }
	 else
	   {
	     EH(-1,"Keyword must be POSITIVE or NEGATIVE for Second Level Set Light Absorption.\n");
	   }
	 SPF(endofstring(es)," %s", input);
	 if( pfd != NULL)
	   {
		for(i=0 ; i< pfd->num_phase_funcs ; i++)
		{
      		if ( fscanf(imp,"%lf",&(mat_ptr->mp2nd->lightabsorption_phase[i])) != 1)
			{ EH( -1, "error reading phase light absorption"); }    
	  	SPF(endofstring(es)," %g", mat_ptr->mp2nd->lightabsorption_phase[i]);
		}
	   }
       }
     else
       {
	 EH(-1, "Second Level Set Light Absorption model can only be CONSTANT.\n");
       }
   }
 else if (strncmp(model_name," ",1) != 0)
   {
     SPF(err_msg,"Syntax error or invalid model for %s", search_string);
     EH(-1,err_msg);
   }

 ECHO(es,echo_file);

 strcpy(search_string, "Extinction Index");
     
 model_read = look_for_mat_proptable(imp, search_string, 
				     &(mat_ptr->Extinction_IndexModel), 
				     &(mat_ptr->extinction_index), 
				     &(mat_ptr->u_extinction_index),
				     &(mat_ptr->len_u_extinction_index),
                                     &(mat_ptr->extinction_index_tableid),
                                     model_name, SCALAR_INPUT, &NO_SPECIES,es);
 if (model_read == -1)
   {
     if( !strcmp(model_name, "CONST_LS") || !strcmp(model_name, "LEVEL_SET") )
       {
	 mat_ptr->Extinction_IndexModel = LEVEL_SET;
	 num_const = read_constants(imp, &(mat_ptr->u_extinction_index), 0);
	 if (num_const < 3) 
	   {
	     sprintf(err_msg, 
		     "Material %s - expected at least 3 constants for %s %s model.\n",
		     pd_glob[mn]->MaterialName, "Extinction Index", "LEVEL_SET");
	     EH(-1, err_msg);
	   }
	    
	 if ( mat_ptr->u_extinction_index[2] == 0.0 ) mat_ptr->u_extinction_index[2] = ls->Length_Scale/2.0;
     
	 mat_ptr->len_u_extinction_index = num_const;
	 SPF_DBL_VEC(endofstring(es), num_const, mat_ptr->u_extinction_index);
       }
     else 
       {
	 mat_ptr->Extinction_IndexModel = CONSTANT;	
	 mat_ptr->extinction_index = 0.;
	 SPF(es,"\t(%s = %s %.4g)", search_string, "CONSTANT", mat_ptr->extinction_index);
       }
   }

 ECHO(es,echo_file);

 strcpy(search_string,"Second Level Set Extinction Index"); 

 model_read = look_for_mat_prop(imp, search_string, 
				&(i0), 
				&(a0), NO_USER, NULL, model_name, SCALAR_INPUT, 
				&NO_SPECIES,es);
      
 if( model_read == 1 )
   {
	  
     if( ls == NULL ) EH(-1, "Second Level Set Extinction Index requires activation of Level Set Tracking.\n");
	  
     mat_ptr->mp2nd->ExtinctionIndexModel = i0;
     mat_ptr->mp2nd->extinctionindex = a0;
	  
     stringup(model_name);
	  
     if( !strcmp( model_name, "CONSTANT") )
       {
	 if ( fscanf(imp,"%s", input ) !=  1 )
	   {
	     EH(-1,"Expecting trailing keyword for Second Level Set Extinction Index.\n");
	   }
	      
	 stringup(input);
	      
	 if( strncmp( input,"POSITIVE", 3 ) == 0 )
	   {
	     mat_ptr->mp2nd->extinctionindexmask[0] = 0; mat_ptr->mp2nd->extinctionindexmask[1] = 1;
	   }
	 else if (  strncmp( input,"NEGATIVE", 3 ) == 0 )
	   {
	     mat_ptr->mp2nd->extinctionindexmask[0] = 1; mat_ptr->mp2nd->extinctionindexmask[1] = 0;
	   }
	 else
	   {
	     EH(-1,"Keyword must be POSITIVE or NEGATIVE for Second Level Set Extinction Index.\n");
	   }
	 SPF(endofstring(es)," %s", input);
	 if( pfd != NULL)
	   {
		for(i=0 ; i< pfd->num_phase_funcs ; i++)
		{
      		if ( fscanf(imp,"%lf",&(mat_ptr->mp2nd->extinctionindex_phase[i])) != 1)
			{ EH( -1, "error reading phase extinction index"); }    
	  	SPF(endofstring(es)," %g", mat_ptr->mp2nd->extinctionindex_phase[i]);
		}
	   }
       }
     else
       {
	 EH(-1, "Second Level Set Extinction Index model can only be CONSTANT.\n");
       }
   }
 else if (strncmp(model_name," ",1) != 0)
   {
     SPF(err_msg,"Syntax error or invalid model for %s", search_string);
     EH(-1,err_msg);
   }

 ECHO(es,echo_file);

  /* New porous section */
  /*To avoid the ordering
   * complaints, let's rewind the mat file and start looking from the
   * beginning.
   */

 ECHO("\n----Porous Media Properties\n", echo_file);

  rewind(imp);
  mat_ptr->porosity_external_field_index = -1;
  mat_ptr->perm_external_field_index = -1;
  mat_ptr->Xperm_external_field_index = -1;
  mat_ptr->rel_liq_perm_external_field_index = -1;
  efv->ev_dpordt_index = -1;
  mat_ptr->SAT_external_field_index = -1;
  mat_ptr->por_shell_closed_porosity_ext_field_index = -1;
  mat_ptr->por_shell_closed_height_ext_field_index = -1;
  mat_ptr->por_shell_closed_radius_ext_field_index = -1;

  /*
   * Porous Section 1:  Microstructure Properties.  These are inputs
   * that are really a function of solid skeleton phase, and also some very
   * specific Darcy-law constants (e.g. permeabilities) that are only accessible
   * experimentally, in some cases. 
   *
   * Also imput here is the compressibility of the solvent liquid phase, which is
   * taken to be constant regardless of composition.  This compressibility is required
   * for numerical stability on impregnation problems.
   *    
   * Microstructure stuff ************************************
   */

 /* Check for existance of porous media variables in any matrix*/

  have_por_liq_pres = 0;
  have_por_gas_pres = 0;
  have_por_porosity = 0;
  have_por_sink_mass = 0;
  have_por_energy = 0;
  have_shell_sat_open = 0;
  have_shell_sat_open2 = 0;

  for (imtrx = 0; imtrx < upd->Total_Num_Matrices; imtrx++)
     {
      if (pd_glob[mn]->e[imtrx][R_POR_LIQ_PRES])
        {
         have_por_liq_pres = 1;
        }
      if (pd_glob[mn]->e[imtrx][R_POR_GAS_PRES])
        {
         have_por_gas_pres = 1;
        }
      if (pd_glob[mn]->e[imtrx][R_POR_POROSITY])
        {
         have_por_porosity = 1;
        }
      if (pd_glob[mn]->e[imtrx][R_POR_ENERGY])
        {
         have_por_energy = 1;
        }
      if (pd_glob[mn]->e[imtrx][R_SHELL_SAT_OPEN])
        {
         have_shell_sat_open = 1;
        }
      if (pd_glob[mn]->e[imtrx][R_SHELL_SAT_OPEN_2])
        {
         have_shell_sat_open2 = 1;
        }
     }

  strcpy(search_string, "Media Type");
  model_read = look_for_mat_prop(imp, search_string, 
				 &(mat_ptr->PorousMediaType), 
				 &(a0), NO_USER, NULL, model_name, NO_INPUT,
				 &NO_SPECIES,es);
  if ( model_read == -1 && 
       ( !strcmp(model_name, "CONTINUOUS") ||
	 !strcmp(model_name, "NONE")         )  )
    {
      mat_ptr->PorousMediaType = CONTINUOUS;
      /*consistency checks */
      if( have_por_liq_pres == 1 )
	{
	  SPF(err_msg,"CONTINUOUS model for %s cannot be used with porous equation\n",search_string);
	  EH(-1,err_msg);
	}
    }
  else if (model_read == -1 &&  !strcmp(model_name, "POROUS_SATURATED") )
    {
      mat_ptr->PorousMediaType = POROUS_SATURATED;
      /*consistency checks */
      if( have_por_liq_pres == 0 )
	{
	  EH(-1,"You cannot run a porous media simulation without selecting the porous media equations");
	}
      mat_ptr->CapStress = NO_MODEL; /*so proper effective stress principle is chosen*/
    }
  else if (model_read == -1 &&  !strcmp(model_name, "POROUS_TWO_PHASE") )
    {
      mat_ptr->PorousMediaType = POROUS_TWO_PHASE;
      if( have_por_liq_pres == 0 ||
	  have_por_gas_pres == 0  )
	{
	  EH(-1,"You cannot run a two-phase porous media simulation without selecting both the porous_liq and porous_gas equations");
	}
    }
  else if ( model_read == -1 &&  
	    ( !strcmp(model_name, "POROUS_UNSATURATED") || 
	      !strcmp(model_name, "POROUS_PART_SAT") ) )
    {
      mat_ptr->PorousMediaType = POROUS_UNSATURATED;
      if( have_por_liq_pres == 0 )
	{
	  EH(-1,"You cannot run a porous media simulation without selecting the porous media equations");
	}
    }
  else if (model_read == -1 &&  (!strcmp(model_name, "POROUS_BRINKMAN")) )
    {
      mat_ptr->PorousMediaType = POROUS_BRINKMAN;
      mat_ptr->i_ys = 0;
    }
  else if (model_read == -1 &&  (!strcmp(model_name, "POROUS_SHELL_UNSATURATED")) )
    {
      mat_ptr->PorousMediaType = POROUS_SHELL_UNSATURATED;
      mat_ptr->i_ys = 0;
      if( (have_shell_sat_open == 0) && (have_shell_sat_open2 == 0) )
	{
	  EH(-1,"You cannot run a porous shell media simulation without selecting the sh_sat_open equation");
	}
    }
  else if ( (model_read == -1) && (strncmp(model_name," ",1) == 0) )
    {
      mat_ptr->PorousMediaType = CONTINUOUS;
      /*consistency checks */
      if( have_por_liq_pres == 1 )
	{
	  SPF(err_msg,"CONTINUOUS model for %s cannot be used with porous equation\n",search_string);
	  EH(-1,err_msg);
	}

      SPF(es,"\t(%s = %s)", search_string, "CONTINUOUS");
    }
  else
    {
      SPF(err_msg,"Incorrect syntax or model choice for %s\n", search_string);
      EH(-1,err_msg);
    }
  
  ECHO(es,echo_file);

  if ( mat_ptr->PorousMediaType != CONTINUOUS )
    {
      /* create a list of the porous media equations 
	 active in this material                     */      
      i = 0;
      
      for( j=0; j< MAX_POROUS_NUM; j++ ) 
        {
          for (imtrx = 0; imtrx < upd->Total_Num_Matrices; imtrx++)
             {
	      if( pd_glob[mn]->e[imtrx][R_POR_LIQ_PRES+j] ) 
                {
                 mat_ptr->Porous_Eqn[i] = R_POR_LIQ_PRES + j;
                 i++;
                }
             }
        }
      if(have_shell_sat_open == 1) 
	{
	  mat_ptr->Porous_Eqn[i] = R_SHELL_SAT_OPEN;
	  i++;
	}

      if(have_shell_sat_open2 == 1) 
	{
	  mat_ptr->Porous_Eqn[i] = R_SHELL_SAT_OPEN_2;
	  i++;
	}

      if( i != pd_glob[mn]->Num_Porous_Eqn )
        {
	  EH(-1,"Possible duplicate porous media equations");
        }
      strcpy(search_string, "Porosity");
      model_read = look_for_mat_prop(imp, search_string, 
				     &(mat_ptr->PorosityModel), 
				     &(mat_ptr->porosity), NO_USER, NULL,
				     model_name, SCALAR_INPUT, &NO_SPECIES,es);

      if( (have_por_porosity == 1) && strcmp(model_name, "DEFORM")) 
	{
	  EH(-1," you must have a DEFORM porosity model with the pore porosity equation");
	}

      if (model_read == -1 && !strcmp(model_name, "DEFORM") )
	{
          if( have_por_porosity == 0 ) /* OK OK i get it...no R_POR_POROSITY without DEFORM and vice versa */
	    {
              EH(-1,"You cannot calculate porosity variation without the pore porosity equation");
	    }

	  mat_ptr->PorosityModel = DEFORM;
	  num_const = read_constants(imp, &(mat_ptr->u_porosity), 
				     NO_SPECIES);
	  if ( num_const < 1) 
	    {
	      sr = sprintf(err_msg, 
			   "Matl %s %s %s model needs initial undeformed porosity \n",
			   pd_glob[mn]->MaterialName, 
			   "Porosity", 
			   "DEFORM");
	      EH(-1, err_msg);
	    }
	  mat_ptr->len_u_porosity = num_const;
	  SPF_DBL_VEC(endofstring(es), num_const, mat_ptr->u_porosity);

	}
      else if (model_read == -1 && !strcmp(model_name, "EXTERNAL_FIELD") )
	{
	  if ( fscanf(imp,"%s", input ) !=  1 )
	    {
	      EH(-1,"Expecting trailing keyword for Porosity EXTERNAL_FIELD model.\n");
	    }
	  ii=0;
	  for ( j=0; j<efv->Num_external_field; j++)
	    {
	      if (!strcmp(efv->name[j], input) ) 
		{ 
		  ii=1;
                  mat_ptr->porosity_external_field_index = j;
		}
	    }
	  if( ii==0 )
	    {
	      EH(-1,"Cannot match the name with that in the external field file");
	    }
	  mat_ptr->PorosityModel = EXTERNAL_FIELD;

	  /* pick up scale factor for property */
	  num_const = read_constants(imp, &(mat_ptr->u_porosity), 
				     NO_SPECIES);
	  mat_ptr->len_u_porosity = num_const;
	  if ( num_const < 1) 
	    {
	      sr = sprintf(err_msg, 
		   "Matl %s expected at least 1 constant for %s %s model.\n",
			   pd_glob[mn]->MaterialName, 
			   "Porosity", 
			   "EXTERNAL_FIELD");
	      EH(-1, err_msg);
	    }
	}
       else
	{
	  EH(model_read, "Porosity: Is card missing?");
	}

      ECHO(es,echo_file);

      /* Print out Porous Media Equation numbers used by Code */

      SPF(es, "\n(Active Porous Equations: pl = %d, pg = %d, porosity = %d, pe = %d)\n", 
	  have_por_liq_pres, 
	  have_por_gas_pres,
	  have_por_porosity,
	  have_por_energy );

      ECHO(es,echo_file);
      
      /* Porous (rock) compressibility */

      strcpy(search_string, "Porous Compressibility");
      model_read = look_for_mat_prop(imp, search_string,
				     &(mat_ptr->PorousCompressibilityModel),
				     &(mat_ptr->porous_compressibility), 
				     &(mat_ptr->u_porous_compressibility),
				     &(mat_ptr->len_u_porous_compressibility),
				     model_name, SCALAR_INPUT, &NO_SPECIES,es);
      /* model CONST_INIT also reads in an initial porosity value */
      if (model_read == -1 && !strcmp(model_name, "CONST_INIT") )
        {
          mat_ptr->PorousCompressibilityModel = POROUS_CONST_INIT;
          num_const = read_constants(imp, &mat_ptr->u_porous_compressibility, 0);
          if (num_const < 2)
            {
              sprintf(err_msg,
              "Material %s - expected at least 2 constants for %s %s model.\n",
                      pd_glob[mn]->MaterialName, "Porous Compressibility",
                      "CONST_INIT");
              EH(-1, err_msg);
            }
          mat_ptr->porous_compressibility = mat_ptr->u_porous_compressibility[0];
          mat_ptr->initial_porosity = mat_ptr->u_porous_compressibility[1];
          mat_ptr->len_u_porous_compressibility = num_const;
	  SPF_DBL_VEC( endofstring(es), num_const, mat_ptr->u_porous_compressibility);
        }
      else
        {
#ifdef LIBRARY_MODE
          if (efv->ev_porous_decouple)
            {
              sprintf(err_msg,
                "Material %s - unrecognized model for %s \"%s\" ???\n",
                pd_glob[mn]->MaterialName, "Porous Compressibility", model_name);
              EH(model_read, err_msg);
            }
#endif
        }

      ECHO(es,echo_file);
 
      strcpy(search_string, "Permeability");
      model_read = look_for_mat_prop(imp, search_string, 
				     &(mat_ptr->PermeabilityModel), 
				     &(mat_ptr->permeability), 
				     &(mat_ptr->u_permeability),
				     &(mat_ptr->len_u_permeability),
				     model_name, SCALAR_INPUT, &NO_SPECIES,es);
      if (model_read == -1 && !strcmp(model_name, "PSD_VOL") )
	{
	  mat_ptr->PermeabilityModel = PSD_VOL;
	  num_const = read_constants(imp, &(mat_ptr->u_permeability), 
				     NO_SPECIES);
	  if ( num_const < 4) 
	    {
	      sr = sprintf(err_msg, 
		   "Matl %s expected at least 4 constants for %s %s model.\n",
			   pd_glob[mn]->MaterialName, 
			   "Permeability", 
			   "PSD_VOL");
	      EH(-1, err_msg);
	    }
	  mat_ptr->len_u_permeability = num_const;
	  SPF_DBL_VEC( endofstring(es), num_const, mat_ptr->u_permeability);
	}
      else if (model_read == -1 && !strcmp(model_name, "PSD_WEXP") )
	{
	  mat_ptr->PermeabilityModel = PSD_WEXP;
	  num_const = read_constants(imp, &(mat_ptr->u_permeability), 
				     NO_SPECIES);
	  if ( num_const < 4) 
	    {
	      sr = sprintf(err_msg, 
		   "Matl %s expected at least 4 constants for %s %s model.\n",
			   pd_glob[mn]->MaterialName, 
			   "Permeability", 
			   "PSD_WEXP");
	      EH(-1, err_msg);
	    }
	  mat_ptr->len_u_permeability = num_const;
	  SPF_DBL_VEC( endofstring(es), num_const, mat_ptr->u_permeability);
	}
      else if (model_read == -1 && !strcmp(model_name, "PSD_SEXP") )
	{
	  mat_ptr->PermeabilityModel = PSD_SEXP;
	  num_const = read_constants(imp, &(mat_ptr->u_permeability), 
				     NO_SPECIES);
	  if ( num_const < 4) 
	    {
	      sr = sprintf(err_msg, 
		   "Matl %s expected at least 4 constants for %s %s model.\n",
			   pd_glob[mn]->MaterialName, 
			   "Permeability", 
			   "PSD_SEXP");
	      EH(-1, err_msg);
	    }
	  mat_ptr->len_u_permeability = num_const;	  
	  SPF_DBL_VEC( endofstring(es), num_const, mat_ptr->u_permeability);
	}
      else if (model_read == -1 && !strcmp(model_name, "SOLIDIFICATION") )
	{
	  mat_ptr->PermeabilityModel = SOLIDIFICATION;
	  num_const = read_constants(imp, &(mat_ptr->u_permeability), 
				     NO_SPECIES);
	  if ( num_const < 1) 
	    {
	      sr = sprintf(err_msg, 
		   "Matl %s expected at least 1 constants for %s %s model.\n",
			   pd_glob[mn]->MaterialName, 
			   "Permeability", 
			   "SOLIDIFICATION");
	      EH(-1, err_msg);
	    }

	  mat_ptr->len_u_permeability = num_const;	  
	  SPF_DBL_VEC( endofstring(es), num_const, mat_ptr->u_permeability);
	}
      else if (model_read == -1 && !strcmp(model_name, "TENSOR") )
	{
	  mat_ptr->PermeabilityModel = K_TENSOR;
	  num_const = read_constants(imp, &(mat_ptr->u_permeability), 
				     NO_SPECIES);
	  if(pd_glob[mn]->Num_Dim == 3) EH(-1,"Tensor Permeability only 2D for now");
	  if ( num_const < 4) 
	    {
	      sr = sprintf(err_msg, 
		   "Matl %s expected at least 4 constants for %s %s model.\n",
			   pd_glob[mn]->MaterialName, 
			   "Permeability", 
			   "TENSOR");
	      EH(-1, err_msg);
	    }

	  mat_ptr->perm_tensor[0][0]  = mat_ptr->u_permeability[0];
	  mat_ptr->perm_tensor[1][1]  = mat_ptr->u_permeability[1];
	  mat_ptr->perm_tensor[1][0]  = mat_ptr->u_permeability[2];
	  mat_ptr->perm_tensor[0][1]  = mat_ptr->u_permeability[3];
	  mat_ptr->permeability       = mat_ptr->u_permeability[0];

	  mat_ptr->len_u_permeability = num_const;	  	  
	  SPF_DBL_VEC( endofstring(es), num_const, mat_ptr->u_permeability);
	}
      else if (model_read == -1 && !strcmp(model_name, "KOZENY_CARMAN") )
	{
	  mat_ptr->PermeabilityModel = KOZENY_CARMAN;
	  num_const = read_constants(imp, &(mat_ptr->u_permeability), 
				     NO_SPECIES);
	  if ( num_const < 2) 
	    {
	      EH(-1,"expected 2 constants for KOZENY_CARMAN perm model");

	    }
	  mat_ptr->len_u_permeability = num_const;	  	  
	  SPF_DBL_VEC( endofstring(es), num_const, mat_ptr->u_permeability);
	}
      else if (model_read == -1 && !strcmp(model_name, "SINK_MASS_PERM") )
	{
	  if(have_por_sink_mass == 0) EH(-1, "SINK_MASS_PERM model not permitted without sink eqn");

	  mat_ptr->PermeabilityModel = SINK_MASS_PERM;
	  num_const = read_constants(imp, &(mat_ptr->u_permeability), 
				     NO_SPECIES);
	  if ( num_const < 4) 
	    {
	      EH(-1,"expected 4 constants for SINK_MASS_PERM perm model");

	    }
	  mat_ptr->len_u_permeability = num_const;	  	  
	  SPF_DBL_VEC( endofstring(es), num_const, mat_ptr->u_permeability);
	}
      else if (model_read == -1 && !strcmp(model_name, "ORTHOTROPIC") )
	{
	  mat_ptr->PermeabilityModel = ORTHOTROPIC;
	  num_const = read_constants(imp, &(mat_ptr->u_permeability), 
				     NO_SPECIES);
	  if ( num_const < 12) 
	    {
	      sr = sprintf(err_msg, 
		   "Matl %s expected at least 12 constants for %s %s model.\n",
			   pd_glob[mn]->MaterialName, 
			   "Permeability", 
			   "ORTHOTROPIC");
	      EH(-1, err_msg);
	    }

	  memset(mat_ptr->perm_tensor, 0, sizeof(double)*DIM*DIM); /*these are loaded up later */
	  mat_ptr->permeability       = mat_ptr->u_permeability[0]; /*just in case */

	  mat_ptr->len_u_permeability = num_const;	  	  
	  SPF_DBL_VEC( endofstring(es), num_const, mat_ptr->u_permeability);
	}
      
      else if (model_read == -1 && !strcmp(model_name, "KC_TENSOR") )
	{
	  mat_ptr->PermeabilityModel = KC_TENSOR;
	  num_const = read_constants(imp, &(mat_ptr->u_permeability), 
				     NO_SPECIES);
	  if ( num_const < 13) 
	    {
	      sr = sprintf(err_msg, 
		   "Matl %s expected at least 13 constants for %s %s model.\n",
			   pd_glob[mn]->MaterialName, 
			   "Permeability", 
			   "KC_TENSOR");
	      EH(-1, err_msg);
	    }

	  memset(mat_ptr->perm_tensor, 0, sizeof(double)*DIM*DIM); /*these are loaded up later */

	  mat_ptr->len_u_permeability = num_const;
	  SPF_DBL_VEC( endofstring(es), num_const, mat_ptr->u_permeability);
	}
      else if (model_read == -1 && !strcmp(model_name, "SM_TENSOR") )
	{
	  mat_ptr->PermeabilityModel = SM_TENSOR;
	  num_const = read_constants(imp, &(mat_ptr->u_permeability), 
				     NO_SPECIES);
	  if ( num_const < 15) 
	    {
	      sr = sprintf(err_msg, 
		   "Matl %s expected at least 15 constants for %s %s model.\n",
			   pd_glob[mn]->MaterialName, 
			   "Permeability", 
			   "SM_TENSOR");
	      EH(-1, err_msg);
	    }

	  memset(mat_ptr->perm_tensor, 0, sizeof(double)*DIM*DIM); /*these are loaded up later */

	  SPF_DBL_VEC( endofstring(es), num_const, mat_ptr->u_permeability);
	}
      else if (model_read == -1 && !strcmp(model_name, "SHELL_CYLINDER_SQUARE") )
	{
	  mat_ptr->PermeabilityModel = SHELL_CYLINDER_SQUARE;
	  num_const = read_constants(imp, &(mat_ptr->u_permeability), 
				     NO_SPECIES);

	  memset(mat_ptr->perm_tensor, 0, sizeof(double)*DIM*DIM); /*these are loaded up later */
	  mat_ptr->len_u_permeability = num_const;
	  SPF_DBL_VEC( endofstring(es), num_const, mat_ptr->u_permeability);
	}

      else if (model_read == -1 && !strcmp(model_name, "EXTERNAL_FIELD") )
	{

	  if ( fscanf(imp,"%s", input ) !=  1 )
	    {
	      EH(-1,"Expecting trailing keyword for Permeability EXTERNAL_FIELD model.\n");
	    }
	  ii=0;
	  for ( j=0; j<efv->Num_external_field; j++)
	    {
	      if (!strcmp(efv->name[j], input) ) 
		{ 
		  ii=1;
                  mat_ptr->perm_external_field_index = j;
		}
	    }
	  if( ii==0 )
	    {
	      EH(-1,"Must activate external fields to use this Permeability model and requested name must be an external field name");
	    }
	  mat_ptr->PermeabilityModel = EXTERNAL_FIELD;

	  /* pick up scale factor for property */
	  num_const = read_constants(imp, &(mat_ptr->u_permeability), 
				     NO_SPECIES);
	  mat_ptr->len_u_permeability = num_const;
	  if ( num_const < 1) 
	    {
	      sr = sprintf(err_msg, 
		   "Matl %s expected at least 1 constant for %s %s model.\n",
			   pd_glob[mn]->MaterialName,
			   "Rel Liq Permeability",
			   "EXTERNAL_FIELD");
	      EH(-1, err_msg);
	    }
	}

      else
	{
	  EH(model_read, "Permeability: Card missing or wrong model? ");
	}

      ECHO(es,echo_file);
      /*
       * Compressibility of liquid phase
       */
      mat_ptr->PorousLiqCompress = 0.;

      strcpy(search_string, "Liquid phase compressibility");
      model_read = look_for_mat_prop(imp,search_string , 
				     &(mat_ptr->PorousLiquidCompressModel), 
				     &(mat_ptr->PorousLiqCompress), 
				     NO_USER, NULL,
				     model_name, SCALAR_INPUT, &NO_SPECIES,es);

      ECHO(es,echo_file);

      /*
       * Reference pressure for compressibility of liquid phase
       */
      strcpy(search_string, "Liquid phase reference pressure");
      mat_ptr->PorousLiqRefPress = 0.;
      model_read = look_for_mat_prop(imp, search_string , 
				     &(mat_ptr->PorousLiqRefPressModel), 
				     &(mat_ptr->PorousLiqRefPress), 
				     NO_USER, NULL,
				     model_name, SCALAR_INPUT, &NO_SPECIES,es);
      ECHO(es,echo_file);
    } /*end of if(mat_ptr->PorousMediaType != CONTINUOUS) */

  /*
   * Read in the special Brinkman Equation Parameters:
   *    FlowingLiquid Viscosity
   *    Inertia Coefficent
   *    (porosity and permeability are obtained from above)
   */
  if (mat_ptr->PorousMediaType == POROUS_BRINKMAN) {
    strcpy(search_string, "FlowingLiquid Viscosity");
    model_read = look_for_mat_prop(imp, search_string, 
				   &(mat_ptr->FlowingLiquidViscosityModel),
				   &(mat_ptr->FlowingLiquid_viscosity), 
				   &(mat_ptr->u_FlowingLiquid_viscosity),
				   &(mat_ptr->len_u_FlowingLiquid_viscosity),
				   model_name, SCALAR_INPUT, 
				   &NO_SPECIES,es);

    if (!strcmp(model_name, "MOLTEN_GLASS")) {
      mat_ptr->FlowingLiquidViscosityModel = MOLTEN_GLASS;
      num_const = read_constants(imp, &(mat_ptr->u_FlowingLiquid_viscosity), 
				 NO_SPECIES);
      if (num_const < 3) {
	sprintf(err_msg, 
		"Matl %s (conc %d) needs at least 3 constants for %s %s model.\n",
		pd_glob[mn]->MaterialName, species_no,
		search_string, "MOLTEN GLASS");
	EH(-1, err_msg);
      }
      mat_ptr->len_u_FlowingLiquid_viscosity = num_const;
      SPF_DBL_VEC(endofstring(es), num_const, mat_ptr->u_FlowingLiquid_viscosity);

    } else if (!strcmp(model_name, "EPOXY")) {
      mat_ptr->FlowingLiquidViscosityModel = EPOXY;
      num_const = read_constants(imp, &(mat_ptr->u_FlowingLiquid_viscosity), 
				 NO_SPECIES);
      if (num_const < 6) {
	sprintf(err_msg, 
		"Matl %s (conc %d) needs at least 6 constants for %s %s model.\n",
		pd_glob[mn]->MaterialName, species_no,
		search_string, "EPOXY");
	EH(-1, err_msg);
      }
      mat_ptr->len_u_FlowingLiquid_viscosity = num_const;
      SPF_DBL_VEC(endofstring(es), num_const, mat_ptr->u_FlowingLiquid_viscosity);

    } else {
      EH(model_read, "FlowingLiquid Viscosity");
    }

    if ( (mat_ptr->FlowingLiquid_viscosity != 0.) &&
         ((pd_glob[mn]->gv[R_LUBP]) || (pd_glob[mn]->gv[R_LUBP_2])) )
    WH(-1,"ON POROUS_BRINKMAN: You will get erroneous results if you are using the brinkman formulation as an expedient for lubrication velocity calculation. FlowingliquidViscosity should be zero in that case");

    ECHO(es,echo_file);

    model_read = look_for_mat_prop(imp, "Second Level Set FlowingLiquid Viscosity",
				 &(i0),
				 &(a0), NO_USER, NULL, model_name, SCALAR_INPUT,
				 &NO_SPECIES,
				 es);

    if( model_read != -1 )
      {
       if( ls == NULL ) EH(-1, "Second Level Set FlowingLiquid Viscosity requires activation of Level Set Tracking.\n");

       mat_ptr->mp2nd->FlowingLiquidViscosityModel = i0;
       mat_ptr->mp2nd->FlowingLiquid_viscosity = a0;

       stringup(model_name);

       if( !strcmp( model_name, "CONSTANT") )
	 {
	  if ( fscanf(imp,"%s", input ) !=  1 )
	    {
	      EH(-1,"Expecting trailing keyword for Second Level Set FlowingLiquid Viscosity.\n");
	    }

	  stringup(input);

	  if( strncmp( input,"POSITIVE", 3 ) == 0 )
	    {
	      mat_ptr->mp2nd->FlowingLiquid_viscositymask[0] = 0; mat_ptr->mp2nd->FlowingLiquid_viscositymask[1] = 1;
	    }
	  else if (  strncmp( input,"NEGATIVE", 3 ) == 0 )
	    {
	      mat_ptr->mp2nd->FlowingLiquid_viscositymask[0] = 1; mat_ptr->mp2nd->FlowingLiquid_viscositymask[1] = 0;
	    }
	  else
	    {
	      EH(-1,"Keyword must be POSITIVE or NEGATIVE for Second Level Set FlowingLiquid Viscosity.\n");
	    }
	  SPF(endofstring(es)," %s",input);
	  if( pfd != NULL)
	    {
		for(i=0 ; i< pfd->num_phase_funcs ; i++)
		{
      		if ( fscanf(imp,"%lf",&(mat_ptr->mp2nd->FlowingLiquid_viscosity_phase[i])) != 1)
			{ EH( -1, "error reading phase FlowingLiquid viscosity"); }
	  	SPF(endofstring(es)," %g", mat_ptr->mp2nd->FlowingLiquid_viscosity_phase[i]);
		}
	    }

	 }
       else
	 {
	  EH(-1, "Second Level Set FlowingLiquid Viscosity model can only be CONSTANT.\n");
	 }
      }

    ECHO(es,echo_file);

    strcpy(search_string, "Inertia Coefficient");
    model_read = look_for_mat_prop(imp,search_string, 
				   &(mat_ptr->InertiaCoefficientModel), 
				   &(mat_ptr->Inertia_coefficient), 
				   NO_USER, NULL, model_name, SCALAR_INPUT, 
				   &NO_SPECIES,es);
    ECHO(es,echo_file);
  } else {
    mat_ptr->FlowingLiquid_viscosity = 1.0;
    mat_ptr->Inertia_coefficient = 0.0;
    SPF(es,"\t(%s = %s %.4g)", "FlowingLiquid Viscosity", "CONSTANT", mat_ptr->FlowingLiquid_viscosity); ECHO(es,echo_file);
    SPF(es,"\t(%s = %s %.4g)", "Inertia Coefficient", "CONSTANT", mat_ptr->Inertia_coefficient); ECHO(es,echo_file);

  }

  if ( mat_ptr->PorousMediaType == POROUS_UNSATURATED || 
       mat_ptr->PorousMediaType == POROUS_TWO_PHASE ||
       mat_ptr->PorousMediaType == POROUS_SHELL_UNSATURATED)
    {
      model_read = look_for_mat_prop(imp, "Capillary Network Stress", 
				     &(mat_ptr->CapStress), 
				     &(a0), NO_USER, NULL, model_name, NO_INPUT,
				     &NO_SPECIES,es);
      if (model_read == -1 && !strcmp(model_name, "WETTING") )
	{
	  mat_ptr->CapStress = WETTING;
	}
      else if (model_read == -1 &&  !strcmp(model_name, "PARTIALLY_WETTING") )
	{
	  mat_ptr->CapStress = PARTIALLY_WETTING;
	}
      else if (model_read == -1 &&  !strcmp(model_name, "COMPRESSIBLE") )
	{
	  mat_ptr->CapStress = COMPRESSIBLE;
	}
      else if (model_read == -1 &&  !strcmp(model_name, "NONE") )
	{
	  mat_ptr->CapStress = NO_CAP_STRESS;
	}
      else EH(-1, "Error getting Capillary Network Stress");

      ECHO(es,echo_file);
  
      model_read = look_for_mat_prop(imp, "Rel Gas Permeability", 
				     &(mat_ptr->RelGasPermModel), 
				     &(mat_ptr->rel_gas_perm), 
				     NO_USER, NULL,
				     model_name, SCALAR_INPUT, &NO_SPECIES,es);
      if (model_read == -1 && !strcmp(model_name, "SUM_TO_ONE") )
	{
	  mat_ptr->RelGasPermModel = SUM_TO_ONE;
	  num_const = read_constants(imp, &(mat_ptr->u_rel_gas_perm), 
				     NO_SPECIES);
	  if ( num_const < 1) 
	    {
	      sr = sprintf(err_msg, 
		   "Matl %s expected at least 1 constant for %s %s model.\n",
			   pd_glob[mn]->MaterialName, 
			   "Rel Gas Permeability", 
			   "SUM_TO_ONE");
	      EH(-1, err_msg);
	    }
	  mat_ptr->len_u_rel_gas_perm = num_const;
	  SPF_DBL_VEC( endofstring(es), num_const,mat_ptr->u_rel_gas_perm); 
	}
      else
	{
	  EH(model_read, "Rel Gas Permeability");
	}

      ECHO(es,echo_file);

      model_read = look_for_mat_prop(imp, "Rel Liq Permeability", 
				     &(mat_ptr->RelLiqPermModel), 
				     &(mat_ptr->rel_liq_perm), 
				     NO_USER, NULL,
				     model_name, SCALAR_INPUT, &NO_SPECIES,es);
      if (model_read == -1 && !strcmp(model_name, "VAN_GENUCHTEN") )
	{
	  mat_ptr->RelLiqPermModel = VAN_GENUCHTEN;
	  num_const = read_constants(imp, &(mat_ptr->u_rel_liq_perm),
				     NO_SPECIES);
	  if ( num_const < 4) 
	    {
	      sr = sprintf(err_msg, 
		   "Matl %s expected at least 4 constants for %s %s model.\n",
			   pd_glob[mn]->MaterialName, 
			   "Rel Liq Permeability", 
			   "VAN_GENUCHTEN");
	      EH(-1, err_msg);
	    }
	  mat_ptr->len_u_rel_liq_perm = num_const;
	  SPF_DBL_VEC( endofstring(es), num_const,mat_ptr->u_rel_liq_perm); 
	}
      else if (model_read == -1 && !strcmp(model_name, "PSD_VOL") )
	{
	  mat_ptr->RelLiqPermModel = PSD_VOL;
	  num_const = read_constants(imp, &(mat_ptr->u_rel_liq_perm), 
				     NO_SPECIES);
	  if ( num_const < 1) 
	    {
	      sr = sprintf(err_msg, 
		   "Matl %s expected at least 1 constant for %s %s model.\n",
			   pd_glob[mn]->MaterialName, 
			   "Rel Liq Permeability", 
			   "PSD_VOL");
	      EH(-1, err_msg);
	    }
	  mat_ptr->len_u_rel_liq_perm = num_const;
	  SPF_DBL_VEC( endofstring(es), num_const,mat_ptr->u_rel_liq_perm); 
	}
      else if (model_read == -1 && !strcmp(model_name, "PSD_WEXP") )
	{
	  mat_ptr->RelLiqPermModel = PSD_WEXP;
	  num_const = read_constants(imp, &(mat_ptr->u_rel_liq_perm), 
				     NO_SPECIES);
	  if ( num_const < 1) 
	    {
	      sr = sprintf(err_msg, 
		   "Matl %s expected at least 1 constant for %s %s model.\n",
			   pd_glob[mn]->MaterialName, 
			   "Rel Liq Permeability", 
			   "PSD_WEXP");
	      EH(-1, err_msg);
	    }
	  mat_ptr->len_u_rel_liq_perm = num_const;
	  SPF_DBL_VEC( endofstring(es), num_const,mat_ptr->u_rel_liq_perm); 
	}
      else if (model_read == -1 && !strcmp(model_name, "PSD_SEXP") )
	{
	  mat_ptr->RelLiqPermModel = PSD_SEXP;
	  num_const = read_constants(imp, &(mat_ptr->u_rel_liq_perm), 
				     NO_SPECIES);
	  if ( num_const < 1) 
	    {
	      sr = sprintf(err_msg, 
		   "Matl %s expected at least 1 constant for %s %s model.\n",
			   pd_glob[mn]->MaterialName, 
			   "Rel Liq Permeability", 
			   "PSD_SEXP");
	      EH(-1, err_msg);
	    }
	  mat_ptr->len_u_rel_liq_perm = num_const;
	  SPF_DBL_VEC( endofstring(es), num_const,mat_ptr->u_rel_liq_perm); 
	}
      else if (model_read == -1 && !strcmp(model_name, "EXTERNAL_FIELD") )
	{

	  if ( fscanf(imp,"%s", input ) !=  1 )
	    {
	      EH(-1,"Expecting trailing keyword for Rel Liq Permeability EXTERNAL_FIELD model.\n");
	    }
	  ii=0;
	  for ( j=0; j<efv->Num_external_field; j++)
	    {
	      if (!strcmp(efv->name[j], input) ) 
		{
		  ii=1;
                  mat_ptr->rel_liq_perm_external_field_index = j;
		}
	    }
	  if( ii==0 )
	    {
	      EH(-1,"Must activate external fields to use this Rel Liq Permeability model and requested name must be an external field name");
	    }
	  mat_ptr->RelLiqPermModel = EXTERNAL_FIELD;

	  /* pick up scale factor for property */
	  num_const = read_constants(imp, &(mat_ptr->u_rel_liq_perm),
				     NO_SPECIES);
	  mat_ptr->len_u_rel_liq_perm = num_const;
	  if ( num_const < 1)
	    {
	      sr = sprintf(err_msg,
		   "Matl %s expected at least 1 constant for %s %s model.\n",
			   pd_glob[mn]->MaterialName,
			   "Rel Liq Permeability",
			   "EXTERNAL_FIELD");
	      EH(-1, err_msg);
	    }
	}
      else if (model_read == -1 && !strcmp(model_name, "VAN_GENUCHTEN_EXTERNAL") )
        {
          if ( fscanf(imp,"%s", input ) !=  1 )
            {
              EH(-1,"Expecting trailing keyword for VAN_GENUCHTEN_EXTERNAL_FIELD model.\n");
            }
          ii=0;
          for ( j=0; j<efv->Num_external_field; j++)
            {
              if (!strcmp(efv->name[j], input))
                { 
                  ii=1;
                  mat_ptr->rel_liq_perm_external_field_index = j;
                }
            }
          if( ii==0 )
            {
              EH(-1,"Must activate external fields to use this VAN_GENUCHTEN_EXTERNAL model");
            }
          mat_ptr->RelLiqPermModel = VAN_GENUCHTEN_EXTERNAL;
          num_const = read_constants(imp, &(mat_ptr->u_rel_liq_perm),
                                     NO_SPECIES);
          if ( num_const < 5)
            {
              sr = sprintf(err_msg,
                   "Matl %s expected at least 5 constants for %s %s model.\n",
                           pd_glob[mn]->MaterialName,
                           "Rel Liq Permeability",
                           "VAN_GENUCHTEN_EXTERNAL");
              EH(-1, err_msg);
            }
          mat_ptr->len_u_rel_liq_perm = num_const;
          SPF_DBL_VEC( endofstring(es), num_const,mat_ptr->u_rel_liq_perm);
        }
      else
	{
	  EH(model_read, "Rel Liq Permeability");
	}
      ECHO(es,echo_file);

      model_read = look_for_mat_proptable(imp, "Saturation",
				     &(mat_ptr->SaturationModel), 
				     &(mat_ptr->saturation), 
				     &(mat_ptr->u_saturation),
				     &(mat_ptr->len_u_saturation),
                                     &(mat_ptr->saturation_tableid),
                                     model_name, SCALAR_INPUT, &NO_SPECIES,es);

      if (model_read == -1 && !strcmp(model_name, "VAN_GENUCHTEN") )
	{
	  mat_ptr->SaturationModel = VAN_GENUCHTEN;
	  num_const = read_constants(imp, &(mat_ptr->u_saturation), 
				     NO_SPECIES);
	  if ( num_const < 4) 
	    {
	      sr = sprintf(err_msg, 
		   "Matl %s expected at least 4 constants for %s %s model.\n",
			   pd_glob[mn]->MaterialName, 
			   "Saturation", 
			   "VAN_GENUCHTEN");
	      EH(-1, err_msg);
	    }
	  mat_ptr->len_u_saturation = num_const;
	  SPF_DBL_VEC( endofstring(es), num_const,mat_ptr->u_saturation); 
	}
      else if (model_read == -1 && !strcmp(model_name, "PSD_VOL") )
	{
	  mat_ptr->SaturationModel = PSD_VOL;
	  num_const = read_constants(imp, &(mat_ptr->u_saturation), 
				     NO_SPECIES);
	  if ( num_const < 4) 
	    {
	      sr = sprintf(err_msg, 
		   "Matl %s expected at least 4 constants for %s %s model.\n",
			   pd_glob[mn]->MaterialName, 
			   "Saturation", 
			   "PSD_VOL");
	      EH(-1, err_msg);
	    }
	  mat_ptr->len_u_saturation = num_const;
	  SPF_DBL_VEC( endofstring(es), num_const,mat_ptr->u_saturation); 
	}
      else if (model_read == -1 && !strcmp(model_name, "PSD_WEXP") )
	{
	  mat_ptr->SaturationModel = PSD_WEXP;
	  num_const = read_constants(imp, &(mat_ptr->u_saturation), 
				     NO_SPECIES);
	  if ( num_const < 4) 
	    {
	      sr = sprintf(err_msg, 
		   "Matl %s expected at least 4 constants for %s %s model.\n",
			   pd_glob[mn]->MaterialName, 
			   "Saturation", 
			   "PSD_WEXP");
	      EH(-1, err_msg);
	    }
	  mat_ptr->len_u_saturation = num_const;
	  SPF_DBL_VEC( endofstring(es), num_const,mat_ptr->u_saturation); 
	}
      else if (model_read == -1 && !strcmp(model_name, "PSD_SEXP") )
	{
	  mat_ptr->SaturationModel = PSD_SEXP;
	  num_const = read_constants(imp, &(mat_ptr->u_saturation), 
				     NO_SPECIES);
	  if ( num_const < 4) 
	    {
	      sr = sprintf(err_msg, 
		   "Matl %s expected at least 4 constants for %s %s model.\n",
			   pd_glob[mn]->MaterialName, 
			   "Saturation", 
			   "PSD_SEXP");
	      EH(-1, err_msg);
	    }
	  mat_ptr->len_u_saturation = num_const;
	  SPF_DBL_VEC( endofstring(es), num_const,mat_ptr->u_saturation); 
	}
      else if (model_read == -1 && !strcmp(model_name, "TANH") )
	{
	  mat_ptr->SaturationModel = TANH;
	  num_const = read_constants(imp, &(mat_ptr->u_saturation), 
				     NO_SPECIES);
	  if ( num_const < 4) 
	    {
	      sr = sprintf(err_msg, 
		   "Matl %s expected at least 4 constants for %s %s model.\n",
			   pd_glob[mn]->MaterialName, 
			   "Saturation", 
			   "TANH");
	      EH(-1, err_msg);
	    }
	  mat_ptr->len_u_saturation = num_const;
	  SPF_DBL_VEC( endofstring(es), num_const,mat_ptr->u_saturation); 
	}
      else if (model_read == -1 && !strcmp(model_name, "SHELL_TANH") )
	{
	  mat_ptr->SaturationModel = SHELL_TANH;
	  num_const = read_constants(imp, &(mat_ptr->u_saturation), 
				     NO_SPECIES);
	  if ( num_const < 4) 
	    {
	      sr = sprintf(err_msg, 
		   "Matl %s expected at least 4 constants for %s %s model.\n",
			   pd_glob[mn]->MaterialName, 
			   "Saturation", 
			   "SHELL_TANH");
	      EH(-1, err_msg);
	    }
	  mat_ptr->len_u_saturation = num_const;
	  SPF_DBL_VEC( endofstring(es), num_const,mat_ptr->u_saturation); 
	}
      else if (model_read == -1 && !strcmp(model_name, "TANH_EXTERNAL") )
	{
	  if ( fscanf(imp,"%s", input ) !=  1 )
	    {
	      EH(-1,"Expecting trailing keyword for TANH EXTERNAL_FIELD model.\n");
	    }
	  ii=0;
	  for ( j=0; j<efv->Num_external_field; j++)
	    {
	      if (!strcmp(efv->name[j], input))
		{ 
		  ii=1;
                  mat_ptr->SAT_external_field_index = j;
		}
	    }
	  if( ii==0 )
	    {
	      EH(-1,"Must activate external fields to use this TANH_EXTERNAL model");
	    }
	  mat_ptr->SaturationModel = TANH_EXTERNAL;
	  num_const = read_constants(imp, &(mat_ptr->u_saturation), 
				     NO_SPECIES);
	  if ( num_const < 8) 
	    {
	      sr = sprintf(err_msg, 
		   "Matl %s expected at least 8 constants for %s %s model.\n",
			   pd_glob[mn]->MaterialName, 
			   "Saturation", 
			   "TANH_EXTERNAL");
	      EH(-1, err_msg);
	    }
	  mat_ptr->len_u_saturation = num_const;
	  SPF_DBL_VEC( endofstring(es), num_const,mat_ptr->u_saturation); 
	}
      else if (model_read == -1 && !strcmp(model_name, "TANH_HYST") )
	{
	  mat_ptr->SaturationModel = TANH_HYST;
	  num_const = read_constants(imp, &(mat_ptr->u_saturation), 
				     NO_SPECIES);
	  if ( num_const < 10) 
	    {
	      sr = sprintf(err_msg, 
		   "Matl %s expected at least 10 constants for %s %s model.\n",
			   pd_glob[mn]->MaterialName, 
			   "Saturation", 
			   "TANH_HYST");
	      EH(-1, err_msg);
	    }
	  mat_ptr->len_u_saturation = num_const;
	  SPF_DBL_VEC( endofstring(es), num_const,mat_ptr->u_saturation); 

	  /*initialize Gauss point structure */
	}
      else
	{
	  EH(model_read, "Saturation");
	}
      ECHO(es,echo_file);   

      if (have_por_energy == 1) {
      /*
       * Density of solid matrix
       */
      mat_ptr->matrix_density = 1.;
      model_read = look_for_mat_prop(imp, "Matrix Density", 
				     &(mat_ptr->PorousMatrixDensityModel), 
				     &(mat_ptr->matrix_density), 
				     NO_USER, NULL,
				     model_name, SCALAR_INPUT, &NO_SPECIES,es);
      if (model_read == -1 && strcmp(model_name, "CONSTANT") ) {
	  EH(-1," Only a CONSTANT Matrix Density is allowed.");
	}
      else
	{
	  EH(model_read, "Matrix Density card needed for R_POR_ENERGY ");
	}

      ECHO(es,echo_file);
      
      /*
       * Specific heat of solid matrix
       */
      mat_ptr->specific_heat = 1.;
      model_read = look_for_mat_prop(imp, "Matrix Specific Heat", 
				     &(mat_ptr->PorousSpecificHeatModel), 
				     &(mat_ptr->matrix_density), 
				     NO_USER, NULL,
				     model_name, SCALAR_INPUT, &NO_SPECIES,es);

      if (model_read == -1 && strcmp(model_name, "CONSTANT") ) {
	  EH(-1," Only a CONSTANT Matrix Specific Heat is allowed.");
      }
        else
	{
	  EH(model_read, "Matrix Specific Heat needed for R_POR_ENERGY");
	}
      ECHO(es,echo_file);
      }
    }
  /*
   * Porous Section 2: Special Numerical treatment inputs are made here
   * for each porous equation.  Recall that each equation is really a species
   * conservation law, and so this will really be over 1 to the number of
   * possible species, in whatever phase, someday.  The input here is specifically
   * for the liquid phase solvent component, the gas-phase solvent component (air),
   * and the solid-phase solvent compont (just the solid skeleton).   Eventually you
   * will want the liquid-phase components to be looped when we add multicomponent
   * porous liquid capability. Possibly also you will loop over base gas phase
   * components (which will usually be air, with all other components in the gas
   * coming from the liquid 
   */

  /* TAB here. just like to comment in passing that this whole porous media input section is
   * an unpleasant mess and needs fixing.  November 2005 */

  if (mat_ptr->PorousMediaType != CONTINUOUS &&
      mat_ptr->PorousMediaType != POROUS_BRINKMAN) 
    {
      
    /*
     *   Porous Weight Function:
     *
     *    This is where you specify GALERKIN or SUPG weighting functions
     *    To follow the theory of Brooks and Hughes, the weighting function
     *    value should be set equal to 1.0 
     */
      model_read = look_for_mat_prop(imp, "Porous Weight Function", 
				   &(mat_ptr->Porous_wt_funcModel), 
				   &(mat_ptr->Porous_wt_func), NO_USER, NULL,
				   model_name, SCALAR_INPUT, &NO_SPECIES,es);
      
      if (!strcmp(model_name, "GALERKIN")) 
	{
	  mat_ptr->Porous_wt_funcModel = GALERKIN;
	  mat_ptr->Porous_wt_func = 0.0;
	} 
      else if (!strcmp(model_name, "SUPG")) 
	{
	  int err;
	  mat_ptr->Porous_wt_funcModel = SUPG;
	  err = fscanf(imp, "%lg",&(mat_ptr->Porous_wt_func));
	  if (err != 1) {
	    EH(-1, "Expected to read one double for Porous Weight Function SUPG");
	  }
	  SPF(endofstring(es)," %.4g", mat_ptr->Porous_wt_func);
	} 
      else 
	{
	  mat_ptr->Porous_wt_funcModel = GALERKIN;
	  mat_ptr->Porous_wt_func = 0.0;
	  
	  SPF(es,"\t(%s = %s)","Porous Weight Function", "GALERKIN"); 
	}
      ECHO(es,echo_file);
    
  
    /*
     *   Porous Mass Lumping:
     *
     *    This is where you specify whether you want to use
     *    Mass Lumping of the time derivative or whether you
     *    want to use a consistent time derivative treatment.
     *
     *    Note, the combination of Mass Lumping and SUPG has
     *    been shown to exhibit monotone behavior. Also note that
     *    mass lumping is only useful for partially saturated flows. 
     */
  
  mat_ptr->Porous_Mass_Lump = FALSE;
  model_read = look_for_mat_prop(imp, "Porous Mass Lumping", 
				   &(mat_ptr->Porous_wt_funcModel), 
				   &(mat_ptr->Porous_wt_func), NO_USER, NULL,
				   model_name, SCALAR_INPUT, &NO_SPECIES,es);
    
  if(mat_ptr->PorousMediaType != POROUS_SATURATED &&
     mat_ptr->PorousMediaType != POROUS_SHELL_UNSATURATED)
    {
      if (!strcasecmp(model_name, "yes") || 
	  !strcasecmp(model_name, "true")) 
	{
	  mat_ptr->Porous_Mass_Lump = TRUE;
	}
      else if (!strcasecmp(model_name, "no") ||
	       !strcasecmp(model_name, "false")) 
	{
	  mat_ptr->Porous_Mass_Lump = FALSE;
	} 
      else 
	{
	  EH(-1,"Porous Mass Lumping must be set to TRUE, YES, FALSE, or NO!");
	  mat_ptr->Porous_Mass_Lump = FALSE;
	}
    }
    /* Jim Simmons: make sure this consistency check is added to new parse code */
  if(mat_ptr->Porous_Mass_Lump == TRUE &&  
     mat_ptr->PorousMediaType == POROUS_SATURATED)
    {
      EH(-1,"Mass Lumping is NOT implemented for POROUS_SATURATED problems. Turn to FALSE");
    }
    
  ECHO(es,echo_file);

    /*
     * set porous number equal to max number of porous media phases
     * it is changed to the porous phase number of input property by 
     * look_for_mat_prop
     */
  porous_no = mat_ptr->Num_Porous_Eqn;


    /*
     *   Porous Time Integration
     */
  model_read = look_for_mat_prop(imp, "Porous Time Integration", 
				   &(PorousTimeIntegration), 
				   &(a0), NO_USER, NULL, 
				   model_name, NO_INPUT,  
				   &porous_no,es);
  if (model_read == -1 && !strcmp(model_name, "STANDARD") ) 
    {
      mat_ptr->PorousTimeIntegration[porous_no] = STANDARD;
    } else if (model_read == -1 && 
	       !strcmp(model_name, "TAYLOR_GALERKIN")) 
    {
      mat_ptr->PorousTimeIntegration[porous_no] = TAYLOR_GALERKIN;
    }
  else if (model_read == -1 && 
	   !strcmp(model_name, "TAYLOR_GALERKIN_EXP")) 
    {
      mat_ptr->PorousTimeIntegration[porous_no] = TAYLOR_GALERKIN_EXP;
    }
  else 
    {
      mat_ptr->PorousTimeIntegration[porous_no] = STANDARD;
      SPF(es,"\t(%s = %s)", "Porous Time Integration", "STANDARD");
    }
  ECHO(es,echo_file);

      
      /*
       * Porous Section 3:  Species Dependent properties are finally input
       * here.  Remember that really each porous media equation is a species balance
       * across all phases. Hence you will notice we split out the phases where 
       * appropriate in separate card inputs, and loop someday over the species in
       * each base phase.     This is kind of confusing but eventually after specifying
       * the phase diffusion transport constitutive equation types, we then loop
       * over the base solvents of each phase.  In the case right now, there is only
       * one liquid solvent, but it can exist in 2 phases, hence the Liquid and Gas
       * qualifiers.   In the Gas, there is only one base component and it is insoluble
       * in liquid (e.g. air).  The finaly section here deals with specific properties
       * of air. 
       */
      
      
    if (pd_glob[mn]->Num_Porous_Eqn > 0) 
      {
	
	  /*
	   * Hey! If it's in there, then it should be fine. To avoid the ordering
	   * complaints, let's rewind the mat file and start looking from the
	   * beginning.
	   */
	rewind(imp);
	  
	  /* Important Note from PRS: When we start allowing multicomponent (nonideal)
	   * diffusion in the liquid phase and in the gas phase, we will need to make this
	   * two cards (one for liquid and one for gas).  I could think of wanting to do
	   * Stephan-Maxwell in the gas, and fickian only in the liquid, with, of course,
	   * the microstructure tortuosity corrections. For now leave this be.  05/29/01 
	   */ 
	
	model_read = look_for_mat_prop(imp, "Porous Diffusion Constitutive Equation", 
				       &(PorousDiffusionConstitutiveEquation), 
				       &(a0), NO_USER, NULL, model_name, NO_INPUT, 
				       &NO_SPECIES,es);
	if ( !strcmp(model_name, "DARCY") )
	  {
	    EH(-1,"DARCY model for Porous Diffusion Constitutive Equation no longer allowed");
	  }
	else if ( !strcmp(model_name, "DARCY_FICKIAN") )
	  {
	    PorousDiffusionConstitutiveEquation = DARCY_FICKIAN;
	  }
	else if ( !strcmp(model_name, "POWERLAW_DARCY_FICKIAN") )
	  {
	    PorousDiffusionConstitutiveEquation = POWERLAW_DARCY_FICKIAN;
	  }
	else
	  {
	    sprintf(err_msg,
		    "Matl %s, \"%s\" = \"%s\"?\n(valid: %s)\n[%s]",
		    pd_glob[mn]->MaterialName,
		    "Porous Diffusion Constitutive Equation",
		    model_name, " DARCY_FICKIAN only",
		    "If still bad - check orderings in the mat file!");
	    EH(-1,err_msg);
	  }
	  
	pd_glob[mn]->PorousFluxModel = PorousDiffusionConstitutiveEquation;
	cr_glob[mn]->PorousFluxModel = PorousDiffusionConstitutiveEquation;
	ECHO(es,echo_file);	
      }

      
    /*
 ***************************************************************************
 *  LOOP OVER THE SPECIES THAT can be present in gas and liquid phases.
 * These come from the base liquid composition as we are assuming the
 *  base gas phase components,  e.g. air, are insoluble in the liquid phase. 
 * As of 05/29/01 we only  allow single component
 * and so this is a loop of 1 to 1.   Change will be made here for multicomponent. 
 **************************************************************************
 */

    ECHO("\n----Species Transport Properties \n",echo_file);
      
    Num_liquid_phase_components = 1;  /* Put this in the porous structure and read in 
					 * when you expand to more than one component 
					 */
    for (j = 0; j< Num_liquid_phase_components; j++)
      { 
	/* N.B. porous_no is the species number, really.  Should be zero in
	   * all cases, until we go multicomponent.  Name should be changed. 
	   * For now this card will be the vapor diffusivity value of the primary
	   * liquid solvent component.    It is also assumed to be binary
	   * diffusion.  However, this should also have a Porous Liquid Diffusivity
	   * counterpart for the same species to account for the diffusion model
	   * in the liquid phase. 
	   * PRS 052901 
	   */
	  
	if ( mat_ptr->PorousMediaType != POROUS_SATURATED)
	  {
	    model_read = look_for_porous_prop( imp, "Porous Gas Diffusivity", mat_ptr,
					       mat_ptr->PorousDiffusivityModel, 
					       mat_ptr->porous_diffusivity,
					       mat_ptr->u_porous_diffusivity, 
					       mat_ptr->len_u_porous_diffusivity, model_name,
					       0, &porous_no,es );
	      /*
	       * Postprocess unique Porous Diffusivity models
	       */
	    if (model_read == -1) 
	      {
		EH(-1,
		   "Porous Gas Diffusivity: Bad Card syntax or need another set of porous mat cards?");
	      } 
	    else if (model_read == 0) 
	      {
		if (!strcmp(model_name, "POROUS")) {
		  mat_ptr->PorousDiffusivityModel[porous_no] = POROUS;
		  num_const = mat_ptr->len_u_porous_diffusivity[porous_no];
		  if (num_const < 5) 
		    {
		      sprintf(err_msg, 
			      "Matl %s (eqn %d) needs at least 5 constants for %s %s model.\n",
			    pd_glob[mn]->MaterialName, porous_no,
			    "Porous Gas Diffusivity", "POROUS");
		      EH(-1, err_msg);
		    }
		}
		
	      } /* End of if (model_read == 0) */

	    ECHO(es,echo_file);
	      
	      
	      /*
	       *  Porous Latent Heat of Vaporization Section
	       *
	       * set porous number equal to max number of porous media phases
	       * it is changed to the porous phase number of input properly by 
	       * look_for_mat_prop
	       */
	    porous_no = mat_ptr->Num_Porous_Eqn;
	    model_read = look_for_mat_prop(imp, "Porous Latent Heat Vaporization", 
					   mat_ptr->PorousLatentHeatVapModel, 
					   mat_ptr->porous_latent_heat_vap, 
					     NO_USER, NULL, model_name, 
					     SCALAR_INPUT, &porous_no,es);
	    EH(model_read, "Porous Latent Heat Vaporization");
	    ECHO(es,echo_file);
	      
	      /*
	       *  Porous Latent Heat of Fusion Section
	       *
	       * set porous number equal to max number of porous media phases
	       * it is changed to the porous phase number of input property by 
	       * look_for_mat_prop
	       */
	    porous_no = mat_ptr->Num_Porous_Eqn;
	    model_read = look_for_mat_prop(imp, "Porous Latent Heat Fusion", 
					   mat_ptr->PorousLatentHeatFusionModel, 
					   mat_ptr->porous_latent_heat_fusion, 
					   NO_USER, NULL, model_name, 
					     SCALAR_INPUT, &porous_no,es);
	    EH(model_read, "Porous Latent Heat Fusion");
	    ECHO(es,echo_file);
	      
	      
	      /*
	       *  Vapor Pressure Section
	       *
	       * set porous number equal to max number of porous media phases
	       * it is changed to the porous phase number of input property by 
	       * look_for_mat_prop
	       */
	    porous_no = mat_ptr->Num_Porous_Eqn;
	    model_read = look_for_mat_prop(imp, "Porous Vapor Pressure", 
					   mat_ptr->PorousVaporPressureModel, 
					   mat_ptr->porous_vapor_pressure, 
					   NO_USER, NULL, model_name, 
					   SCALAR_INPUT, &porous_no,es);

	    if ( model_read == -1 && (!strcmp(model_name, "KELVIN") ||
				      !strcmp(model_name, "FLAT")))
	      {
		if (!strcmp(model_name, "KELVIN")) mat_ptr->PorousVaporPressureModel[porous_no] = KELVIN;
		if (!strcmp(model_name, "FLAT")) mat_ptr->PorousVaporPressureModel[porous_no] = FLAT;
		  
		if ( mat_ptr->PorousMediaType == POROUS_TWO_PHASE) 
		  {
		    num_const = read_constants(imp, mat_ptr->u_porous_vapor_pressure, 
						 porous_no);
		    if ( num_const < 5) 
		      {
			sprintf(err_msg, 
				"Matl %s (%s, conc %d) needs 5 constants for %s %s model.\n",
				pd_glob[mn]->MaterialName, "porous 2-phase", porous_no,
				"Porous Vapor Pressure", "KELVIN or FLAT");
			  EH(-1, err_msg);
		      }
		    mat_ptr->len_u_porous_vapor_pressure[porous_no] = num_const;
		    SPF_DBL_VEC( endofstring(es), num_const, mat_ptr->u_porous_vapor_pressure[porous_no]);
		  } 
		else if ( mat_ptr->PorousMediaType == POROUS_UNSATURATED)
		  {
		    num_const = read_constants(imp, mat_ptr->u_porous_vapor_pressure, 
						 porous_no);
		    if ( num_const < 5) 
		      {
			sprintf(err_msg, 
				"Matl %s (%s, conc %d) needs 5 constants for %s %s model.\n",
				pd_glob[mn]->MaterialName, "porous unsaturated", 
				porous_no,
				  "Porous Vapor Pressure", "KELVIN OR FLAT");
			EH(-1, err_msg);
		      }
		    mat_ptr->len_u_porous_vapor_pressure[porous_no] = num_const;
		      SPF_DBL_VEC( endofstring(es), num_const, mat_ptr->u_porous_vapor_pressure[porous_no]);
		    } 
		else 
		  {
		    sprintf(err_msg, 
			      "%s model invalid in matl %s unless %s is \"%s\" or \"%s\"\n",
			      "KELVIN or FLAT", pd_glob[mn]->MaterialName, "Media Type",
			      "POROUS_TWO_PHASE", "POROUS_UNSATURATED");
		      EH(-1, err_msg);
		  }
	      }
	    else if ( model_read == -1 && !strcmp(model_name, "IDEAL_GAS") )
	      {
		  EH(-1,"No longer set the IDEAL_GAS properties/model on the "
		     "vapor pressure card. Use Gas Constants");
	      }
	    else if ( model_read == -1 && !strcmp(model_name, "NON_VOLATILE") )
	      {
		  mat_ptr->PorousVaporPressureModel[porous_no] = NON_VOLATILE;
	      }
	    else
	      {
		  EH(model_read, "Porous Vapor Pressure");
	      }
	    ECHO(es,echo_file);
	    }  /*end if(!POROUS_SATURATED) */
	  
	  /*
	   *  Porous Liquid Volume Expansion Section
	   *
	   * set porous number equal to max number of porous media phases
	   * it is changed to the porous phase number of input property  by 
	   *  look_for_mat_prop
	   * 
	   * PRS (052901): This is a phase property that is component dependent.  You need to
	   * add the Porous Gas Volume Expansion card for the gas phase as well, when
	   * you go multicomponent. 
	   */ 
	if ( mat_ptr->PorousMediaType != POROUS_SHELL_UNSATURATED ) {
	  model_read = look_for_porous_prop( imp, "Porous Liquid Volume Expansion", mat_ptr,  
					     mat_ptr->PorVolExpModel, 
					     mat_ptr->porous_vol_expansion, 
					     NO_USER, NULL, model_name, 
					     SCALAR_INPUT, &porous_no,es );
	  EH(model_read, "Porous Liquid Volume Expansion");
	  ECHO(es,echo_file);
	}
	  
      } /* End for(j=0;j<Num_liquid_phase_components; j++) */
      
      /*Final porous input stage */
      
    Num_insoluble_gas_phase_components = 1;  /* Put this in the porous structure and read in 
						* when you expand to more than one component 
						*/
      /*These cards are needed if there in all gas/liquid flow cases, 
       * viz. TWO_PHASE and UNSATURATED.  In the Unsaturated case this
       * card is used to set the external CONSTANT ambient pressure*/
	if(mat_ptr->PorousMediaType != CONTINUOUS && 
	   mat_ptr->PorousMediaType != POROUS_SATURATED )
	  {
	    for (j = 0; j< Num_insoluble_gas_phase_components; j++)
	      { 
		/*
		 *  Insoluble Porous Gas phase component  Section
		 *  This supplants old way of using the Vapor Pressure
		 *  card for this. YOu may want to make this 3 separate
		 *  cards for the ideal gas model (viz. MW, Universal Gas Const, T)
		 *
		 */
		model_read = look_for_mat_prop(imp, "Porous Gas Constants", 
					       &(mat_ptr->PorousGasConstantsModel), 
					       &(mat_ptr->porous_gas_constants), 
					       NO_USER, NULL, model_name, 
					       SCALAR_INPUT, &NO_SPECIES,es);
			
		if ( model_read == -1 && !strcmp(model_name, "IDEAL_GAS") )
		  {
		    mat_ptr->PorousGasConstantsModel = IDEAL_GAS;
				
		    num_const = read_constants(imp, &(mat_ptr->u_porous_gas_constants), 
										   NO_SPECIES);
		    if ( num_const < 4 ) 
		      {
			sr = sprintf(err_msg, 
				     "Matl %s (conc %d) needs 4 constants for %s %s model.\n",
				     pd_glob[mn]->MaterialName,
				     0,
				     "Porous Gas Constants", "IDEAL_GAS");
			EH(-1, err_msg);
		      }
		    mat_ptr->len_u_porous_gas_constants = num_const;
		    SPF_DBL_VEC( endofstring(es), num_const, mat_ptr->u_porous_gas_constants);
		  } 
		else if (!strcmp(model_name, "CONSTANT") )
		  {
		    EH(-1,"Ironically we don't allow a CONSTANT model for Porous Gas Constants.  Try IDEAL_GAS");
		  }
		else
		  {
		    EH(model_read, "Porous Gas Constants");
		  }
		ECHO(es,echo_file);
	      }
	  }
      /* Special constants for sink models formulation -- PRS 8/19/05 */
      if(have_por_sink_mass == 1)
      {
	model_read = look_for_mat_prop(imp, "Sink Adsorption Rate Data", 
				       &(mat_ptr->PorousSinkConstantsModel),
				       &(mat_ptr->porous_sink_constants), 
				       NO_USER, NULL, model_name, 
				       SCALAR_INPUT, &NO_SPECIES, es);
	if ( model_read == -1 && !strcmp(model_name, "LINEAR") )
	  {
	    mat_ptr->PorousSinkConstantsModel = LINEAR;
			  
	    num_const = read_constants(imp, &(mat_ptr->u_porous_sink_constants), 
										 NO_SPECIES);
	    if ( num_const < 8 ) 
	      {
		sr = sprintf(err_msg, 
			     "Matl %s needs 8 constants for %s %s model.\n",
			     pd_glob[mn]->MaterialName,
			     "Sink Adsorption Rate Data", "LINEAR");
		EH(-1, err_msg);
	      }
	    mat_ptr->len_u_porous_sink_constants = num_const;
	  } 
	else if ( model_read == -1 && !strcmp(model_name, "POWER_LAW") )
	  {
	    mat_ptr->PorousSinkConstantsModel = POWER_LAW;
			  
	    num_const = read_constants(imp, &(mat_ptr->u_porous_sink_constants), 
										 NO_SPECIES);
	    if ( num_const < 4 ) 
	      {
		sr = sprintf(err_msg, 
			     "Matl %s needs 4 constants for %s %s model.\n",
			     pd_glob[mn]->MaterialName,
			     "Sink Adsorption Rate Data", "POWER_LAW");
		EH(-1, err_msg);
	      }
	    mat_ptr->len_u_porous_sink_constants = num_const;
	  } 
	else if (!strcmp(model_name, "CONSTANT") )
	  {
	    EH(-1,"Ironically we don't allow a CONSTANT model for Sink Adsorption Rate Data.  Try LINEAR");
	  }
	else
	  {
	    EH(model_read, "Sink Adsorption Rate Data");
	  }
      }

    }  /*if ( mat_ptr->PorousMediaType != CONTINUOUS && != POROUS_BRINKMAN)*/
  /*
   * *****************Species Stuff*******************************
   */
  
  /* Check for Boundary Condition which require constants from the
   * materials file. 
   * Molecular Weight, Specific and Molar Volumes are required when 
   * VL_POLY_BC or YFLUX_EQUIL_BC is specified.  
   * Instead of reading the constants from the BC card itself, they
   * are specified in the material's file.  
   * read_bc_mp != -1 indicates that some mat prop is needed for BC card.
   * ACSun 8/21/98 
   */


  read_bc_mp = -1;
  for (i=0; i<Num_BC; i++)
    {
      if (BC_Types[i].BC_Name == VL_POLY_BC ||
	  BC_Types[i].BC_Name == YFLUX_EQUIL_BC ||
	  BC_Types[i].BC_Name == VL_EQUIL_PRXN_BC) {
	read_bc_mp = i;
      }
    }

 /* Check for existance of shear rate and vorticity variable in any matrix*/

  have_shear_rate = 0;
  //*have_vort_dir = 0;*/

  for (imtrx = 0; imtrx < upd->Total_Num_Matrices; imtrx++)
     {
      if (pd_glob[mn]->e[imtrx][R_SHEAR_RATE])
        {
         have_shear_rate = 1;
        }
      /*if (pd_glob[mn]->e[imtrx][R_VORT_DIR1])
        {
         have_vort_dir = 1;
        }*/
     }

  
  if (pd_glob[mn]->Num_Species_Eqn > 0) 
    {

    /*
     * Hey! If it's in there, then it should be fine. To avoid the ordering
     * complaints, let's rewind the mat file and start looking from the
     * beginning.
     */
      rewind(imp);
    
    /*
     *  Optionally read in the number of species in the material, and
     *  check for compatibility with the problem statement
     */
      (void) look_for_optional_int(imp, "Number of Species",
				 &model_read, pd_glob[mn]->Num_Species);
      if (model_read != pd_glob[mn]->Num_Species) {
	if (model_read ==  pd_glob[mn]->Num_Species + 1) {
	  pd_glob[mn]->Num_Species = model_read;
	  mp_glob[mn]->Num_Species = model_read;
	  if (upd->Max_Num_Species <  mp_glob[mn]->Num_Species) {
	    upd->Max_Num_Species = mp_glob[mn]->Num_Species;
	  }
	  SPF(es,"WARNING: Number of species in phase %d increased by mat file read to %d\n",
	      mn, model_read); ECHO(es,echo_file);
	} else {
	  fprintf(stderr,
		  "ERROR: number of species in goma input and mat file differ: %d %d\n",
		pd_glob[mn]->Num_Species, model_read);
	  EH(-1, "read_input_mp error");
	}
      }
      SPF(es,"%s = %d", "Number of Species", model_read); ECHO(es,echo_file);

    /*
     *     Read in the Diffusion Constitutive Equation Model
     */

      strcpy(search_string,"Diffusion Constitutive Equation" );
      
      model_read = look_for_mat_prop(imp, search_string,
				     &(DiffusionConstitutiveEquation), 
				     &(a0), NO_USER, NULL, model_name, NO_INPUT, 
				     &NO_SPECIES,es);
      /* EDW: Insert alternate call here! */
      if ( !strcmp(model_name, "FICKIAN") )
	{
	  DiffusionConstitutiveEquation = FICKIAN;
	}
      else if ( !strcmp(model_name, "GENERALIZED_FICKIAN") )
	{
	  DiffusionConstitutiveEquation = GENERALIZED_FICKIAN;
	}
      else if ( !strcmp(model_name, "STEFAN_MAXWELL") )
	{
	  DiffusionConstitutiveEquation = STEFAN_MAXWELL;
	}
      else if ( !strcmp(model_name, "STEFAN_MAXWELL_CHARGED") )
	{
	  DiffusionConstitutiveEquation = STEFAN_MAXWELL_CHARGED;
	}
      else if ( !strcmp(model_name, "STEFAN_MAXWELL_VOLUME") )       /*  RSL 6/29/00  */
	{
	  DiffusionConstitutiveEquation = STEFAN_MAXWELL_VOLUME;
	}
      else if ( !strcmp(model_name, "FICKIAN_CHARGED") )       
	{
	  DiffusionConstitutiveEquation = FICKIAN_CHARGED;
	}
      else if ( !strcmp(model_name, "FICKIAN_CHARGED_X") )       /*  RSL 9/18/00  */
	{
	  DiffusionConstitutiveEquation = FICKIAN_CHARGED_X;
	}
      else if ( !strcmp(model_name, "DARCY") )
	{
	  DiffusionConstitutiveEquation = DARCY;
	}
      else if ( !strcmp(model_name, "DARCY_FICKIAN") )
	{
	  DiffusionConstitutiveEquation = DARCY_FICKIAN;
	}
      else if ( !strcmp(model_name, "HYDRODYNAMIC") )
	{
	  DiffusionConstitutiveEquation = HYDRODYNAMIC;
	  
          if( have_shear_rate == 0 )
	    EH(-1, "HYDRODYNAMIC mass flux requires shear_rate dof in EQ list.");
	}
      else if ( !strcmp(model_name, "HYDRODYNAMIC_QTENSOR") )
	{
	  DiffusionConstitutiveEquation = HYDRODYNAMIC_QTENSOR;
	  
          if( have_shear_rate == 0 )
	    EH(-1, "HYDRODYNAMIC_QTENSOR mass flux requires shear_rate dof in EQ list.");
	}
      else if ( !strcmp(model_name, "HYDRODYNAMIC_QTENSOR_OLD") )
	{
	  DiffusionConstitutiveEquation = HYDRODYNAMIC_QTENSOR_OLD;

          if( have_shear_rate == 0 )
	    EH(-1, "HYDRODYNAMIC_QTENSOR mass flux requires shear_rate dof in EQ list.");
	}
      else if ( !strcmp(model_name, "SUSPENSION_BALANCE") )
	{
	  DiffusionConstitutiveEquation = DM_SUSPENSION_BALANCE;
	  
	/*   if( have_vort_dir == 0 ) */
/* 	    EH(-1, "SUSPENSION_BALANCE mass flux requires a vorticity vector in EQ list."); */
	}
      else if ( !strcmp(model_name, "NONE") )
	{
	  DiffusionConstitutiveEquation = NON_DIFFUSING;
	}
      else
	{
	  sprintf(err_msg,
		  "Matl %s, \"%s\" = \"%s\"?\n(valid: %s)\n[%s]",
		pd_glob[mn]->MaterialName,
		"Diffusion Constitutive Equation",
		model_name,
		"FICKIAN GENERALIZED_FICKIAN STEFAN_MAXWELL STEFAN_MAXWELL_CHARGED FICKIAN_CHARGED FICKIAN_CHARGED_X STEFAN_MAXWELL_VOLUME DARCY DARCY_FICKIAN HYDRODYNAMIC HYDRODYNAMIC_QTENSOR NONE",  /*  RSL 9/18/00  */ 
		"If still bad - check orderings in the mat file!");
	  EH(-1,err_msg);
	}


      pd_glob[mn]->MassFluxModel = DiffusionConstitutiveEquation;
      cr_glob[mn]->MassFluxModel = DiffusionConstitutiveEquation;
      
      ECHO(es,echo_file);

      strcpy(search_string,"PBE Blowing Agent Type" );
      model_read = look_for_mat_prop(imp, search_string,
				     &(mat_ptr->PBE_BA_Type),
				     &(a0), NO_USER, NULL, model_name, NO_INPUT,
				     &NO_SPECIES,es);

      if ( !strcmp(model_name, "N_PENTANE") )
	{
	  mat_ptr->PBE_BA_Type = PBE_N_PENTANE;
	}
      else if ( !strcmp(model_name, "R_11"))
	{
	  mat_ptr->PBE_BA_Type = PBE_R_11;
	}
      else if ( !strcmp(model_name, " ")) // default
	{
	  mat_ptr->PBE_BA_Type = PBE_N_PENTANE;
	}
      else
	{
	  EH(-1, "Unknown PBA Blowing Agent Type");
	}

      ECHO(es,echo_file);

    }
  
  /* Parameters for Ryan's Q tensor model */
  model_read = look_for_mat_prop(imp, "Qtensor extension pressure",
                                 &(mat_ptr->QtensorExtensionPModel), 
                                 &(mat_ptr->Qtensor_Extension_P), 
                                 NO_USER, NULL, model_name, 
                                 SCALAR_INPUT, &NO_SPECIES,es);
  ECHO(es,echo_file);

  model_read = look_for_mat_prop(imp, "Qtensor Nct",
                                 &(mat_ptr->QtensorNctModel), 
                                 &(mat_ptr->Qtensor_Nct),
                                 NO_USER, NULL, model_name, 
                                 SCALAR_INPUT, &NO_SPECIES,es);
  ECHO(es,echo_file);

  model_read = look_for_mat_prop(imp, "Species Weight Function", 
				 &(mat_ptr->Spwt_funcModel), 
				 &(mat_ptr->Spwt_func), NO_USER, NULL,
				 model_name, SCALAR_INPUT, &NO_SPECIES,es);
    
  if ( !strcmp(model_name, "GALERKIN") )
    {
      mat_ptr->Spwt_funcModel = GALERKIN;
      mat_ptr->Spwt_func = 0.;
    }
  else if ( !strcmp(model_name, "SUPG") )
    {
      int err;
      mat_ptr->Spwt_funcModel = SUPG;
      err = fscanf(imp, "%lg",&(mat_ptr->Spwt_func));
      if (err != 1) {
	EH(-1, "Expected to read one double for Species Weight Function SUPG");
      }
    } 
  else 
    {
      mat_ptr->Spwt_funcModel = GALERKIN;
      mat_ptr->Spwt_func = 0.;
      SPF(es,"\t(%s = %s)", "Species Weight Function", "GALERKIN");
    }
  ECHO(es,echo_file);

  model_read = look_for_mat_prop(imp, "Species SSPG Function",
                                 &(mat_ptr->SpSSPG_funcModel),
                                 &(mat_ptr->SpSSPG_func), NO_USER, NULL,
                                 model_name, SCALAR_INPUT, &NO_SPECIES,es);
  ECHO(es,echo_file);

  model_read = look_for_mat_prop(imp, "Species YZbeta Function",
                                 &(mat_ptr->SpYZbeta_funcModel),
                                 &(mat_ptr->SpYZbeta_func), NO_USER, NULL,
                                 model_name, SCALAR_INPUT, &NO_SPECIES,es);
  if ( !strcmp(model_name, "ONE") )
    {
      mat_ptr->SpYZbeta_funcModel = YZBETA_ONE;
      if (fscanf(imp, "%lg",&(mat_ptr->SpYZbeta_func)) != 1)
      {
        EH(-1, "Could not read Scale for Species YZbeta Function YZBETA_ONE");
      }
    }
  else if ( !strcmp(model_name, "TWO") )
    {
      mat_ptr->SpYZbeta_funcModel = YZBETA_TWO;
      if (fscanf(imp, "%lg",&(mat_ptr->SpYZbeta_func)) != 1)
      {
        EH(-1, "Could not read Scale for Species YZbeta Function YZBETA_TWO");
      }
    }
  else if ( !strcmp(model_name, "MIXED") )
    {
      mat_ptr->SpYZbeta_funcModel = YZBETA_MIXED;
      if (fscanf(imp, "%lg",&(mat_ptr->SpYZbeta_func)) != 1)
      {
        EH(-1, "Could not read Scale for Species YZbeta Function YZBETA_MIXED");
      }
    }
  else if ( !strcmp(model_name, "CUSTOM") )
    {
      mat_ptr->SpYZbeta_funcModel = YZBETA_CUSTOM;
      if (fscanf(imp, "%lg %lg",&(mat_ptr->SpYZbeta_func), &(mat_ptr->SpYZbeta_value)) != 2)
      {
        EH(-1, "Could not read Scale and beta value for Species YZbeta Function YZBETA_CUSTOM");
      }
    }
  else
    {
      mat_ptr->SpYZbeta_funcModel = YZBETA_NONE;
      mat_ptr->SpYZbeta_func = 0.;
      SPF(es,"\t(%s = %s)", "Species YZbeta Function", "YZBETA_NONE");
    }
  ECHO(es,echo_file);



  /*
   *   Special section (LONG) to read in parameters associated with Stefan-Maxwell diffusion 
   *   of neutral and/or charged species in concentrated solutions (as in thermal batteries). 
   *   
   *   KSC: added (7/98), revised (9/98, 9/2000).   
   *
   */
  if (DiffusionConstitutiveEquation == STEFAN_MAXWELL         ||  
      DiffusionConstitutiveEquation == STEFAN_MAXWELL_CHARGED ||
      DiffusionConstitutiveEquation == STEFAN_MAXWELL_VOLUME    )
  {

    if (pd_glob[mn]->Num_Species_Eqn + 1 !=  pd_glob[mn]->Num_Species) 
     {
      fprintf(stderr,
	      "ERROR stefan Maxwell diffusion model chosen but number of species, %d\n",
	      pd_glob[mn]->Num_Species);
      fprintf(stderr, "\t isn't one less than number of species equations, %d\n",
	      pd_glob[mn]->Num_Species_Eqn);
      EH(-1, "Error in number of species and species eqn specs");
    }
    n_species = pd_glob[mn]->Num_Species;

    if (n_species < 2) 
     {
        EH(-1, "Error: Stefan_Maxwell model should be used for modeling transport of 2 or more species");  
     }

    iread = look_for_optional(imp, "Diffusivity", input, '=');
    if (fscanf(imp, "%s", model_name) != 1)
    {
      EH(-1, "Error: need to specify diffusivity name, e.g. CONSTANT");
    }

    SPF(es,"%s = %s", "Diffusivity", model_name);

    if (DiffusionConstitutiveEquation == STEFAN_MAXWELL  ||  
        DiffusionConstitutiveEquation == STEFAN_MAXWELL_CHARGED || 
        DiffusionConstitutiveEquation == STEFAN_MAXWELL_VOLUME)   /* added by RSL, 9/14/00 */ 
     {
       ECHO(es,echo_file);
      if (!strcmp(model_name, "CONSTANT")) 
       {
        for(j = 0; j<n_species; j++) mat_ptr->DiffusivityModel[j] = CONSTANT;
        n_dij = (n_species*n_species - n_species)/2;
	
        for (i = 0; i < n_dij; i++) /* reading the Stefan-Maxwell diffusivities */ 
          {
	   if (fscanf(imp, "%d %d %lf", &ii, &jj, &dij) != 3) 
	    {
	     EH(-1, "Error in reading Stefan_Maxwell diffusivities: need to input i, j, and Dij");  
	    }
           mat_ptr->diffusivity_Stefan_Maxwell[ii][jj] = dij; 
	   mat_ptr->diffusivity_Stefan_Maxwell[jj][ii] = dij; 
	   SPF(es,"\t\t %d %d %.4g", ii, jj, dij); ECHO(es,echo_file);
          }
       }
      else if (!strcmp(model_name, "ARRHENIUS")) 
       {
        for(j = 0; j<n_species; j++) mat_ptr->DiffusivityModel[j] = CONSTANT;
        n_dij = (n_species*n_species - n_species)/2;
        for (i = 0; i < n_dij; i++) /* reading the Stefan-Maxwell diffusivities */ 
          {
	   if (fscanf(imp, "%d %d %lf %lf %lf", &ii, &jj, &dij, &E, &T0) != 5) 
	    {
	     EH(-1, "Error: need to input ii, jj, dij, E, T0");
	    }
           mat_ptr->diffusivity_Stefan_Maxwell[ii][jj] = dij; 
	   mat_ptr->diffusivity_Stefan_Maxwell[jj][ii] = dij; 
           mat_ptr->u_diffusivity_Stefan_Maxwell[ii][jj][0] = dij; 
           mat_ptr->u_diffusivity_Stefan_Maxwell[jj][ii][0] = dij; 
           mat_ptr->u_diffusivity_Stefan_Maxwell[ii][jj][1] = E; 
           mat_ptr->u_diffusivity_Stefan_Maxwell[jj][ii][1] = E; 
           mat_ptr->u_diffusivity_Stefan_Maxwell[ii][jj][2] = T0; 
           mat_ptr->u_diffusivity_Stefan_Maxwell[jj][ii][2] = T0; 
 	   SPF(es,"\t\t %d %d %.4g %.4g %.4g", ii, jj, dij, E, T0); ECHO(es,echo_file);
         }
       }
      else
       {
         EH(-1, "This S-M diffusivity model has not been implemented yet!");
       }
     }

    /*
     *  Get the number of chemical reactions involved in the present
     *  material block; KSC/GHE: 10/98
     */
    iread = look_for_optional(imp, "Number of chemical reactions", input, '=');
    if (fscanf(imp,"%d",&n_rxn) != 1) 
      {
	EH( -1, "Expected to read 1 int for \"Number of chemical reactions\"");
      }

    pd_glob[mn]->Num_Rxn = n_rxn;  
    if (n_rxn > MAX_RXN) {
      sprintf(err_msg,
	      "Specified number of chemical rxns %d > %d, compiled limit - boost MAX_RXN in rf_fem_const.h",
	      ii, MAX_RXN);
      EH( -1, err_msg);
    }
    SPF(es,"%s = %d", "Number of chemical reactions", n_rxn); ECHO(es,echo_file);
 
    /*
     *     if n_rxn > 0, then read Butler Volmer kinetics parameters;
     *        KSC: 10/98; revised: KSC 3/99 
     *
     *    
     */
    if (n_rxn > 0) {
      model_read = look_for_mat_prop(imp, "Reaction Rate", 
				     &(mat_ptr->ReactionRateModel), 
				     &(mat_ptr->reaction_rate), NO_USER, NULL,
				     model_name, SCALAR_INPUT, &NO_SPECIES,es);

      if (model_read == -1 && !strcmp(model_name, "ELECTRODE_KINETICS")) 
	{
	  mat_ptr->ReactionRateModel = ELECTRODE_KINETICS;   
	  num_const = read_constants(imp, &(mat_ptr->u_reaction_rate), 0);
	  if (num_const < 3) 
	    {
	      sprintf(err_msg, 
		    "Material %s - expected at least 3 constants for %s %s model.\n",
		    pd_glob[mn]->MaterialName, "Reaction Rate", "ELECTRODE_KINETICS");
	      EH(-1, err_msg);
	    }
	  mat_ptr->len_u_reaction_rate = num_const;
	  SPF_DBL_VEC( endofstring(es), num_const, mat_ptr->u_reaction_rate);
	} 
      else 
	{
	  EH(-1,"Error: reaction-rate models other than ELECTRODE_KINETICS awaits future implementation");
	}

      model_read = look_for_mat_prop(imp, "Thermodynamic Potential", 
   				     &(mat_ptr->ThermodynamicPotentialModel), 
				     &(mat_ptr->thermodynamic_potential), NO_USER, NULL,
				     model_name, SCALAR_INPUT, &NO_SPECIES,es);

      if (model_read == -1 && !strcmp(model_name, "FeS2")) 
	{
	  mat_ptr->ThermodynamicPotentialModel = FeS2;   
	  num_const = read_constants(imp, &(mat_ptr->u_thermodynamic_potential), 0);
	  if (num_const < 8) 
	    {
	      sprintf(err_msg, 
		    "Material %s - expected at least 8 constants for %s %s model.\n",
		    pd_glob[mn]->MaterialName, "Thermodynamic Potential", "FeS2");
	      EH(-1, err_msg);
	    }
	  mat_ptr->len_u_thermodynamic_potential = num_const;
	  SPF_DBL_VEC( endofstring(es), num_const, mat_ptr->u_thermodynamic_potential);
	}
      else if (model_read == -1 && !strcmp(model_name, "LiSi")) 
	{
	  mat_ptr->ThermodynamicPotentialModel = LiSi;   
	  num_const = read_constants(imp, &(mat_ptr->u_thermodynamic_potential), 0);
	  if (num_const < 7) 
	    {
	      sprintf(err_msg, 
		      "Material %s - expected at least 7 constants for %s %s model.\n",
		      pd_glob[mn]->MaterialName, "Thermodynamic Potential", "LiSi");
	      EH(-1, err_msg);
	    }
	  mat_ptr->len_u_thermodynamic_potential = num_const;
	  SPF_DBL_VEC( endofstring(es), num_const, mat_ptr->u_thermodynamic_potential);
	}
      else if (model_read == -1 && !strcmp(model_name, "CONSTANT")) 
	{
	  mat_ptr->ThermodynamicPotentialModel = CONSTANT;   
	  num_const = read_constants(imp, &(mat_ptr->u_thermodynamic_potential), 0);
	  if (num_const < 1) 
	    {
	      sprintf(err_msg, 
		      "Material %s - expected at least 1 constant for %s %s model.\n",
		      pd_glob[mn]->MaterialName, "Thermodynamic Potential", "CONSTANT");
	      EH(-1, err_msg);
	    }
	  mat_ptr->len_u_thermodynamic_potential = num_const;
	  SPF_DBL_VEC( endofstring(es), num_const, mat_ptr->u_thermodynamic_potential);
	}

      ECHO(es,echo_file);

      model_read = look_for_mat_prop(imp, "Interfacial Area", 
   				     &(mat_ptr->InterfacialAreaModel), 
				     &(mat_ptr->interfacial_area), NO_USER, NULL,
				     model_name, SCALAR_INPUT, &NO_SPECIES,es);

      if (model_read == -1 && !strcmp(model_name, "THERMAL_BATTERY")) 
	{
	  mat_ptr->InterfacialAreaModel = THERMAL_BATTERY;   
	  num_const = read_constants(imp, &(mat_ptr->u_interfacial_area), 0);
	  if (num_const < 9) 
	    {
	      sprintf(err_msg, 
		      "Material %s - expected at least 9 constants for %s %s model.\n",
		      pd_glob[mn]->MaterialName, "Interfacial Area", "THERMAL_BATTERY");
	      EH(-1, err_msg);
	    }
	  mat_ptr->len_u_interfacial_area = num_const;
	  SPF_DBL_VEC( endofstring(es), num_const, mat_ptr->u_interfacial_area);
	}
      else if (model_read == -1 && !strcmp(model_name, "CONSTANT")) 
	{
	  mat_ptr->InterfacialAreaModel = CONSTANT;   
	  num_const = read_constants(imp, &(mat_ptr->u_interfacial_area), 0);
	  if (num_const < 1)
	    {
	      sprintf(err_msg, 
		      "Material %s - expected at least 1 constant for %s %s model.\n",
		      pd_glob[mn]->MaterialName, "Interfacial Area", "CONSTANT");
	      EH(-1, err_msg);
	    }
	  mat_ptr->len_u_interfacial_area = num_const;
	  SPF_DBL_VEC( endofstring(es), num_const, mat_ptr->u_interfacial_area);
	}

      ECHO(es,echo_file);

    }     /* end if (n_rxn >0) statement; KSC: 10/98, 2/02 */ 

    /*
     *    Read the solution temperature for systems
     *    involving charged species; KSC (9/98, 9/2000). 
     *  
     *     KEN ! YOUR A NICE GUY BUT I'M GOING TO CUT YOU !   
     *                                                      - tab
     * 
     */
    if (DiffusionConstitutiveEquation == STEFAN_MAXWELL_CHARGED ||
        DiffusionConstitutiveEquation == STEFAN_MAXWELL_VOLUME    ) 
      {
        model_read = look_for_mat_prop(imp, "Solution Temperature",
				     &(mat_ptr->SolutionTemperatureModel), 
				     &(mat_ptr->solution_temperature), NO_USER, NULL,
				     model_name, SCALAR_INPUT, &NO_SPECIES,es);

        if (model_read == -1 && !strcmp(model_name, "THERMAL_BATTERY")) 
	  {
	    mat_ptr->SolutionTemperatureModel = THERMAL_BATTERY;   
	    num_const = read_constants(imp, &(mat_ptr->u_solution_temperature), 0);
	    if (num_const < 6) 
	      { /* should 6 constants for the thermal_battery solution-temperature model */
		sprintf(err_msg, 
			"Material %s - expected at least 6 constants for %s %s model.\n",
			pd_glob[mn]->MaterialName, "Solution Temperature", "THERMAL_BATTERY");
		EH(-1, err_msg);
	      }
	    mat_ptr->len_u_solution_temperature = num_const;
	    SPF_DBL_VEC( endofstring(es), num_const, mat_ptr->u_solution_temperature);
	  }
      }
    else 
      {
	/*
	 * for a solution with neutral species, set
	 * the solution temperature to 298 K
	 * The temperature is irrelevant in solution with neutral species
	 */
	mat_ptr->SolutionTemperatureModel = CONSTANT;   
	mat_ptr->solution_temperature = 298.0;
	SPF(es,"\t(%s = %s %.4g)", "Solution Temperature", "CONSTANT", mat_ptr->solution_temperature);
      }
 
    ECHO(es,echo_file);

    model_read = look_for_mat_prop(imp, "Porosity", 
				   &(mat_ptr->PorosityModel), 
				   &(mat_ptr->porosity), NO_USER, NULL,
				   model_name, SCALAR_INPUT, &NO_SPECIES,es);
    if (model_read == -1 && !strcmp(model_name, "THERMAL_BATTERY")) 
      {
	mat_ptr->PorosityModel = THERMAL_BATTERY;   
	num_const = read_constants(imp, &(mat_ptr->u_porosity), 0);
	if (num_const < 2) 
	  {
	    sprintf(err_msg, 
		    "Material %s - expected at least 2 constants for %s %s model.\n",
		    pd_glob[mn]->MaterialName, "Porosity", "THERMAL_BATTERY");
	    EH(-1, err_msg);
	  }
	mat_ptr->len_u_porosity = num_const;
	SPF_DBL_VEC( endofstring(es), num_const, mat_ptr->u_porosity );
      }

    ECHO(es,echo_file);

  } /* end of mp-input reading for STEFAN_MAXWELL, STEFAN_MAXWELL_ChARGED 
       KSC: (7/98, 9/2000) 
       *  
       *  AND NOT A MOMENT TOO SOON ! 
       */

  /*
   * Read diffusivity and other properties for non-Stefan-Maxwell models;
   * it is captured in the while-loop to avoid conflict.  Added ACSun 9/98
   */ 

  /*
   ********************************************************************************
   *  LOOP OVER THE SPECIES EQUATIONS
   ********************************************************************************
   */

  /*
  * HKM  - Changed the following parameter to Num_Species instead of Num_Species_Eqn
  *        For dilute problems the two are the same. For nondilute problems, the
  *        material properties for the last species in the mechanism should be
  *        read in as well, even though there isn't an explicit conservation 
  *        equation solved for it. 
  *

  */

  for (j = 0; j< mat_ptr->Num_Species; j++)
    {
     if (DiffusionConstitutiveEquation != STEFAN_MAXWELL         &&
         DiffusionConstitutiveEquation != STEFAN_MAXWELL_CHARGED &&
         DiffusionConstitutiveEquation != STEFAN_MAXWELL_VOLUME    )
       {
	 model_read = look_for_species_proptable(imp, "Diffusivity", mat_ptr,
					       mat_ptr->DiffusivityModel, 
					       mat_ptr->diffusivity,
					       mat_ptr->u_diffusivity, 
					       mat_ptr->len_u_diffusivity, 
                                       &(mat_ptr->diffusivity_tableid[j]),
					       model_name,
					       0, &species_no, es);

	 fallback_chemkin_generic_prop(&model_read, j, &(mat_ptr->DiffusivityModel[j]),
				    FALSE, mat_ptr);

	 ECHO(es,echo_file);
       /*
	* Postprocess unique Diffusivity models
	*/
	 if (model_read == -1) 
	   {
	     EH(-1,
		"Diffusivity: Bad Card syntax or need another set of species mat cards?");
	   } 

	 else if (model_read == 0) 
	   {
	     if (!strcmp(model_name, "POROUS")) 
	       {
		 mat_ptr->DiffusivityModel[species_no] = POROUS;
		 num_const = mat_ptr->len_u_diffusivity[species_no];
		 if (num_const < 5) 
		   {
		     sr = sprintf(err_msg, 
				"Matl %s (conc %d) needs at least 5 constants for %s %s model.\n",
				pd_glob[mn]->MaterialName, species_no,
				"Diffusivity", "POROUS");
		     EH(-1, err_msg);
		   }
	       }
	     
	 /*
	  * HYDRO is based on diffusive-flux model with contributions from shear gradient
	  * (gammadot), viscosity gradient, curvature, and hindered settling.  Fickian
          * diffusion is available for rough convergence spots.
	  *
	  *  Thus, if HYDRO is specified, then the following additional parameters are
	  *  looked for and must be supplied:
	  *     "Shear Rate Diffusivity"
	  *     "Viscosity Diffusivity"
	  *     "Fickian Diffusivity"
	  *     "Gravity-based Diffusivity"
	  *
	  *  For the Q-tensor diffusivity model, the following need to be defined:
	  *     "Shear Rate Diffusivity"
	  *     "Viscosity Diffusivity"
          *     "Q Tensor Diffusivity"
	  *
	  *  The Q Tensor diffusivity card takes the form of a model
	  *  name (which currently must be CONSTANT or NONE), species
	  *  number and then 3 floats (representing the flux modifier
	  *  in the flow, normal, and vorticity directions).  i.e.,
	  *
	  *      Q Tensor Diffusivity = CONSTANT 0 1.0 1.0 0.5
	  */
	     else if (!strcmp(model_name, "HYDRO")) 
	       {

		 mat_ptr->DiffusivityModel[species_no] = HYDRO;
		 
		 species_no = mat_ptr->Num_Species; /* set species number equal to max number of species
						   it is changed to species number of input property
						   by look_for_mat_prop */

		 model_read = look_for_mat_prop(imp, "Shear Rate Diffusivity", 
					      mat_ptr->GamDiffType, 
					      mat_ptr->gam_diffusivity, 
					      mat_ptr->u_gadiffusivity, NULL,
					      model_name, SCALAR_INPUT, &species_no,es);
	   
		 if (model_read == -1 && !strcmp(model_name, "LINEAR") )
		   {
		     mat_ptr->GamDiffType[species_no] = LINEAR;
		     num_const = read_constants(imp, mat_ptr->u_gadiffusivity, species_no);
		     mat_ptr->len_u_gadiffusivity[species_no] = num_const;
		     SPF_DBL_VEC(endofstring(es), num_const, mat_ptr->u_gadiffusivity[species_no] );
		   }
		 else if ( model_read == -1 && !strcmp(model_name, "CONST_LS") )
		   {
		     mat_ptr->GamDiffType[species_no] = LEVEL_SET;
		     num_const = read_constants(imp, mat_ptr->u_gadiffusivity, species_no);
		     
		     if ( num_const < 3) 
		       {
			 sr = sprintf(err_msg, 
				      "Matl %s %s needs 3 constants for %s  model: Kg and exponent.\n",
				      pd_glob[mn]->MaterialName, "Shear Rate Diffusivity", 
				      "CONST_LS");
			 EH(-1, err_msg);
		       }
		     
		     mat_ptr->len_u_gadiffusivity[species_no] = num_const;
		     
		     SPF_DBL_VEC(endofstring(es), num_const, mat_ptr->u_gadiffusivity[species_no] );
		   }
		 else
		   {
		     sr = sprintf(err_msg, 
				  "Material %s - unrecognized model for %s \"%s\" ???\n",
				  pd_glob[mn]->MaterialName, "Shear Rate Diffusivity", model_name);
		     EH(model_read, err_msg);
		   }

		 ECHO(es,echo_file);
		 
		 species_no = mat_ptr->Num_Species; /* set species number equal to max number of species
						 it is changed to species number of input property
						 by look_for_mat_prop */
		 
		 model_read = look_for_mat_prop(imp, "Viscosity Diffusivity", 
					  mat_ptr->MuDiffType, 
					  mat_ptr->mu_diffusivity, 
					  mat_ptr->u_mdiffusivity, NULL,
					  model_name, SCALAR_INPUT, &species_no,es);
	   
		 if (model_read == -1 && !strcmp(model_name, "LINEAR") )
		   {
		     mat_ptr->MuDiffType[species_no] = LINEAR;
		     num_const = read_constants(imp, mat_ptr->u_mdiffusivity, species_no);
		     mat_ptr->len_u_mdiffusivity[species_no] = num_const;
		     SPF_DBL_VEC(endofstring(es), num_const, mat_ptr->u_mdiffusivity[species_no] );	       
		   }
		 else if (model_read == -1 && !strcmp(model_name, "CONST_LS") )
		   {
		     mat_ptr->MuDiffType[species_no] = LEVEL_SET;
		     num_const = read_constants(imp, mat_ptr->u_mdiffusivity, species_no);
		     
		     if ( num_const < 3) 
		       {
			 sr = sprintf(err_msg, 
				"Matl %s %s needs 3 constants for %s  model: Kg and exponent.\n",
				pd_glob[mn]->MaterialName, "Viscosity Diffusivity", 
				"CONST_LS");
			 EH(-1, err_msg);
		       }
		     mat_ptr->len_u_mdiffusivity[species_no] = num_const;
		     SPF_DBL_VEC(endofstring(es), num_const, mat_ptr->u_mdiffusivity[species_no] );	       	       
		   }
		 
		 else
		   {
		     sr = sprintf(err_msg, 
				  "Material %s - unrecognized model for %s \"%s\" ???\n",
				  pd_glob[mn]->MaterialName, "Viscosity Diffusivity", model_name);
		     EH(model_read, err_msg);
		   }

		 ECHO(es,echo_file);
		 
		 species_no = mat_ptr->Num_Species; /* set species number equal to max number of species
						 it is changed to species number of input property
						 by look_for_mat_prop */
	   
		 model_read = look_for_mat_prop(imp, "Fickian Diffusivity", 
						mat_ptr->FickDiffType, 
						mat_ptr->f_diffusivity, 
						mat_ptr->u_fdiffusivity, NULL,
						model_name, SCALAR_INPUT, &species_no,es );
	   
		 if (model_read == -1 && !strcmp(model_name, "ANISOTROPIC"))
		   {
		     mat_ptr->FickDiffType[species_no] = ANISOTROPIC;
		     num_const = read_constants(imp, mat_ptr->u_fdiffusivity, species_no);
		     if ( num_const < 3) 
		       {
			 sr = sprintf(err_msg, 
				      "Matl %s %s needs 3 constants for %s  model.\n",
				      pd_glob[mn]->MaterialName, "Fickian Diffusivity", 
				      "HYDRO Diffusivity");
			 EH(-1, err_msg);
		       }
		     mat_ptr->len_u_fdiffusivity[species_no] = num_const;
		     SPF_DBL_VEC(endofstring(es), num_const, mat_ptr->u_fdiffusivity[species_no] );	       
		   }
		 else if (model_read == -1 && !strcmp(model_name, "EXP_DECAY"))
		   {
		     mat_ptr->FickDiffType[species_no] = EXP_DECAY;
		     num_const = read_constants(imp, mat_ptr->u_fdiffusivity, species_no);
		     if ( num_const < 2) 
		       {
			 sr = sprintf(err_msg, 
				      "Matl %s %s needs 2 constants for %s  model.\n",
				      pd_glob[mn]->MaterialName, "EXP_DECAY Diffusivity", 
				      "HYDRO Diffusivity");
			 EH(-1, err_msg);
		       }
		     mat_ptr->len_u_fdiffusivity[species_no] = num_const;
		     SPF_DBL_VEC(endofstring(es), num_const, mat_ptr->u_fdiffusivity[species_no] );	       
		   }
		 else if (model_read == -1 && !strcmp(model_name, "SHOCK"))
		   {
		     mat_ptr->FickDiffType[species_no] = SHOCK;
		     num_const = read_constants(imp, mat_ptr->u_fdiffusivity, species_no);
		     if ( num_const < 1) 
		       {
			 sr = sprintf(err_msg, 
				      "Matl %s %s needs 1 constants for %s  model.\n",
				      pd_glob[mn]->MaterialName, "SHOCK Diffusivity", 
				      "HYDRO Diffusivity");
			 EH(-1, err_msg);
		       }
		     mat_ptr->len_u_fdiffusivity[species_no] = num_const;
		     SPF_DBL_VEC(endofstring(es), num_const, mat_ptr->u_fdiffusivity[species_no] );	       
		   }
		 else
		   {
		     sr = sprintf(err_msg, 
				  "Material %s - unrecognized model for %s \"%s\" ???\n",
				  pd_glob[mn]->MaterialName, "Fickian Diffusivity", model_name);
		     EH(-1, err_msg);
		   }

		 ECHO(es,echo_file);
		 
		 species_no = mat_ptr->Num_Species; /* set species number equal to max number of species
						 it is changed to species number of input property
						 by look_for_mat_prop */
	   
		 model_read = look_for_mat_prop(imp, "Gravity-based Diffusivity", 
						mat_ptr->GravDiffType, 
						mat_ptr->g_diffusivity, 
						mat_ptr->u_gdiffusivity, NULL,
						model_name, SCALAR_INPUT, &species_no, es);
	   
		 if (model_read == -1 && !strcmp(model_name, "BISECTION"))
		   {
		     mat_ptr->GravDiffType[species_no] = BISECTION;
		     num_const = read_constants(imp, mat_ptr->u_gdiffusivity, species_no);
		     if ( num_const < 3) 
		       {
			 sr = sprintf(err_msg, 
				      "Matl %s %s needs 3 constants for %s  model: Kg, avg_conc, slope.\n",
				      pd_glob[mn]->MaterialName, "Gravity-based Diffusivity", 
				      "BISECTION");
			 EH(-1, err_msg);
		       }
		     mat_ptr->len_u_gdiffusivity[species_no] = num_const;
		     SPF_DBL_VEC(endofstring(es), num_const, mat_ptr->u_gdiffusivity[species_no] );	       
		   }
		 else if (model_read == -1 && !strcmp(model_name, "RZBISECTION"))
		   {
		     mat_ptr->GravDiffType[species_no] = RZBISECTION;
		     num_const = read_constants(imp, mat_ptr->u_gdiffusivity, species_no);
		     if ( num_const < 4) 
		       {
			 sr = sprintf(err_msg, 
				      "Matl %s %s needs 4 constants for %s  model: Kg, exponent, avg_conc, slope .\n",
				      pd_glob[mn]->MaterialName, "Gravity-based Diffusivity",  "RZBISECTION");
			 EH(-1, err_msg);
		       }
		     mat_ptr->len_u_gdiffusivity[species_no] = num_const;
		     SPF_DBL_VEC(endofstring(es), num_const, mat_ptr->u_gdiffusivity[species_no] );	       
		   }
		 else if (model_read == -1 && !strcmp(model_name, "RICHARDSON_ZAKI"))
		   {
		     mat_ptr->GravDiffType[species_no] = RICHARDSON_ZAKI;
		     num_const = read_constants(imp, mat_ptr->u_gdiffusivity, species_no);
		     if ( num_const < 2) 
		       {
			 sr = sprintf(err_msg, 
				      "Matl %s %s needs 2 constants for %s  model: Kg and exponent.\n",
				      pd_glob[mn]->MaterialName, "Gravity-based Diffusivity", 
				      "RICHARDSON_ZAKI");
			 EH(-1, err_msg);
		       }
		     mat_ptr->len_u_gdiffusivity[species_no] = num_const;
		     SPF_DBL_VEC(endofstring(es), num_const, mat_ptr->u_gdiffusivity[species_no] );	       
		   }
		 else if (model_read == -1 && !strcmp(model_name, "CONST_LS"))
		   {
		     mat_ptr->GravDiffType[species_no] = RICHARDSON_ZAKI;
		     num_const = read_constants(imp, mat_ptr->u_gdiffusivity, species_no);
		     if ( num_const < 3) 
		       {
			 sr = sprintf(err_msg, 
				      "Matl %s %s needs 3 constants for %s  model: Kg and exponent.\n",
				      pd_glob[mn]->MaterialName, "Gravity-based Diffusivity", 
				      "CONST_LS");
			 EH(-1, err_msg);
		       }
		     mat_ptr->len_u_gdiffusivity[species_no] = num_const;
		     SPF_DBL_VEC(endofstring(es), num_const, mat_ptr->u_gdiffusivity[species_no] );	       
		   }
		 else
		   {
		     sr = sprintf(err_msg, 
				  "Material %s - unrecognized model for %s \"%s\" ???\n",
				  pd_glob[mn]->MaterialName, "Gravity-based Diffusivity", model_name);
		     EH(model_read, err_msg);
		   }

		 ECHO(es,echo_file);
	   
	   /* MMH: I made this optional so it would be
              backwards-compatible with the other HYDRO diffusivity
              model material files. */
		 input[0] = '\0';
		 look_for_optional_string(imp, "Q Tensor Diffusivity", input,
					  MAX_CHAR_IN_INPUT);
		 s = &(input[0]);
		 if(s[0])
		   {
		     strcpy(model_name, strtok(s, " \t"));
		     if(!strncmp(model_name, "CONSTANT", 8))
		       {
			 species_no = atoi(strtok(NULL, " \t"));

			 mat_ptr->QTensorDiffType[species_no] = CONSTANT;

			 for(i = 0; i < 3; i++)
			   mat_ptr->q_diffusivity[species_no][i] = atof(strtok(NULL, " \t"));
			 
			 mat_ptr->len_u_qdiffusivity[species_no] = 0;

	/* 		 if(mat_ptr->q_diffusivity[species_no][0] != 1.0 || */
/* 			    mat_ptr->q_diffusivity[species_no][1] != 1.0 || */
/* 			    mat_ptr->q_diffusivity[species_no][2] != 0.5) */
/* 			   EH(-1, "Sorry, the Q tensor components are internally hard-coded to 1.0, 1.0, 0.5."); */

			 SPF(es,"%s = %s %d", "Q Tensor Diffusivity", model_name, species_no );
			 SPF_DBL_VEC( endofstring(es), 3,  mat_ptr->q_diffusivity[species_no]);
		       }
		     else if(!strncmp(model_name, "NONE", 4))
		       {
			 species_no = atoi(strtok(NULL, " \t"));
			 mat_ptr->QTensorDiffType[species_no] = NO_MODEL;
			 mat_ptr->len_u_qdiffusivity[species_no] = 0;
			 SPF(es,"%s = %s %d", "Q Tensor Diffusivity", "NONE", species_no );
		       }
		     else
		       {
			 sr = sprintf(err_msg,
				      "Material %s - unrecognized model for %s \"%s\" ???\n",
				      pd_glob[mn]->MaterialName, "Q Tensor Diffusivity", model_name);
			 EH(-1, err_msg);
		       }
		     ECHO(es,echo_file);
		   }

		 if (model_read == -1) 
		   {
	     
	     /*
	      * And just check to make sure this is active, too.
	      */
	     
		     if( have_shear_rate == 0 )
		       {
			 sr = sprintf(err_msg, 
				      "Matl %s (conc %d) %s %s model needs the \"%s\" eqn active.\n",
				      pd_glob[mn]->MaterialName, species_no,
				      "Diffusivity", "HYDRO", "shear_rate");
			 EH(-1, err_msg);
		       }
		   }
	       }
	 /*
	  * SUSPENSION is based on diffusive-flux model with contributions from the velocity
	  *  gradient tensor, viscosity gradient, particle stress, and hindered settling.  Fickian
          * diffusion is available for rough convergence spots. There are currently no adjustable
	  * parameters for this model, but the 2/9a*a, where a is the particle size, must be
	  * entered for the settling term and the Fickian diffusivity is included for stability.
	  *
	  *  Thus, if SUSPENSION is specified, then the following additional parameters are
	  *  looked for and must be supplied:
	  *     "Fickian Diffusivity"
	  *     "Gravity-based Diffusivity"
	  *     "Q Tensor Diffusivity"
	  */
	     else if (!strcmp(model_name, "SUSPENSION")) 
	       {
		 mat_ptr->DiffusivityModel[species_no] = SUSP_BAL;
		 
		 species_no = mat_ptr->Num_Species; /* set species number equal to max number of species
						       it is changed to species number of input property
						       by look_for_mat_prop */
		 
		 model_read = look_for_mat_prop(imp, "Fickian Diffusivity", 
						mat_ptr->FickDiffType, 
						mat_ptr->f_diffusivity, 
						mat_ptr->u_fdiffusivity, NULL,
						model_name, SCALAR_INPUT, &species_no, es);
		 
		 if (model_read == -1 && !strcmp(model_name, "ANISOTROPIC"))
		   {
		     mat_ptr->FickDiffType[species_no] = ANISOTROPIC;
		     num_const = read_constants(imp, mat_ptr->u_fdiffusivity, species_no);
		     if ( num_const < 3) 
		       {
			 sr = sprintf(err_msg, 
				      "Matl %s %s needs 3 constants for %s  model.\n",
				      pd_glob[mn]->MaterialName, "Fickian Diffusivity", 
				      "SUSPENSION Diffusivity");
			 EH(-1, err_msg);
		       }
		     mat_ptr->len_u_fdiffusivity[species_no] = num_const;
		     SPF_DBL_VEC( endofstring(es), num_const, mat_ptr->u_fdiffusivity[species_no]);
		   }
		 else if (model_read == -1 && !strcmp(model_name, "EXP_DECAY"))
		   {
		     mat_ptr->FickDiffType[species_no] = EXP_DECAY;
		     num_const = read_constants(imp, mat_ptr->u_fdiffusivity, species_no);
		     if ( num_const < 2) 
		       {
			 sr = sprintf(err_msg, 
				      "Matl %s %s needs 2 constants for %s  model.\n",
				      pd_glob[mn]->MaterialName, "Fickian Diffusivity", 
				      "SUSPENSION Diffusivity");
			 EH(-1, err_msg);
		       }
		     mat_ptr->len_u_fdiffusivity[species_no] = num_const;
		     SPF_DBL_VEC( endofstring(es), num_const, mat_ptr->u_fdiffusivity[species_no]);
		   }
		 else
		   {
		     sr = sprintf(err_msg, 
				  "Material %s - unrecognized model for %s \"%s\" ???\n",
				  pd_glob[mn]->MaterialName, "Fickian Diffusivity", model_name);
		     EH(-1, err_msg);
		   }
		 
		 ECHO(es,echo_file);
		 
		 
		 species_no = mat_ptr->Num_Species; /* set species number equal to max number of species
						       it is changed to species number of input property
						       by look_for_mat_prop */
		 
		 model_read = look_for_mat_prop(imp, "Q Tensor Diffusivity", 
						mat_ptr->QTensorDiffType, 
						mat_ptr->q_diffusivity[0], 
						mat_ptr->u_qdiffusivity, NULL,
						model_name, SCALAR_INPUT, &species_no, es);
		 
		 if (model_read == -1 && !strcmp(model_name, "ANISOTROPIC"))
		   {
		     
		     mat_ptr->QTensorDiffType[species_no] = ANISOTROPIC;
		     num_const = read_constants(imp, mat_ptr->u_qdiffusivity, species_no);
		     if ( num_const < 3) 
		       {
			 sr = sprintf(err_msg, 
				      "Matl %s %s needs 3 constants for %s  model.\n",
				      pd_glob[mn]->MaterialName, "Q Tensor Diffusivity", 
				      "SUSPENSION Diffusivity");
			 EH(-1, err_msg);
		       }
		     mat_ptr->len_u_qdiffusivity[species_no] = num_const;
		     SPF_DBL_VEC( endofstring(es), num_const, mat_ptr->u_qdiffusivity[species_no]);
		     
		   }
		 else if(!strncmp(model_name, "NONE", 4))
		   {
		     species_no = atoi(strtok(NULL, " \t"));
		     mat_ptr->QTensorDiffType[species_no] = NO_MODEL;
		     mat_ptr->len_u_qdiffusivity[species_no] = 0;
		     SPF(es,"%s = %s %d", "Q Tensor Diffusivity", "NONE", species_no );
		   }
		 else
		   {
		     sr = sprintf(err_msg,
				  "Material %s - unrecognized model for %s \"%s\" ???\n",
				  pd_glob[mn]->MaterialName, "Q Tensor Diffusivity", model_name);
		     EH(-1, err_msg);
		   }
		 
		 
		 ECHO(es,echo_file);
		 
		 
		 species_no = mat_ptr->Num_Species; /* set species number equal to max number of species
						       it is changed to species number of input property
						       by look_for_mat_prop */
		 
		 model_read = look_for_mat_prop(imp, "Gravity-based Diffusivity", 
						mat_ptr->GravDiffType, 
						mat_ptr->g_diffusivity, 
						mat_ptr->u_gdiffusivity, NULL,
						model_name, SCALAR_INPUT, &species_no, es);
	   
		 if (model_read == -1 && !strcmp(model_name, "BISECTION"))
		   {
		     mat_ptr->GravDiffType[species_no] = BISECTION;
		     num_const = read_constants(imp, mat_ptr->u_gdiffusivity, species_no);
		     if ( num_const < 3) 
		       {
			 sr = sprintf(err_msg, 
				      "Matl %s %s needs 3 constants for %s  model: Kg, avg_conc, slope.\n",
				      pd_glob[mn]->MaterialName, "Gravity-based Diffusivity", 
				      "BISECTION");
			 EH(-1, err_msg);
		       }
		     mat_ptr->len_u_gdiffusivity[species_no] = num_const;
		     SPF_DBL_VEC( endofstring(es), num_const, mat_ptr->u_gdiffusivity[species_no]);
		   }
		 else if (model_read == -1 && !strcmp(model_name, "RZBISECTION"))
		   {
		     mat_ptr->GravDiffType[species_no] = RZBISECTION;
		     num_const = read_constants(imp, mat_ptr->u_gdiffusivity, species_no);
		     if ( num_const < 4) 
		       {
			 sr = sprintf(err_msg, 
				      "Matl %s %s needs 4 constants for %s  model: Kg, exponent, avg_conc, slope .\n",
				      pd_glob[mn]->MaterialName, "Gravity-based Diffusivity",  "RZBISECTION");
			 EH(-1, err_msg);
		       }
		     mat_ptr->len_u_gdiffusivity[species_no] = num_const;
		     SPF_DBL_VEC( endofstring(es), num_const, mat_ptr->u_gdiffusivity[species_no]);
		   }
		 else if (model_read == -1 && !strcmp(model_name, "RICHARDSON_ZAKI"))
		   {
		     mat_ptr->GravDiffType[species_no] = RICHARDSON_ZAKI;
		     num_const = read_constants(imp, mat_ptr->u_gdiffusivity, species_no);
		     if ( num_const < 2) 
		       {
			 sr = sprintf(err_msg, 
				      "Matl %s %s needs 2 constants for %s  model: Kg and exponent.\n",
				      pd_glob[mn]->MaterialName, "Gravity-based Diffusivity", 
				      "RICHARDSON_ZAKI");
			 EH(-1, err_msg);
		       }
		     mat_ptr->len_u_gdiffusivity[species_no] = num_const;
		     SPF_DBL_VEC( endofstring(es), num_const, mat_ptr->u_gdiffusivity[species_no]);
		   }
		 else
		   {
		     sr = sprintf(err_msg, 
				  "Material %s - unrecognized model for %s \"%s\" ???\n",
				  pd_glob[mn]->MaterialName, "Gravity-based Diffusivity", model_name);
		     EH(model_read, err_msg);
		   }

		 ECHO(es,echo_file);

		 
		 species_no = mat_ptr->Num_Species; /* set species number equal to max number of species
						       it is changed to species number of input property
						       by look_for_mat_prop */
		 
		 model_read = look_for_mat_prop(imp, "Suspension Balance Length Scales",
						mat_ptr->SBM_Type,
						mat_ptr->SBM_Lengths,
						mat_ptr->SBM_Lengths2, NULL,
						model_name, SCALAR_INPUT, &species_no, es);

		 mat_ptr->SBM_Type[species_no] = CONSTANT;
                 mat_ptr->SBM_Length_enabled = 1;
		 if (model_read == -1 && !strcmp(model_name, "INPUT"))
		   {
		     num_const = read_constants(imp, mat_ptr->SBM_Lengths2, species_no);
		     if ( num_const < 3) 
		       {
			 sr = sprintf(err_msg, 
				      "Matl %s %s needs 3 constants: particle radius, characteristic length scale, and max velocity.\n",
				      pd_glob[mn]->MaterialName, "Suspension Balance Length Scales");
			 EH(-1, err_msg);
		       }
		     mat_ptr->len_SBM_Lengths2[species_no] = num_const;
		     SPF_DBL_VEC( endofstring(es), num_const, mat_ptr->SBM_Lengths2[species_no]);

		     ECHO(es,echo_file);		     
		   }
		 else
		   {
                     mat_ptr->SBM_Length_enabled = 0;
		   }		 
	       }
	     else if (!strcmp(model_name, "FREE_VOL") ) 
	       {
		 mat_ptr->DiffusivityModel[species_no] = FREE_VOL;
		 num_const = mat_ptr->len_u_diffusivity[species_no];
		 if (num_const < 12) 
		   {
		     sr = sprintf(err_msg, 
				  "Matl %s (conc %d) needs at least 12 constants for %s %s model.\n",
				  pd_glob[mn]->MaterialName, species_no,
				  "Diffusivity", "FREE_VOL");
		     EH(-1, err_msg);
		   }
		 else if (num_const < 13)
		   {
		     sr = sprintf(err_msg, 
				  "Matl %s (conc %d) needs u_diffusivity[w][12]=0 for Duda-Vrentas %s %s model.\n",
				  pd_glob[mn]->MaterialName, species_no,
				  "Diffusivity", "FREE_VOL");
		     EH(-1, err_msg);
		   }
		 else if (num_const < 15 && (int)mat_ptr->u_diffusivity[species_no][12] != 0 ) 
		   {
		     sr = sprintf(err_msg, 
				  "Matl %s (conc %d) needs at least 16 constants for non-Duda-Vrentas %s %s model.\n",
				  pd_glob[mn]->MaterialName, species_no,
				  "Diffusivity", "FREE_VOL");
		     EH(-1, err_msg);
		   }
		 else if (num_const < 17 && (int)mat_ptr->u_diffusivity[species_no][12] == 4 ) 
		   {
		     sr = sprintf(err_msg, 
				  "Matl %s (conc %d) needs at least 18 constants for friction-based %s %s model.\n",
				  pd_glob[mn]->MaterialName, species_no,
				  "Diffusivity", "FREE_VOL");
		     EH(-1, err_msg);
		   }


		 switch( (int)mat_ptr->u_diffusivity[species_no][12])
		   {
		   case 0:
		     sr = SPF(err_msg,
			      "\t## Matl %s (conc %d) using Vrentas & Duda %s %s model.##",
			      pd_glob[mn]->MaterialName, species_no,
			      "Diffusivity", "FREE_VOL");
		     ECHO(err_msg, echo_file);
		     break;
		   case 1:
		     sr = SPF(err_msg,
				  "\t ### Matl %s (conc %d) using Zelinsky & Hanley %s %s model.###\n",
			      pd_glob[mn]->MaterialName, species_no,
			      "Diffusivity", "FREE_VOL");
		     ECHO(err_msg,echo_file);
		     break;
		   case 2:
		     sr = SPF(err_msg,
			      "\t ### Matl %s (conc %d) using self-diffusion %s %s model.###\n",
			      pd_glob[mn]->MaterialName, species_no,
			      "Diffusivity", "FREE_VOL");
		     ECHO(err_msg, echo_file);
		     break;
		   case 3:
		     sr = SPF(err_msg,
				  "\t ### Matl %s (conc %d) using Alsoy & Duda %s %s model.###\n",
			      pd_glob[mn]->MaterialName, species_no,
			      "Diffusivity", "FREE_VOL");
		     ECHO(err_msg, echo_file);
		     break;
		   case 4:
		     sr = SPF(err_msg,
                          "\t ### Matl %s (conc %d) using friction-based %s %s model.### \n",
			      pd_glob[mn]->MaterialName, species_no,
			      "Diffusivity", "FREE_VOL");
		     ECHO(err_msg, echo_file);
		     break;
		   default:
		     sr = SPF(err_msg,
			      "\t ### Undefined %s %s model for Matl %s (conc %d) model.### \n",
			      "FREE_VOL","Diffusivity",
			      pd_glob[mn]->MaterialName, species_no);
		     ECHO(err_msg, echo_file);
		     break;
		   }

		 num_const = mat_ptr->Num_Species; 
    		 mat_ptr->FreeVolSolvent[species_no] = TRUE;
		 model_read = look_for_mat_prop(imp, "Free Volume Solvent", 
						NULL, NULL, NO_USER, NULL,
				model_name, SCALAR_INPUT, &num_const, es);
		 if( model_read == -1)
		  {
      		 if (!strcasecmp(model_name, "yes") || 
	  		!strcasecmp(model_name, "true")) 
			{
	  		mat_ptr->FreeVolSolvent[num_const] = TRUE;
			}
      		 else if (!strcasecmp(model_name, "no") ||
	       		!strcasecmp(model_name, "false")) 
			{
	  		mat_ptr->FreeVolSolvent[num_const] = FALSE;
			} 
      		else 
			{
	  		WH(-1,"Defaulting Free Volume Solvent to TRUE");
	  		mat_ptr->FreeVolSolvent[species_no] = TRUE;
			}
		  }
	fprintf(stderr,"Free Volume Solvent %d = %d\n",species_no,mat_ptr->FreeVolSolvent[species_no]);
/*		 if( pd_glob[mn]->Num_Species_Eqn != 1 ) 
		   {
		     EH(-1, "Binary Free volume models are for 2 components, or one tracked species.");
		   }   */
	       }

	 /* multicomponent, generalized fickian based formulation. */
	 
	     else if (!strcmp(model_name, "GENERALIZED_FREE_VOL") ) 
	       {
		 mat_ptr->DiffusivityModel[species_no] = GENERALIZED_FREE_VOL;
		 num_const = mat_ptr->len_u_diffusivity[species_no];
		 if (num_const < 12)
		   {
		     sr = sprintf(err_msg, 
				  "Matl %s (conc %d) needs at least 12 constants for %s %s model.\n",
				  pd_glob[mn]->MaterialName, species_no,
				  "Diffusivity", "GENERALIZED_FREE_VOL");
		     EH(-1, err_msg);
		   }
		 if( pd_glob[mn]->Num_Species_Eqn < 1 ) 
		   {
		     EH(-1, "Generalized models are for 2 or more BULK components.");
		   }
	       }
	 /* Set a constant binary diffusivity if no concentration dependency
          * is known for generalized_fickian formulation.  It is known that
          * this is a poor approximation for multicomponent case.*/
	     
	     else if (!strcmp(model_name, "GENERALIZED") ) 
	       {
		 mat_ptr->DiffusivityModel[species_no] = GENERALIZED;
		 num_const = mat_ptr->len_u_diffusivity[species_no];
		 if (num_const <  pd_glob[mn]->Num_Species_Eqn ) {
		   sr = sprintf(err_msg, 
				"Matl %s (conc %d) needs one constant for each i-j pair %s %s model.\n",
				pd_glob[mn]->MaterialName, species_no,
				"Diffusivity", "GENERALIZED");
		   EH(-1, err_msg);
		 }
		 if( pd_glob[mn]->Num_Species_Eqn < 2 ) 
		   {
		     EH(-1, "Generalized diffusivity model is for 2 or more BULK components.");
		   }
	       }
	     else if (!strcmp(model_name, "CONST_LS") ) 
	       {
		 mat_ptr->DiffusivityModel[species_no] = LEVEL_SET;
		 num_const = mat_ptr->len_u_diffusivity[species_no];
	       }
	     else
	       {
		 sprintf(err_msg, "Diffusivity. Unrecognized Diffusivity Model: %s",
			 model_name);
		 EH(-1, err_msg);
	       }

	   } /* End of if (model_read == 0) */
       
       } /*end of if(DiffusionConstitutiveEquation != STEFAN_MAXWELL && 
	   DiffusionConstitutiveEquation != STEFAN_MAXWELL_CHARGED &&
	   DiffusionConstitutiveEquation != STEFAN_MAXWELL_VOLUME) */

     species_no = mat_ptr->Num_Species; /* set species number equal to max number of species
                                           it is changed to species number of input property
                                           by look_for_mat_prop */

     int SpeciesSecondLevelSetDiffusivity;
     model_read = look_for_mat_prop(imp, "Species Second Level Set Diffusivity",
                                    &(SpeciesSecondLevelSetDiffusivity),
                                    mat_ptr->SpeciesSecondLevelSetDiffusivity, NO_USER, NULL,
                                    model_name, NO_INPUT,
                                    &species_no, es);

     ECHO(es,echo_file);

     species_no = mat_ptr->Num_Species; /* set species number equal to max number of species
                                           it is changed to species number of input property
                                           by look_for_mat_prop */

     int SpeciesOnlyDiffusion;
     model_read = look_for_mat_prop(imp, "Species Level Set Diffusion Only",
                                    &(SpeciesOnlyDiffusion),
                                    &(a0), NO_USER, NULL,
                                    model_name, NO_INPUT,
                                    &species_no, es);

     mat_ptr->SpeciesOnlyDiffusion[species_no] = DIFF_OFF;
     if (model_read == -1 && !strcmp(model_name, "POSITIVE") )
       {
         mat_ptr->SpeciesOnlyDiffusion[species_no] = DIFF_POSITIVE;
       }
     else if (model_read == -1 &&  !strcmp(model_name, "NEGATIVE") )
       {
         mat_ptr->SpeciesOnlyDiffusion[species_no] = DIFF_NEGATIVE;
       }
     ECHO(es,echo_file);
     
     
     species_no = mat_ptr->Num_Species; /* set species number equal to max number of species
					   it is changed to species number of input property
					   by look_for_mat_prop */
    
     model_read = look_for_mat_prop(imp, "Species Time Integration", 
				    &(SpeciesTimeIntegration), 
				    &(a0), NO_USER, NULL, 
				    model_name, NO_INPUT,  
				    &species_no, es);
     if (model_read == -1 && !strcmp(model_name, "STANDARD") )
       {
	 mat_ptr->SpeciesTimeIntegration[species_no] = STANDARD;
       }
     else if (model_read == -1 &&  !strcmp(model_name, "TAYLOR_GALERKIN") )
       {
	 mat_ptr->SpeciesTimeIntegration[species_no] = TAYLOR_GALERKIN;
       }
     else if (model_read == -1 &&  !strcmp(model_name, "TAYLOR_GALERKIN_EXP") )
       {
	 mat_ptr->SpeciesTimeIntegration[species_no] = TAYLOR_GALERKIN_EXP;
       }
     else 
       {
	 mat_ptr->SpeciesTimeIntegration[species_no] = STANDARD;
	 SPF(es, "\t(%s = %s)", "Species Time Integration","STANDARD"); 
       }

     ECHO(es,echo_file);


     model_read = look_for_mat_prop(imp, "Species Enable Div Term",
                                    &(SpeciesTimeIntegration),
                                    &(a0), NO_USER, NULL,
                                    model_name, NO_INPUT,
                                    &species_no, es);
     if (model_read == -1 && !strcmp(model_name, "on") )
       {
          mat_ptr->ExtrinsicIndependentSpeciesVar[species_no] = 1;
       }
     else if (model_read == -1 &&  !strcmp(model_name, "yes") )
       {
          mat_ptr->ExtrinsicIndependentSpeciesVar[species_no] = 1;
       }
     else
       {
         mat_ptr->ExtrinsicIndependentSpeciesVar[species_no] = 0;
         SPF(es, "\t(%s = %s)", "Species Enable Div Term","off");
       }

     ECHO(es,echo_file);



     /* initialize to good default behavior */
     mat_ptr->AdvectiveScalingModel[species_no] = CONSTANT; 
     mat_ptr->AdvectiveScaling[species_no] = 1.0; 
     
     species_no = mat_ptr->Num_Species; /* set species number equal to max number of species
					   it is changed to species number of input property
					   by look_for_mat_prop */
     model_read = look_for_mat_prop(imp, "Advective Scaling", 
				    mat_ptr->AdvectiveScalingModel, 
				    mat_ptr->AdvectiveScaling, 
				    NO_USER, NULL, model_name,  
				    SCALAR_INPUT, &species_no, es);
     ECHO(es,echo_file);

     /*
      *  Latent Heat of Vaporization Section
      *
      *    set species number equal to max number of species
      *    it is changed to species number of input property  by look_for_mat_prop
      */
     species_no = mat_ptr->Num_Species;
     model_read = look_for_mat_prop(imp, "Latent Heat Vaporization", 
				    mat_ptr->LatentHeatVapModel, 
				    mat_ptr->latent_heat_vap, 
				    NO_USER, NULL, model_name, 
				    SCALAR_INPUT, &species_no, es);
     fallback_chemkin_generic_prop(&model_read, j,
				   &(mat_ptr->LatentHeatVapModel[j]),
				   TRUE, mat_ptr);
     EH(model_read, "Latent Heat Vaporization");
    
     ECHO(es,echo_file);

     /*
      *  Latent Heat of Fusion Section
      *
      * set species number equal to max number of species
      * it is changed to species number of input property  by look_for_mat_prop
      */
     species_no = mat_ptr->Num_Species;
     model_read = look_for_mat_prop(imp, "Latent Heat Fusion", 
				    mat_ptr->LatentHeatFusionModel, 
				    mat_ptr->latent_heat_fusion, 
				    NO_USER, NULL, model_name, 
				    SCALAR_INPUT, &species_no, es);
     fallback_chemkin_generic_prop(&model_read, j,
				   &(mat_ptr->LatentHeatFusionModel[j]),
				   TRUE, mat_ptr);
     EH(model_read, "Latent Heat Fusion");
     
     ECHO(es,echo_file);

     /*
      *  Vapor Pressure Section
      *
      * set species number equal to max number of species
      * it is changed to species number of input property  by look_for_mat_prop
      */
     species_no = mat_ptr->Num_Species;
     model_read = look_for_mat_prop(imp, "Vapor Pressure", 
				    mat_ptr->VaporPressureModel, 
				    mat_ptr->vapor_pressure, 
				    NO_USER, NULL, model_name, 
				    SCALAR_INPUT, &species_no, es);
     fallback_chemkin_generic_prop(&model_read, j,
				   &(mat_ptr->VaporPressureModel[j]), TRUE, mat_ptr);
     if ( model_read == -1 && (!strcmp(model_name, "KELVIN") ||
			       !strcmp(model_name, "FLAT")))
       {
	 if (!strcmp(model_name, "KELVIN")) mat_ptr->VaporPressureModel[species_no] = KELVIN;
	 if (!strcmp(model_name, "FLAT")) mat_ptr->VaporPressureModel[species_no] = FLAT;
	 
	 if ( mat_ptr->PorousMediaType == POROUS_TWO_PHASE) 
	   {
	     num_const = read_constants(imp, mat_ptr->u_vapor_pressure, 
					species_no);
	     if ( num_const < 5) 
	       {
		 sr = sprintf(err_msg, 
			      "Matl %s (%s, conc %d) needs 5 constants for %s %s model.\n",
			      pd_glob[mn]->MaterialName, "porous 2-phase", species_no,
			      "Vapor Pressure", "KELVIN or FLAT");
		 EH(-1, err_msg);
	       }
	     mat_ptr->len_u_vapor_pressure[species_no] = num_const;

	     SPF_DBL_VEC( endofstring(es), num_const, mat_ptr->u_vapor_pressure[species_no]);

	   } 
	 else if ( mat_ptr->PorousMediaType == POROUS_UNSATURATED)
	   {
	     num_const = read_constants(imp, mat_ptr->u_vapor_pressure, 
					species_no);
	     if ( num_const < 7) 
	       {
		 sr = sprintf(err_msg, 
			      "Matl %s (%s, conc %d) needs 7 constants for %s %s model.\n",
			      pd_glob[mn]->MaterialName, "porous unsaturated", 
			      species_no,
			      "Vapor Pressure", "KELVIN OR FLAT");
		 EH(-1, err_msg);
	       }
	     mat_ptr->len_u_vapor_pressure[species_no] = num_const;
	     SPF_DBL_VEC( endofstring(es), num_const, mat_ptr->u_vapor_pressure[species_no]);
	   } 
	 else 
	   {
	     sr = sprintf(err_msg, 
			  "%s model invalid in matl %s unless %s is \"%s\" or \"%s\"\n",
			  "KELVIN or FLAT", pd_glob[mn]->MaterialName, "Media Type",
			  "POROUS_TWO_PHASE", "POROUS_UNSATURATED");
	     EH(-1, err_msg);
	   }
       }
     else if ( model_read == -1 && !strcmp(model_name, "IDEAL_GAS") )
	{
	  mat_ptr->VaporPressureModel[species_no] = IDEAL_GAS;

	  num_const = read_constants(imp, mat_ptr->u_vapor_pressure, 
				     species_no);
	  if ( num_const < 3 ) 
	    {
	      sr = sprintf(err_msg, 
			   "Matl %s (conc %d) needs 3 constants for %s %s model.\n",
			   pd_glob[mn]->MaterialName,
			   species_no,
			   "Vapor Pressure", "IDEAL_GAS");
	      EH(-1, err_msg);
	    }
	  mat_ptr->len_u_vapor_pressure[species_no] = num_const;
	  SPF_DBL_VEC( endofstring(es), num_const, mat_ptr->u_vapor_pressure[species_no]);

	}
      else if ( model_read == -1 && !strcmp(model_name, "NON_VOLATILE") )
	{
	  mat_ptr->VaporPressureModel[species_no] = NON_VOLATILE;
	}
      else if ( model_read == -1 && !strcmp(model_name, "ANTOINE") )
	{
	  mat_ptr->VaporPressureModel[species_no] = ANTOINE;

	  num_const = read_constants(imp, mat_ptr->u_vapor_pressure, 
				     species_no);
	  if ( num_const < 6 ) 
	    {
	      sr = sprintf(err_msg, 
		   "Matl %s (conc %d) needs 6 constants for %s %s model.\n",
			   pd_glob[mn]->MaterialName,
			   species_no,
			   "Vapor Pressure", "ANTOINE");
	      EH(-1, err_msg);
	    }
	  mat_ptr->len_u_vapor_pressure[species_no] = num_const;
	  SPF_DBL_VEC( endofstring(es), num_const, mat_ptr->u_vapor_pressure[species_no]);

	}
      else if ( model_read == -1 && !strcmp(model_name, "RIEDEL") )
	{
	  mat_ptr->VaporPressureModel[species_no] = RIEDEL;

	  num_const = read_constants(imp, mat_ptr->u_vapor_pressure, 
				     species_no);
	  if ( num_const < 8 ) 
	    {
	      sr = sprintf(err_msg, 
		   "Matl %s (conc %d) needs 6 constants for %s %s model.\n",
			   pd_glob[mn]->MaterialName,
			   species_no,
			   "Vapor Pressure", "RIEDEL");
	      EH(-1, err_msg);
	    }
	  mat_ptr->len_u_vapor_pressure[species_no] = num_const;
	  SPF_DBL_VEC( endofstring(es), num_const, mat_ptr->u_vapor_pressure[species_no]);
	}
      else
	{
	  EH(model_read, "Vapor Pressure");
	}

     ECHO(es,echo_file);

      /*
       *  Species Volume Expansion Section
       *
       * set species number equal to max number of species
       * it is changed to species number of input property  by look_for_mat_prop
       */ 
     model_read = look_for_species_prop(imp, "Species Volume Expansion", mat_ptr,  
				         mat_ptr->SpecVolExpModel, 
				         mat_ptr->species_vol_expansion, 
				         NO_USER, NULL, model_name, 
					SCALAR_INPUT, &species_no,es );
     fallback_chemkin_generic_prop(&model_read, j,
				    &(mat_ptr->SpecVolExpModel[j]), TRUE, mat_ptr);
      EH(model_read, "Species Volume Expansion");

      ECHO(es,echo_file);

      /*
       * Specification of the Standard State Chemical Potential of the species
       * in the current material
       *   (mu_o(T) = This is a function of temperature only)
       */
      model_read = look_for_species_prop(imp, "Standard State Chemical Potential",
					 mat_ptr, mat_ptr->SSChemPotModel,
				         mat_ptr->SSChemPotData, 
				         NO_USER, NULL, model_name,
				         SCALAR_INPUT, &species_no,es );
      fallback_chemkin_generic_prop(&model_read, j,
				    &(mat_ptr->SSChemPotModel[j]), TRUE, mat_ptr);
      if( model_read == -1 )
	{
	  SPF(es, "\t(Standard State Chemical Potential defaulted)");
	}

      ECHO(es,echo_file);

      /*
       * Specification of the Chemical Potential of the species in the
       * solution
       */
      model_read = look_for_species_prop(imp, "Pure Species Chemical Potential",
					 mat_ptr, mat_ptr->PSChemPotModel,
				         mat_ptr->PSChemPotData, 
				         NO_USER, NULL, model_name,
				         SCALAR_INPUT, &species_no,es );
      fallback_chemkin_generic_prop(&model_read, j,
				    &(mat_ptr->PSChemPotModel[j]), TRUE, mat_ptr);
      if (model_read == 0) {
	if (! strcasecmp(model_name, "PRESSURE_INDEPENDENT")) {
	  mat_ptr->PSChemPotModel[species_no] = PSCHEMPOT_PRESSURE_INDEPENDENT;
	} else if (! strcasecmp(model_name, "PRESSURE_IDEALGAS")) {
	  mat_ptr->PSChemPotModel[species_no] = PSCHEMPOT_IDEALGAS;
	} else {
	  EH(-1,"PSChemPot");
	}
      }
      
      if( model_read == -1 )
	{
	  SPF(es, "\t(Pure Species Chemical Potential defaulted)");
	}

      ECHO(es,echo_file);

      /*
       * Specification of the Chemical Potential of the species in the
       * solution
       */
      model_read = look_for_species_prop(imp, "Chemical Potential", mat_ptr,  
				         mat_ptr->ChemPotModel,
				         mat_ptr->ChemPotData, 
				         NO_USER, NULL, model_name,
				         SCALAR_INPUT, &species_no,es );
      fallback_chemkin_generic_prop(&model_read, j,
				    &(mat_ptr->ChemPotModel[j]), TRUE, mat_ptr);
      if (model_read == 0) {
	if (! strcasecmp(model_name, "IDEAL_SOLUTION")) {
	  mat_ptr->PSChemPotModel[species_no] = CHEMPOT_IDEALSOLN;
	} else if (! strcasecmp(model_name, "STOICHIOMETRIC_PHASE")) {
	  mat_ptr->PSChemPotModel[species_no] = CHEMPOT_STOICHPHASE;
	} else {
	  EH(-1,"ChemPot");
	}
      }
      if( model_read == -1 )
	{
	  SPF(es, "\t(Chemical Potential defaulted)");
	}

      ECHO(es,echo_file);

      /*
       *  Reference Concentration Section
       *
       * set species number equal to max number of species
       * it is changed to species number of input property  by look_for_mat_prop
       */      
      model_read = look_for_species_prop(imp, "Reference Concentration", mat_ptr,  
				         mat_ptr->RefConcnModel,
				         mat_ptr->reference_concn,
			   	         mat_ptr->u_reference_concn, mat_ptr->len_u_reference_concn, 
                                         model_name, SCALAR_INPUT, &species_no,es );

      fallback_chemkin_generic_prop(&model_read, j,  &(mat_ptr->RefConcnModel[j]),
				    TRUE, mat_ptr);
      if(mat_ptr->len_u_reference_concn[species_no] > 0) 
              mat_ptr->reference_concn[species_no] = mat_ptr->u_reference_concn[species_no][0];

      EH(model_read, "Reference Concentration");

      ECHO(es,echo_file);

      /*
       *                  Molecular Weight and Molar Volumes section
       *
       *
       * Molecular Weight and Molar Volumes are required when VL_POLY_BC
       * is specified
       * Instead of reading the constants from the BC card itself, they
       * are specified in the material's file.  8/21/98. ACSun
       *
       * HKM -> There should be checks to see that that they have
       *        been specified for those problem types
       */

      model_read = look_for_species_prop(imp, "Molecular Weight", mat_ptr,
					 mat_ptr->MolecularWeightModel,
					 mat_ptr->molecular_weight,
					 NO_USER, NULL, model_name,
					 SCALAR_INPUT, &species_no, es);
      fallback_chemkin_generic_prop(&model_read, j, 
				    &(mat_ptr->MolecularWeightModel[j]),
				    TRUE, mat_ptr);
      ECHO(es,echo_file);

      model_read = look_for_species_prop(imp, "Specific Volume", mat_ptr,
					 mat_ptr->SpecificVolumeModel,
					 mat_ptr->specific_volume,
					 NO_USER, NULL, model_name,
					 SCALAR_INPUT, &species_no,es );
      fallback_chemkin_generic_prop(&model_read, j, 
				    &(mat_ptr->SpecificVolumeModel[j]),
				    TRUE, mat_ptr);
      ECHO(es,echo_file);
	  
      model_read = look_for_species_prop(imp, "Molar Volume", mat_ptr,
				         mat_ptr->MolarVolumeModel,
					 mat_ptr->molar_volume,
					 NO_USER, NULL, model_name,
 					 SCALAR_INPUT, &species_no,es );
      fallback_chemkin_generic_prop(&model_read, j, 
				    &(mat_ptr->MolarVolumeModel[j]),
				    TRUE, mat_ptr);
      ECHO(es,echo_file);

      model_read = look_for_species_prop(imp, "Charge Number", mat_ptr,
				         mat_ptr->ChargeNumberModel,
				         mat_ptr->charge_number,
				         NO_USER, NULL, model_name,
				         SCALAR_INPUT, &species_no,es );
      fallback_chemkin_generic_prop(&model_read, j, 
				    &(mat_ptr->ChargeNumberModel[j]),
				    TRUE, mat_ptr);
      ECHO(es,echo_file);

    } /* End for(j=0;j<mat_ptr->Num_Species; j++) */

    if(DiffusionConstitutiveEquation == FICKIAN_CHARGED ||
       DiffusionConstitutiveEquation == FICKIAN_CHARGED_X)  /*  RSL 6/23/02  */
      {
        model_read = look_for_mat_prop(imp, "Solution Temperature",
			     &(mat_ptr->SolutionTemperatureModel), 
			     &(mat_ptr->solution_temperature), NO_USER, NULL,
			     model_name, SCALAR_INPUT, &NO_SPECIES,es);
        EH(model_read, "Solution Temperature must be specified when FICKIAN_CHARGED flux model is used.");
	ECHO(es,echo_file);
      }

  /*
   * Forward one pass parsing is choking. Go back and look better this 
   * time.
   */
  rewind(imp);

  if (read_bc_mp !=-1)
       {	
	 iread = look_for_optional(imp, "Non-condensable Molecular Weight", input, '=');
	 if (iread != -1)
	   {
	     if (fscanf(imp, "%s %d %lf", model_name, &ii, &mw) !=3)
	       {
		 EH(-1, "Error reading non-condensable MW: e.g. CONSTANT species_no  MW");
	       }
	     else
	       {
		 mat_ptr->molecular_weight[mat_ptr->Num_Species_Eqn] = mw;
		 SPF(es,"%s = %s %d %.4g","Non-condensable Molecular Weight", model_name, ii, mw ); 
	       } 
	     ECHO(es,echo_file);
	   }

	      
	 iread = look_for_optional(imp, "Non-volatile Molar Volume", input, '='); 
	 if (iread != -1)
	   {
	     if (fscanf(imp, "%s %d %lf", model_name, &ii, &mv) !=3)
	       {
		 EH(-1, "Error reading non-volatile Molar Volume: e.g. CONSTANT  species_id  MV");
	       }
	     else
	       {
		 mat_ptr->molar_volume[pd_glob[mn]->Num_Species_Eqn] = mv;
		 SPF(es,"%s = %s %d %.4g", "Non-volatile Molar Volume", model_name, ii, mw ); 
	       } 
	     ECHO(es,echo_file);
	   }
	 
	 iread = look_for_optional(imp, "Non-volatile Specific Volume", input, '='); 
	 if (iread != -1)
	   {
	     if (fscanf(imp, "%s %d %lf", model_name, &ii, &mv) !=3)
	       {
		 EH(-1, "Error reading non-volatile Specific Volume: e.g. CONSTANT  species_id  MV");
	       }
	     else
	       {
		 mat_ptr->specific_volume[pd_glob[mn]->Num_Species_Eqn] = mv;
		 SPF(es,"%s = %s %d %.4g", "Non-volatile Specific Volume", model_name, ii, mw ); 
	       } 
	     ECHO(es,echo_file);
	   }
	 
	 iread = look_for_optional(imp, "Flory-Huggins parameters", input, '=');
	 if (iread != -1)
	   {
	     n_species = pd_glob[mn]->Num_Species_Eqn + 1;
	     /*number of independent interaction parameters */
	     n_ij = (n_species*n_species - n_species)/2; 
	     
	     if (fscanf(imp, "%s", model_name) !=1) 	  
	       {
		 EH(-1, "Error reading F-H parameter model name: e.g. CONSTANT");  
	       }
	     else
	       {
		 for (i = 0; i < n_ij; i++) /* reading the chi parameters */ 
		   {
		     if (fscanf(imp, "%d %d %lf", &ii, &jj, &chi_ij) != 3) 
		       {
			 EH(-1, "Error:must have three entries, i, j, and chi(i,j)");  
		       }
		     mat_ptr->flory_param[ii][jj] = chi_ij; 
		     mat_ptr->flory_param[jj][ii] = chi_ij
		       *mat_ptr->molar_volume[jj]
		       /mat_ptr->molar_volume[ii]; 
		   }
		 for (k = 0; k<n_species; k++)
		   {
		     mat_ptr->flory_param[k][k] = 0.;
		   }
		 SPF(es,"%s = %s %d %d %.4g", "Flory-Huggins parameters", model_name, ii, jj, chi_ij);
	       }
	     ECHO(es,echo_file);
	   }
       }

  /*
   * Moment Properties
   */

  if (pd_glob[mn]->gv[MOMENT0]) {
    ECHO("\n----Moment Properties\n",echo_file);


    model_read = look_for_mat_prop(imp, "Moment Weight Function",
                                   &(mat_ptr->Momentwt_funcModel),
                                   &(mat_ptr->Momentwt_func), NO_USER, NULL,
                                   model_name, SCALAR_INPUT, &NO_SPECIES,es);

    if ( !strcmp(model_name, "SUPG") )
    {
      mat_ptr->Momentwt_funcModel = SUPG;
      if (fscanf(imp, "%lg",&(mat_ptr->Momentwt_func)) != 1)
      {
        EH(-1, "Could not read SUPG value for Moment Weight Function");
      }
      SPF(endofstring(es),"SUPG %.4g", mat_ptr->Mwt_func );
    }
    else
    {
      mat_ptr->Momentwt_funcModel = GALERKIN;
      mat_ptr->Momentwt_func = 0.;
      SPF(es,"\t(%s = %s)", "Moment Weight Function", "GALERKIN");
    }
    ECHO(es,echo_file);

    model_read = look_for_mat_prop(imp, "Moment SSPG Function",
                                   &(mat_ptr->MomentSSPG_funcModel),
                                   &(mat_ptr->MomentSSPG_func), NO_USER, NULL,
                                   model_name, SCALAR_INPUT, &NO_SPECIES,es);
    ECHO(es,echo_file);

    model_read = look_for_mat_prop(imp, "Moment Diffusivity",
                                   &(mat_ptr->MomentDiffusivityModel),
                                   &(mat_ptr->MomentDiffusivity), NO_USER, NULL,
                                   model_name, SCALAR_INPUT, &NO_SPECIES,es);
    ECHO(es,echo_file);

    model_read = look_for_mat_prop(imp, "Moment Second Level Set Diffusivity",
                                   &(mat_ptr->MomentSecondLevelSetDiffusivityModel),
                                   &(mat_ptr->MomentSecondLevelSetDiffusivity), NO_USER, NULL,
                                   model_name, SCALAR_INPUT, &NO_SPECIES,es);

    ECHO(es,echo_file);


    model_read = look_for_mat_prop(imp, "Moment Level Set Diffusion Only",
                                   &(mat_ptr->MomentLevelSetDiffusionOnly),
                                   &(a0), NO_USER, NULL,
                                   model_name, SCALAR_INPUT, &NO_SPECIES,es);

    if ( !strcmp(model_name, "POSITIVE") )
    {
      mat_ptr->MomentLevelSetDiffusionOnly = DIFF_POSITIVE;
      SPF(endofstring(es),"POSITIVE");
    }
    else if ( !strcmp(model_name, "NEGATIVE"))
    {
      mat_ptr->MomentLevelSetDiffusionOnly = DIFF_NEGATIVE;
      SPF(endofstring(es),"POSITIVE");
    }
    else
    {
      mat_ptr->MomentLevelSetDiffusionOnly = DIFF_OFF;
      SPF(endofstring(es),"OFF");
    }

    ECHO(es,echo_file);

    model_read = look_for_mat_prop(imp, "Moment Shock Function",
                                   &(mat_ptr->MomentShock_funcModel),
                                   &(mat_ptr->MomentShock_func), NO_USER, NULL,
                                   model_name, SCALAR_INPUT, &NO_SPECIES,es);

    if ( !strcmp(model_name, "YZBETA") )
    {
      mat_ptr->MomentShock_funcModel = YZBETA_MIXED;
      if (fscanf(imp, "%lg %lg %lg %lg %lg",&(mat_ptr->MomentShock_func), &a0, &a1, &a2, &a3) != 5)
      {
        EH(-1, "Could not read YZbeta value for Moment Shock Function, expected 5 values");
      }
      mat_ptr->MomentShock_Ref[0] = a0;
      mat_ptr->MomentShock_Ref[1] = a1;
      mat_ptr->MomentShock_Ref[2] = a2;
      mat_ptr->MomentShock_Ref[3] = a3;
      SPF(endofstring(es),"YZBETA %.4g", mat_ptr->Mwt_func );
    }
    else
    {
      mat_ptr->MomentShock_funcModel = YZBETA_NONE;
      mat_ptr->MomentShock_func = 0.;
      SPF(es,"\t(%s = %s)", "Moment Shock Function", "NONE");
    }
    ECHO(es,echo_file);

    model_read =
    look_for_mat_prop(imp, "Moment Growth Kernel",
                          &(mat_ptr->moment_growth_model),
                          &(mat_ptr->moment_growth_scale),
                          NULL,
                          NULL,
                          model_name, SCALAR_INPUT, &NO_SPECIES,es);
    if ( !strcmp(model_name, "VISCOSITY_SCALED") )
    {
      model_read = 1;
      mat_ptr->moment_growth_model = VISCOSITY_SCALED_GROWTH_RATE;
      if ( fscanf(imp, "%lf",
                  &a0)
          != 1 )
      {
        sr = sprintf(err_msg,
                           "Matl %s needs 1 constants for %s %s model.\n",
                     pd_glob[mn]->MaterialName,
                     "Moment Growth Kernel", "VISCOSITY_SCALED" );
        EH(-1, err_msg);
      }
      mat_ptr->moment_growth_scale = a0;
      SPF_DBL_VEC(endofstring(es), 1, &(mat_ptr->moment_growth_scale));
    }
    else if ( !strcmp(model_name, "VISCOSITY_PRESSURE_SCALED") )
    {
      model_read = 1;
      mat_ptr->moment_growth_model = VISCOSITY_PRESSURE_GROWTH_RATE;
      if ( fscanf(imp, "%lf %lf",
                 &a0, &a1)
          != 2 )
      {
        sr = sprintf(err_msg,
                     "Matl %s needs 2 constants for %s %s model.\n",
                     pd_glob[mn]->MaterialName,
                     "Moment Growth Kernel", "VISCOSITY_PRESSURE_SCALED" );
        EH(-1, err_msg);
      }
      mat_ptr->moment_growth_scale = a0;
      mat_ptr->moment_growth_reference_pressure = a1;
      SPF_DBL_VEC(endofstring(es), 1, &(mat_ptr->moment_growth_scale));
    }
    else
    {
      if(model_read == -1)
      {
        EH(model_read, "Moment Growth Kernel invalid");
      }
      EH(model_read, "Moment Growth Kernel");
    }

    ECHO(es,echo_file);

    model_read =
        look_for_mat_prop(imp, "Moment Coalescence Kernel",
                          &(mat_ptr->moment_coalescence_model),
                          &(mat_ptr->moment_coalescence_scale),
                          NULL,
                          NULL,
                          model_name, SCALAR_INPUT, &NO_SPECIES,es);
    if ( !strcmp(model_name, "ADDITION") )
    {
      model_read = 1;
      mat_ptr->moment_coalescence_model = ADDITION_COALESCENCE;
      if ( fscanf(imp, "%lf",
                 &a0)
          != 1 )
      {
        sr = sprintf(err_msg,
                     "Matl %s needs 1 constants for %s %s model.\n",
                     pd_glob[mn]->MaterialName,
                     "Moment Coalescence Kernel", "ADDITION_COALESCENCE" );
        EH(-1, err_msg);
      }
      mat_ptr->moment_coalescence_scale = a0;
      SPF_DBL_VEC(endofstring(es), 1, &(mat_ptr->moment_coalescence_scale));
    }
    else if ( !strcmp(model_name, "VISCOSITY_SCALED_ADDITION") )
    {
      model_read = 1;
      mat_ptr->moment_coalescence_model = VISCOSITY_SCALED_COALESCENCE;
      if ( fscanf(imp, "%lf",
                 &a0)
          != 1 )
      {
        sr = sprintf(err_msg,
                     "Matl %s needs 1 constants for %s %s model.\n",
                     pd_glob[mn]->MaterialName,
                     "Moment Coalescence Kernel", "VISCOSITY_SCALED_ADDITION" );
        EH(-1, err_msg);
      }
      mat_ptr->moment_coalescence_scale = a0;
      SPF_DBL_VEC(endofstring(es), 1, &(mat_ptr->moment_coalescence_scale));
    }
    else if ( !strcmp(model_name, "VISCOSITY_ADDITION_BUBBLE_RATIO") )
    {
      model_read = 1;
      mat_ptr->moment_coalescence_model = VISCOSITY_BUBBLE_RATIO_COALESCENCE;
      if ( fscanf(imp, "%lf",
                 &a0)
          != 1 )
      {
        sr = sprintf(err_msg,
                     "Matl %s needs 1 constants for %s %s model.\n",
                     pd_glob[mn]->MaterialName,
                     "Moment Coalescence Kernel", "VISCOSITY_ADDITION_BUBBLE_RATIO" );
        EH(-1, err_msg);
      }
      mat_ptr->moment_coalescence_scale = a0;
      SPF_DBL_VEC(endofstring(es), 1, &(mat_ptr->moment_coalescence_scale));
    }
    else
    {
      if(model_read == -1)
      {
        EH(model_read, "Moment Coalescence Kernel invalid");
      }
      EH(model_read, "Moment Coalescence Kernel");
    }

    ECHO(es,echo_file);

  }



  /*
   * Source Terms
   */

  ECHO("\n----Volumetric Source Terms\n",echo_file);

  model_read = 
    look_for_mat_prop(imp, "Navier-Stokes Source", 
			  &(mat_ptr->MomentumSourceModel), 
			  mat_ptr->momentum_source, 
			  &(mat_ptr->u_momentum_source), 
			  &(mat_ptr->len_u_momentum_source), 
			  model_name, VECTOR_INPUT, &NO_SPECIES,es);
  if ( !strcmp(model_name, "BOUSS") )
    {
      MomentumSourceModel = BOUSS;
      model_read = 1;
      mat_ptr->MomentumSourceModel = MomentumSourceModel;
      if ( fscanf(imp, "%lf %lf %lf", 
		  &a0, &a1, &a2)
	   != 3 )
	{
	  sr = sprintf(err_msg, 
			   "Matl %s needs 3 constants for %s %s model.\n",
			   pd_glob[mn]->MaterialName,
			   "Navier-Stokes Source", "BOUSS" );
	  EH(-1, err_msg);
	}
      mat_ptr->momentum_source[0] = a0;
      mat_ptr->momentum_source[1] = a1;
      mat_ptr->momentum_source[2] = a2;
      SPF_DBL_VEC( endofstring(es), 3, mat_ptr->momentum_source);
    }
  else if ( !strcmp(model_name, "VARIABLE_DENSITY") )
    {
      MomentumSourceModel = VARIABLE_DENSITY;
      model_read = 1;
      mat_ptr->MomentumSourceModel = MomentumSourceModel;
      if ( fscanf(imp, "%lf %lf %lf", 
		  &a0, &a1, &a2)
	   != 3 )
	{
	  sr = sprintf(err_msg, 
		       "Matl %s needs 3 constants for %s %s model.\n",
		       pd_glob[mn]->MaterialName,
		       "Navier-Stokes Source", "VARIABLE_DENSITY" );
	  EH(-1, err_msg);
	}
      mat_ptr->momentum_source[0] = a0;
      mat_ptr->momentum_source[1] = a1;
      mat_ptr->momentum_source[2] = a2;
      SPF_DBL_VEC( endofstring(es), 3, mat_ptr->momentum_source);
    }
  else if ( !strcmp(model_name, "GRAV_VIBRATIONAL") )
    {
      MomentumSourceModel = GRAV_VIBRATIONAL;
      model_read = 1;
      mat_ptr->MomentumSourceModel = MomentumSourceModel;
      if ( fscanf(imp, "%lf %lf %lf %lf %lf",  
		  &a0, &a1, &a2, &a3, &a4) != 5 )
	{
	  sr = sprintf(err_msg, 
		       "Matl %s needs 5 constants for %s %s model.\n",
		       pd_glob[mn]->MaterialName,
		       "Navier-Stokes Source", "GRAV_VIBRATIONAL" );
	  EH(-1, err_msg);
	}
      mat_ptr->u_momentum_source     = (dbl *)array_alloc(1, 2,sizeof(dbl)); 
      mat_ptr->len_u_momentum_source = 2;

      mat_ptr->momentum_source[0] = a0;
      mat_ptr->momentum_source[1] = a1;
      mat_ptr->momentum_source[2] = a2;
      mat_ptr->u_momentum_source[0] = a3;
      mat_ptr->u_momentum_source[1] = a4;
      SPF_DBL_VEC( endofstring(es), 3, mat_ptr->momentum_source);
      SPF_DBL_VEC( endofstring(es), 2, mat_ptr->u_momentum_source);  	  
    }
  else if ( !strcmp(model_name, "FILL") )
    {
      MomentumSourceModel = FILL_SRC;
      model_read = 1;
      mat_ptr->MomentumSourceModel = MomentumSourceModel;
      if ( fscanf(imp, "%lf %lf %lf", 
		             &a0, &a1, &a2) != 3 )
	{
	  sr = sprintf(err_msg, 
			   "Matl %s needs 3 constants for %s %s model.\n",
			   pd_glob[mn]->MaterialName,
			   "Navier-Stokes Source", "FILL" );
	  EH(-1, err_msg);
	}
      mat_ptr->momentum_source[0] = a0;
      mat_ptr->momentum_source[1] = a1;
      mat_ptr->momentum_source[2] = a2;
      SPF_DBL_VEC( endofstring(es), 3, mat_ptr->momentum_source);
    }
  else if ( !strcmp(model_name, "LEVEL_SET") || !strcmp(model_name, "PHASE_FUNCTION") )
    {
      MomentumSourceModel = LEVEL_SET;
      model_read = 1;
      mat_ptr->MomentumSourceModel = MomentumSourceModel;
      if ( fscanf(imp, "%lf %lf %lf", 
		             &a0, &a1, &a2) != 3 )
	{
	      sr = sprintf(err_msg, 
			   "Matl %s needs 3 constants for %s %s model.\n",
			   pd_glob[mn]->MaterialName,
			   "Navier-Stokes Source", "LEVEL_SET" );
	      EH(-1, err_msg);
	}
      mat_ptr->momentum_source[0] = a0;
      mat_ptr->momentum_source[1] = a1;
      mat_ptr->momentum_source[2] = a2;
      SPF_DBL_VEC( endofstring(es), 3, mat_ptr->momentum_source);
    }
  else if ( !strcmp(model_name, "SUSPEND") )
    {
      MomentumSourceModel = SUSPEND;
      model_read = 1;
      mat_ptr->MomentumSourceModel = MomentumSourceModel;
      if ( fscanf(imp, "%lf %lf %lf %lf", 
		      &a0, &a1, &a2, &a3)
	      != 4 )
	{
	      sr = sprintf(err_msg, 
			   "Matl %s needs 4 constants for %s %s model.\n",
			   pd_glob[mn]->MaterialName,
			   "Navier-Stokes Source", "SUSPEND" );
	      EH(-1, err_msg);
	}
      mat_ptr->u_momentum_source = (dbl *)array_alloc(1,1,sizeof(dbl)); 
      
      mat_ptr->len_u_momentum_source = 1;
      
      mat_ptr->momentum_source[0] = a0;  /* x component of gravity */
      mat_ptr->momentum_source[1] = a1;  /* y component of gravity */ 
      mat_ptr->momentum_source[2] = a2;  /* z component of gravity */

      mat_ptr->u_momentum_source[0] = a3;

	  /* fluid and solid densities are specified with the SUSPENSION
	     model on the density card */
      if(mat_ptr->DensityModel != SUSPENSION)
	{
	      sr = sprintf(err_msg, 
			   "For matl %s, %s = \"%s\" needs %s = \"%s\".\n",
			   pd_glob[mn]->MaterialName,
			   "Navier-Stokes Source", "SUSPEND",
			   "Density", "SUSPENSION");
	      EH(-1, err_msg);
	}
      SPF_DBL_VEC( endofstring(es), 3, mat_ptr->momentum_source);
      SPF_DBL_VEC( endofstring(es), 1, mat_ptr->u_momentum_source );  	  
    }
  else if ( !strcmp(model_name, "SUSPENSION") )
    {
      MomentumSourceModel = SUSPENSION;
      model_read = 1;
      mat_ptr->MomentumSourceModel = MomentumSourceModel;
      if ( fscanf(imp, "%lf %lf %lf %lf", 
		  &a0, &a1, &a2, &a3)
	      != 4 )
	{
	      sr = sprintf(err_msg, 
			   "Matl %s needs 4 constants for %s %s model.\n",
			   pd_glob[mn]->MaterialName,
			   "Navier-Stokes Source", "SUSPENSION" );
	      EH(-1, err_msg);
	}
      mat_ptr->u_momentum_source = (dbl *)array_alloc(1,1,sizeof(dbl)); 
      
      mat_ptr->len_u_momentum_source = 1;

      mat_ptr->momentum_source[0] = a0; /* x component of gravitation */
      mat_ptr->momentum_source[1] = a1; /* y component of gravitation */
      mat_ptr->momentum_source[2] = a2; /* z component of gravitation */
	  
      mat_ptr->u_momentum_source[0] = a3;

	  /* fluid and solid densities are specified with the SUSPENSION
	     model on the density card */
      if(mat_ptr->DensityModel != SUSPENSION)
	{
	      sr = sprintf(err_msg, 
			   "For matl %s, %s = \"%s\" needs %s = \"%s\".\n",
			   pd_glob[mn]->MaterialName,
			   "Navier-Stokes Source", "SUSPEND",
			   "Density", "SUSPENSION");
	      EH(-1, err_msg);
	}
	  SPF_DBL_VEC( endofstring(es), 3, mat_ptr->momentum_source);
	  SPF_DBL_VEC( endofstring(es), 1, mat_ptr->u_momentum_source );  	  
	}
/* MMH */
  else if ( !strcmp(model_name, "SUSPENSION_PM") )
    {
      MomentumSourceModel = SUSPENSION_PM;
      model_read = 1;
      mat_ptr->MomentumSourceModel = MomentumSourceModel;
      if ( fscanf(imp, "%lf %lf %lf", 
		  &a0, &a1, &a2)
	      != 3 )
	{
	      sr = sprintf(err_msg, 
			   "Matl %s needs 3 constants for %s %s model.\n",
			   pd_glob[mn]->MaterialName,
			   "Navier-Stokes Source", "SUSPENSION_PM" );
	      EH(-1, err_msg);
	}

      mat_ptr->momentum_source[0] = a0; /* x component of gravitation */
      mat_ptr->momentum_source[1] = a1; /* y component of gravitation */
      mat_ptr->momentum_source[2] = a2; /* z component of gravitation */

	  /* For SUSPENSION_PM momentum source term, the densities are actually
	   * constant within each phase.  The DensityModel card is SUSPENSION_PM,
	   * which is currently just like Density = SUSPENSION.
	   */
      if (mat_ptr->DensityModel != SUSPENSION_PM)
	{
	      sprintf(err_msg, 
			   "For matl %s, %s = \"%s\" needs %s = \"%s\".\n",
			   pd_glob[mn]->MaterialName,
			   "Navier-Stokes Source", "SUSPENSION_PM",
			   "Density", "SUSPENSION_PM");
	      EH(-1, err_msg);
	}
      SPF_DBL_VEC( endofstring(es), 3, mat_ptr->momentum_source);
    }
  else if ( !strcmp(model_name, "BOUSS_JXB") )
    {
      MomentumSourceModel = BOUSS_JXB;
      model_read = 1;
      mat_ptr->MomentumSourceModel = MomentumSourceModel;
      if ( fscanf(imp, "%lf %lf %lf %lf", 
		      &a0, &a1, &a2, &a3)
	      != 4 )
	{
	      sr = sprintf(err_msg, 
			   "Matl %s needs 4 constants for %s=\"%s\" model.\n",
			   pd_glob[mn]->MaterialName,
			   "Navier-Stokes Source", "BOUSS_JXB" );
	      EH(-1, err_msg);
	}

      mat_ptr->u_momentum_source     = (dbl *)array_alloc(1, 1,
							  sizeof(dbl)); 
      mat_ptr->len_u_momentum_source = 1;
      
      mat_ptr->momentum_source[0]    = a0;
      mat_ptr->momentum_source[1]    = a1;
      mat_ptr->momentum_source[2]    = a2;

      mat_ptr->u_momentum_source[0]  = a3;

      SPF_DBL_VEC( endofstring(es), 3, mat_ptr->momentum_source);
      SPF_DBL_VEC( endofstring(es), 1, mat_ptr->u_momentum_source );  	  
    }
  else if ( !strcmp(model_name, "BOUSSINESQ") )
    {
      MomentumSourceModel = BOUSSINESQ;
      model_read = 1;
      mat_ptr->MomentumSourceModel = MomentumSourceModel;
      if ( fscanf(imp, "%lf %lf %lf", &a0, &a1, &a2) != 3 )
	{
	      sr = sprintf(err_msg, 
			   "Matl %s needs 3 constants for %s=\"%s\" model.\n",
			   pd_glob[mn]->MaterialName,
			   "Navier-Stokes Source", "BOUSSINESQ" );
	      EH(-1, err_msg);
	}
	  /* 
	   * Kludge: save these 3 body force vector components as if they
	   * were a momentum_source, even though later on we will construct
	   * the true momentum source by using the density, the coefficient
	   * of volume expansion, etc.
	   */
      mat_ptr->momentum_source[0] = a0;
      mat_ptr->momentum_source[1] = a1;
      mat_ptr->momentum_source[2] = a2;
      SPF_DBL_VEC( endofstring(es), 3, mat_ptr->momentum_source);
    }
  else if ( !strcmp(model_name, "EHD_POLARIZATION") )
    {
      MomentumSourceModel = EHD_POLARIZATION;
      model_read = 1;
      mat_ptr->MomentumSourceModel = MomentumSourceModel;
      if ( fscanf(imp, "%lf", &a0) != 1 )
	{
	      sr = sprintf(err_msg, 
			   "Matl %s needs 1 constants for %s=\"%s\" model.\n",
			   pd_glob[mn]->MaterialName,
			   "Navier-Stokes Source", "EHD_POLARIZATION" );
	      EH(-1, err_msg);
	}

      mat_ptr->momentum_source[0] = a0;
      SPF_DBL_VEC( endofstring(es), 1, mat_ptr->momentum_source);
    }
  else if ( !strcmp(model_name, "ACOUSTIC") )
    {
      MomentumSourceModel = ACOUSTIC;
      model_read = 1;
      mat_ptr->MomentumSourceModel = MomentumSourceModel;
      if ( fscanf(imp, "%lf %lf %lf %lf", 
		      &a0, &a1, &a2, &a3)
	      != 4 )
	{
	      sr = sprintf(err_msg, 
			   "Matl %s needs 4 constants for %s=\"%s\" model.\n",
			   pd_glob[mn]->MaterialName,
			   "Navier-Stokes Source", "ACOUSTIC" );
	      EH(-1, err_msg);
	}
      
      mat_ptr->u_momentum_source     = (dbl *)array_alloc(1, 1,
							  sizeof(dbl)); 
      mat_ptr->len_u_momentum_source = 1;
      
      mat_ptr->momentum_source[0]    = a0;
      mat_ptr->momentum_source[1]    = a1;
      mat_ptr->momentum_source[2]    = a2;

      mat_ptr->u_momentum_source[0]  = a3;

      SPF_DBL_VEC( endofstring(es), 3, mat_ptr->momentum_source);
      SPF_DBL_VEC( endofstring(es), 1, mat_ptr->u_momentum_source );  	  
      
    }
  else
    {
      if(model_read == -1)
	{
	  EH(model_read, "Navier-Stokes Source model invalid");
	}
      EH(model_read, "Navier-Stokes Source");
    }

  ECHO(es,echo_file);

  model_read = look_for_mat_prop(imp, "Second Level Set Momentum Source", 
				 &(i0), 
				 v0, NO_USER, NULL, model_name, VECTOR_INPUT, 
				 &NO_SPECIES,es);
  
  if( model_read != -1 )
    {
      if( ls == NULL ) EH(-1, "Second Level Set Momentum Source requires activation of Level Set Tracking.\n");

      mat_ptr->mp2nd->MomentumSourceModel = i0;
      mat_ptr->mp2nd->momentumsource[0] = v0[0]; mat_ptr->mp2nd->momentumsource[1] = v0[1]; mat_ptr->mp2nd->momentumsource[2] = v0[2];

      stringup(model_name);

      if( !strcmp( model_name, "CONSTANT") )
	{
	  if ( fscanf(imp,"%s", input ) !=  1 )
	    {
	      EH(-1,"Expecting trailing keyword for Second Level Set Momentum Source.\n");
	    }

	  stringup(input);

	  if( strncmp( input,"POSITIVE", 3 ) == 0 )
	    {
	      mat_ptr->mp2nd->momentumsourcemask[0] = 0; mat_ptr->mp2nd->momentumsourcemask[1] = 1;
	    }
	  else if (  strncmp( input,"NEGATIVE", 3 ) == 0 )
	    {
	      mat_ptr->mp2nd->momentumsourcemask[0] = 1; mat_ptr->mp2nd->momentumsourcemask[1] = 0;
	    }
	  else
	    {
	      EH(-1,"Keyword must be POSITIVE or NEGATIVE for Second Level Set Momentum Source.\n");
	    }
          SPF(endofstring(es), " %s", input);
	  if( pfd != NULL)
	    {
		for(i=0 ; i< pfd->num_phase_funcs ; i++)
		{
      		if ( fscanf(imp,"%lf %lf %lf",&(mat_ptr->mp2nd->momentumsource_phase[i][0])
					,&(mat_ptr->mp2nd->momentumsource_phase[i][1])
					,&(mat_ptr->mp2nd->momentumsource_phase[i][2])) != 3)
			{ EH( -1, "error reading phase momentum source"); }    
	  	SPF(endofstring(es)," %g %g %g ", mat_ptr->mp2nd->momentumsource_phase[i][0],
						mat_ptr->mp2nd->momentumsource_phase[i][1],
						mat_ptr->mp2nd->momentumsource_phase[i][2]);
		}
	    }

	}
      else
	{
	  EH(-1, "Second Level Set Momentum Source model can only be CONSTANT.\n");
	}
    }

  ECHO(es,echo_file);

  model_read = look_for_mat_prop(imp, "Solid Body Source", 
				     &(mat_ptr->MeshSourceModel), 
				     mat_ptr->mesh_source, 
				     NO_USER, NULL, model_name, 
				     VECTOR_INPUT, &NO_SPECIES,es);

  mat_ptr->RealSolidSourceModel = CONSTANT; //See total_ale discussion below 
  mat_ptr->real_solid_source[0] = 
    mat_ptr->real_solid_source[1] = 
    mat_ptr->real_solid_source[2] = 0.;

 

  ECHO(es,echo_file);

  model_read = look_for_mat_prop(imp, "Mass Source", 
				     &(mat_ptr->MassSourceModel), 
				     &(mat_ptr->mass_source), 
				     NO_USER, NULL, model_name, 
				     SCALAR_INPUT, &NO_SPECIES,es);
  EH(model_read, "Mass Source");
  ECHO(es,echo_file);

  model_read = look_for_mat_prop(imp, "Heat Source", 
				     &(mat_ptr->HeatSourceModel), 
				     &(mat_ptr->heat_source), 
				     &(mat_ptr->u_heat_source), 
				     &(mat_ptr->len_u_heat_source), 
				     model_name, SCALAR_INPUT, &NO_SPECIES,es);
  if ( !strcmp(model_name, "JOULE") )
    {
      HeatSourceModel = JOULE;
      model_read = 1;
      mat_ptr->HeatSourceModel = HeatSourceModel;
      num_const = read_constants(imp, &(mat_ptr->u_heat_source), 
				     NO_SPECIES);
      mat_ptr->len_u_heat_source = num_const;
      SPF_DBL_VEC( endofstring(es), num_const, mat_ptr->u_heat_source);
    }
  else if ( !strcmp(model_name, "VISC_DISS") )
    {
      HeatSourceModel = VISC_DISS;
      model_read = 1;
      mat_ptr->HeatSourceModel = HeatSourceModel;
      num_const = read_constants(imp, &(mat_ptr->u_heat_source), 
				     NO_SPECIES);
      mat_ptr->len_u_heat_source = num_const;
      SPF_DBL_VEC( endofstring(es), num_const, mat_ptr->u_heat_source);
    }
  else if ( !strcmp(model_name, "EPOXY") )
    {
      HeatSourceModel = EPOXY;
      model_read = 1;
      mat_ptr->HeatSourceModel = HeatSourceModel;
      if ( fscanf(imp, "%lf",  &a0) != 1 ) {
	    sprintf(err_msg, 
		    "Matl %s needs 1 constant for %s %s model.\n",
		    pd_glob[mn]->MaterialName, "Heat Source", "EPOXY");
	    EH(-1, err_msg);
      }

      mat_ptr->heat_source = a0; /* this will be the heat of reaction for the epoxy */
      SPF_DBL_VEC( endofstring(es), 1, &(mat_ptr->heat_source) );
    }
  else if ( !strcmp(model_name, "BUTLER_VOLMER") ) /* added by KSC: 04/21/2006 */
    {
      HeatSourceModel = BUTLER_VOLMER;
      model_read = 1;
      mat_ptr->HeatSourceModel = HeatSourceModel;
      num_const = read_constants(imp, &(mat_ptr->u_heat_source), 
                                     NO_SPECIES);
      mat_ptr->len_u_heat_source = num_const;
      SPF_DBL_VEC( endofstring(es), num_const, mat_ptr->u_heat_source);
    }
  else if ( !strcmp(model_name, "PHOTO_CURING") ) /* added by RBS: 06/05/2013 */
    {
      HeatSourceModel = PHOTO_CURING;
      model_read = 1;
      mat_ptr->HeatSourceModel = HeatSourceModel;
      num_const = read_constants(imp, &(mat_ptr->u_heat_source), 
                                     NO_SPECIES);
      mat_ptr->len_u_heat_source = num_const;
      SPF_DBL_VEC( endofstring(es), num_const, mat_ptr->u_heat_source);
    }
  else if ( !strcmp(model_name, "ELECTRODE_KINETICS") )  /* added by KSC/GHE on 10/21/98 */ 
    {
      HeatSourceModel = ELECTRODE_KINETICS;
      model_read = 1;
      mat_ptr->HeatSourceModel = HeatSourceModel;
    }
  else if ( !strcmp(model_name, "FOAM") ) 
    {
      HeatSourceModel = HS_FOAM;
      model_read = 1;
      mat_ptr->HeatSourceModel = HeatSourceModel;
      
      num_const = read_constants(imp, &(mat_ptr->u_heat_source), NO_SPECIES);
      mat_ptr->len_u_heat_source = num_const;
      SPF_DBL_VEC( endofstring(es), num_const, mat_ptr->u_heat_source);
    }
  else if ( !strcmp(model_name, "FOAM_PMDI_10") )
    {
      HeatSourceModel = HS_FOAM_PMDI_10;
      model_read = 1;
      mat_ptr->HeatSourceModel = HeatSourceModel;

      num_const = read_constants(imp, &(mat_ptr->u_heat_source), NO_SPECIES);
      mat_ptr->len_u_heat_source = num_const;
      SPF_DBL_VEC( endofstring(es), num_const, mat_ptr->u_heat_source);
    }
  else if ( !strcmp(model_name, "VISC_ACOUSTIC") )
    {
      HeatSourceModel = VISC_ACOUSTIC;
      model_read = 1;
      mat_ptr->HeatSourceModel = HeatSourceModel;
      num_const = read_constants(imp, &(mat_ptr->u_heat_source), 
				     NO_SPECIES);
      mat_ptr->len_u_heat_source = num_const;
      SPF_DBL_VEC( endofstring(es), num_const, mat_ptr->u_heat_source);
    }
  else if ( !strcmp(model_name, "FOAM_PBE") )
    {
      HeatSourceModel = HS_FOAM_PBE;
      model_read = 1;
      mat_ptr->HeatSourceModel = HeatSourceModel;

      num_const = read_constants(imp, &(mat_ptr->u_heat_source), NO_SPECIES);
      mat_ptr->len_u_heat_source = num_const;
      SPF_DBL_VEC( endofstring(es), num_const, mat_ptr->u_heat_source);
    }
  else if ( !strcmp(model_name, "EM_DISS") )
    {
      HeatSourceModel = EM_DISS;
      model_read = 1;
      mat_ptr->HeatSourceModel = HeatSourceModel;
      num_const = read_constants(imp, &(mat_ptr->u_heat_source), 
				     NO_SPECIES);
      mat_ptr->len_u_heat_source = num_const;
      SPF_DBL_VEC( endofstring(es), num_const, mat_ptr->u_heat_source);
    }
  else
    {
      if(model_read == -1)
	{
	  EH(model_read, "Heat Source model invalid");
	}
      EH(model_read, "Heat Source");
    }

  ECHO(es,echo_file);
  
  model_read = look_for_mat_prop(imp, "Second Level Set Heat Source", 
				 &(i0), 
				 v0, NO_USER, NULL, model_name, SCALAR_INPUT, 
				 &NO_SPECIES,es);
  
  if( model_read != -1 )
    {
      if( ls == NULL ) EH(-1, "Second Level Set Heat Source requires activation of Level Set Tracking.\n");

      mat_ptr->mp2nd->HeatSourceModel = i0;
      mat_ptr->mp2nd->heatsource = *v0; 

      stringup(model_name);

      if( !strcmp( model_name, "CONSTANT") )
	{
	  if ( fscanf(imp,"%s", input ) !=  1 )
	    {
	      EH(-1,"Expecting trailing keyword for Second Level Set Heat Source.\n");
	    }

	  stringup(input);

	  if( strncmp( input,"POSITIVE", 3 ) == 0 )
	    {
	      mat_ptr->mp2nd->heatsourcemask[0] = 0; mat_ptr->mp2nd->heatsourcemask[1] = 1;
	    }
	  else if (  strncmp( input,"NEGATIVE", 3 ) == 0 )
	    {
	      mat_ptr->mp2nd->heatsourcemask[0] = 1; mat_ptr->mp2nd->heatsourcemask[1] = 0;
	    }
	  else
	    {
	      EH(-1,"Keyword must be POSITIVE or NEGATIVE for Second Level Set Heat Source.\n");
	    }
          SPF(endofstring(es), " %s", input);
	  if( pfd != NULL)
	    {
		for(i=0 ; i< pfd->num_phase_funcs ; i++)
		{
      		if ( fscanf(imp,"%lf",&(mat_ptr->mp2nd->heatsource_phase[i])) != 1)
			{ EH( -1, "error reading phase heat source"); }    
	  	SPF(endofstring(es)," %g", mat_ptr->mp2nd->heatsource_phase[i]);
		}
	    }

	}
      else
	{
	  EH(-1, "Second Level Set Heat Source model can only be CONSTANT.\n");
	}
    }

  ECHO(es,echo_file);



  for (i = 0; i< mat_ptr->Num_Species; i++)
    {
	/*
	 *  set species number equal to max number of species
	 *  it is changed to species number of input property
	 *  by look_for_mat_prop
	 */
      species_no = pd_glob[mn]->Num_Species;
      model_read = look_for_mat_prop(imp, "Species Source", 
				       mat_ptr->SpeciesSourceModel, 
				       mat_ptr->species_source, 
				       mat_ptr->u_species_source, 
				       mat_ptr->len_u_species_source, 
				       model_name, SCALAR_INPUT, &species_no, es); 

      fallback_chemkin_generic_prop(&model_read, j, 
				      &(mat_ptr->SpeciesSourceModel[i]),
				      FALSE, mat_ptr);
      if ( !strcmp(model_name, "EPOXY") )
	{
	  SpeciesSourceModel = EPOXY;
	  model_read = 1;
	  mat_ptr->SpeciesSourceModel[species_no] = SpeciesSourceModel;
	  if ( fscanf(imp, "%lf %lf %lf %lf %lf %lf", 
			  &a0, &a1, &a2, &a3, &a4, &a5)
		   != 6 )
	    {
	      sprintf(err_msg, 
		      "Matl %s needs 6 constants for %s %s model.\n",
		      pd_glob[mn]->MaterialName, "Species Source", "EPOXY");
	      EH(-1, err_msg);
	    }

	  mat_ptr->u_species_source[species_no] = (dbl *)
						 array_alloc(1,6,sizeof(dbl)); 

	  mat_ptr->len_u_species_source[species_no] = 6;

	  mat_ptr->u_species_source[species_no][0] = a0;  /* prefactor for k1 */
	  mat_ptr->u_species_source[species_no][1] = a1;  /* exponent for k1 */ 
	  mat_ptr->u_species_source[species_no][2] = a2;  /* prefactor for k2 */
	  mat_ptr->u_species_source[species_no][3] = a3;  /* exponent for k2 */
	  mat_ptr->u_species_source[species_no][4] = a4; /* m power law coefficient */
	  mat_ptr->u_species_source[species_no][5] = a5; /* n power law coefficient */

	  SPF_DBL_VEC(endofstring(es), 6,  mat_ptr->u_species_source[species_no]);
	}


      else if ( !strcmp(model_name, "EPOXY_DEA") )
	{
	  SpeciesSourceModel = EPOXY_DEA;
	  model_read = 1;
	  mat_ptr->SpeciesSourceModel[species_no] = SpeciesSourceModel;
	  if ( fscanf(imp, "%lf %lf %lf %lf %lf", 
			  &a0, &a1, &a2, &a3, &a4)
		   != 5 )
	    {
	      sr = sprintf(err_msg, 
			   "Matl %s needs  5 constants for %s %s model.\n",
			   pd_glob[mn]->MaterialName,
			   "Species Source", "EPOXY_DEA");
	      EH(-1, err_msg);
	    }

	  mat_ptr->u_species_source[species_no] = (dbl *)
						 array_alloc(1,5,sizeof(dbl)); 

	  mat_ptr->len_u_species_source[species_no] = 5;
	  
	  mat_ptr->u_species_source[species_no][0] = a0;  /* prefactor for k1 */
	  mat_ptr->u_species_source[species_no][1] = a1;  /* exponent for k1 */ 
	  mat_ptr->u_species_source[species_no][2] = a2;  /* prefactor for k2, low T */
	  mat_ptr->u_species_source[species_no][3] = a3;  /* exponent for k2, low T */
	  mat_ptr->u_species_source[species_no][4] = a4;  /* prefactor for k2, mid T */

	  SPF_DBL_VEC(endofstring(es), 5,  mat_ptr->u_species_source[species_no]);
	}
      
       else if ( !strcmp(model_name, "SSM_BOND") )
	{
	  SpeciesSourceModel = SSM_BOND;
	  model_read = 1;
	  mat_ptr->SpeciesSourceModel[species_no] = SpeciesSourceModel;
	  if ( fscanf(imp, "%lf %lf %lf %lf %lf", 
			  &a0, &a1, &a2, &a3, &a4)
		   != 5 )
	    {
	      sr = sprintf(err_msg, 
			   "Matl %s needs  5 constants for %s %s model.\n",
			   pd_glob[mn]->MaterialName,
			   "Species Source", "SSM_BOND");
	      EH(-1, err_msg);
	    }

	  mat_ptr->u_species_source[species_no] = (dbl *)
						 array_alloc(1,5,sizeof(dbl)); 

	  mat_ptr->len_u_species_source[species_no] = 5;
	  
	  mat_ptr->u_species_source[species_no][0] = a0;  /* rate for breakup k2 */
	  mat_ptr->u_species_source[species_no][1] = a1;  /* rate for aggregation k1 */ 
	  mat_ptr->u_species_source[species_no][2] = a2;  /* n0 for breakup eqn */
	  mat_ptr->u_species_source[species_no][3] = a3;  /* exponent for breakup eqn */
	  mat_ptr->u_species_source[species_no][4] = a4;  /* exponent for aggregation eqn */

	  SPF_DBL_VEC(endofstring(es), 5,  mat_ptr->u_species_source[species_no]);
	}
     else if ( !strcmp(model_name, "FOAM_EPOXY") )
	{
	  SpeciesSourceModel = FOAM_EPOXY;
	  model_read = 1;
	  mat_ptr->SpeciesSourceModel[species_no] = SpeciesSourceModel;
	  if ( fscanf(imp, "%lf %lf %lf  %lf %lf", 
		      &a0, &a1, &a2, &a3, &a4 )
	       != 5 )
	    {
	      sr = sprintf(err_msg, 
			   "Matl %s needs  5 constants for %s %s model.\n",
			   pd_glob[mn]->MaterialName,
			   "Species Source", "FOAM_EPOXY");
	      EH(-1, err_msg);
	    }
	  // Set this species type to be an extrinsic variable
	  mat_ptr->ExtrinsicIndependentSpeciesVar[species_no] = 1;
	  mat_ptr->u_species_source[species_no] = (dbl *)
	    array_alloc(1,5,sizeof(dbl)); 
	  
	  mat_ptr->len_u_species_source[species_no] = 5;
	  
	  mat_ptr->u_species_source[species_no][0] = a0;  /* vapor pressure coef aT, p_vap = aT - bT/T */
	  mat_ptr->u_species_source[species_no][1] = a1;  /* vapor pressure coef bT, p_vap = aT - bT/T */
	  mat_ptr->u_species_source[species_no][2] = a2;  /* characteristic velocity */
	  mat_ptr->u_species_source[species_no][3] = a3;  /* coefficient for condensation */ 
	  mat_ptr->u_species_source[species_no][4] = a4;  /* coefficient for evaporation  */
	  
	  SPF_DBL_VEC(endofstring(es), 5,  mat_ptr->u_species_source[species_no]);
	}
      
      else if ( !strcmp(model_name, "FOAM") )
	{
	  if(MAX_CONC <= 8)EH(-1,"MAX_CONC must be greater than 8 for FOAM model");
	  SpeciesSourceModel = FOAM;
	  model_read = 1;
	  mat_ptr->SpeciesSourceModel[species_no] = SpeciesSourceModel;
	  if ( fscanf(imp, "%lf %lf %lf %lf %lf %lf %lf %lf", 
		      &a0, &a1, &a2, &a3, &a4, &a5, &a6, &a7)  != 8 )
	    {
		  sr = sprintf(err_msg, 
			       "Matl %s needs 8 constants for %s %s model.\n",
			       pd_glob[mn]->MaterialName,
			       "Species Source", "FOAM");
		  EH(-1, err_msg);
	    }

	  mat_ptr->u_species_source[species_no] = (dbl *)
						 array_alloc(1,8,sizeof(dbl)); 

	  mat_ptr->len_u_species_source[species_no] = 8;

	  mat_ptr->u_species_source[species_no][0] = a0;  /* prefactor for k1 */
	  mat_ptr->u_species_source[species_no][1] = a1;  /* exponent for k1 */ 
	  mat_ptr->u_species_source[species_no][2] = a2;  /* sigma for k1 */
	  mat_ptr->u_species_source[species_no][3] = a3;  /* prefactor for k2 */
	  mat_ptr->u_species_source[species_no][4] = a4;  /* exponent for k2 */
	  mat_ptr->u_species_source[species_no][5] = a5;  /* sigma for k2 */
	  mat_ptr->u_species_source[species_no][6] = a6;  /* low temperature limit */
	  mat_ptr->u_species_source[species_no][7] = a7;  /* high temperature limit */

	  SPF_DBL_VEC(endofstring(es), 8,  mat_ptr->u_species_source[species_no]);
	}
      else if ( !strcmp(model_name, "FOAM_PMDI_10_RXN") )
	{
	  SpeciesSourceModel = FOAM_PMDI_10_RXN;
	  model_read = 1;
	  mat_ptr->SpeciesSourceModel[species_no] = SpeciesSourceModel;
	  if ( fscanf(imp, "%lf %lf %lf %lf %lf %lf %lf %lf %lf %lf %lf %lf",
		      &a0, &a1, &a2, &a3, &a4, &a5, &a6, &a7, &a8, &a9, &a10, &a11)  != 12 )
	    {
		  sr = sprintf(err_msg,
			       "Matl %s needs 12 constants for %s %s model.\n",
			       pd_glob[mn]->MaterialName,
			       "Species Source", "FOAM_PMDI_10_RXN");
		  EH(-1, err_msg);
	    }

	  mat_ptr->u_species_source[species_no] = (dbl *)
						 array_alloc(1,12,sizeof(dbl));

	  mat_ptr->len_u_species_source[species_no] = 12;

	  mat_ptr->u_species_source[species_no][0] = a0;  /* k0 */
	  mat_ptr->u_species_source[species_no][1] = a1;  /* w */
	  mat_ptr->u_species_source[species_no][2] = a2;  /* Beta */
	  mat_ptr->u_species_source[species_no][3] = a3;  /* C_1 */
	  mat_ptr->u_species_source[species_no][4] = a4;  /* C_2 */
	  mat_ptr->u_species_source[species_no][5] = a5;  /* m */
	  mat_ptr->u_species_source[species_no][6] = a6;  /* n */
	  mat_ptr->u_species_source[species_no][7] = a7;  /* b */
	  mat_ptr->u_species_source[species_no][8] = a8;  /* T_g0 */
	  mat_ptr->u_species_source[species_no][9] = a9;  /* T_ginf */
	  mat_ptr->u_species_source[species_no][10] = a10;  /* A */
	  mat_ptr->u_species_source[species_no][11] = a11;  /* En/R */
	  SPF_DBL_VEC(endofstring(es), 12,  mat_ptr->u_species_source[species_no]);
	}
      else if ( !strcmp(model_name, "FOAM_PMDI_10_RXN_DIVV") )
        {
          SpeciesSourceModel = FOAM_PMDI_10_RXN;
          model_read = 1;
          mat_ptr->SpeciesSourceModel[species_no] = SpeciesSourceModel;
          if ( fscanf(imp, "%lf %lf %lf %lf %lf %lf %lf %lf %lf %lf %lf %lf",
                      &a0, &a1, &a2, &a3, &a4, &a5, &a6, &a7, &a8, &a9, &a10, &a11)  != 12 )
            {
              sr = sprintf(err_msg,
                           "Matl %s needs 12 constants for %s %s model.\n",
                           pd_glob[mn]->MaterialName,
                           "Species Source", "FOAM_PMDI_10_RXN");
              EH(-1, err_msg);
            }

          mat_ptr->u_species_source[species_no] = (dbl *)
              array_alloc(1,12,sizeof(dbl));

          mat_ptr->len_u_species_source[species_no] = 12;

          mat_ptr->u_species_source[species_no][0] = a0;  /* k0 */
          mat_ptr->u_species_source[species_no][1] = a1;  /* w */
          mat_ptr->u_species_source[species_no][2] = a2;  /* Beta */
          mat_ptr->u_species_source[species_no][3] = a3;  /* C_1 */
          mat_ptr->u_species_source[species_no][4] = a4;  /* C_2 */
          mat_ptr->u_species_source[species_no][5] = a5;  /* m */
          mat_ptr->u_species_source[species_no][6] = a6;  /* n */
          mat_ptr->u_species_source[species_no][7] = a7;  /* b */
          mat_ptr->u_species_source[species_no][8] = a8;  /* T_g0 */
          mat_ptr->u_species_source[species_no][9] = a9;  /* T_ginf */
          mat_ptr->u_species_source[species_no][10] = a10;  /* A */
          mat_ptr->u_species_source[species_no][11] = a11;  /* En/R */
          mat_ptr->ExtrinsicIndependentSpeciesVar[species_no] = 1;

          SPF_DBL_VEC(endofstring(es), 12,  mat_ptr->u_species_source[species_no]);
        }
      else if ( !strcmp(model_name, "FOAM_PMDI_10_H2O") )
	{
	  SpeciesSourceModel = FOAM_PMDI_10_H2O;
	  model_read = 1;
	  mat_ptr->SpeciesSourceModel[species_no] = SpeciesSourceModel;
	  mat_ptr->ExtrinsicIndependentSpeciesVar[species_no] = 0;
	  if ( fscanf(imp, "%lf %lf %lf %lf",
		      &a0, &a1, &a2, &a3)  != 4 )
	    {
		  sr = sprintf(err_msg,
			       "Matl %s needs 4 constants for %s %s model.\n",
			       pd_glob[mn]->MaterialName,
			       "Species Source", "FOAM_PMDI_10_H2O");
		  EH(-1, err_msg);
	    }

	  mat_ptr->u_species_source[species_no] = (dbl *)
						 array_alloc(1,4,sizeof(dbl));

	  mat_ptr->len_u_species_source[species_no] = 4;

	  mat_ptr->u_species_source[species_no][0] = a0;  /* n */
	  mat_ptr->u_species_source[species_no][1] = a1;  /* t_nuc */
	  mat_ptr->u_species_source[species_no][2] = a2;  /* A */
	  mat_ptr->u_species_source[species_no][3] = a3;  /* En/R */
	  SPF_DBL_VEC(endofstring(es), 4,  mat_ptr->u_species_source[species_no]);
	}
      else if ( !strcmp(model_name, "FOAM_PMDI_10_CO2") )
	{
	  SpeciesSourceModel = FOAM_PMDI_10_CO2;
	  model_read = 1;
	  mat_ptr->SpeciesSourceModel[species_no] = SpeciesSourceModel;
	  mat_ptr->ExtrinsicIndependentSpeciesVar[species_no] = 0;
	}
      else if ( !strcmp(model_name, "FOAM_PMDI_10_CO2_LIQ") )
	{
	  SpeciesSourceModel = FOAM_PMDI_10_CO2_LIQ;
	  model_read = 1;
	  mat_ptr->SpeciesSourceModel[species_no] = SpeciesSourceModel;
	  mat_ptr->ExtrinsicIndependentSpeciesVar[species_no] = 0;
	}
      else if ( !strcmp(model_name, "FOAM_PMDI_10_CO2_GAS") )
	{
	  SpeciesSourceModel = FOAM_PMDI_10_CO2_GAS;
	  model_read = 1;
	  mat_ptr->SpeciesSourceModel[species_no] = SpeciesSourceModel;
	  mat_ptr->ExtrinsicIndependentSpeciesVar[species_no] = 0;
	}
      else if ( !strcmp(model_name, "FOAM_PMDI_10_H2O_DIVV") )
	{
	  SpeciesSourceModel = FOAM_PMDI_10_H2O;
	  model_read = 1;
	  mat_ptr->SpeciesSourceModel[species_no] = SpeciesSourceModel;
	  mat_ptr->ExtrinsicIndependentSpeciesVar[species_no] = 1;
	  if ( fscanf(imp, "%lf %lf %lf %lf",
		      &a0, &a1, &a2, &a3)  != 4 )
	    {
		  sr = sprintf(err_msg,
			       "Matl %s needs 4 constants for %s %s model.\n",
			       pd_glob[mn]->MaterialName,
			       "Species Source", "FOAM_PMDI_10_H2O");
		  EH(-1, err_msg);
	    }

	  mat_ptr->u_species_source[species_no] = (dbl *)
						 array_alloc(1,4,sizeof(dbl));

	  mat_ptr->len_u_species_source[species_no] = 4;

	  mat_ptr->u_species_source[species_no][0] = a0;  /* n */
	  mat_ptr->u_species_source[species_no][1] = a1;  /* t_nuc */
	  mat_ptr->u_species_source[species_no][2] = a2;  /* A */
	  mat_ptr->u_species_source[species_no][3] = a3;  /* En/R */
	  SPF_DBL_VEC(endofstring(es), 4,  mat_ptr->u_species_source[species_no]);
	}
      else if ( !strcmp(model_name, "FOAM_PMDI_10_CO2_DIVV") )
	{
	  SpeciesSourceModel = FOAM_PMDI_10_CO2;
	  model_read = 1;
	  mat_ptr->SpeciesSourceModel[species_no] = SpeciesSourceModel;
	  mat_ptr->ExtrinsicIndependentSpeciesVar[species_no] = 1;
	}
      else if ( !strcmp(model_name, "FOAM_PMDI_10_CO2_LIQ_DIVV") )
	{
	  SpeciesSourceModel = FOAM_PMDI_10_CO2_LIQ;
	  model_read = 1;
	  mat_ptr->SpeciesSourceModel[species_no] = SpeciesSourceModel;
	  mat_ptr->ExtrinsicIndependentSpeciesVar[species_no] = 1;
	}
      else if ( !strcmp(model_name, "FOAM_PMDI_10_CO2_GAS_DIVV") )
	{
	  SpeciesSourceModel = FOAM_PMDI_10_CO2_GAS;
	  model_read = 1;
	  mat_ptr->SpeciesSourceModel[species_no] = SpeciesSourceModel;
	  mat_ptr->ExtrinsicIndependentSpeciesVar[species_no] = 1;
	}
      else if ( !strcmp(model_name, "BUTLER_VOLMER") )
        {
	  if (MAX_CONC <= 4) EH(-1,"MAX_CONC must be greater than 4 for Butler_volumer");
          SpeciesSourceModel = BUTLER_VOLMER;
          model_read = 1;
          mat_ptr->SpeciesSourceModel[species_no] = SpeciesSourceModel;
          if ( fscanf(imp, "%lf %lf %lf %lf %lf %lf %lf %lf %lf",
                            &a0, &a1, &a2, &a3, &a4, &a5, &a6, &a7, &a8)  != 9)
            {
                  sr = sprintf(err_msg,
                               "Matl %s needs 9 floats for %s %s model.\n",
                               pd_glob[mn]->MaterialName,
                               "Species Source", "BUTLER_VOLMER");
                  EH(-1, err_msg);
            }
          mat_ptr->u_species_source[species_no] = (dbl *)
                                                 array_alloc(1,9,sizeof(dbl));
          mat_ptr->len_u_species_source[species_no] = 9;
          mat_ptr->u_species_source[species_no][0] = a0;  /* stoichiometric coefficient, s */
          mat_ptr->u_species_source[species_no][1] = a1;  /* product of interfacial area by exchange current density, ai0 */
          mat_ptr->u_species_source[species_no][2] = a2;  /* reaction order, beta */
          mat_ptr->u_species_source[species_no][3] = a3;  /* reference concentration, cref */
          mat_ptr->u_species_source[species_no][4] = a4;  /* anodic transfer coeficient, aa */
          mat_ptr->u_species_source[species_no][5] = a5;  /* cathodic transfer coefficient, ac */
          mat_ptr->u_species_source[species_no][6] = a6;  /* temperature, T */
          mat_ptr->u_species_source[species_no][7] = a7;  /* open-circuit potential, V */
          mat_ptr->u_species_source[species_no][8] = a8;  /* number of electrons, n */

          SPF_DBL_VEC(endofstring(es), 9,  mat_ptr->u_species_source[species_no]);
        }
      else if ( !strcmp(model_name, "PHOTO_CURING") )
        {
          SpeciesSourceModel = PHOTO_CURING;
          model_read = 1;
          mat_ptr->SpeciesSourceModel[species_no] = SpeciesSourceModel;
          if ( fscanf(imp, "%lf %lf %lf %lf ",
                            &a0, &a1, &a2, &a3) != 4)
            {
                  sr = sprintf(err_msg,
                               "Matl %s needs 4 floats for %s %s model.\n",
                               pd_glob[mn]->MaterialName,
                               "Species Source", "PHOTO_CURING");
                  EH(-1, err_msg);
            }
	  if ( fscanf(imp, "%lf", &a4) != 1)
	    { a4 = 1.0; }
	  if ( fscanf(imp, "%lf", &a5) != 1)
	    { a5 = 0.0; }
          mat_ptr->u_species_source[species_no] = (dbl *)
                                                 array_alloc(1,6,sizeof(dbl));
          mat_ptr->len_u_species_source[species_no] = 4;
          mat_ptr->u_species_source[species_no][0] = a0;  /* model bit O2:Radical*/
          mat_ptr->u_species_source[species_no][1] = a1;  /* intensity_coeff */
          mat_ptr->u_species_source[species_no][2] = a2;  /* functionality*/
          mat_ptr->u_species_source[species_no][3] = a3;  /* Rate Arrhenius */
          mat_ptr->u_species_source[species_no][4] = a4;  /* Monomer 2nd Order */
          mat_ptr->u_species_source[species_no][5] = a5;  /* All 2nd Order Coeff */

          SPF_DBL_VEC(endofstring(es), 6,  mat_ptr->u_species_source[species_no]);
        }


      else if ( !strcmp(model_name, "ELECTROOSMOTIC") )
        {
          SpeciesSourceModel = ELECTROOSMOTIC;
          model_read = 1;
          mat_ptr->SpeciesSourceModel[species_no] = SpeciesSourceModel;
          if ( fscanf(imp, "%lf %lf %lf %lf %lf %lf %lf %lf %lf %lf %lf",
		      &a0, &a1, &a2, &a3, &a4, &a5, &a6, &a7, &a8, &a9, &a10)  != 11)
            {
	      sr = sprintf(err_msg,
			   "Matl %s needs 11 floats for %s %s model.\n",
			   pd_glob[mn]->MaterialName,
			   "Species Source", "ELECTROOSMOTIC");
	      EH(-1, err_msg);
            }
          mat_ptr->u_species_source[species_no] = (dbl *)
	    array_alloc(1,11,sizeof(dbl));
          mat_ptr->len_u_species_source[species_no] = 11;
          mat_ptr->u_species_source[species_no][0] = a0;   /* index of species involved in rxn */
          mat_ptr->u_species_source[species_no][1] = a1;   /* stoichiometric coefficient, s */
          mat_ptr->u_species_source[species_no][2] = a2;   /* product of interfacial area by exchange current density, ai0 */
          mat_ptr->u_species_source[species_no][3] = a3;   /* reaction order, beta */
          mat_ptr->u_species_source[species_no][4] = a4;   /* reference concentration, cref */
          mat_ptr->u_species_source[species_no][5] = a5;   /* anodic transfer coeficient, aa */
          mat_ptr->u_species_source[species_no][6] = a6;   /* cathodic transfer coefficient, ac */
          mat_ptr->u_species_source[species_no][7] = a7;   /* temperature, T */
          mat_ptr->u_species_source[species_no][8] = a8;   /* open-circuit potential, V */
          mat_ptr->u_species_source[species_no][9] = a9;   /* number of electrons, n */
          mat_ptr->u_species_source[species_no][10] = a10; /* electro-osmotic drag coef., nd */

          SPF_DBL_VEC(endofstring(es), 11,  mat_ptr->u_species_source[species_no]);
        }
      else if ( !strcmp(model_name, "FOAM_PBE_WATER") )
	{
	  SpeciesSourceModel = FOAM_PBE_WATER;
	  model_read = 1;
	  mat_ptr->SpeciesSourceModel[species_no] = SpeciesSourceModel;
	  if ( fscanf(imp, "%lf %lf %lf  %lf",
		      &a0, &a1, &a2, &a3)
	       != 4 )
	    {
	      sr = sprintf(err_msg,
			   "Matl %s needs  4 constants for %s %s model.\n",
			   pd_glob[mn]->MaterialName,
			   "Species Source", "FOAM_PBE_WATER");
	      EH(-1, err_msg);
	    }
	  // Set this species type to be an extrinsic variable
	  //mat_ptr->ExtrinsicIndependentSpeciesVar[species_no] = 1;
	  mat_ptr->u_species_source[species_no] = (dbl *)
	    array_alloc(1,4,sizeof(dbl));

	  mat_ptr->len_u_species_source[species_no] = 4;

	  mat_ptr->u_species_source[species_no][0] = a0;  /* C0_W */
	  mat_ptr->u_species_source[species_no][1] = a1;  /* A_W */
	  mat_ptr->u_species_source[species_no][2] = a2;  /* E_W */
	  mat_ptr->u_species_source[species_no][3] = a3;  /* Delta_H_W */

	  SPF_DBL_VEC(endofstring(es), 4,  mat_ptr->u_species_source[species_no]);
	}
      else if ( !strcmp(model_name, "FOAM_PBE_OH") )
	{
	  SpeciesSourceModel = FOAM_PBE_OH;
	  model_read = 1;
	  mat_ptr->SpeciesSourceModel[species_no] = SpeciesSourceModel;
	  if ( fscanf(imp, "%lf %lf %lf %lf %lf %lf",
		      &a0, &a1, &a2, &a3, &a4, &a5)
	       != 6 )
	    {
	      sr = sprintf(err_msg,
			   "Matl %s needs  6 constants for %s %s model.\n",
			   pd_glob[mn]->MaterialName,
			   "Species Source", "FOAM_PBE_OH");
	      EH(-1, err_msg);
	    }
	  // Set this species type to be an extrinsic variable
	  //mat_ptr->ExtrinsicIndependentSpeciesVar[species_no] = 1;
	  mat_ptr->u_species_source[species_no] = (dbl *)
	    array_alloc(1,6,sizeof(dbl));

	  mat_ptr->len_u_species_source[species_no] = 6;

	  mat_ptr->u_species_source[species_no][0] = a0;  /* C0_OH */
	  mat_ptr->u_species_source[species_no][1] = a1;  /* A_OH */
	  mat_ptr->u_species_source[species_no][2] = a2;  /* E_OH */
	  mat_ptr->u_species_source[species_no][3] = a3;  /* Delta_H_OH */
	  mat_ptr->u_species_source[species_no][4] = a4;  /* C0_NCO */
	  mat_ptr->u_species_source[species_no][5] = a5;  /* Gelling Point */
	  SPF_DBL_VEC(endofstring(es), 5,  mat_ptr->u_species_source[species_no]);
	}
      else if ( !strcmp(model_name, "FOAM_PBE_CO2_L") )
	{
	  SpeciesSourceModel = FOAM_PBE_CO2_L;
	  model_read = 1;
	  mat_ptr->SpeciesSourceModel[species_no] = SpeciesSourceModel;
	  if ( fscanf(imp, "%lf",
		      &a0)
	       != 1 )
	    {
	      sr = sprintf(err_msg,
			   "Matl %s needs  1 constant for %s %s model.\n",
			   pd_glob[mn]->MaterialName,
			   "Species Source", "FOAM_PBE_CO2_L");
	      EH(-1, err_msg);
	    }
	  // Set this species type to be an extrinsic variable
	  //mat_ptr->ExtrinsicIndependentSpeciesVar[species_no] = 1;
	  mat_ptr->u_species_source[species_no] = (dbl *)
	    array_alloc(1,1,sizeof(dbl));

	  mat_ptr->len_u_species_source[species_no] = 1;

	  mat_ptr->u_species_source[species_no][0] = a0;  /* M_CO2 */

	  SPF_DBL_VEC(endofstring(es), 1,  mat_ptr->u_species_source[species_no]);
	}
      else if ( !strcmp(model_name, "FOAM_PBE_CO2_G"))
	{
	  model_read = 1;
	  mat_ptr->SpeciesSourceModel[species_no] = FOAM_PBE_CO2_G;
	}
      else if ( !strcmp(model_name, "FOAM_PBE_BA_L") )
	{
	  SpeciesSourceModel = FOAM_PBE_BA_L;
	  model_read = 1;
	  mat_ptr->SpeciesSourceModel[species_no] = SpeciesSourceModel;
	  if ( fscanf(imp, "%lf %lf %lf %lf %lf",
		      &a0, &a1, &a2, &a3, &a4)
	       != 5 )
	    {
	      sr = sprintf(err_msg,
			   "Matl %s needs  5 constant for %s %s model.\n",
			   pd_glob[mn]->MaterialName,
			   "Species Source", "FOAM_PBE_BA_L");
	      EH(-1, err_msg);
	    }
	  // Set this species type to be an extrinsic variable
	  //mat_ptr->ExtrinsicIndependentSpeciesVar[species_no] = 1;
	  mat_ptr->u_species_source[species_no] = (dbl *)
	    array_alloc(1,5,sizeof(dbl));

	  mat_ptr->len_u_species_source[species_no] = 5;

	  mat_ptr->u_species_source[species_no][0] = a0;  /* M_BA */
	  mat_ptr->u_species_source[species_no][1] = a1;  /* Lambda, latent heat */
	  mat_ptr->u_species_source[species_no][2] = a2;  /* G0 growth rate */
	  mat_ptr->u_species_source[species_no][3] = a3;  /* T0 reference temp */
	  mat_ptr->u_species_source[species_no][4] = a4;  /* M_NCO */
	  SPF_DBL_VEC(endofstring(es), 1,  mat_ptr->u_species_source[species_no]);
	}
      else if ( !strcmp(model_name, "FOAM_PBE_BA_G"))
	{
	  model_read = 1;
	  mat_ptr->SpeciesSourceModel[species_no] = FOAM_PBE_BA_G;
	}

      else if ( !strcmp(model_name, "ELECTRODE_KINETICS") )
	{
	  model_read = 1;
	  mat_ptr->SpeciesSourceModel[species_no] = ELECTRODE_KINETICS;
	}

      else if ( !strcmp(model_name, "ION_REACTIONS") )  /*  RSL 3/19/01  */
	{
	  model_read = 1;
	  mat_ptr->SpeciesSourceModel[species_no] = ION_REACTIONS;
	}

      else if(model_read == -1)
	  {
	    EH(model_read,
	       "Species Source model invalid. May need more cards for other species");
	  }
      ECHO(es,echo_file);

      species_no = pd_glob[mn]->Num_Species;
      model_read = look_for_mat_prop(imp, "Second Level Set Species Source",
                                     mat_ptr->mp2nd->SpeciesSourceModel,
                                     mat_ptr->mp2nd->speciessource, NO_USER, NULL, model_name, SCALAR_INPUT,
				     &species_no,es);
		
      if( model_read != -1 )
	{
	  if( ls == NULL ) EH(-1, "Second Level Set Species Source requires activation of Level Set Tracking.\n");
			
          //mat_ptr->mp2nd->SpeciesSourceModel[species_no] = i0;
          //mat_ptr->mp2nd->speciessource[species_no] = v0[species_no];

	  stringup(model_name);
			
	  if( !strcmp( model_name, "CONSTANT") )
	    {
	      if ( fscanf(imp,"%s", input ) !=  1 )
		{
		  EH(-1,"Expecting trailing keyword for Second Level Set Species Source.\n");
		}
				
	      stringup(input);
				
	      if( strncmp( input,"POSITIVE", 3 ) == 0 )
		{
		  mat_ptr->mp2nd->speciessourcemask[0][species_no] = 0; mat_ptr->mp2nd->speciessourcemask[1][species_no] = 1;
		}
	      else if (  strncmp( input,"NEGATIVE", 3 ) == 0 )
		{
		  mat_ptr->mp2nd->speciessourcemask[0][species_no] = 1; mat_ptr->mp2nd->speciessourcemask[1][species_no] = 0;
		}
	      else
		{
		  EH(-1,"Keyword must be POSITIVE or NEGATIVE for Second Level Set Heat Source.\n");
		}
	      SPF(endofstring(es), " %s", input);
	      if( pfd != NULL)
		{
		  for(i=0 ; i< pfd->num_phase_funcs ; i++)
		    {
		      if ( fscanf(imp,"%lf",&(mat_ptr->mp2nd->speciessource_phase[i][species_no])) != 1)
			{ EH( -1, "error reading phase species source"); }
		      SPF(endofstring(es)," %g", mat_ptr->mp2nd->speciessource_phase[i][species_no]);
		    }
		}
	    }
	  else
	    {
	      EH(-1, "Second Level Set Species Source model can only be CONSTANT.\n");
	    }
	}
		
      ECHO(es,echo_file);

      species_no = pd_glob[mn]->Num_Species;
      model_read = look_for_mat_prop(imp, "Level Set Species Width",
                                     mat_ptr->mp2nd->use_species_source_width,
                                     mat_ptr->mp2nd->species_source_width, NO_USER, NULL, model_name, SCALAR_INPUT,
				     &species_no,es);

      if( model_read != -1 )
	{
	  if( ls == NULL ) EH(-1, "Level Set Species Width requires activation of Level Set Tracking.\n");

	  mat_ptr->mp2nd->use_species_source_width[species_no] = 1;
          //mat_ptr->mp2nd->species_source_width[species_no] = v0[species_no];

	  stringup(model_name);

	  if( strcmp( model_name, "CONSTANT") )
	    {
	      EH(-1, "Level Set Species Width can only be CONSTANT.\n");
	    }
	}

      ECHO(es,echo_file);

						
    }

		
						

  model_read = look_for_mat_prop(imp, "Current Source", 
				     &(mat_ptr->CurrentSourceModel), 
				     &(mat_ptr->current_source), 
				     NO_USER, NULL, model_name, 
				     SCALAR_INPUT, &NO_SPECIES,es);

  if ( !strcmp(model_name, "ELECTRODE_KINETICS") )  /* added by KSC: 10/21/98 */ 
    {
      model_read = 1;
      mat_ptr->CurrentSourceModel = ELECTRODE_KINETICS;
    }
  else if ( !strcmp(model_name, "BUTLER_VOLMER") )  /* added by KSC: 04-21-2006 */

    {
      model_read = 1;
      mat_ptr->CurrentSourceModel = BUTLER_VOLMER;
      num_const = read_constants(imp, &(mat_ptr->u_current_source), 
                                     NO_SPECIES);
      mat_ptr->len_u_current_source = num_const;
      SPF_DBL_VEC( endofstring(es), num_const, mat_ptr->u_current_source);
    }
  else if ( !strcmp(model_name, "FICKIAN_CHARGED") )  /* added by KSC: 10/5/00 */ 
    {
      model_read = 1;
      mat_ptr->CurrentSourceModel = FICKIAN_CHARGED;
    }
  else if ( !strcmp(model_name, "STEFAN_MAXWELL_CHARGED") )  /* added by KSC: 10/5/00 */ 
    {
      model_read = 1;
      mat_ptr->CurrentSourceModel = STEFAN_MAXWELL_CHARGED;
    }
  else if ( !strcmp(model_name, "NET_CHARGE") )        /* added by KSC: 5/11/02 */ 
    {
      model_read = 1;
      mat_ptr->CurrentSourceModel = NET_CHARGE;
    }
  else if ( !strcmp(model_name, "DEBYE_HUCKEL") )        /* added by ACS: 7/11/03 */ 
    {
      model_read = 1;
      mat_ptr->CurrentSourceModel = DEBYE_HUCKEL;
      num_const = read_constants(imp, &(mat_ptr->u_current_source), 
				     NO_SPECIES);
      mat_ptr->len_u_heat_source = num_const;	  
      SPF_DBL_VEC( endofstring(es), num_const, mat_ptr->u_current_source );
    }
  else  if(model_read == -1)
    {
      EH(model_read, "Current Source model invalid");
    }

  ECHO(es,echo_file);

  model_read = look_for_mat_prop(imp, "Moment Source",
				 &(mat_ptr->MomentSourceModel),
				 &(mat_ptr->moment_source),
				 &(mat_ptr->u_moment_source),
				 &(mat_ptr->len_u_moment_source),
				 model_name, SCALAR_INPUT, &NO_SPECIES,es);

  if (model_read == -1) {
    if ( !strcmp(model_name, "FOAM_PMDI_10") )
      {
	mat_ptr->MomentSourceModel = FOAM_PMDI_10;
	model_read = 1;
	num_const = read_constants(imp, &(mat_ptr->u_moment_source), NO_SPECIES);

	/* Requires growth rate and coalescence rate constants */
	if ( num_const < 2 )
	  {
	    sr = sprintf(err_msg,
			 "Matl %s needs 2 constants for %s %s model.\n",
			 pd_glob[mn]->MaterialName,
			 "Moment Source", "FOAM_PMDI_10");
	    EH(-1, err_msg);
	  }
	mat_ptr->len_u_moment_source = num_const;
	SPF_DBL_VEC( endofstring(es), num_const, mat_ptr->u_moment_source);
      }
    if ( !strcmp(model_name, "CONSTANT_GROWTH") )
      {
    mat_ptr->MomentSourceModel = MOMENT_CONSTANT_GROWTH;
    model_read = 1;
    num_const = read_constants(imp, &(mat_ptr->u_moment_source), NO_SPECIES);

    /* Requires growth rate and coalescence rate constants */
    if ( num_const < 3 )
      {
        sr = sprintf(err_msg,
             "Matl %s needs 3 constants for %s %s model.\n",
             pd_glob[mn]->MaterialName,
             "Moment Source", "CONSTANT_GROWTH");
        EH(-1, err_msg);
      }
    mat_ptr->len_u_moment_source = num_const;
    SPF_DBL_VEC( endofstring(es), num_const, mat_ptr->u_moment_source);
      }
    else if ( !strcmp(model_name, "FOAM_PBE") )
      {
	mat_ptr->MomentSourceModel = FOAM_PBE;
	model_read = 1;
	num_const = read_constants(imp, &(mat_ptr->u_moment_source), NO_SPECIES);
	mat_ptr->len_u_moment_source = num_const;
	SPF_DBL_VEC( endofstring(es), num_const, mat_ptr->u_moment_source);
      }
    ECHO(es,echo_file);
  }



  ECHO("\n---Initialization\n",echo_file);

  Num_Var_Init_Mat[mn] = 0;
  while ((iread = look_forward_optional(imp, "Initialize", input, '='))
	 == 1)
    {
      /*
       *  Read the variable name to be fixed
       */
      if (fscanf(imp, "%80s", input) != 1) 
	{
	  sprintf(err_msg,
		  "Error reading variable for initialization in material, %s",
		  mat_ptr->Material_Name);
	  EH(-1, err_msg);
      }
      (void) strip(input);
      var = variable_string_to_int(input, "Variable for matrl initialization");
      if (var >= 0) 
	{
	  Var_init_mat[mn][Num_Var_Init_Mat[mn]].var = var;
	}
      else 
	{
	  sprintf(err_msg,
		"Invalid choice of initialization variable in material, %s",
	         mat_ptr->Material_Name);
	  EH(-1, err_msg);
	}
      
      if ( fscanf(imp, "%d %lf", &Var_init_mat[mn][Num_Var_Init_Mat[mn]].ktype,
		  &Var_init_mat[mn][Num_Var_Init_Mat[mn]].init_val)
	  != 2) EH(-1,"Error reading initialization data");

      SPF(es,"%s = %s %d %.4g", "Initialize", input, Var_init_mat[mn][Num_Var_Init_Mat[mn]].ktype, 
	                                             Var_init_mat[mn][Num_Var_Init_Mat[mn]].init_val );
												 
	  if( fscanf( imp, "%d", &Var_init_mat[mn][Num_Var_Init_Mat[mn]].slave_block) != 1)
		Var_init_mat[mn][Num_Var_Init_Mat[mn]].slave_block = 0;	
	  else
	    SPF(endofstring(es)," %d", Var_init_mat[mn][Num_Var_Init_Mat[mn]].slave_block);
		
      Num_Var_Init_Mat[mn]++;
      ECHO(es,echo_file);
    }

  ECHO("\n---Special Inputs\n", echo_file); /* added by PRS 3/17/2009 */ 

  if(pd_glob[mn]->gv[R_LUBP] || pd_glob[mn]->gv[R_LUBP_2] ||
     pd_glob[mn]->gv[R_TFMP_MASS] || pd_glob[mn]->gv[R_TFMP_BOUND] )
    {
       model_read = look_for_mat_proptable(imp, "Upper Height Function Constants",
					  &(mat_ptr->HeightUFunctionModel),
					  &(mat_ptr->heightU),
					  &(mat_ptr->u_heightU_function_constants),
					  &(mat_ptr->len_u_heightU_function_constants),
					  &(mat_ptr->heightU_function_constants_tableid),
					  model_name, SCALAR_INPUT, &NO_SPECIES,es);

      mat_ptr->heightU_ext_field_index = -1; //Default to NO external field

      if ( model_read == -1 && !strcmp(model_name, "CONSTANT_SPEED") )
	{
	  model_read = 1;
	  mat_ptr->HeightUFunctionModel = CONSTANT_SPEED;
	  num_const = read_constants(imp, &(mat_ptr->u_heightU_function_constants), NO_SPECIES);
	  if( num_const < 2)
	    {
	      sr = sprintf(err_msg, 
			   "Matl %s needs at least 2 constants for %s %s model.\n",
			   pd_glob[mn]->MaterialName,
			   "Upper Height Function", "CONSTANT_SPEED");
	      EH(-1, err_msg);
	    }

	  if (num_const > 2)
	    {
	      /* We may have an external field "height" we will be adding to this model.  Check
	       * for it now and flag its existence through the material properties structure 
	       */
	      mat_ptr->heightU_ext_field_index = -1; //Default to NO external field 
	      if ( efv->ev )
		{
		  for (i = 0; i < efv->Num_external_field; i++)
		    {
		      if(!strcmp(efv->name[i], "HEIGHT"))
			{
			  mat_ptr->heightU_ext_field_index = i;
			}
		    }
		}
	      else
		{
		  EH(-1," You have a third float on Upper Height Function Constants card, but NO external field");
		}
	    }

	  mat_ptr->len_u_heightU_function_constants = num_const;
	  SPF_DBL_VEC( endofstring(es), num_const, mat_ptr->u_heightU_function_constants);

	}
      else if ( model_read == -1 && !strcmp(model_name, "CONSTANT_SPEED_MELT") )  
	{
	  model_read = 1;
	  mat_ptr->HeightUFunctionModel = CONSTANT_SPEED_MELT;
	  num_const = read_constants(imp, &(mat_ptr->u_heightU_function_constants), NO_SPECIES);
	  if( num_const < 2)
	    {
	      sr = sprintf(err_msg, 
			   "Matl %s needs at least 2 constants for %s %s model.\n",
			   pd_glob[mn]->MaterialName,
			   "Upper Height Function", "CONSTANT_SPEED");
	      EH(-1, err_msg);
	    }
	  mat_ptr->len_u_heightU_function_constants = num_const;
	  SPF_DBL_VEC( endofstring(es), num_const, mat_ptr->u_heightU_function_constants);

	}
      else if ( model_read == -1 && !strcmp(model_name, "CONSTANT_SPEED_DEFORM") )  
	{
	  model_read = 1;
	  mat_ptr->HeightUFunctionModel = CONSTANT_SPEED_DEFORM;
	  num_const = read_constants(imp, &(mat_ptr->u_heightU_function_constants), NO_SPECIES);
	  if( num_const < 5)
	    {
	      sr = sprintf(err_msg, 
			   "Matl %s needs at least 5 constants for %s %s model.\n",
			   pd_glob[mn]->MaterialName,
			   "Upper Height Function", "CONSTANT_SPEED_DEFORM");
	      EH(-1, err_msg);
	    }
	  mat_ptr->len_u_heightU_function_constants = num_const;
	  SPF_DBL_VEC( endofstring(es), num_const, mat_ptr->u_heightU_function_constants);

	}
      else if ( model_read == -1 && !strcmp(model_name, "ROLL_ON") )  
	{
	  model_read = 1;
	  mat_ptr->HeightUFunctionModel = ROLL_ON;
	  num_const = read_constants(imp, &(mat_ptr->u_heightU_function_constants), NO_SPECIES);
	  if( num_const < 5)
	    {
	      sr = sprintf(err_msg, 
			   "Matl %s needs 5 constants for %s %s model.\n",
			   pd_glob[mn]->MaterialName,
			   "Upper Height Function", "ROLL_ON");
	      EH(-1, err_msg);
	    }

	  if (num_const > 5)
	    {
	      /* We may have an external field "height" we will be adding to this model.  Check
	       * for it now and flag its existence through the material properties structure 
	       */
	      mat_ptr->heightU_ext_field_index = -1; //Default to NO external field 
	      if ( efv->ev )
		{
		  for (i = 0; i < efv->Num_external_field; i++)
		    {
		      if(!strcmp(efv->name[i], "HEIGHT"))
			{
			  mat_ptr->heightU_ext_field_index = i;
			}
		    }
		}
	      else
		{
		  EH(-1," You have a sixth float on Upper Height Function Constants card, but NO external field");
		}
	    }
	  mat_ptr->len_u_heightU_function_constants = num_const;
	  SPF_DBL_VEC( endofstring(es), num_const, mat_ptr->u_heightU_function_constants);
	}
      else if ( model_read == -1 && !strcmp(model_name, "ROLL_ON_MELT") )  
	{
	  model_read = 1;
	  mat_ptr->HeightUFunctionModel = ROLL_ON_MELT;
	  num_const = read_constants(imp, &(mat_ptr->u_heightU_function_constants), NO_SPECIES);
	  if( num_const < 5)
	    {
	      sr = sprintf(err_msg, 
			   "Matl %s needs 5 constants for %s %s model.\n",
			   pd_glob[mn]->MaterialName,
			   "Upper Height Function", "ROLL_ON_MELT");
	      EH(-1, err_msg);
	    }
	  mat_ptr->len_u_heightU_function_constants = num_const;
	  SPF_DBL_VEC( endofstring(es), num_const, mat_ptr->u_heightU_function_constants);
	}
    
      else if ( model_read == -1 && !strcmp(model_name, "ROLL") )  
	{
	  model_read = 1;
	  mat_ptr->HeightUFunctionModel = ROLL;
	  num_const = read_constants(imp, &(mat_ptr->u_heightU_function_constants), NO_SPECIES);
	  if( num_const < 8)
	    {
	      sr = sprintf(err_msg, 
			   "Matl %s needs 8 constants for %s %s model.\n",
			   pd_glob[mn]->MaterialName,
			   "Upper Height Function", "ROLL");
	      EH(-1, err_msg);
	    }
	  mat_ptr->len_u_heightU_function_constants = num_const;
	  SPF_DBL_VEC( endofstring(es), num_const, mat_ptr->u_heightU_function_constants);
	}

       else if ( model_read == -1 && !strcmp(model_name, "CAP_SQUEEZE") )
        {
          model_read = 1;
          mat_ptr->HeightUFunctionModel = CAP_SQUEEZE;
          num_const = read_constants(imp, &(mat_ptr->u_heightU_function_constants), NO_SPECIES);
          if( num_const < 5)
            {
              sr = sprintf(err_msg,
                           "Matl %s needs 5 constants for %s %s model.\n",
                           pd_glob[mn]->MaterialName,
                           "Upper Height Function", "CAP_SQUEEZE");
              EH(-1, err_msg);
            }
          mat_ptr->len_u_heightU_function_constants = num_const;
          SPF_DBL_VEC( endofstring(es), num_const, mat_ptr->u_heightU_function_constants);
        }

       else if ( model_read == -1 && !strcmp(model_name, "FLAT_GRAD_FLAT") )
	 {
	   model_read = 1;
	   mat_ptr->HeightUFunctionModel = FLAT_GRAD_FLAT;
	   num_const = read_constants(imp, &(mat_ptr->u_heightU_function_constants), NO_SPECIES);
	   if( num_const < 5)
	     {
	       sr = sprintf(err_msg,
			    "Matl %s needs 5 constants for %s %s model.\n",
			    pd_glob[mn]->MaterialName,
			    "Upper Height Function", "FLAT_GRAD_FLAT");
	       EH(-1, err_msg);
	     }
	   mat_ptr->len_u_heightU_function_constants = num_const;
	   SPF_DBL_VEC( endofstring(es), num_const, mat_ptr->u_heightU_function_constants);
	 }

       else if ( model_read == -1 && !strcmp(model_name, "FLAT_GRAD_FLAT_MELT") )
	 {
	   model_read = 1;
	   mat_ptr->HeightUFunctionModel = FLAT_GRAD_FLAT_MELT;
	   num_const = read_constants(imp, &(mat_ptr->u_heightU_function_constants), NO_SPECIES);
	   if( num_const < 5)
	     {
	       sr = sprintf(err_msg,
			    "Matl %s needs 5 constants for %s %s model.\n",
			    pd_glob[mn]->MaterialName,
			    "Upper Height Function", "FLAT_GRAD_FLAT_MELT");
	       EH(-1, err_msg);
	     }
	   mat_ptr->len_u_heightU_function_constants = num_const;
	   SPF_DBL_VEC( endofstring(es), num_const, mat_ptr->u_heightU_function_constants);
	 }

       else if ( model_read == -1 && !strcmp(model_name, "CIRCLE_MELT") )
	 {
	   model_read = 1;
	   mat_ptr->HeightUFunctionModel = CIRCLE_MELT;
	   num_const = read_constants(imp, &(mat_ptr->u_heightU_function_constants), NO_SPECIES);
	   if( num_const < 3)
	     {
	       sr = sprintf(err_msg,
			    "Matl %s needs 3 constants for %s %s model.\n",
			    pd_glob[mn]->MaterialName,
			    "Upper Height Function", "CIRCLE_MELT");
	       EH(-1, err_msg);
	     }
	   mat_ptr->len_u_heightU_function_constants = num_const;
	   SPF_DBL_VEC( endofstring(es), num_const, mat_ptr->u_heightU_function_constants);
	 }

       else if ( model_read == -1 && !strcmp(model_name, "POLY_TIME") )
	 {
	   model_read = 1;
	   mat_ptr->HeightUFunctionModel = POLY_TIME;
	   num_const = read_constants(imp, &(mat_ptr->u_heightU_function_constants), NO_SPECIES);
	   if( num_const < 1)
	     {
	       sr = sprintf(err_msg,
			    "Matl %s needs at least 1 constant for %s %s model.\n",
			    pd_glob[mn]->MaterialName,
			    "Upper Height Function", "POLY_TIME");
	       EH(-1, err_msg);
	     }
	   mat_ptr->len_u_heightU_function_constants = num_const;
	   SPF_DBL_VEC( endofstring(es), num_const, mat_ptr->u_heightU_function_constants);
	 }

       else if ( model_read == -1 && !strcmp(model_name, "JOURNAL") )
	 {
	   model_read = 1;
	   mat_ptr->HeightUFunctionModel = JOURNAL;
	   num_const = read_constants(imp, &(mat_ptr->u_heightU_function_constants), NO_SPECIES);
	   if( num_const < 2)
	     {
	       sr = sprintf(err_msg,
			    "Matl %s needs at least 2 constants for %s %s model.\n",
			    pd_glob[mn]->MaterialName,
			    "Upper Height Function", "JOURNAL");
	       EH(-1, err_msg);
	     }
	   mat_ptr->len_u_heightU_function_constants = num_const;
	   SPF_DBL_VEC( endofstring(es), num_const, mat_ptr->u_heightU_function_constants);
	 }
       else if (model_read == -1 && !strcmp(model_name, "EXTERNAL_FIELD")) {
	 if ( fscanf(imp,"%s", input ) !=  1 )
	   {
	     EH(-1,"Expecting trailing keyword for Upper height function EXTERNAL_FIELD model.\n");
	   }
	 model_read = 1;
     
	 ii = 0;
	 for ( j=0; j<efv->Num_external_field; j++) {
	   if ( strcmp(efv->name[j], input) == 0 ) { 
	     ii=1;
	     if ( mat_ptr->heightU_ext_field_index == -1)  mat_ptr->heightU_ext_field_index = j;
	   }
	 }
	 if( ii==0 ) {
	   EH(-1,"Must activate external fields to use this Upper height function model.  Field name needed for the EXTERNAL_FIELD");
      }	  
	 mat_ptr->HeightUFunctionModel = EXTERNAL_FIELD;
      /* pick up scale factor for property */
	  num_const = read_constants(imp, &(mat_ptr->u_heightU_function_constants), 
				     NO_SPECIES);

	  mat_ptr->len_u_heightU_function_constants = num_const;
	  if ( num_const < 1) 
	    {
	      sr = sprintf(err_msg, 
		   "Matl %s expected at least 3 constants for %s %s model.\n",
			   pd_glob[mn]->MaterialName, 
			   "Upper Height Function", 
			   "EXTERNAL_FIELD");
	      EH(-1, err_msg);
	    }
       }
            /*
       *  TABLE model added to upper height function constant to apply height function model
       *  as computed from videos of experiments of drop merger.
       *
       *  Columns :   Time  Height  dHeight/dTime
       *
       *  Takes scaling factor before filename so units of height can be scaled to problem units
       *
       *  1/23/2017 - AMC
       */
       else if (model_read == -1 && !strcmp(model_name, "TABLE")) {
	 if ( fscanf(imp,"%s", input ) !=  1 )
	   {
	     EH(-1,"Expecting trailing filename for Upper height function TABLE model.\n");
	   }
	 model_read = 1;

	 ii = 0;
	 for ( j=0; j<efv->Num_external_field; j++) {
	   if ( strcmp(efv->name[j], input) == 0 ) {
	     ii=1;
	     if ( mat_ptr->heightU_ext_field_index == -1)  mat_ptr->heightU_ext_field_index = j;
	   }
	 }
	 if( ii==0 ) {
	   EH(-1,"Must activate external fields to use this Upper height function model.  Field name needed for the EXTERNAL_FIELD");
      }
	 mat_ptr->HeightUFunctionModel = EXTERNAL_FIELD; // TODO: this is probably wrong
      /* pick up scale factor for property */
	  num_const = read_constants(imp, &(mat_ptr->u_heightU_function_constants),
				     NO_SPECIES);

	  mat_ptr->len_u_heightU_function_constants = num_const;
	  if ( num_const < 1)
	    {
	      sr = sprintf(err_msg,
		   "Matl %s expected at least 1 constants for %s %s model.\n",
			   pd_glob[mn]->MaterialName,
			   "Upper Height Function",
			   "TABLE");
	      EH(-1, err_msg);
	    }
       }
      else if ( model_read == -1 && !strcmp(model_name, "ROLLER") )
  {
    model_read = 1;
    mat_ptr->HeightUFunctionModel = ROLLER;
    num_const = read_constants(imp, &(mat_ptr->u_heightU_function_constants), NO_SPECIES);
    if (num_const > 3) {
      /* We may have an external field "height" we will be adding to this model.  Check
       * for it now and flag its existence through the material properties structure
       */
      mat_ptr->heightU_ext_field_index = -1; //Default to NO external field
      if ( efv->ev ) {
        for (i = 0; i < efv->Num_external_field; i++) {
          if(!strcmp(efv->name[i], "HEIGHT")) {
            mat_ptr->heightU_ext_field_index = i;
          }
        }
      } else {
        EH(-1," You have a fourth float on Upper Height Function Constants card, but NO external field named 'HEIGHT'!");
      }
    }

    if( num_const < 3 || num_const > 4)
      {
        sr = sprintf(err_msg,
         "Matl %s needs 3 constants for %s %s model.\n",
         pd_glob[mn]->MaterialName,
         "Upper Height Function", "ROLLER");
        EH(-1, err_msg);
      }
    mat_ptr->len_u_heightU_function_constants = num_const;
    SPF_DBL_VEC( endofstring(es), num_const, mat_ptr->u_heightU_function_constants);
  }

       else if(model_read == -1)
	 {
	   EH(model_read, "Upper Height Function model invalid");
	 }
      ECHO(es,echo_file);
      
      model_read = look_for_mat_proptable(imp, "Lower Height Function Constants" , 
              &(mat_ptr->HeightLFunctionModel), 
              &(mat_ptr->heightL), 
              &(mat_ptr->u_heightL_function_constants),
              &(mat_ptr->len_u_heightL_function_constants),
              &(mat_ptr->heightL_function_constants_tableid),
              model_name, SCALAR_INPUT, &NO_SPECIES,es);

      mat_ptr->heightL_ext_field_index = -1; //Default to NO external field 

      if ( model_read == -1 && !strcmp(model_name, "CONSTANT_SPEED") )  
	{
	  model_read = 1;
	  mat_ptr->HeightLFunctionModel = CONSTANT_SPEED;
	  num_const = read_constants(imp, &(mat_ptr->u_heightL_function_constants), NO_SPECIES);
	  if( num_const < 2)
	    {
	      sr = sprintf(err_msg, 
			   "Matl %s needs at least 2 constants for %s %s model.\n",
			   pd_glob[mn]->MaterialName,
			   "Lower Height Function", "CONSTANT_SPEED");
	      EH(-1, err_msg);
	    }
	  if (num_const > 2)
	    {
	      /* We may have an external field "height" we will be adding to this model.  Check
	       * for it now and flag its existence through the material properties structure 
	       */
	      mat_ptr->heightL_ext_field_index = -1; //Default to NO external field 
	      if ( efv->ev )
		{
		  for (i = 0; i < efv->Num_external_field; i++)
		    {
		      if(!strcmp(efv->name[i], "HEIGHT_L"))
			{
			  mat_ptr->heightL_ext_field_index = i;
			}
		    }
		}
	      else
		{
		  EH(-1," You have a third float on Upper Height Function Constants card, but NO external field");
		}
	    }
	  mat_ptr->len_u_heightL_function_constants = num_const;
	  SPF_DBL_VEC( endofstring(es), num_const, mat_ptr->u_heightL_function_constants);
	}

      else if ( model_read == -1 && !strcmp(model_name, "ROLL_ON") )  
	{
	  model_read = 1;
	  mat_ptr->HeightLFunctionModel = ROLL_ON;
	  num_const = read_constants(imp, &(mat_ptr->u_heightL_function_constants), NO_SPECIES);
	  if( num_const < 5)
	    {
	      sr = sprintf(err_msg, 
			   "Matl %s needs 5 constants for %s %s model.\n",
			   pd_glob[mn]->MaterialName,
			   "Lower Height Function", "ROLL_ON");
	      EH(-1, err_msg);
	    }
	  mat_ptr->len_u_heightL_function_constants = num_const;
	  SPF_DBL_VEC( endofstring(es), num_const, mat_ptr->u_heightL_function_constants);
	}

      else if ( model_read == -1 && !strcmp(model_name, "ROLL") )  
	{
	  model_read = 1;
	  mat_ptr->HeightLFunctionModel = ROLL;
	  num_const = read_constants(imp, &(mat_ptr->u_heightL_function_constants), NO_SPECIES);
	  if( num_const < 8)
	    {
	      sr = sprintf(err_msg, 
			   "Matl %s needs 8 constants for %s %s model.\n",
			   pd_glob[mn]->MaterialName,
			   "Lower Height Function", "ROLL");
	      EH(-1, err_msg);
	    }
	  mat_ptr->len_u_heightL_function_constants = num_const;
	  SPF_DBL_VEC( endofstring(es), num_const, mat_ptr->u_heightL_function_constants);
	}

      else if (model_read == -1 && !strcmp(model_name, "EXTERNAL_FIELD")) {
	 if ( fscanf(imp,"%s", input ) !=  1 )
	   {
	     EH(-1,"Expecting trailing keyword for Lower height function EXTERNAL_FIELD model.\n");
	   }
	 model_read = 1;
     
	 ii = 0;
	 for ( j=0; j<efv->Num_external_field; j++) {
	   if ( strcmp(efv->name[j], input) == 0 ) { 
	     ii=1;
	     if ( mat_ptr->heightL_ext_field_index == -1) mat_ptr->heightL_ext_field_index = j;
	   }
	 }
	 if( ii==0 ) {
	   EH(-1,"Must activate external fields to use this Lower height function model.  Field name needed for the EXTERNAL_FIELD");
      }	  
	 mat_ptr->HeightLFunctionModel = EXTERNAL_FIELD;
      /* pick up scale factor for property */
	  num_const = read_constants(imp, &(mat_ptr->u_heightL_function_constants), 
				     NO_SPECIES);

	  mat_ptr->len_u_heightL_function_constants = num_const;
	  if ( num_const < 3) 
	    {
	      sr = sprintf(err_msg, 
		   "Matl %s expected at least 3 constants for %s %s model.\n",
			   pd_glob[mn]->MaterialName, 
			   "Lower Height Function", 
			   "EXTERNAL_FIELD");
	      EH(-1, err_msg);
	    }
 }
    
      else  if(model_read == -1)
	{
	  EH(model_read, "Lower Height Function model invalid");
	}
      ECHO(es,echo_file);

      model_read = look_for_mat_prop(imp, "Upper Velocity Function Constants", 
				     &(mat_ptr->VeloUFunctionModel), 
				     mat_ptr->veloU, 
				     NO_USER, NULL, model_name, 
				     VECTOR_INPUT, &NO_SPECIES,es);

      if ( model_read == -1 && !strcmp(model_name, "ROLL") )  
	{
	  model_read = 1;
	  mat_ptr->VeloUFunctionModel = ROLL;
	  num_const = read_constants(imp, &(mat_ptr->u_veloU_function_constants), NO_SPECIES);
	  if( num_const < 1)
	    {
	      sr = sprintf(err_msg, 
			   "Matl %s needs 1 constant for %s %s model.\n",
			   pd_glob[mn]->MaterialName,
			   "Upper Velocity Function", "ROLL");
	      EH(-1, err_msg);
	    }
	  mat_ptr->len_u_veloU_function_constants = num_const;
	  SPF_DBL_VEC( endofstring(es), num_const, mat_ptr->u_veloU_function_constants);
	}

	else if ( model_read == -1 && !strcmp(model_name, "TANGENTIAL_ROTATE") )
        {
          model_read = 1;
          mat_ptr->VeloUFunctionModel = TANGENTIAL_ROTATE;
          num_const = read_constants(imp, &(mat_ptr->u_veloU_function_constants), NO_SPECIES);
          if( num_const < 5)
            {
              sr = sprintf(err_msg,
                           "Matl %s needs 5 constants for %s %s model.\n",
                           pd_glob[mn]->MaterialName,
                           "Upper Velocity Function", "TANGENTIAL_ROTATE");
              EH(-1, err_msg);
            }
          mat_ptr->len_u_veloU_function_constants = num_const;
          SPF_DBL_VEC( endofstring(es), num_const, mat_ptr->u_veloU_function_constants);
        }

	else if ( model_read == -1 && !strcmp(model_name, "LINEAR_TIME") )
        {
          model_read = 1;
          mat_ptr->VeloUFunctionModel = LINEAR_TIME;
          num_const = read_constants(imp, &(mat_ptr->u_veloU_function_constants), NO_SPECIES);
          if( num_const < 6)
            {
              sr = sprintf(err_msg,
                           "Matl %s needs 6 constants for %s %s model.\n",
                           pd_glob[mn]->MaterialName,
                           "Upper Velocity Function", "LINEAR_TIME");
              EH(-1, err_msg);
            }
          mat_ptr->len_u_veloU_function_constants = num_const;
          SPF_DBL_VEC( endofstring(es), num_const, mat_ptr->u_veloU_function_constants);
        }

    
      else  if(model_read == -1)
	{
	  EH(model_read, "Upper Velocity Function model invalid");
	}
      ECHO(es,echo_file);

      model_read = look_for_mat_prop(imp, "Lower Velocity Function Constants", 
				     &(mat_ptr->VeloLFunctionModel), 
				     mat_ptr->veloL, 
				     &(mat_ptr->u_veloL_function_constants), 
				     &(mat_ptr->len_u_veloL_function_constants) , model_name, 
				     VECTOR_INPUT, &NO_SPECIES,es);

      if ( model_read == -1 && !strcmp(model_name, "ROLL") )  
	{
	  model_read = 1;
	  mat_ptr->VeloLFunctionModel = ROLL;
	  num_const = read_constants(imp, &(mat_ptr->u_veloL_function_constants), NO_SPECIES);
	  if( num_const < 1)
	    {
	      sr = sprintf(err_msg, 
			   "Matl %s needs 1 constant for %s %s model.\n",
			   pd_glob[mn]->MaterialName,
			   "Lower Velocity Function", "ROLL");
	      EH(-1, err_msg);
	    }
	  mat_ptr->len_u_veloL_function_constants = num_const;
	  SPF_DBL_VEC( endofstring(es), num_const, mat_ptr->u_veloL_function_constants);
	}

	else if ( model_read == -1 && !strcmp(model_name, "TANGENTIAL_ROTATE") )
        {
          model_read = 1;
          mat_ptr->VeloLFunctionModel = TANGENTIAL_ROTATE;
          num_const = read_constants(imp, &(mat_ptr->u_veloL_function_constants), NO_SPECIES);
          if( num_const < 5)
            {
              sr = sprintf(err_msg,
                           "Matl %s needs 5 constants for %s %s model.\n",
                           pd_glob[mn]->MaterialName,
                           "lower Velocity Function", "TANGENTIAL_ROTATE");
              EH(-1, err_msg);
            }
          mat_ptr->len_u_veloL_function_constants = num_const;
          SPF_DBL_VEC( endofstring(es), num_const, mat_ptr->u_veloL_function_constants);
        }

	else if ( model_read == -1 && !strcmp(model_name, "LINEAR_TIME") )
        {
          model_read = 1;
          mat_ptr->VeloLFunctionModel = LINEAR_TIME;
          num_const = read_constants(imp, &(mat_ptr->u_veloL_function_constants), NO_SPECIES);
          if( num_const < 6)
            {
              sr = sprintf(err_msg,
                           "Matl %s needs 6 constants for %s %s model.\n",
                           pd_glob[mn]->MaterialName,
                           "lower Velocity Function", "LINEAR_TIME");
              EH(-1, err_msg);
            }
          mat_ptr->len_u_veloL_function_constants = num_const;
          SPF_DBL_VEC( endofstring(es), num_const, mat_ptr->u_veloL_function_constants);
        }

	else if ( model_read == -1 && !strcmp(model_name, "SLIDER_POLY_TIME") )
	 {
	   model_read = 1;
	   mat_ptr->VeloLFunctionModel = SLIDER_POLY_TIME;
	   num_const = read_constants(imp, &(mat_ptr->u_veloL_function_constants), NO_SPECIES);
	   if( num_const < 1)
	     {
	       sr = sprintf(err_msg,
			    "Matl %s needs at least 1 constant for %s %s model.\n",
			    pd_glob[mn]->MaterialName,
			    "Lower Velocity Function", "SIDER_POLY_TIME");
	       EH(-1, err_msg);
	     }
	   mat_ptr->len_u_veloL_function_constants = num_const;
	   SPF_DBL_VEC( endofstring(es), num_const, mat_ptr->u_veloL_function_constants);
	 }

    
      else  if(model_read == -1)
	{
	  EH(model_read, "Lower Velocity Function model invalid");
	}
      ECHO(es,echo_file);

      model_read = look_for_mat_prop(imp, "Upper Contact Angle", 
				     &(mat_ptr->DcaUFunctionModel), 
				     &(mat_ptr->dcaU), 
				     NO_USER, NULL, model_name, 
				     SCALAR_INPUT, &NO_SPECIES,es);
  
      if ( model_read == -1 && !strcmp(model_name, "DYNAMIC") ) {
	model_read = 1;
	mat_ptr->DcaUFunctionModel = DYNAMIC_CA;
	num_const = read_constants(imp, &(mat_ptr->u_dcaU_function_constants), NO_SPECIES);
	if( num_const < 4 ) {
	  sr = sprintf(err_msg, 
		       "Matl %s needs 4 constants for %s %s model.\n",
		       pd_glob[mn]->MaterialName,
		       "Upper Contact Angle", "DYNAMIC");
	  EH(-1, err_msg);
	}
	mat_ptr->dcaU = mat_ptr->u_dcaU_function_constants[0];
	mat_ptr->len_u_dcaU_function_constants = num_const;
	SPF_DBL_VEC( endofstring(es), num_const, mat_ptr->u_dcaU_function_constants);

      } else if ( model_read == -1 && !strcmp(model_name, "DYNAMIC_LINEAR") ) {
	model_read = 1;
	mat_ptr->DcaUFunctionModel = DYNAMIC_LINEAR_CA;
	num_const = read_constants(imp, &(mat_ptr->u_dcaU_function_constants), NO_SPECIES);
	if( num_const < 4 ) {
	  sr = sprintf(err_msg, 
		       "Matl %s needs 4 constants for %s %s model.\n",
		       pd_glob[mn]->MaterialName,
		       "Upper Contact Angle", "DYNAMIC_LINEAR");
	  EH(-1, err_msg);
	}
	mat_ptr->dcaU = mat_ptr->u_dcaU_function_constants[0];
	mat_ptr->len_u_dcaU_function_constants = num_const;
	SPF_DBL_VEC( endofstring(es), num_const, mat_ptr->u_dcaU_function_constants);

      } else if (model_read == -1) {
	EH(model_read, "Upper Contact Angle model invalid");
      }
      ECHO(es,echo_file);

      model_read = look_for_mat_prop(imp, "Lower Contact Angle", 
				     &(mat_ptr->DcaLFunctionModel), 
				     &(mat_ptr->dcaL), 
				     NO_USER, NULL, model_name, 
				     SCALAR_INPUT, &NO_SPECIES,es);
  
      if ( model_read == -1 && !strcmp(model_name, "DYNAMIC") ) {
	model_read = 1;
	mat_ptr->DcaLFunctionModel = DYNAMIC_CA;
	num_const = read_constants(imp, &(mat_ptr->u_dcaL_function_constants), NO_SPECIES);
	if( num_const < 4 ) {
	  sr = sprintf(err_msg, 
		       "Matl %s needs 4 constants for %s %s model.\n",
		       pd_glob[mn]->MaterialName,
		       "Lower Contact Angle", "DYNAMIC");
	  EH(-1, err_msg);
	}
	mat_ptr->dcaL = mat_ptr->u_dcaL_function_constants[0];
	mat_ptr->len_u_dcaL_function_constants = num_const;
	SPF_DBL_VEC( endofstring(es), num_const, mat_ptr->u_dcaL_function_constants);

      } else if ( model_read == -1 && !strcmp(model_name, "DYNAMIC_LINEAR") ) {
	model_read = 1;
	mat_ptr->DcaLFunctionModel = DYNAMIC_LINEAR_CA;
	num_const = read_constants(imp, &(mat_ptr->u_dcaL_function_constants), NO_SPECIES);
	if( num_const < 4 ) {
	  sr = sprintf(err_msg, 
		       "Matl %s needs 4 constants for %s %s model.\n",
		       pd_glob[mn]->MaterialName,
		       "Lower Contact Angle", "DYNAMIC_LINEAR");
	  EH(-1, err_msg);
	}
	mat_ptr->dcaL = mat_ptr->u_dcaL_function_constants[0];
	mat_ptr->len_u_dcaL_function_constants = num_const;
	SPF_DBL_VEC( endofstring(es), num_const, mat_ptr->u_dcaL_function_constants);

      } else if (model_read == -1) {
	EH(model_read, "Lower Contact Angle model invalid");
      }
      ECHO(es,echo_file);

      /* Optional lubrication fluid source term */

      strcpy(search_string,"Lubrication Fluid Source");
      mat_ptr->lubsource = 0.;
      memset(mp_glob[mn]->d_lubsource, 0, sizeof(dbl)*(MAX_VARIABLE_TYPES + MAX_CONC));

      if(look_forward_optional(imp, search_string, input, '=') == 1)
	{
	  if ( fscanf(imp,"%s", model_name) != 1 )
	    {
	      EH(-1, "Need model for lubrication source term ");
	    }

	  SPF(es,"%s = %s", search_string, model_name);
	  
	  if ( !strcmp(model_name, "CONSTANT"))
	    {
	      mat_ptr->LubSourceModel = CONSTANT;
	      mat_ptr->u_lubsource_function_constants = alloc_dbl_1(1,0.0);
	      mat_ptr->len_lubsource = 1;

	      if(fscanf(imp,"%lf", &(mat_ptr->lubsource)) != 1)

		{
		  EH(-1,"Lubrication fluid source constant model expects 1 flt");
		}

	      SPF(endofstring(es), "%g",  mat_ptr->lubsource );

	    }
       else if ( !strcmp(model_name, "MELT"))
            {
              mp_glob[mn]->LubSourceModel = MELT;
              num_const = read_constants(imp, &(mat_ptr->u_lubsource_function_constants),
                                                                                   NO_SPECIES);

              if ( num_const < 3)
                {
                  sr = sprintf(err_msg,
                               "Matl %s needs 3 constants for %s %s model.\n",
                               pd_glob[mn]->MaterialName,
                               "Lubrication source", "MELT");
                  EH(-1, err_msg);
                }

              if (((mat_ptr->veloU[0] + mat_ptr->veloU[1] +mat_ptr->veloU[2]) == 0. &&
                   (mat_ptr->veloL[0] + mat_ptr->veloL[1] +mat_ptr->veloL[2]) == 0.) ||
                  (mat_ptr->VeloLFunctionModel != CONSTANT))
                {
                  WH(-1,"Lubrication source model MELT must have nonzero slider velocities");
                }
              mat_ptr->len_lubsource = num_const;
              SPF_DBL_VEC( endofstring(es), num_const, mat_ptr->u_lubsource_function_constants);
            }

	  else
	    {
	      EH(-1,"Unrecognized lubrication fluid source model");
	    }
	}
      /* Optional lubrication momentum source term */

      strcpy(search_string,"Lubrication Momentum Source");
      mat_ptr->lubmomsource[0] = 0.; mat_ptr->lubmomsource[1] = 0.; mat_ptr->lubmomsource[2] = 0.;
      memset(mp_glob[mn]->d_lubmomsource, 0, sizeof(dbl)*(MAX_VARIABLE_TYPES + MAX_CONC));

      if(look_forward_optional(imp, search_string, input, '=') == 1)
	{
	  if ( fscanf(imp,"%s", model_name) != 1 )
	    {
	      EH(-1, "Need model for lubrication momentum source term ");
	    }

	  SPF(es,"%s = %s", search_string, model_name);
	  
	  if ( !strcmp(model_name, "CONSTANT"))
	    {
	      mp_glob[mn]->LubMomSourceModel = CONSTANT;

	      if(fscanf(imp,"%lf %lf %lf", &(mat_ptr->lubmomsource[0]),
			&(mat_ptr->lubmomsource[1]),
			&(mat_ptr->lubmomsource[2])) != 3)

		{
		
		  EH(-1,"Lubrication momentum source constant model expects 3 flts");
		}
	      num_const = mp_glob[mn]->len_lubmomsource = 3;

	      SPF_DBL_VEC(endofstring(es), num_const,  mat_ptr->lubmomsource );

	    }
	  else
	    {
	      EH(-1,"Unrecognized lubrication momentum source  model");
	    }
	}	    

  
    } /* End of shell lub_p cards */

  /* Shell Energy Cards - heat sources, sinks, etc. */

  if ( pd_glob[mn]->gv[R_SHELL_ENERGY] == 1 )
    {
      /* no source terms available.  Feel free to add some!  */
    } /* End of shell_energy cards */

   if( pd_glob[mn]->gv[R_SHELL_FILMP] == 1 )
    {

      model_read = look_for_mat_prop(imp, "Film Evaporation Model", 
				     &(mat_ptr->FilmEvapModel), 
				     &(mat_ptr->FilmEvap), 
				     NO_USER, NULL, model_name, 
				     SCALAR_INPUT, &NO_SPECIES,es);

      if ( model_read == -1 && !strcmp(model_name, "CONC_POWER") )  
	{
	  model_read = 1;
	  mat_ptr->FilmEvapModel = CONC_POWER;
	  num_const = read_constants(imp, &(mat_ptr->u_FilmEvap_function_constants), NO_SPECIES);
	  if( num_const < 3)
	    {
	      sr = sprintf(err_msg, 
			   "Matl %s needs 3 constants for %s %s model.\n",
			   pd_glob[mn]->MaterialName,
			   "Film Evaporation Model", "CONC_POWER");
	      EH(-1, err_msg);
	    }
	  mat_ptr->len_u_FilmEvap_function_constants = num_const;
	  SPF_DBL_VEC( endofstring(es), num_const, mat_ptr->u_FilmEvap_function_constants);
	}
    


      else if(model_read == -1)
	{
	  EH(model_read, "Film Evaporation Model invalid");
	}

      ECHO(es,echo_file);  


      model_read = look_for_mat_prop(imp, "Upper Velocity Function Constants", 
				     &(mat_ptr->VeloUFunctionModel), 
				     mat_ptr->veloU, 
				     NO_USER, NULL, model_name, 
				     VECTOR_INPUT, &NO_SPECIES,es);

      if ( model_read == -1 && !strcmp(model_name, "ROLL") )  
	{
	  model_read = 1;
	  mat_ptr->VeloUFunctionModel = ROLL;
	  num_const = read_constants(imp, &(mat_ptr->u_veloU_function_constants), NO_SPECIES);
	  if( num_const < 9)
	    {
	      sr = sprintf(err_msg, 
			   "Matl %s needs 9 constants for %s %s model.\n",
			   pd_glob[mn]->MaterialName,
			   "Upper Velocity Function", "ROLL");
	      EH(-1, err_msg);
	    }
	  mat_ptr->len_u_veloU_function_constants = num_const;
	  SPF_DBL_VEC( endofstring(es), num_const, mat_ptr->u_veloU_function_constants);
	}

      else  if(model_read == -1)
	{
	  EH(model_read, "Upper Velocity Function model invalid");
	}


      ECHO(es,echo_file);  


      model_read = look_for_mat_prop(imp, "Lower Velocity Function Constants", 
				     &(mat_ptr->VeloLFunctionModel), 
				     mat_ptr->veloL, 
				     NO_USER, NULL, model_name, 
				     VECTOR_INPUT, &NO_SPECIES,es);

      if ( model_read == -1 && !strcmp(model_name, "ROLL") )  
	{
	  model_read = 1;
	  mat_ptr->VeloLFunctionModel = ROLL;
	  num_const = read_constants(imp, &(mat_ptr->u_veloL_function_constants), NO_SPECIES);
	  if( num_const < 9)
	    {
	      sr = sprintf(err_msg, 
			   "Matl %s needs 9 constants for %s %s model.\n",
			   pd_glob[mn]->MaterialName,
			   "Lower Velocity Function", "ROLL");
	      EH(-1, err_msg);
	    }
	  mat_ptr->len_u_veloL_function_constants = num_const;
	  SPF_DBL_VEC( endofstring(es), num_const, mat_ptr->u_veloL_function_constants);
	}
    
      else  if(model_read == -1)
	{
	  EH(model_read, "Lower Velocity Function model invalid");
	}


      ECHO(es,echo_file);  

      /* Optional slip term */

      strcpy(search_string,"Slip Coefficient Model");
      mat_ptr->SlipCoeff = 0.;
      memset(mp_glob[mn]->d_SlipCoeff, 0, sizeof(dbl)*(MAX_VARIABLE_TYPES + MAX_CONC));

      if(look_forward_optional(imp, search_string, input, '=') == 1)
        {
          if ( fscanf(imp,"%s", model_name) != 1 )
            {
              EH(-1, "Need model for Slip coefficient ");
            }

          SPF(es,"%s = %s", search_string, model_name);

          if ( !strcmp(model_name, "CONSTANT"))
            {
              mat_ptr->SlipCoeffModel = CONSTANT;
              mat_ptr->u_SlipCoeff_function_constants = alloc_dbl_1(1,0.0);
              mat_ptr->len_u_SlipCoeff_function_constants = 1;

              if(fscanf(imp,"%lf", &(mat_ptr->SlipCoeff)) != 1)

                {
                  EH(-1,"Slip coefficient constant model expects 1 flt");
                }

              SPF(endofstring(es), "%g",  mat_ptr->SlipCoeff );
            }
           else
            {
              EH(-1,"Slip coefficient model invalid");
            }

        }


    }

  if( pd_glob[mn]->gv[R_SHELL_FILMH] == 1 )
    {

      model_read = look_for_mat_prop(imp, "Disjoining Pressure Model", 
				     &(mat_ptr->DisjPressModel), 
				     &(mat_ptr->DisjPress), 
				     NO_USER, NULL, model_name, 
				     SCALAR_INPUT, &NO_SPECIES,es);

      if ( model_read == -1 && !strcmp(model_name, "TWO_TERM") )  
	{
	  model_read = 1;
	  mat_ptr->DisjPressModel = TWO_TERM;
	  num_const = read_constants(imp, &(mat_ptr->u_DisjPress_function_constants), NO_SPECIES);
	  if( num_const < 5)
	    {
	      sr = sprintf(err_msg, 
			   "Matl %s needs 5 constants for %s %s model.\n",
			   pd_glob[mn]->MaterialName,
			   "Disjoining Pressure Model", "TWO_TERM");
	      EH(-1, err_msg);
	    }
	  mat_ptr->len_u_DisjPress_function_constants = num_const;
	  SPF_DBL_VEC( endofstring(es), num_const, mat_ptr->u_DisjPress_function_constants);
	}


      if ( model_read == -1 && !strcmp(model_name, "TWO_TERM_EXT_CA") )  
	{
	  model_read = 1;
	  mat_ptr->DisjPressModel = TWO_TERM_EXT_CA;
	  num_const = read_constants(imp, &(mat_ptr->u_DisjPress_function_constants), NO_SPECIES);
	  if( num_const < 4)
	    {
	      sr = sprintf(err_msg, 
			   "Matl %s needs 4 constants for %s %s model.\n",
			   pd_glob[mn]->MaterialName,
			   "Disjoining Pressure Model", "TWO_TERM_EXT_CA");
	      EH(-1, err_msg);
	    }
	  mat_ptr->len_u_DisjPress_function_constants = num_const;
	  SPF_DBL_VEC( endofstring(es), num_const, mat_ptr->u_DisjPress_function_constants);
	}


      if ( model_read == -1 && !strcmp(model_name, "ONE_TERM") )  
	{
	  model_read = 1;
	  mat_ptr->DisjPressModel = ONE_TERM;
	  num_const = read_constants(imp, &(mat_ptr->u_DisjPress_function_constants), NO_SPECIES);
	  if( num_const < 3)
	    {
	      sr = sprintf(err_msg, 
			   "Matl %s needs 3 constants for %s %s model.\n",
			   pd_glob[mn]->MaterialName,
			   "Disjoining Pressure Model", "ONE_TERM");
	      EH(-1, err_msg);
	    }
	  mat_ptr->len_u_DisjPress_function_constants = num_const;
	  SPF_DBL_VEC( endofstring(es), num_const, mat_ptr->u_DisjPress_function_constants);
	}


      else  if(model_read == -1)
	{
	  EH(model_read, "Disjoining Pressure model invalid");
	}

      ECHO(es,echo_file);  

    }

  if( pd_glob[mn]->gv[R_SHELL_PARTC] == 1 )
    {

      model_read = look_for_mat_prop(imp, "Diffusion Coefficient Model", 
				     &(mat_ptr->DiffCoeffModel), 
				     &(mat_ptr->DiffCoeff), 
				     NO_USER, NULL, model_name, 
				     SCALAR_INPUT, &NO_SPECIES,es);

      if ( model_read == -1 && !strcmp(model_name, "STOKES_EINSTEIN") )  
	{
	  model_read = 1;
	  mat_ptr->DiffCoeffModel = STOKES_EINSTEIN;
	  num_const = read_constants(imp, &(mat_ptr->u_DiffCoeff_function_constants), NO_SPECIES);
	  if( num_const < 3)
	    {
	      sr = sprintf(err_msg, 
			   "Matl %s needs 3 constants for %s %s model.\n",
			   pd_glob[mn]->MaterialName,
			   "Diffusion Coefficient Model", "STOKES_EINSTEIN");
	      EH(-1, err_msg);
	    }
	  mat_ptr->len_u_DiffCoeff_function_constants = num_const;
	  SPF_DBL_VEC( endofstring(es), num_const, mat_ptr->u_DiffCoeff_function_constants);
	}



      else  if(model_read == -1)
	{
	  EH(model_read, "Diffusion Coefficient Model invalid");
	}

      ECHO(es,echo_file); 

    }



  /*
   * Material input for fluid-structural interaction types for 
   * lubrication shell elements
   */

   /* Check for mesh equation in any material and any matrix */
   have_mesh_eqn = 0;
   for (i = 0; i < upd->Total_Num_Matrices; i++)
      {
       if (upd->ep[i][R_MESH1] > -1)
         {
          have_mesh_eqn = 1;
         }
      }

   
  //mat_ptr->FSIModel = FSI_SHELL_ONLY; 
/*added by DSB 7/13; some post proc routines for 2D/shell problems
					get confused if there are shell elements and no FSI model is specified.
					Need to check that this doesn't break anything.*/  

  if ( pd_glob[mn]->gv[R_LUBP]
       || pd_glob[mn]->gv[R_LUBP_2]
       || pd_glob[mn]->gv[R_SHELL_FILMP]
       || pd_glob[mn]->gv[R_SHELL_SAT_OPEN]
       ||  pd_glob[mn]->gv[R_SHELL_SAT_OPEN_2]
       || (pd_glob[mn]->gv[R_SHELL_NORMAL1] &&
           pd_glob[mn]->gv[R_SHELL_NORMAL2] &&
           pd_glob[mn]->gv[R_SHELL_NORMAL3])
       || (pd_glob[mn]->gv[R_TFMP_MASS] || pd_glob[mn]->gv[R_TFMP_BOUND])
     ) {

    model_read = look_for_mat_prop(imp, "FSI Deformation Model",
				   &(mat_ptr->FSIModel),
				   &(a0), NO_USER, NULL, model_name, 
				   NO_INPUT, &NO_SPECIES, es);

    if ( !strcmp(model_name, "FSI_MESH_BOTH") ) {
      mat_ptr->FSIModel = FSI_MESH_BOTH;
      EH(model_read, "This FSI Deformation Model is not currently implemented!");

    } else if ( !strcmp(model_name, "FSI_MESH_CONTINUUM") ) {
      //PRS: Made this a WH instead of a EH as if the mesh equations are in a higher block #, this trips. 
      if(have_mesh_eqn == 0) WH(-1," Must have mesh continuum equations on somewhere for FSI_MESH_CONTINUUM");
      mat_ptr->FSIModel = FSI_MESH_CONTINUUM;

    } else if ( !strcmp(model_name, "FSI_MESH_SHELL") ) {
      mat_ptr->FSIModel = FSI_MESH_SHELL;
      EH(model_read, "This FSI Deformation Model is not currently implemented!");

    } else if ( !strcmp(model_name, "FSI_SHELL_ONLY") ) {
      mat_ptr->FSIModel = FSI_SHELL_ONLY;

    } else if ( !strcmp(model_name, "FSI_MESH_UNDEF") ) {
      mat_ptr->FSIModel = FSI_MESH_UNDEF;

    } else if ( !strcmp(model_name, "FSI_MESH_ONEWAY") ) {
      mat_ptr->FSIModel = FSI_MESH_ONEWAY;

    } else if ( !strcmp(model_name, "FSI_REALSOLID_CONTINUUM") ) {
      mat_ptr->FSIModel = FSI_REALSOLID_CONTINUUM;

    } else if ( !strcmp(model_name, "FSI_SHELL_ONLY_MESH") ) {
      mat_ptr->FSIModel = FSI_SHELL_ONLY_MESH;

    } else if ( !strcmp(model_name, "FSI_SHELL_ONLY_UNDEF") ) {
      mat_ptr->FSIModel = FSI_SHELL_ONLY_UNDEF;

    } else {
      EH(model_read, "This FSI Deformation Model is not valid!");
    }

    ECHO(es,echo_file);    
  }
  
  /* 
   * Input conditions for the structured porous shell equations 
   * Added by SAR 2010-03-01
   */
  
  if( (pd_glob[mn]->gv[R_SHELL_SAT_CLOSED] == 1) || 
      (have_shell_sat_open == 1)   || 
      (have_shell_sat_open2 == 1) )   {
    
    // Structured shell porosity
    model_read = look_for_mat_prop(imp, "Porous Shell Closed Porosity", 
				   &(mat_ptr->PorousShellClosedPorosityModel), 
				   &(mat_ptr->PorousShellClosedPorosity), 
				   NO_USER, NULL, model_name, 
				   SCALAR_INPUT, &NO_SPECIES,es);
    
    if (model_read == -1 && !strcmp(model_name, "EXTERNAL_FIELD")) {
      if ( fscanf(imp,"%s", input ) !=  1 )
	    {
	      EH(-1,"Expecting trailing keyword for Porous Shell Closed Porosity EXTERNAL_FIELD model.\n");
	    }
      model_read = 1;
     
      // mat_ptr->u_PorousShellClosedPorosity_function_constants = alloc_dbl_1(1,0.0);

      ii = 0;
      for ( j=0; j<efv->Num_external_field; j++) {
	if ( strcmp(efv->name[j], input) == 0 ) { 
	  ii=1;
	  mat_ptr->por_shell_closed_porosity_ext_field_index = j;
	}
      }
      if( ii==0 ) {
	EH(-1,"Must activate external fields to use this PorousShellClosedPorosity model.  Field name needed for the EXTERNAL_FIELD Porous Shell Closed Porosity model");
      }	  
      mat_ptr->PorousShellClosedPorosityModel = EXTERNAL_FIELD;
      /* pick up scale factor for property */
	  num_const = read_constants(imp, &(mat_ptr->u_PorousShellClosedPorosity_function_constants), 
				     NO_SPECIES);

	  mat_ptr->len_u_PorousShellClosedPorosity_function_constants = num_const;
	  if ( num_const < 1) 
	    {
	      sr = sprintf(err_msg, 
		   "Matl %s expected at least 1 constant for %s %s model.\n",
			   pd_glob[mn]->MaterialName, 
			   "Porous Shell Closed Porosity", 
			   "EXTERNAL_FIELD");
	      EH(-1, err_msg);
	    }

    } else if ( model_read == -1 && !strcmp(model_name, "MULTI_MODE") ) {
      model_read = 1;
      mat_ptr->PorousShellClosedPorosityModel = MULTI_MODE;
      num_const = read_constants(imp, &(mat_ptr->u_PorousShellClosedPorosity_function_constants), NO_SPECIES);
      if( num_const < 2) {
	sr = sprintf(err_msg, "Matl %s needs at least 2 constants for %s %s model.\n",
		     pd_glob[mn]->MaterialName, "Porous Shell Closed Porosity", "MULTI_MODE");
	EH(-1, err_msg);
      }
      mat_ptr->len_u_PorousShellClosedPorosity_function_constants = num_const;
      SPF_DBL_VEC( endofstring(es), num_const, mat_ptr->u_PorousShellClosedPorosity_function_constants);

    } else if (model_read == -1) {
      EH(model_read, "Porous Shell Closed Porosity Invalid!");

    }
    ECHO(es,echo_file);
    
    // Structured shell height
    // This should eventually be removed as PRS changed to "Porous Shell Height"

    WH(-1, " Change Porous Shell Closed Height to Porous Shell Height ");

    model_read = look_for_mat_prop(imp, "Porous Shell Height", 
				   &(mat_ptr->PorousShellClosedHeightModel), 
				   &(mat_ptr->PorousShellClosedHeight), 
				   NO_USER, NULL, model_name, 
				   SCALAR_INPUT, &NO_SPECIES,es);
    if (model_read == -1 && !strcmp(model_name, "EXTERNAL_FIELD")) {
      if ( fscanf(imp,"%s", input ) !=  1 )
	    {
	      EH(-1,"Expecting trailing keyword for Porous Shell Height EXTERNAL_FIELD model.\n");
	    }
      model_read = 1;
     
      ii = 0;
      for ( j=0; j<efv->Num_external_field; j++) {
	if ( strcmp(efv->name[j], input) == 0 ) { 
	  ii=1;
	  mat_ptr-> por_shell_closed_height_ext_field_index = j;
	}
      }
      if( ii==0 ) {
	EH(-1,"Must activate external fields to use this PorousShellheight model.  Field name needed for the EXTERNAL_FIELD");
      }	  
      mat_ptr->PorousShellClosedHeightModel = EXTERNAL_FIELD;
      /* pick up scale factor for property */
	  num_const = read_constants(imp, &(mat_ptr->u_PorousShellClosedHeight_function_constants), 
				     NO_SPECIES);

	  mat_ptr->len_u_PorousShellClosedHeight_function_constants = num_const;
	  if ( num_const < 1) 
	    {
	      sr = sprintf(err_msg, 
		   "Matl %s expected at least 1 constant for %s %s model.\n",
			   pd_glob[mn]->MaterialName, 
			   "Porous Shell Height", 
			   "EXTERNAL_FIELD");
	      EH(-1, err_msg);
	    }
    
    } else if(model_read == -1) {
      EH(model_read, "Porous Shell Height Invalid!");
    }
    ECHO(es,echo_file);
    
    // Pore radius distribution
    // This should eventually be removed as PRS changed to "Porous Shell Radius"
    WH(-1," Change Porous Shell Closed Radius to Porous Shell Radius ");

    // Pore radius distribution
    model_read = look_for_mat_prop(imp, "Porous Shell Radius", 
				   &(mat_ptr->PorousShellClosedRadiusModel), 
				   &(mat_ptr->PorousShellClosedRadius), 
				   NO_USER, NULL, model_name, 
				   SCALAR_INPUT, &NO_SPECIES,es);

    

    if (model_read == -1 && !strcmp(model_name, "EXTERNAL_FIELD")) {
      if ( fscanf(imp,"%s", input ) !=  1 )
	    {
	      EH(-1,"Expecting trailing keyword for Porous Shell Radius EXTERNAL_FIELD model.\n");
	    }
      model_read = 1;
     
      ii = 0;
      for ( j=0; j<efv->Num_external_field; j++) {
	if ( strcmp(efv->name[j], input) == 0 ) { 
	  ii=1;
	  mat_ptr->por_shell_closed_radius_ext_field_index = j;
	}
      }
      if( ii==0 ) {
	EH(-1,"Must activate external fields to use this PorousShellRadius model.  Field name needed for the EXTERNAL_FIELD");
      }	  

      mat_ptr->PorousShellClosedRadiusModel = EXTERNAL_FIELD;

      /* pick up scale factor for property */
	  num_const = read_constants(imp, &(mat_ptr->u_PorousShellClosedRadius_function_constants), 
				     NO_SPECIES);

	  mat_ptr->len_u_PorousShellClosedRadius_function_constants = num_const;

	  if ( num_const < 1) 
	    {
	      sr = sprintf(err_msg, 
		   "Matl %s expected at least 1 constant for %s %s model.\n",
			   pd_glob[mn]->MaterialName, 
			   "Porous Shell Radius", 
			   "EXTERNAL_FIELD");
	      EH(-1, err_msg);
	    }
    
      model_read = 1;

    } else if ( model_read == -1 && !strcmp(model_name, "MULTI_MODE") ) {
      model_read = 1;
      mat_ptr->PorousShellClosedRadiusModel = MULTI_MODE;
      num_const = read_constants(imp, &(mat_ptr->u_PorousShellClosedRadius_function_constants), NO_SPECIES);
      if( num_const < mat_ptr->len_u_PorousShellClosedPorosity_function_constants-1 ) {
	sr = sprintf(err_msg, "Matl %s needs at least %i constants for %s %s model.\n",
		     pd_glob[mn]->MaterialName, mat_ptr->len_u_PorousShellClosedPorosity_function_constants-1,
		     "Porous Shell Closed Radius", "MULTI_MODE");
	EH(-1, err_msg);
      }
      mat_ptr->len_u_PorousShellClosedRadius_function_constants = num_const;
      SPF_DBL_VEC( endofstring(es), num_const, mat_ptr->u_PorousShellClosedRadius_function_constants);
	
    } else if (model_read == -1) {
      EH(model_read, "Porous Shell Radius Invalid!");

    }
    ECHO(es,echo_file);
    
    // Initial gas pressure
    model_read = look_for_mat_prop(imp, "Porous Shell Closed Gas Pressure", 
				   &(mat_ptr->PorousShellClosedP0Model), 
				   &(mat_ptr->PorousShellClosedP0), 
				   NO_USER, NULL, model_name, 
				   SCALAR_INPUT, &NO_SPECIES,es);
    if(model_read == -1) {
      EH(model_read, "Porous Shell Closed Gas Pressure Invalid!");
    }
    ECHO(es,echo_file);
    
    // Atmospheric pressure
    model_read = look_for_mat_prop(imp, "Porous Shell Atmospheric Pressure", 
				   &(mat_ptr->PorousShellPatmModel), 
				   &(mat_ptr->PorousShellPatm), 
				   NO_USER, NULL, model_name, 
				   SCALAR_INPUT, &NO_SPECIES,es);
    if(model_read == -1) {
      EH(model_read, "Porous Shell Atmospheric Pressure Invalid!");
    }
    ECHO(es,echo_file);
    
    // Reference pressure
    model_read = look_for_mat_prop(imp, "Porous Shell Reference Pressure", 
				   &(mat_ptr->PorousShellPrefModel), 
				   &(mat_ptr->PorousShellPref), 
				   NO_USER, NULL, model_name, 
				   SCALAR_INPUT, &NO_SPECIES,es);
    if(model_read == -1) {
      EH(model_read, "Porous Shell Reference Pressure Invalid!");
    }
    ECHO(es,echo_file);

    // Cross Permeability for random shell media (not in plane). We will want 
    // eventually an external field for this for variability
    model_read = look_for_mat_prop(imp, "Porous Shell Cross Permeability", 
				   &(mat_ptr->PorousShellCrossKappaModel), 
				   &(mat_ptr->PorousShellCrossKappa), 
				   NO_USER, NULL, model_name, 
				   SCALAR_INPUT, &NO_SPECIES,es);
    
    if (model_read == -1 && !strcmp(model_name, "EXTERNAL_FIELD") )
	{
	  if ( fscanf(imp,"%s", input ) !=  1 )
	    {
	      EH(-1,"Expecting trailing keyword for Porous Shell Cross Permeability EXTERNAL_FIELD model.\n");
	    }
	  ii=0;
	  for ( j=0; j<efv->Num_external_field; j++)
	    {
	      if (!strcmp(efv->name[j], input) ) 
		{ 
		  ii=1;
                  mat_ptr->Xperm_external_field_index  = j;
		}
	    }
	  if( ii==0 )
	    {
	      EH(-1,"Cannot match the Porous Shell Cross Permeability name with that in the external field file");
	    }
	  mat_ptr->PorousShellCrossKappaModel = EXTERNAL_FIELD;

	  /* pick up scale factor for property */
	  num_const = read_constants(imp, &(mat_ptr->u_PorousShellCrossKappa_function_constants), 
				     NO_SPECIES);
	  mat_ptr->len_u_PorousShellCrossKappa_function_constants = num_const;

	  if ( num_const < 1) 
	    {
	      sr = sprintf(err_msg, 
		   "Matl %s expected at least 1 constant for %s %s model.\n",
			   pd_glob[mn]->MaterialName, 
			   "Porous Shell Cross Permeability", 
			   "EXTERNAL_FIELD");
	      EH(-1, err_msg);
	    }
	 
	}
    
    else if(model_read == -1) 
      {
	EH(model_read, "Porous Shell Cross Permeability Invalid!");
      }
    ECHO(es,echo_file);

    // Initial Pore pressure in open porous media. this might be the same as 
    // the dry state and may need to be overrriden when it is a restart.  
    model_read = look_for_mat_prop(imp, "Porous Shell Initial Pore Pressure", 
				   &(mat_ptr->PorousShellInitPorePresModel), 
				   &(mat_ptr->PorousShellInitPorePres), 
				   NO_USER, NULL, model_name, 
				   SCALAR_INPUT, &NO_SPECIES,es);
    if(model_read == -1) {
      EH(model_read, "Porous Shell Initial Pore Pressure model invalid");
    }
    ECHO(es,echo_file);
    
  } // End of structured porous shell inputs



  /* 
   * Input conditions for the porous shell gas diffusion model
   * Added by SAR 2010-12-20
   */
  
  if( pd_glob[mn]->gv[R_SHELL_SAT_GASN] == 1 ) {
    
    // Gas diffusivity
    model_read = look_for_mat_prop(imp, "Porous Shell Gas Diffusivity", 
				   &(mat_ptr->PorousShellDiffusivityModel), 
				   &(mat_ptr->PorousShellDiffusivity), 
				   NO_USER, NULL, model_name, 
				   SCALAR_INPUT, &NO_SPECIES,es);
    if(model_read == -1) {
      EH(model_read, "Porous Shell Gas Diffusivity Invalid!");
    }
    ECHO(es,echo_file);
    
    // Gas Temperature constant (RT)
    model_read = look_for_mat_prop(imp, "Porous Shell Gas Temperature Constant", 
				   &(mat_ptr->PorousShellRTModel), 
				   &(mat_ptr->PorousShellRT), 
				   NO_USER, NULL, model_name, 
				   SCALAR_INPUT, &NO_SPECIES,es);
    if(model_read == -1) {
      EH(model_read, "Porous Shell Gas Temperature Constant Invalid!");
    }
    ECHO(es,echo_file);
    
    // Henry's Law Constant
    model_read = look_for_mat_prop(imp, "Porous Shell Henrys Law Constant", 
				   &(mat_ptr->PorousShellHenryModel), 
				   &(mat_ptr->PorousShellHenry), 
				   NO_USER, NULL, model_name, 
				   SCALAR_INPUT, &NO_SPECIES,es);
    if(model_read == -1) {
      EH(model_read, "Porous Shell Henrys Law Invalid!");
    }
    ECHO(es,echo_file);

  } // End of porous shell gas diffusion constants

  /*
   * Inputs specific to thin film multiphase flow density and viscosity calculations
    // So far, the density card only pertains to the gas model.
    // The incompressible liquid density does not matter.
   */
  if(pd_glob[mn]->gv[R_TFMP_MASS] || pd_glob[mn]->gv[R_TFMP_BOUND]) {
    char input[MAX_CHAR_IN_INPUT] = "zilch\0"; 
    strcpy(search_string, "Thin Film Multiphase Density");
    model_read = look_for_optional(imp,
				       search_string,
				       input,
				       '=');
				     
    if(model_read == 1) {
      if (fscanf(imp, "%s", model_name) != 1) {
	sr = sprintf(err_msg, 
		     "Error reading model name string in material file, property %s",
		     search_string);
	EH(-1, err_msg);
      }
    
      SPF(es, "%s = %s", search_string, model_name);
      if (model_read == 1 && !strcmp(model_name, "CONSTANT") ) {
	model_read = 1;
	mat_ptr->tfmp_density_model = CONSTANT;
	num_const = read_constants(imp, &(mat_ptr->tfmp_density_const), 
				   NO_SPECIES);

	SPF_DBL_VEC( endofstring(es), num_const, mat_ptr->tfmp_density_const );
	mat_ptr->len_tfmp_density_const = num_const;
	if (num_const == 1) {
    mat_ptr->len_tfmp_density_const = 4;
	  safe_free(mat_ptr->tfmp_density_const);
	  mat_ptr->tfmp_density_const = alloc_dbl_1(4, 0.0);
	  // make sure reasonable values are here, to prevent divide by zero and provide a uniform ambient pressure value.
	  mat_ptr->tfmp_density_const[1] = 1.0;
	  mat_ptr->tfmp_density_const[2] = 1.0;
	  mat_ptr->tfmp_density_const[3] = 0.0;
	}
      }
      if (model_read == 1 && !strcmp(model_name, "IDEAL_GAS") ) { 
	model_read = 1;
	mat_ptr->tfmp_density_model = IDEAL_GAS;
	num_const = read_constants(imp, &(mat_ptr->tfmp_density_const), 
				   NO_SPECIES);
	
	SPF_DBL_VEC( endofstring(es), num_const, mat_ptr->tfmp_density_const );
	mat_ptr->len_tfmp_density_const = num_const;
	if (num_const != 4) {
	  EH(-1, "The IDEAL_GAS model requires 4 values: molecular weight of gas, universal gas constant, temperature[const], ambient pressure.");
	}
      }
    } else {
      EH(-1, "You must use the \"Thin Film Multiphase Density\" card to specify the gas density for the tfmp equations.");
    }
    ECHO(es, echo_file);
  }
  
  if(pd_glob[mn]->gv[R_TFMP_MASS] || pd_glob[mn]->gv[R_TFMP_BOUND]) {
    char input[MAX_CHAR_IN_INPUT] = "zilch\0"; 
    strcpy(search_string, "Thin Film Multiphase Viscosity");
    model_read = look_for_optional(imp,
				       search_string,
				       input,
				       '=');
				     

    if(model_read == 1) {
      if (fscanf(imp, "%s", model_name) != 1) {
	sr = sprintf(err_msg, 
		     "Error reading model name string in material file, property %s",
		     search_string);
	EH(-1, err_msg);
      }
      SPF(es, "%s = %s", search_string, model_name);
      if (!strcmp(model_name, "CONSTANT") ) {
	model_read = 1;
	mat_ptr->tfmp_viscosity_model = CONSTANT;
	num_const = read_constants(imp, &(mat_ptr->tfmp_viscosity_const), 
				   NO_SPECIES);

	SPF_DBL_VEC( endofstring(es), num_const, mat_ptr->tfmp_viscosity_const );
	mat_ptr->len_tfmp_viscosity_const = num_const;
	if (num_const != 2) {
	  sr = sprintf(err_msg,
		       "Wrong number of parameters on property, %s",
		       search_string);
	  EH(-1, err_msg);
	}
      }
    } else {
      EH(-1, "No default fluid viscosities, to specify them use the \"Thin Film Multiphase Viscosity\" card.");
    }
  }
  if(pd_glob[mn]->gv[R_TFMP_MASS] || pd_glob[mn]->gv[R_TFMP_BOUND]) {
    char input[MAX_CHAR_IN_INPUT] = "zilch\0"; 
    strcpy(search_string, "Thin Film Multiphase Diffusivity Model");
    model_read = look_for_optional(imp,
				       search_string,
				       input,
				       '=');
				     

    if(model_read == 1) {
      WH(-1, "\"Thin Film Multiphase Diffusivity Model\" adds a diffusion term to the liquid volume balance equation for the express purpose of numerical stabilization, proceed with caution.");
      if (fscanf(imp, "%s", model_name) != 1) {
	sr = sprintf(err_msg, 
		     "Error reading model name string in material file, property %s",
		     search_string);
	EH(-1, err_msg);
      }
      SPF(es, "%s = %s", search_string, model_name);
      if (!strcmp(model_name, "CONSTANT") ) {
	model_read = 1;
  
	mat_ptr->tfmp_diff_model = CONSTANT;
  mat_ptr->tfmp_diff_const = alloc_dbl_1(1, 0.0);
	if (fscanf(imp, "%lg", mat_ptr->tfmp_diff_const) != 1) {
	  sr = sprintf(err_msg, 
		       "Wrong number of constants in material file, property %s",
		       search_string);
	  EH(-1, err_msg);
	}

	mat_ptr->len_tfmp_diff_const = 1;
	SPF_DBL_VEC( endofstring(es), 1 , mat_ptr->tfmp_diff_const );
      } else if (!strcmp(model_name, "PIECEWISE") ) {
	mat_ptr->tfmp_diff_model = PIECEWISE;
	
	mat_ptr->len_tfmp_diff_const = read_constants(imp, &(mat_ptr->tfmp_diff_const), NO_SPECIES);
	SPF_DBL_VEC( endofstring(es), mat_ptr->len_tfmp_diff_const, mat_ptr->tfmp_diff_const );
	
      }
    ECHO(es, echo_file); 
    } else {
      WH(-1, "If you're having trouble try adding some numerical diffusion with the \"Thin Film Multiphase Diffusivity Model\" material property.");
    }
  }


  if(pd_glob[mn]->gv[R_TFMP_BOUND]) {
    char input[MAX_CHAR_IN_INPUT] = "zilch\0"; 
    strcpy(search_string, "Thin Film Multiphase Dissolution Model");
    model_read = look_for_optional(imp,
				       search_string,
				       input,
				       '=');
    if(model_read == 1) {
      if (fscanf(imp, "%s", model_name) != 1) {
	sr = sprintf(err_msg, 
		     "Error reading model name string in material file, property %s",
		     search_string);
	EH(-1, err_msg);
      }
      SPF(es, "%s = %s", search_string, model_name);
      num_const = read_constants(imp, &(mat_ptr->tfmp_dissolution_const), NO_SPECIES);
      if (!strcmp(model_name, "SQUARE") ) {
	mat_ptr->tfmp_dissolution_model = TFMP_SQUARE;
	if (num_const != 3) {
	  sr = sprintf(err_msg,
		       "Error property %s only supports 3 input values.",
		       search_string);
	  EH(-1, err_msg);
	}
	mat_ptr->len_tfmp_dissolution_const = num_const;
	SPF_DBL_VEC( endofstring(es), mat_ptr->len_tfmp_dissolution_const , mat_ptr->tfmp_dissolution_const );
      }
    ECHO(es, echo_file);
    } else {
      mat_ptr->tfmp_dissolution_model = NO_MODEL;
      mat_ptr->len_tfmp_dissolution_const = 0;
      WH(-1, "By default, dissolution is inactive. Use \"Thin Film Multiphase Dissolution Model\" to activate it.");
    }
  }

  if(pd_glob[mn]->gv[R_TFMP_MASS] || pd_glob[mn]->gv[R_TFMP_BOUND]) {
    char input[MAX_CHAR_IN_INPUT] = "zilch\0"; 
    strcpy(search_string, "Thin Film Multiphase Relative Permeability Model");
    model_read = look_for_optional(imp,
				   search_string,
				   input,
				   '=');
    if (model_read == 1) {
      if (fscanf(imp, "%s", model_name) != 1) {
	sr = sprintf(err_msg, 
		     "Error reading model name string in material file, property %s",
		     search_string);
	EH(-1, err_msg);
      }
      SPF(es, "%s = %s", search_string, model_name);
      if (!strcmp(model_name, "LEVER") ) {
	mat_ptr->tfmp_rel_perm_model = LEVER;
	mat_ptr->len_tfmp_rel_perm_const = 0;
      } else if (!strcmp(model_name, "SATURATION") ) {
        mat_ptr->tfmp_rel_perm_model = SATURATION;
        mat_ptr->len_tfmp_rel_perm_const = 0;
      } else if (!strcmp(model_name, "PIECEWISE") ) {
	mat_ptr->tfmp_rel_perm_model = PIECEWISE;
	mat_ptr->len_tfmp_rel_perm_const = read_constants(imp, &mat_ptr->tfmp_rel_perm_const, NO_SPECIES);
	SPF_DBL_VEC( endofstring(es), mat_ptr->len_tfmp_rel_perm_const , mat_ptr->tfmp_rel_perm_const );
      } else {
	sr = sprintf(err_msg, 
		     "Invalid model name string in material file, property %s",
		     search_string);
	EH(-1, err_msg);
      }
      ECHO(es, echo_file);
    } else {
      EH(-1, "There are no defaults for \"Thin Film Multiphase Relative Permeability Model\". You must set them.");
    }
  }
  
  if(pd_glob[mn]->gv[R_TFMP_BOUND] || pd_glob[mn]->gv[R_TFMP_MASS]) {
    strcpy(search_string, "Thin Film Multiphase Mass Lumping");
    model_read = look_for_optional(imp,
				   search_string,
				   input,
				   '=');
    if (model_read == 1) {
      if (fscanf(imp, "%s", model_name) != 1) {
	sr = sprintf(err_msg, 
		     "Error reading model name string in material file, property %s",
		     search_string);
	EH(-1, err_msg);
      }
      SPF(es, "%s = %s", search_string, model_name);
      if (!strcasecmp(model_name, "yes") || 
	  !strcasecmp(model_name, "true")) {
	mat_ptr->tfmp_mass_lump = TRUE;
	SPF(es, "%s = %s",search_string,"TRUE");
      } else if (!strcasecmp(model_name, "no") ||
		 !strcasecmp(model_name, "false")) {
	mat_ptr->tfmp_mass_lump = FALSE;
	SPF(es, "%s = %s",search_string,"FALSE");
      } else {
	EH(-1,"Thin Film Multiphase Mass Lumping must be set to TRUE, YES, FALSE, or NO");
      }
    } else {
      WH(-1, "Mass lumping is on by default.");
      mat_ptr->tfmp_mass_lump = TRUE;
      SPF(es, "%s = %s",search_string,"TRUE");	
    }
    ECHO(es, echo_file);    
  }
  
  if(pd_glob[mn]->gv[R_TFMP_BOUND]) {
    char input[MAX_CHAR_IN_INPUT] = "zilch\0"; 
    strcpy(model_name, "\0");
    strcpy(search_string, "Thin Film Multiphase Clipping");
    model_read = look_for_optional(imp,
				   search_string,
				   input,
				   '=');
    if (model_read == 1) {
      if (fscanf(imp, "%s", model_name) != 1) {
	sr = sprintf(err_msg, 
		     "Error reading model name string in material file, property %s",
		     search_string);
	EH(-1, err_msg);
      }
      SPF(es, "%s = %s", search_string, model_name);
      //      EH(-1, model_name);
      if ( !strcasecmp(model_name, "yes") ||
	   !strcasecmp(model_name, "true") ) {
	mat_ptr->tfmp_clipping = TRUE;
	if (fscanf(imp, "%lg",&(mat_ptr->tfmp_clip_strength)) != 1) {
	  sr = sprintf(err_msg, 
		       "Wrong number of constants in material file, property %s",
		       search_string);
	  EH(-1, err_msg);
	}
	SPF(endofstring(es)," %.4g", mat_ptr->tfmp_clip_strength );
	
      }
      else if ( !strcasecmp(model_name, "no") ||
		!strcasecmp(model_name, "false" )) {
	mat_ptr->tfmp_clipping = FALSE;
	WH(-1, "Spurious oscillations can be mitigated with the \"Thin Film Multiphase Clipping\" material property.");
      } 
      else {
	SPF(err_msg,"Syntax error or invalid model for %s\n", search_string);
	EH(-1,err_msg);
      }

    } else {
	mat_ptr->tfmp_clipping = FALSE;
	SPF(es, "%s = %s",search_string,"FALSE");
	WH(-1, "\"Thin Film Multiphase Clipping\" is off by default.");
    }
    ECHO(es, echo_file);
  }

  if(pd_glob[mn]->gv[R_TFMP_MASS] || pd_glob[mn]->gv[R_TFMP_BOUND]) {
    char input[MAX_CHAR_IN_INPUT] = "zilch\0"; 
    strcpy(search_string, "Thin Film Multiphase Drop Lattice");
    model_read = look_for_optional(imp,
				   search_string,
				   input,
				   '=');
    if (model_read == 1) {
      if (fscanf(imp, "%s", model_name) != 1) {
	sr = sprintf(err_msg,
		     "Error reading model name string in material file, property %s",
		     search_string);
	EH(-1, err_msg);
      }
      SPF(es, "%s = %s", search_string, model_name);
      if (!strcmp(model_name, "SQUARE") ) {
	mat_ptr->tfmp_drop_lattice_model = TFMP_SQUARE;
	num_const = read_constants(imp, &(mat_ptr->tfmp_drop_lattice_const), NO_SPECIES);
	if (num_const != 2) {
	  EH(-1,
	     "Thin Film Multiphase Drop Lattice 'SQUARE' requires two and only two input values, lambda and Vd");
	}
	mat_ptr->len_tfmp_drop_lattice_const = num_const;
	SPF_DBL_VEC( endofstring(es), num_const, mat_ptr->tfmp_drop_lattice_const );
      }
    } else {
      WH(-1, "By default, \"Thin Film Multiphase Drop Lattice\" is a square lattice with spacing of 160 microns and 6 pL drop volume, units in cgs.");
    }
    ECHO(es, echo_file);
  }

  /* check for roller-web gap thickness model */
  if(pd_glob[mn]->gv[R_TFMP_BOUND]) {
    char input[MAX_CHAR_IN_INPUT] = "zilch\0";
    strcpy(search_string, "Elastohydrodynamic Lubrication Gap Model");
    model_read = look_for_optional(imp,
               search_string,
               input,
               '=');

    if(model_read == 1) {
      if (fscanf(imp, "%s", model_name) != 1) {
        sr = sprintf(err_msg,
         "Error reading model name string in material file, property %s",
         search_string);
        EH(-1, err_msg);
      }

      SPF(es, "%s = %s", search_string, model_name);
      if (model_read == 1 && !strcmp(model_name, "NDOTD") ) {
        model_read = 1;
        mat_ptr->ehl_gap_model = GM_NDOTD;

      } else

      if (model_read == 1 && !strcmp(model_name, "RADIAL") ) {
        model_read = 1;
        mat_ptr->ehl_gap_model = GM_RADIAL;

      }

      else {
        // default is simple
        mat_ptr->ehl_gap_model = GM_RADIAL;
        SPF(es, "%s = %s", search_string, "RADIAL");
      }

      ECHO(es, echo_file);
    }
  }

  /* check for roller-web normal calculation method (only needed if gap model is NDOTD) */
  if(pd_glob[mn]->gv[R_MESH1] && pd_glob[mn]->gv[R_TFMP_BOUND]
     && mat_ptr->ehl_gap_model == GM_NDOTD) {
    char input[MAX_CHAR_IN_INPUT] = "zilch\0";
    strcpy(search_string, "Elastohydrodynamic Lubrication Normal Calculation Method");
    model_read = look_for_optional(imp,
               search_string,
               input,
               '=');

    if(model_read == 1) {
      if (fscanf(imp, "%s", model_name) != 1) {
        sr = sprintf(err_msg,
         "Error reading model name string in material file, property %s",
         search_string);
        EH(-1, err_msg);
      }

      SPF(es, "%s = %s", search_string, model_name);
      if (model_read == 1 && !strcmp(model_name, "MAPPING") ) {
        model_read = 1;
        mat_ptr->ehl_normal_method = NCM_MAPPING;

      } else

      if (model_read == 1 && !strcmp(model_name, "SIK_S_WEB") ) {
        model_read = 1;
        mat_ptr->ehl_normal_method = NCM_PRIMITIVE_S_WEB;

      } else
      if (model_read == 1 && !strcmp(model_name, "SIK_S_ROLLER") ) {
        model_read = 1;
        mat_ptr->ehl_normal_method = NCM_PRIMITIVE_S_ROLLER;

      } else
      if (model_read == 1 && !strcmp(model_name, "SIK_XY") ) {
        model_read = 1;
        mat_ptr->ehl_normal_method = NCM_PRIMITIVE_XY;

      }

      else {
        // default is normal of roller
        mat_ptr->ehl_normal_method = NCM_PRIMITIVE_S_ROLLER;
        SPF(es, "%s = %s", search_string, "SIK_S_ROLLER");
      }

      ECHO(es, echo_file);
    }
  }

  /* check for 2d bar integration kind */
  if(pd_glob[mn]->gv[R_TFMP_BOUND]) {
    char input[MAX_CHAR_IN_INPUT] = "zilch\0";
    strcpy(search_string, "Elastohydrodynamic Lubrication Shell Integration Kind");
    model_read = look_for_optional(imp,
               search_string,
               input,
               '=');

    if(model_read == 1) {
      if (fscanf(imp, "%s", model_name) != 1) {
        sr = sprintf(err_msg,
         "Error reading model name string in material file, property %s",
         search_string);
        EH(-1, err_msg);
      }

      SPF(es, "%s = %s", search_string, model_name);
      if (model_read == 1 && !strcmp(model_name, "S") ) {
        model_read = 1;
        mat_ptr->ehl_integration_kind = SIK_S;

      } else

      if (model_read == 1 && !strcmp(model_name, "XY") ) {
        model_read = 1;
        mat_ptr->ehl_integration_kind = SIK_XY;

      }

      else {
        // default is XY
        mat_ptr->ehl_integration_kind = SIK_XY;
        SPF(es, "%s = %s", search_string, "XY");
      }

      ECHO(es, echo_file);
    }
  }
  
  /*********************************************************************/


  /*********************************************************************/
  /*********************************************************************/
  /*********************************************************************/
  /*
   *  Check the input for consistency
   */
     NO_SPECIES = 0;
     for(i=0; i<Num_Var_Init_Mat[mn]; i++)
       {
	 if( Var_init_mat[mn][i].var == MASS_FRACTION) NO_SPECIES++ ;
       }
     if (NO_SPECIES > pd_ptr->Num_Species) {
       sprintf(Err_Msg, 
	       "Attempt to initialize %d species in matl %s with only"
	       "%d species active!", NO_SPECIES, pd_glob[mn]->MaterialName, 
	       pd_ptr->Num_Species_Eqn);
       EH(-1, Err_Msg);
       ABORTH(-1, "IMMEDIATE PARALLEL EXIT - can't recover gracefully");
     }

     /*
      *  Check for consistency in the specifications of the Species Variables
      *  now that we have all of the information about the constituitive
      *  modeling for the material
      */
 
     if (mat_ptr->Species_Var_Type == SPECIES_UNDEFINED_FORM) {
       mat_ptr->Species_Var_Type = pd_ptr->Species_Var_Type;
     }

     /*
      *  Calculate the value of Dropped_last_sepecies_eqn from the values
      *  of Num_Species_Eqn and Num_Species. We will assume that if they
      *  are one apart, then the last species continuity equation has
      *  been dropped from the equation system 
      */
     if (mat_ptr->Num_Species_Eqn == mat_ptr->Num_Species - 1) {
       mat_ptr->Dropped_Last_Species_Eqn = TRUE;
     } else {
       mat_ptr->Dropped_Last_Species_Eqn = FALSE;
     }
     /*
      * HKM -> Possible spot in the code to include a section on
      *        the consistency of mass fraction values, i.e., they
      *        should sum to one if Species_Var_Type is a certain
      *        type.
      *        Also, we should check the range of the input ktypes.
      */
}
/*  END of rd_mp_specs -- read material properties specifications  */<|MERGE_RESOLUTION|>--- conflicted
+++ resolved
@@ -1842,13 +1842,9 @@
       ConstitutiveEquation == CARREAU_WLF_CONC_PL ||
       ConstitutiveEquation == CARREAU_WLF_CONC_EXP ||
       ConstitutiveEquation == BOND ||
-<<<<<<< HEAD
+      ConstitutiveEquation == BOND_SH ||
       ConstitutiveEquation == FOAM_EPOXY ||
       ConstitutiveEquation == FOAM_PMDI_10)
-=======
-      ConstitutiveEquation == BOND_SH ||
-      ConstitutiveEquation == FOAM_EPOXY)
->>>>>>> 5a085485
     {
       model_read = look_for_mat_prop(imp, "Low Rate Viscosity", 
 				     &(gn_glob[mn]->mu0Model), 
@@ -2067,13 +2063,9 @@
      ConstitutiveEquation == CARREAU_WLF_CONC_PL ||
      ConstitutiveEquation == CARREAU_WLF_CONC_EXP ||
      ConstitutiveEquation == THERMAL||
-<<<<<<< HEAD
+     ConstitutiveEquation == BOND ||
      ConstitutiveEquation == FOAM_EPOXY ||
      ConstitutiveEquation == FOAM_PMDI_10)
-=======
-     ConstitutiveEquation == BOND ||
-     ConstitutiveEquation == FOAM_EPOXY)
->>>>>>> 5a085485
     {
       model_read = look_for_mat_prop(imp, "Thermal Exponent", 
 				     &(gn_glob[mn]->atexpModel), 
@@ -2975,7 +2967,6 @@
 	  ve_glob[mn][mm]->time_constModel = matl_model;
 	}
 
-<<<<<<< HEAD
       strcpy(search_string, "Positive Level Set Polymer Time Constant");
 
       model_read = look_for_modal_prop(imp, search_string,
@@ -3006,11 +2997,8 @@
 	exit(-1);
       }
       
-      if (vn_glob[mn]->ConstitutiveEquation == GIESEKUS )
-=======
       if (vn_glob[mn]->ConstitutiveEquation == GIESEKUS ||
 	  vn_glob[mn]->ConstitutiveEquation == SARAMITO_GIESEKUS )
->>>>>>> 5a085485
 	{
 	  strcpy(search_string, "Mobility Parameter");
 
