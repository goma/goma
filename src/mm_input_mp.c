/************************************************************************ *
* Goma - Multiphysics finite element software                             *
* Sandia National Laboratories                                            *
*                                                                         *
* Copyright (c) 2014 Sandia Corporation.                                  *
*                                                                         *
* Under the terms of Contract DE-AC04-94AL85000 with Sandia Corporation,  *
* the U.S. Government retains certain rights in this software.            *
*                                                                         *
* This software is distributed under the GNU General Public License.      *
\************************************************************************/
 

/*
 *$Id: mm_input_mp.c,v 5.37 2010-07-30 21:14:52 prschun Exp $
 */

/*************** R O U T I N E S   I N   T H E   F I L E ***********************
 *
 *    NAME				TYPE		CALLED_BY
 *--------------------------------------------------------------------
 *
 *    look_for_optional_string          int             
 *    rd_mp_specs	       		void		read_input_file
 ******************************************************************************/


#include <stdlib.h>
#include <stdio.h>
#include <string.h>
#include <strings.h>            /* for strcasecmp */

#include <ctype.h>		/* for toupper(), isspace() */
#include <math.h>
#include "std.h"
#include "rf_fem_const.h"
#include "rf_fem.h"
#include "rf_solver.h"
#include "rf_mp.h"
#include "rf_io_const.h"
#include "rf_io_structs.h"
#include "rf_io.h"
#include "rf_bc_const.h"
#include "rf_allo.h"
#include "rf_bc.h"
#include "rf_vars_const.h"
#include "mm_mp_const.h"
#include "mm_as_const.h"
#include "mm_as_structs.h"
#include "mm_as.h"

#include "mm_mp_structs.h"
#include "mm_mp.h"

#include "mm_eh.h"

#include "mm_post_proc.h"

#include "sl_util_structs.h"


#define GOMA_MM_INPUT_C
#include "goma.h"


#define NO_USER  NULL
#define NO_INPUT 0
#define SCALAR_INPUT 1
#define VECTOR_INPUT 3

extern Spfrtn sr; /* External declaration for the sprintf return variable,sr
		   *  sr is defined in mm_input.c */

/******************************************************************************/
/******************************************************************************/
/******************************************************************************/

static void
fallback_chemkin_generic_prop(int *model_read, int species_num,
		       	      int *propID,
			      int canBeGenericallyHandled,
                              MATRL_PROP_STRUCT *mat_ptr)

   /****************************************************************************
   *
   * fallback_chemkin_generic_prop
   *
   *        This routine will check to see whether an unspecified entry in
   *  the Goma's material file can be filled in with the generic CHEMKIN_MODEL
   *  property. If it can be used, then the model_read parameter is changed 
   *  to "satisfied", and the property ID is set to CHEMKIN_MODEL if it has not
   *  previously been set nonzero by the chemkin initialization routine.
   *  The property ID is left alone, if it has been previously set by the
   *  chemkin initialization routine.  CHEMKIN_MODEL is a generic chemkin
   *  constitutive model for the current property.
   *        The routine checks to see whether the default database is set to
   *  chemkin to make this determination.
   *        This routine also checks to see whether it is called for the
   *  last species in the mechanism. If the mechanism is nondilute so that the
   *  number of species is different than the number of species equations, it
   *  changes the value of the model_read so as not to generate an error
   *  call on return. The parameters for the "non-condensible", i.e., last
   *  species in the mechanism are input via special cases later on. Therefore,
   *  we don't want to create an error condition here.
   *
   *       This code snipet also handles the case of input for nondilute
   *  formulations, where the number of species is 1 larger than the number
   *  of species equations. In this case, sometimes the property input for the
   *  last species in the mechanism (the one whose continuity equation is not
   *  part of the solutin set) is not specified. For backwards compatibility,
   *  we must allow this to be OK. (((. 
   *
   *  Input
   * --------
   *  *model_read    = Address of the model id read in from the input
   *                   deck. If none was found this will be equal to -1.
   *                   This routine only considers the case where no
   *                   model was found.
   *  *species_num   = pointer to the species index in question.
   *  *propID        = Address in the integer property arrray corresponding
   *                   to the Material property constituitive equation model
   *                   for the species above.
   *  canBeGenericallyHandled =
   *                   This value is either true or false. If true it means,
   *                   for this particular property, that chemkin can handle
   *                   the calculation even if the propID wasn't initially
   *                   set by the chemkin initialization process.
   *  mat_ptr        = Pointer to the material structure.
   *
   *  Output
   * ---------
   * *model_read     = If chemkin can handle the missing property, this value
   *                   is changed from -1 to 1.
   *                   (this is also set to 1 if we are addressing the last
   *                    species in a nondilute material, where the number
   *                    of species equations is one less than the total
   *                    number of equations)
   * *propID         = If chemkin can handle a missing property, and the
   *                   property model value has not been previously specified
   *                   the property model is set to CHEMKIN_MODEL.
   *                   (this is also set to 0 if we are addressing the last
   *                    species in a nondilute material, where the number
   *                    of species equations is one less than the total
   *                    number of equations)
   ****************************************************************************/
{
  if (*model_read == -1) {
    if (mat_ptr->DefaultDatabase == DB_CHEMKIN_MAT) {
      if ((*propID == UNINITIALIZED_MODEL) ||
	  (*propID == NO_MODEL)               ) {
	if (canBeGenericallyHandled) {
          *propID = CHEMKIN_MODEL;
	  *model_read = 1;
	}
      } else {
	*model_read = 1;
      }
    } else {
      if (mat_ptr->Num_Species_Eqn != mat_ptr->Num_Species) {
        if (species_num == mat_ptr->Num_Species_Eqn) {
	  *model_read = 1;
	  *propID = UNINITIALIZED_MODEL;
	}
      }
    }
  }
}
/******************************************************************************/
/******************************************************************************/
/******************************************************************************/

int
look_for_optional_string(FILE *ifp,
		         const char *match_string,
			 char retn_string[],
			 int  retn_string_len)
    
    /***************************************************************************
     *
     * look_for_optional_string:
     *
     *	Scan the input file (reading in strings according to 'read_string(ifp,)'
     *	specifications) until the character pattern in 'string' is matched.
     *	If 'string' is not matched, return a value of -1.
     *	If 'string' is matched, return the number of characters read
     *  into the return string not including the trailing null character.
     *
     *  The string value after an equals sign is returned in retn_string upon
     *  successful search of string. On an unsuccessful return, the
     *  retn_string is set to the null string.
     *
     *  This search starts at the current position in the input
     *  file and searches to the end until it finds the input string.
     *  If this routine can't find the input string, it returns to the 
     *  file position where the search was started. If it finds the
     *	string pattern, it leaves the file pointer positioned after the
     *  new line character at the end of matched line.
     *
     *  Input
     * --------
     *  ifp          = file pointer to file "input"
     *  match_string = contains string pattern to be matched.
     *  retn_string_len = max string length of retn_string permissible
     *
     *  Output
     * ---------
     *  retn_string  = On return it contains the string after the
     *                 equals sign on a line containing the match_string
     *                 If the match_string is not found, this string
     *                 is not touched.
     *
     *  Example:
     *
     *   Line:
     *     Default Model = Any which way but loose
     *
     *   Calling statement
     *
     *     look_for_optional_string(ifp,"Default Model", retn_string);
     *
     *   On return, rntn_string will be equal to "Any which way but loose" and
     *   return value will be equal to 23
     ***************************************************************************/
{
  int retn;
  char tmp_string[MAX_CHAR_IN_INPUT];
  if ((retn_string_len < 1) || (!match_string) || (!ifp)) {
    EH(-1, "look_for_optional_string interface ERROR");
  }
  retn = look_forward_optional(ifp, match_string, tmp_string, '=');
  if (retn == 1) {
    retn = read_string(ifp, tmp_string, '\n');
    strip(tmp_string);
    (void) strncpy(retn_string, tmp_string, retn_string_len);
    retn_string[retn_string_len - 1] = '\0';
    retn = strlen(retn_string);
  }
  return retn;
}
/******************************************************************************/
/******************************************************************************/
/******************************************************************************/

void
rd_mp_specs(FILE *imp, char input[], int mn, char *echo_file)
    
    /***************************************************************************
     *
     * rd_mp_specs -- read material properties specifications 
     *
     * Comments:
     *
     * Input
     * -----------
     *
     * imp = File pointer for the material file for this material.
     * input = buffer array used to read the input file.
     *         MAX_CHAR_IN_INPUT long (256 chars in length, currently)
     * mn = Index of the current material in the list of materials defined for
     *      this problem.
     **************************************************************************/
{ /*start*/
  char err_msg[MAX_CHAR_ERR_MSG];
  int	i, j, var;
  int imtrx;
  static const char yo[] = "rd_mp_specs";
  struct Elastic_Constitutive  *dum_ptr;
  
  int ConstitutiveEquation;
  int LameLambdaModel;
  dbl a0, a1, a2, a3, a4, a5, a6, a7, a8, a9, a10, a11;
  dbl v0[DIM];
  int i0;
  /* dummy variable to hold modal data before it is put into the ve struct */
  dbl *modal_data;   
  int DiffusionConstitutiveEquation = -1;
  int PorousDiffusionConstitutiveEquation = -1;
  int ElasticConstitutiveEquation = -1;
  int PlasticConstitutiveEquation = -1;
  int MomentumSourceModel = -1;
  int HeatSourceModel = -1 ;
  int SpeciesSourceModel = -1;
  int SpeciesTimeIntegration;
  int PorousTimeIntegration;
  int Num_liquid_phase_components = 1;      /*PRS: hardwired for Porous (see 
					      below) 052901 */
  int Num_insoluble_gas_phase_components=1; /*PRS: hardwired for Porous (see 
					      below) 052901 */
  int iread;
  int num_const, species_no;
  int porous_no;
  int mm; /* modal counter */
  int ii, jj, n_dij, k, n_species;   /* KSC: 7/98 */ 
  dbl dij, E, T0;                    /* KSC: 7/98, 9/04 */ 
  int n_rxn;                         /* KSC/GHE: 10/98 */ 

  int have_mesh_eqn;
  int have_por_liq_pres;
  int have_por_gas_pres;
  int have_por_porosity;
  int have_por_sink_mass;
  int have_por_energy;
  int have_shell_sat_open;
  int have_shell_sat_open2;
  int have_shear_rate;
  /* int have_vort_dir; */

  /*
   *  Pointers to Material property structures. "matr_ptr" points to the
   *  current structure that we will be filling up in this routine.
   *  mp_glob is a global vector of pointers to material prop structures.
   */
  /*  extern MATRL_PROP_STRUCT **mp_glob; cf mm_mp.h */
  MATRL_PROP_STRUCT *mat_ptr = mp_glob[mn];
  PROBLEM_DESCRIPTION_STRUCT *pd_ptr = pd_glob[mn];

  /*  fpos_t file_position; position in file at start of search */
  
  char  model_name[MAX_CHAR_IN_INPUT];
  char  *s;		   /* used to tokenize optional input string. */
  char echo_string[MAX_CHAR_ECHO_INPUT]="\0";
  char search_string[MAX_CHAR_IN_INPUT];
  char *es = echo_string;

  int	model_read, retn;
  int   matl_model = 0;
  int   NO_SPECIES = -1;   /* Signal to parsing routine to not
			    * expect a species num                    */
  int   n_ij, read_bc_mp = -1;
  dbl   chi_ij, mw, mv;

  /*
   *  Copy the materials name into the materials structure from the
   *  problem structure
   */
  (void) strncpy(mat_ptr->Material_Name, pd_glob[mn]->MaterialName,
         MAX_MATLNAME);

  /*
   *  Copy the number of species and species equations into the material
   *  property structure. The number of species in each material may vary
   *  in the future.
   */
  mat_ptr->Num_Species_Eqn =  pd_glob[mn]->Num_Species_Eqn;
  mat_ptr->Num_Species     =  pd_glob[mn]->Num_Species;  
  mat_ptr->Num_Porous_Eqn  =  pd_glob[mn]->Num_Porous_Eqn;

  /*
   *  Intialize to good default behavior
   */

  for (i = 0; i < mat_ptr->Num_Species; i++) {
    mat_ptr->SpeciesTimeIntegration[i] = STANDARD;
    mat_ptr->AdvectiveScalingModel[i] = CONSTANT;
    mat_ptr->ExtrinsicIndependentSpeciesVar[i] = 0;
    mat_ptr->AdvectiveScaling[i] = 1.0;
    mat_ptr->FreeVolSolvent[i] = TRUE;
  }

  /*
   *  Database Location Section --
   *
   *       This section assigns the DefaultDatabase  int variable in the
   *       material  structure.
   */
  mat_ptr->DefaultDatabase = DB_GOMA_MAT;
  retn = look_for_optional_string(imp, "Default Database", input,
				  MAX_CHAR_IN_INPUT);
  if (retn > 0) {
    if (!strcasecmp(input, "chemkin_mat"))
	mat_ptr->DefaultDatabase = DB_CHEMKIN_MAT;
    else if (!strcasecmp(input, "goma_mat"))
	mat_ptr->DefaultDatabase = DB_GOMA_MAT;
    else {
      sr = sprintf(err_msg, 
		   "Unknown value for Default Database: %s, use chemkin_mat or goma_mat\n",
		   input);
      EH(-1, err_msg);      

      SPF(es,"%s = %s","Default Database", input); ECHO(es,echo_file);

    }
#ifndef USE_CHEMKIN
    if (!strcasecmp(input, "chemkin_mat")) {
      fprintf(stderr,"ERROR! The default database has been specified as chemkin.\n");
      fprintf(stderr,"\tHowever, CHEMKIN has not been linked in!\n");
      fprintf(stderr,"\tGOMA must be recompiled with the USE_CHEMKIN definition!\n");
      EH(-1, "chemkin not linked in\n");
    }
#endif
  }

  /*
   *  If we have a Chemkin material, then lets
   *  1) read in the chemkin database,  if it hasn't already been read in
   *  2) Initialize this material structure with the chemkin properties
   *  3) check for inconsistencies
   *
   *  For Goma Default Databases, lets do initializations dependent upon
   *  the number of species in this material.
   */
  if (mat_ptr->DefaultDatabase ==  DB_CHEMKIN_MAT) {
#ifdef USE_CHEMKIN
    retn = chemkin_mat_prop_init(mat_ptr, mn, pd_ptr);
    if (retn < 0) {
      sr = sprintf(err_msg,"%s%d had an inconsistency, BAIL!/n",
		   "Chemkin Material property specification for material ",
		   mn);
      EH(-1, err_msg);
    }
#endif
  } else {
    retn = goma_mat_prop_init(mat_ptr, mn, pd_ptr);
    if (retn < 0) {
      sprintf(err_msg,"%s for mat %d had an inconsistency, BAIL!/n",
       	      "goma_mat_prop_int", mn);
      EH(-1, err_msg);
    }
  }

  /* Assume no second level set phase */

  if( ls != NULL ) 
    mat_ptr->mp2nd = (SECOND_LS_PHASE_PROP_STRUCT *) alloc_void_struct_1(sizeof(SECOND_LS_PHASE_PROP_STRUCT), 1) ;
  else
    mat_ptr->mp2nd = NULL;
  
  /*
   * Density section
   *
   *
   *        Read the "Density" line in the materials property data file.
   *        this will  handle the generic cases of CONSTANT, USER, and USER_GEN
   */

  ECHO("\n---Density\n",echo_file);

  model_name[0] = '\0';
  model_read = look_for_mat_prop(imp, "Density",      &(mat_ptr->DensityModel), 
				 &(mat_ptr->density), &(mat_ptr->u_density), 
				 &(mat_ptr->len_u_density), 
				 model_name, SCALAR_INPUT, &NO_SPECIES,
				 es);

  /*
   *    Handle specific density models, finish reading the input line.
   */
  if (model_read == -1 && !strcmp(model_name, "FILL") )
    {
      mat_ptr->DensityModel = DENSITY_FILL;
      num_const = read_constants(imp, &(mat_ptr->u_density), 0);
      if ( num_const < 2) 
	{
	  sprintf(err_msg, 
	  "Material %s - expected at least 2 constants for %s %s model.\n",
		  pd_ptr->MaterialName, "Density", "FILL");
	  EH(-1, err_msg);
	}
      mat_ptr->len_u_density = num_const;

      SPF_DBL_VEC( endofstring(es),  num_const, mat_ptr->u_density); 
    }
  else if (model_read == -1 && !strcmp(model_name, "SUSPENSION"))
    {
      mat_ptr->DensityModel = DENSITY_SUSPENSION;
      num_const = read_constants(imp, &(mat_ptr->u_density), 0);
      if ( num_const < 3) 
	{
	  sprintf(err_msg, 
		  "Material %s - expected at least 3 constants for %s %s model.\n",
		  pd_glob[mn]->MaterialName, "Density", "SUSPENSION");
	  EH(-1, err_msg);
	}
      mat_ptr->len_u_density = num_const;

      SPF_DBL_VEC( endofstring(es),  num_const, mat_ptr->u_density); 
    }
  else if (model_read == -1 && !strcmp(model_name, "SOLVENT_POLYMER"))
    {
      mat_ptr->DensityModel = SOLVENT_POLYMER;
      num_const = read_constants(imp, &(mat_ptr->u_density), 0);
      if ( num_const < 1) 
	{
	  sprintf(err_msg, 
		  "Material %s - expected at least 1 constants for %s %s model.\n",
		  pd_glob[mn]->MaterialName, "Density", "SOLVENT_POLYMER");
	  EH(-1, err_msg);
	}
      mat_ptr->len_u_density = num_const;
      mat_ptr->specific_volume[pd_glob[mn]->Num_Species_Eqn] = mat_ptr->u_density[0];

      SPF_DBL_VEC( endofstring(es),  num_const, mat_ptr->u_density); 

    }
  else if (model_read == -1 && !strcmp(model_name, "REACTIVE_FOAM"))
    {
      mat_ptr->DensityModel = REACTIVE_FOAM;
      num_const = read_constants(imp, &(mat_ptr->u_density), 0);
      if ( num_const < 1) 
	{
	  sprintf(err_msg, 
		  "Material %s - expected at least 1 constants for %s %s model.\n",
		  pd_glob[mn]->MaterialName, "Density", "REACTIVE_FOAM");
	  EH(-1, err_msg);
	}
      mat_ptr->len_u_density = num_const;
      mat_ptr->specific_volume[pd_glob[mn]->Num_Species_Eqn] = mat_ptr->u_density[0];
      SPF_DBL_VEC( endofstring(es),  num_const, mat_ptr->u_density); 
    }
/* MMH */
  else if (model_read == -1 && !strcmp(model_name, "SUSPENSION_PM"))
    {
      mat_ptr->DensityModel = DENSITY_SUSPENSION_PM;
      num_const = read_constants(imp, &(mat_ptr->u_density), 0);
      if ( num_const < 3) 
	{
	  sprintf(err_msg, 
		  "Material %s - expected at least 3 constants for %s %s model.\n",
		  pd_glob[mn]->MaterialName, "Density", "SUSPENSION_PM");
	  EH(-1, err_msg);
	}
      mat_ptr->len_u_density = num_const;
      SPF_DBL_VEC( endofstring(es),  num_const, mat_ptr->u_density); 
    }
   else if (model_read == -1 && !strcmp(model_name, "THERMAL_BATTERY") )   
    {
      mat_ptr->DensityModel = DENSITY_THERMAL_BATTERY;   
      num_const = read_constants(imp, &(mat_ptr->u_density), 0);
      if ( num_const < 2) 
	{
	  sprintf(err_msg, 
		  "Material %s - expected at least 2 constants for %s %s model.\n",
		  pd_glob[mn]->MaterialName, "Density", "THERMAL_BATTERY");
	  EH(-1, err_msg);
	}
      mat_ptr->len_u_density = num_const;
      SPF_DBL_VEC( endofstring(es),  num_const, mat_ptr->u_density); 
    }
  else if (model_read == -1 && !strcmp(model_name, "IDEAL_GAS") ) 
    {
      mat_ptr->DensityModel = DENSITY_IDEAL_GAS;       
      num_const = read_constants(imp, &(mat_ptr->u_density), 0);
      if ( num_const < 1) 
	{
	  sprintf(err_msg, 
		  "Material %s - expected at least 1 constants for %s %s model.\n",
		  pd_glob[mn]->MaterialName, "Density", "IDEAL_GAS");
	  EH(-1, err_msg);
	}
      mat_ptr->len_u_density = num_const;
      SPF_DBL_VEC( endofstring(es),  num_const, mat_ptr->u_density); 
    }
  else if (model_read == -1 && !strcmp(model_name, "LEVEL_SET") )
    {
      mat_ptr->DensityModel = DENSITY_LEVEL_SET;
      num_const = read_constants(imp, &(mat_ptr->u_density), 0);
      if (num_const < 3) 
	{
	  sprintf(err_msg, 
		  "Material %s - expected at least 3 constants for %s %s model.\n",
		  pd_glob[mn]->MaterialName, "Density", "LEVEL_SET");
	  EH(-1, err_msg);
	}

      if ( mat_ptr->u_density[2] == 0.0 ) mat_ptr->u_density[2] = ls->Length_Scale/2.0;

      mat_ptr->len_u_density = num_const;
      SPF_DBL_VEC( endofstring(es),  num_const, mat_ptr->u_density); 
    }
  else if ( model_read == -1 && !strcmp(model_name, "CONST_PHASE_FUNCTION") )
	{
	  mat_ptr->DensityModel = DENSITY_CONST_PHASE_FUNC;
	  num_const = read_constants(imp, &(mat_ptr->u_density), 0);
	  
	  if( num_const < pfd->num_phase_funcs + 2 )
	  {
		sprintf(err_msg,
				"Material %s - expect at least %d constants for %s %s model.\n",
				pd_glob[mn]->MaterialName, 
				pfd->num_phase_funcs + 2, 
				"Density", 
				"CONST_PHASE_FUNCTION");
		EH(-1, err_msg );
	  }
	  mat_ptr->len_u_density = num_const;
	  SPF_DBL_VEC( endofstring(es),  num_const, mat_ptr->u_density); 
	}
  else if (model_read == -1 && !strcmp(model_name, "FOAM") )
    {
      mat_ptr->DensityModel = DENSITY_FOAM;
      num_const = read_constants(imp, &(mat_ptr->u_density), 0);
      if (num_const < 6) 
	{
	  sprintf(err_msg, 
	  "Material %s - expected at least 6 constants for %s %s model.\n",
		  pd_glob[mn]->MaterialName, "Density", "FOAM");
	  EH(-1, err_msg);
	}
      mat_ptr->len_u_density = num_const;
      SPF_DBL_VEC( endofstring(es),  num_const, mat_ptr->u_density ); 
    }
  else if (model_read == -1 && !strcmp(model_name, "FOAM_PMDI_10") )
    {
      mat_ptr->DensityModel = DENSITY_FOAM_PMDI_10;
      num_const = read_constants(imp, &(mat_ptr->u_density), 0);
      if (num_const < 3)
	{
	  sprintf(err_msg,
		  "Material %s - expected at least 3 constants for %s %s model.\n",
		  pd_glob[mn]->MaterialName, "Density", "FOAM_PMDI_10");
	  EH(-1, err_msg);
	}
      mat_ptr->len_u_density = num_const;
      SPF_DBL_VEC( endofstring(es),  num_const, mat_ptr->u_density );
    }
  else if (model_read == -1 && !strcmp(model_name, "MOMENT_BASED") )
    {
      mat_ptr->DensityModel = DENSITY_MOMENT_BASED;
      num_const = read_constants(imp, &(mat_ptr->u_density), 0);
      if (num_const < 2)
    {
      sprintf(err_msg,
          "Material %s - expected at least 2 constants for %s %s model.\n",
          pd_glob[mn]->MaterialName, "Density", "FOAM_PMDI_10");
      EH(-1, err_msg);
    }
      mat_ptr->len_u_density = num_const;
      SPF_DBL_VEC( endofstring(es),  num_const, mat_ptr->u_density );
    }
  else if (model_read == -1 && !strcmp(model_name, "FOAM_CONC") )
    {
      mat_ptr->DensityModel = DENSITY_FOAM_CONC;
      num_const = read_constants(imp, &(mat_ptr->u_density), 0);
      if (num_const < 8) 
	{
	  sprintf(err_msg, 
	  "Material %s - expected at least 8 constants for %s %s model.\n",
		  pd_glob[mn]->MaterialName, "Density", "FOAM_CONC");
	  EH(-1, err_msg);
	}
      mat_ptr->len_u_density = num_const;
      SPF_DBL_VEC( endofstring(es),  num_const, mat_ptr->u_density ); 
    }
  else if (model_read == -1 && !strcmp(model_name, "FOAM_TIME") )
    {
      mat_ptr->DensityModel = DENSITY_FOAM_TIME;
      num_const = read_constants(imp, &(mat_ptr->u_density), 0);
      if (num_const < 4) 
	{
	  sprintf(err_msg, 
	  "Material %s - expected at least 4 constants for %s %s model.\n",
		  pd_glob[mn]->MaterialName, "Density", "FOAM_TIME");
	  EH(-1, err_msg);
	}
      mat_ptr->len_u_density = num_const;
      SPF_DBL_VEC( endofstring(es),  num_const, mat_ptr->u_density ); 
    }
  else if (model_read == -1 && !strcmp(model_name, "FOAM_TIME_TEMP") )
    {
      mat_ptr->DensityModel = DENSITY_FOAM_TIME_TEMP;
      num_const = read_constants(imp, &(mat_ptr->u_density), 0);
      if (num_const < 5) 
	{
	  sprintf(err_msg, 
		  "Material %s - expected at least 5 constants for %s %s model.\n",
		  pd_glob[mn]->MaterialName, "Density", "FOAM_TIME_TEMP");
	  EH(-1, err_msg);
	}
      mat_ptr->len_u_density = num_const;
      SPF_DBL_VEC( endofstring(es),  num_const, mat_ptr->u_density ); 
    }
  else if (model_read == -1 && !strcmp(model_name, "CONSTANT_LAST_CONC")) {
    mat_ptr->DensityModel = DENSITY_CONSTANT_LAST_CONC;
    num_const = read_constants(imp, &(mat_ptr->u_density), 0);
    if (num_const < 1) {
      sprintf(err_msg, 
	      "Material %s - expected at least 1 constants for %s %s model.\n",
	      pd_glob[mn]->MaterialName, "Density", "CONSTANT_LAST_CONC");
      EH(-1, err_msg);
    }
    mat_ptr->len_u_density = num_const;
      SPF_DBL_VEC( endofstring(es),  num_const, mat_ptr->u_density ); 
  }
  else if (model_read == -1 && !strcmp(model_name, "FOAM_PBE") )
    {
      mat_ptr->DensityModel = DENSITY_FOAM_PBE;
      num_const = read_constants(imp, &(mat_ptr->u_density), 0);
      if (num_const != 3)
	{
	  sprintf(err_msg,
		  "Material %s - expected 3 constants for %s %s model.\n",
		  pd_glob[mn]->MaterialName, "Density", "FOAM_PBE");
	  EH(-1, err_msg);
	}
      mat_ptr->len_u_density = num_const;
      SPF_DBL_VEC( endofstring(es),  num_const, mat_ptr->u_density );
    }
  else if (model_read == -1 && !strcmp(model_name, "FOAM_PBE_EQN") )
    {
      mat_ptr->DensityModel = DENSITY_FOAM_PBE_EQN;
      num_const = read_constants(imp, &(mat_ptr->u_density), 0);
      if (num_const != 3)
	{
	  sprintf(err_msg,
		  "Material %s - expected 3 constants for %s %s model.\n",
		  pd_glob[mn]->MaterialName, "Density", "FOAM_PBE");
	  EH(-1, err_msg);
	}
      mat_ptr->len_u_density = num_const;
      SPF_DBL_VEC( endofstring(es),  num_const, mat_ptr->u_density );
    }
  else
    {
      sprintf(err_msg, 
	      "Material %s - unrecognized model for %s \"%s\" ???\n",
	      pd_glob[mn]->MaterialName, "Density", model_name);
      EH(model_read, err_msg);
    }

  ECHO(es,echo_file);

  model_read = look_for_mat_prop(imp, "Second Level Set Density", 
				 &(i0), 
				 &(a0), NO_USER, NULL, model_name, SCALAR_INPUT, 
				 &NO_SPECIES,
				 es);

  if( model_read != -1 )
    {
      if( ls == NULL ) EH(-1, "Second Level Set Density requires activation of Level Set Tracking.\n");

      mat_ptr->mp2nd->DensityModel = i0;
      mat_ptr->mp2nd->density = a0;

      stringup(model_name);

      if( !strcmp( model_name, "CONSTANT") )
	{
	  if ( fscanf(imp,"%s", input ) !=  1 )
	    {
	      EH(-1,"Expecting trailing keyword for Second Level Set Density.\n");
	    }

	  stringup(input);

	  if( strncmp( input,"POSITIVE", 3 ) == 0 )
	    {
	      mat_ptr->mp2nd->densitymask[0] = 0; mat_ptr->mp2nd->densitymask[1] = 1;
	    }
	  else if (  strncmp( input,"NEGATIVE", 3 ) == 0 )
	    {
	      mat_ptr->mp2nd->densitymask[0] = 1; mat_ptr->mp2nd->densitymask[1] = 0;
	    }
	  else
	    {
	      EH(-1,"Keyword must be POSITIVE or NEGATIVE for Second Level Set Density.\n");
	    }
	  SPF(endofstring(es)," %s",input);
	  if( pfd != NULL)
	    {
		for(i=0 ; i< pfd->num_phase_funcs ; i++)
		{
      		if ( fscanf(imp,"%lf",&(mat_ptr->mp2nd->density_phase[i])) != 1)
			{ EH( -1, "error reading phase density"); }    
	  	SPF(endofstring(es)," %g", mat_ptr->mp2nd->density_phase[i]);
		}
	    }

	}
      else
	{
	  EH(-1, "Second Level Set Density model can only be CONSTANT.\n");
	}
    }

  ECHO(es,echo_file);

  /*
   * Solid Constitutive Equation
   */
  ECHO("\n----Solid Constitutive Equation\n",echo_file);

  model_read = look_for_mat_prop(imp, "Solid Constitutive Equation", 
				 &(ElasticConstitutiveEquation), 
				 &a0, NO_USER, NULL, model_name, NO_INPUT, 
				 &NO_SPECIES,
				 es);
  if (model_read == 1) EH(-1, "Can't have USER or CONSTANT for Solid Constitutive Equation");

  if ( !strcmp(model_name, "LINEAR") )
    {
      ElasticConstitutiveEquation = LINEAR;
    }
  else if ( !strcmp(model_name, "NONLINEAR" ) || 
	    !strcmp(model_name, "NONLINEAR_PLANE_STRAIN"))
    {
      ElasticConstitutiveEquation = NONLINEAR;
    }
  else if ( !strcmp(model_name, "INCOMP_PSTRAIN") )
    {
      ElasticConstitutiveEquation = INCOMP_PSTRAIN;
    }   
  else if ( !strcmp(model_name, "INCOMP_PSTRESS") )
    {
      ElasticConstitutiveEquation = INCOMP_PSTRESS;
    }   
  else if ( !strcmp(model_name, "HOOKEAN_PSTRAIN") )
    {
      ElasticConstitutiveEquation = HOOKEAN_PSTRAIN;
    }   
  else if ( !strcmp(model_name, "HOOKEAN_PSTRESS") )
    {
      ElasticConstitutiveEquation = HOOKEAN_PSTRESS;
    }   
  else if ( !strcmp(model_name, "INCOMP_3D") )
    {
      ElasticConstitutiveEquation = INCOMP_3D;
    } 
  else				/* default to nonlinear */
    {
      ElasticConstitutiveEquation = NONLINEAR;
      SPF(endofstring(es),"\t(%s)","Solid Constitutive Equation defaulting to NONLINEAR");
    }
/*This seems a little redundant! prs (2/24/95) */
  cr_glob[mn]->MeshFluxModel = ElasticConstitutiveEquation;

  ECHO(es,echo_file);

  model_read = look_for_mat_prop(imp, "Plasticity Equation", 
				 &(PlasticConstitutiveEquation), 
				 &a0, NO_USER, NULL, model_name, NO_INPUT, 
				 &NO_SPECIES,
				 es);

  if (model_read == 1) EH(-1, "Can't have USER or CONSTANT for Plasticity Constitutive Equation");
    if ( !strcmp(model_name, "EVP_HYPER") )
      {
	PlasticConstitutiveEquation = EVP_HYPER;
      }
    else
      {
	PlasticConstitutiveEquation = NO_MODEL;
      }
    evpl_glob[mn]->ConstitutiveEquation = PlasticConstitutiveEquation;

    ECHO(es,echo_file);

  
/* An optional additional type of mesh motion which includes an inertial term in the 
   momentum equation */

  if (pd_glob[mn]->MeshMotion == LAGRANGIAN || 
  	pd_glob[mn]->MeshMotion == DYNAMIC_LAGRANGIAN || 
	pd_glob[mn]->MeshMotion == TOTAL_ALE)
    {
      model_read = look_for_mat_prop(imp, "Convective Lagrangian Velocity", 
				     &(pd_glob[mn]->MeshInertia), 
				     elc_glob[mn]->v_mesh_sfs, NO_USER, NULL,
				     model_name, VECTOR_INPUT, &NO_SPECIES, es);
      if (model_read == -1) 
	{
	  pd_glob[mn]->MeshInertia = 0;
	  elc_glob[mn]->v_mesh_sfs_model = 0;
	  if(!strcmp(model_name, "ROTATIONAL") )
	    {
              pd_glob[mn]->MeshInertia = 1;
	      elc_glob[mn]->v_mesh_sfs_model = ROTATIONAL;
	      
	      num_const = read_constants(imp, &(elc_glob[mn]->u_v_mesh_sfs), 
					 NO_SPECIES);

	      if ( num_const < 4 )
		{
		  sr = sprintf(err_msg, 
	          "Matl %s expected at least 4 constants for %s %s model.\n",
			       pd_glob[mn]->MaterialName, 
			       "Convective Lagrangian Velocity", 
			       "ROTATIONAL");
		  EH(-1, err_msg);
		}
	      elc_glob[mn]->len_u_v_mesh_sfs = num_const;

	      SPF_DBL_VEC( endofstring(es), num_const, elc_glob[mn]->u_v_mesh_sfs );
	    }
	  if(!strcmp(model_name, "ROTATIONAL_3D") )
	    {
              pd_glob[mn]->MeshInertia = 1;
	      elc_glob[mn]->v_mesh_sfs_model = ROTATIONAL_3D;
	      
	      num_const = read_constants(imp, &(elc_glob[mn]->u_v_mesh_sfs), 
					 NO_SPECIES);

	      if ( num_const < 7 )
		{
		  sr = sprintf(err_msg, 
	          "Matl %s expected at least 7 constants for %s %s model.\n",
			       pd_glob[mn]->MaterialName, 
			       "Convective Lagrangian Velocity", 
			       "ROTATIONAL_3D");
		  EH(-1, err_msg);
		}
	      elc_glob[mn]->len_u_v_mesh_sfs = num_const;

	      SPF_DBL_VEC( endofstring(es), num_const, elc_glob[mn]->u_v_mesh_sfs );
	    }
          if(!strcmp(model_name, "NONE"))
            {
              pd_glob[mn]->MeshInertia = 0;
              elc_glob[mn]->v_mesh_sfs_model = 0;
              elc_glob[mn]->v_mesh_sfs[0] = 0.;
              elc_glob[mn]->v_mesh_sfs[1] = 0.;
              elc_glob[mn]->v_mesh_sfs[2] = 0.;
            }

	}
      else
	{
	  elc_glob[mn]->v_mesh_sfs_model = pd_glob[mn]->MeshInertia;
	  if (pd_glob[mn]->TimeIntegration == TRANSIENT)
	    {
	      WH(-1,"Currently can't do transient mesh motion with inertia");
	    }
	}

      ECHO(es,echo_file);

    }
  else
    {
      pd_glob[mn]->MeshInertia = 0;
    }

  /* read in constants for constitutive equation if they are input */
  
  model_read = look_for_mat_proptable(imp, "Lame MU" , 
				      &(elc_glob[mn]->lame_mu_model), 
				      &(elc_glob[mn]->lame_mu), 
				      &(elc_glob[mn]->u_mu),
				      &(elc_glob[mn]->len_u_mu),
                                      &(elc_glob[mn]->lame_mu_tableid),
                                      model_name, SCALAR_INPUT, &NO_SPECIES,es);
  if (model_read == -1)  
    {
      if ( !strcmp(model_name, "POWER_LAW"))
	{
	  elc_glob[mn]->lame_mu_model = POWER_LAW;
	  num_const = read_constants(imp, &(elc_glob[mn]->u_mu), NO_SPECIES);
	  if ( num_const < 3) 
	    {
	      sr = sprintf(err_msg, 
		   "Matl %s expected at least 3 constants for %s %s model.\n",
			   pd_glob[mn]->MaterialName, 
			   "Lame MU", 
			   "POWER_LAW");
	      EH(-1, err_msg);
	    }
	  elc_glob[mn]->len_u_mu = num_const;

	}
      else if ( !strcmp(model_name, "CONTACT_LINE"))
	{
	  elc_glob[mn]->lame_mu_model = CONTACT_LINE;
	  num_const = read_constants(imp, &(elc_glob[mn]->u_mu), NO_SPECIES);
	  if ( num_const < 4) 
	    {
	      sr = sprintf(err_msg, 
		   "Matl %s expected at least 4 constants for %s %s model.\n",
			   pd_glob[mn]->MaterialName, 
			   "Lame MU", 
			   "CONTACT_LINE");
	      EH(-1, err_msg);
	    }
	  elc_glob[mn]->len_u_mu = num_const;	  
	}
      else if ( !strcmp(model_name, "SHEAR_HARDEN"))
	{
	  elc_glob[mn]->lame_mu_model = SHEAR_HARDEN;
	  num_const = read_constants(imp, &(elc_glob[mn]->u_mu), NO_SPECIES);
	  if ( num_const < 2) 
	    {
	      sr = sprintf(err_msg, 
			   "Matl %s expected at least 2 constants for %s %s model.\n",
			   pd_glob[mn]->MaterialName, 
			   "Lame MU", 
			   "SHEAR_HARDEN");
	      EH(-1, err_msg);
	    }  
	  elc_glob[mn]->len_u_mu = num_const;	  
	}
      else if ( !strcmp(model_name, "EXPONENTIAL"))
	{
	  elc_glob[mn]->lame_mu_model = EXPONENTIAL;
	  num_const = read_constants(imp, &(elc_glob[mn]->u_mu), NO_SPECIES);
	  if ( num_const < 3) 
	    {
	      sr = sprintf(err_msg, 
		   "Matl %s expected at least 3 constants for %s %s model.\n",
			   pd_glob[mn]->MaterialName, 
			   "Lame MU", 
			   "EXPONENTIAL");
	      EH(-1, err_msg);
	    }
	  elc_glob[mn]->len_u_mu = num_const;	  
	}
      else if ( !strcmp(model_name, "DENSE_POWER_LAW"))
	{
	  elc_glob[mn]->lame_mu_model = DENSE_POWER_LAW;
	  num_const = read_constants(imp, &(elc_glob[mn]->u_mu), NO_SPECIES);
	  if ( num_const < 2) 
	    {
	      sr = sprintf(err_msg, 
		   "Matl %s expected at least 2 constants for %s %s model.\n",
			   pd_glob[mn]->MaterialName, 
			   "Lame MU", 
			   "DENSE_POWER_LAW");
	      EH(-1, err_msg);
	    }
	  elc_glob[mn]->len_u_mu = num_const;	  
	}
      else 
	{
	  sr = sprintf(err_msg, 
		       "Material %s - unrecognized model for %s \"%s\" ???\n",
		       pd_glob[mn]->MaterialName, "Lame MU", model_name);
	  EH(model_read, err_msg);
	}

      SPF_DBL_VEC(endofstring(es), num_const, elc_glob[mn]->u_mu);
    }

  ECHO(es,echo_file);

  model_read = look_for_mat_prop(imp, "Lame LAMBDA", 
				 &(elc_glob[mn]->lame_lambda_model), 
				 &(elc_glob[mn]->lame_lambda), 
				 &(elc_glob[mn]->u_lambda), 
				 &(elc_glob[mn]->len_u_lambda), 
				 model_name, SCALAR_INPUT, &NO_SPECIES,es);
  if (model_read == -1)  
    {
      if ( !strcmp(model_name, "POWER_LAW") )
	{
	  elc_glob[mn]->lame_lambda_model = POWER_LAW;
	  num_const = read_constants(imp, &(elc_glob[mn]->u_lambda), 
				     NO_SPECIES);
	  if ( num_const < 3) 
	    {
	      sr = sprintf(err_msg, 
		   "Matl %s expected at least 3 constants for %s %s model.\n",
			   pd_glob[mn]->MaterialName, 
			   "Lame LAMBDA", 
			   "POWER_LAW");
	      EH(-1, err_msg);
	    }
	  elc_glob[mn]->len_u_lambda = num_const;	  	  
	}
      else if ( !strcmp(model_name, "EXPONENTIAL") )
	{
	  elc_glob[mn]->lame_lambda_model = EXPONENTIAL;
	  num_const = read_constants(imp, &(elc_glob[mn]->u_lambda), 
				     NO_SPECIES);
	  if ( num_const < 3) 
	    {
	      sr = sprintf(err_msg, 
		   "Matl %s expected at least 3 constants for %s %s model.\n",
			   pd_glob[mn]->MaterialName, 
			   "Lame LAMBDA", 
			   "EXPONENTIAL");
	      EH(-1, err_msg);
	    }
	  elc_glob[mn]->len_u_lambda = num_const;	  	  
	}
      else if ( !strcmp(model_name, "POISSON_RATIO") )
	{
	  elc_glob[mn]->lame_lambda_model = POISSON_RATIO;
	  num_const = read_constants(imp, &(elc_glob[mn]->u_lambda), 
				     NO_SPECIES);
	  if ( num_const < 1) 
	    {
	      sr = sprintf(err_msg, 
		   "Matl %s expected at least 1 constant for %s %s model.\n",
			   pd_glob[mn]->MaterialName, 
			   "Lame LAMBDA", 
			   "POISSON_RATIO");
	      EH(-1, err_msg);
	    }
	  elc_glob[mn]->len_u_lambda = num_const;	  	  
	}
      else 
	{
	  sr = sprintf(err_msg, 
		       "Material %s - unrecognized model for %s \"%s\" ???\n",
		       pd_glob[mn]->MaterialName, "Lame LAMBDA", model_name);
	  EH(model_read, err_msg);
	}
      SPF_DBL_VEC(endofstring(es), num_const, elc_glob[mn]->u_lambda);
    }

  ECHO(es,echo_file);

  /* Temperature shift multiplier for Lame Lambda and Lame Mu */

  /*Initialize for good default behavior */
  elc_glob[mn]->lameTempShiftModel = CONSTANT;
  elc_glob[mn]->lame_TempShift = 1.;
  
  if (elc_glob[mn]->lame_mu_model == TABLE || 
      elc_glob[mn]->lame_lambda_model == TABLE)
    {
      /* Only Constant or Table for now */  
      model_read = look_for_mat_proptable(imp, "Lame Temperature Shift", 
					  &(elc_glob[mn]->lameTempShiftModel),
					  &(elc_glob[mn]->lame_TempShift),
					  &(elc_glob[mn]->u_lame_TempShift),
					  &(elc_glob[mn]->len_u_lame_TempShift),
					  &(elc_glob[mn]->lame_TempShift_tableid),
					  model_name, SCALAR_INPUT, &NO_SPECIES, es);
      if (model_read == -1 )
	{
	  if( !strcmp(model_name, "POWER_LAW") )
	    {
	      elc_glob[mn]->lameTempShiftModel = POWER_LAW;
	      num_const = read_constants(imp, &(elc_glob[mn]->u_lame_TempShift), NO_SPECIES);
	      if ( num_const < 3) 
		{
		  sr = sprintf(err_msg, 
			       "Matl %s expected at least 3 constants for %s %s model.\n",
			       pd_glob[mn]->MaterialName, 
			       "Lame Temperature Shift", 
			       "POWER_LAW");
		  EH(-1, err_msg);
		}
	      elc_glob[mn]->len_u_lame_TempShift = num_const;
	    }
	  else
	    {
	      sr = sprintf(err_msg, 
			   "Material %s - unrecognized model for %s \"%s\" ???\n",
			   pd_glob[mn]->MaterialName, "LAME Temperature Shift", model_name);
	      EH(model_read, err_msg);
	    }
	  
	  SPF_DBL_VEC(endofstring(es), num_const, elc_glob[mn]->u_lame_TempShift);
	}
    
      ECHO(es,echo_file);
    }

  /* Bending stiffness of structural shells */
  model_read = look_for_mat_prop(imp, "Shell bending stiffness",
				 &(elc_glob[mn]->bend_stiffness_model), 
				 &(elc_glob[mn]->bend_stiffness), 
				 &(elc_glob[mn]->u_bend_stiffness), 
				 &(elc_glob[mn]->len_u_bend_stiffness), 
				 model_name, SCALAR_INPUT, &NO_SPECIES,es);

  /* Model must be CONSTANT for now! */
  if (model_read == 1 && strcmp(model_name, "CONSTANT") != 0)
    {
      sr = sprintf(err_msg, 
	           "Material %s - unrecognized model for %s \"%s\" ???\n",
		   pd_glob[mn]->MaterialName, "Shell bending stiffness", model_name);
      EH(model_read, err_msg);
    }
  else if (model_read == -1)
    {
      /* Default to CONSTANT(1) */
      elc_glob[mn]->bend_stiffness_model = CONSTANT;
      elc_glob[mn]->bend_stiffness = 1.0;
    }

  ECHO(es,echo_file);

  /* Extensional stiffness of structural shells */
  model_read = look_for_mat_prop(imp, "Shell extensional stiffness",
                                 &(elc_glob[mn]->exten_stiffness_model),
                                 &(elc_glob[mn]->exten_stiffness),
                                 &(elc_glob[mn]->u_exten_stiffness),
                                 &(elc_glob[mn]->len_u_exten_stiffness),
                                 model_name, SCALAR_INPUT, &NO_SPECIES,es);

  /* Model must be CONSTANT for now! */
  if (model_read == 1 && strcmp(model_name, "CONSTANT") != 0)
    {
      sr = sprintf(err_msg,
                   "Material %s - unrecognized model for %s \"%s\" ???\n",
                   pd_glob[mn]->MaterialName, "Extensional bending stiffness", model_name);
      EH(model_read, err_msg);
    }
  else if (model_read == -1)
    {
      /* Default to CONSTANT(1) */
      elc_glob[mn]->exten_stiffness_model = CONSTANT;
      elc_glob[mn]->exten_stiffness = 1.0;
    }

  ECHO(es,echo_file);

  /* Poisson ratio of structural shells */
  model_read = look_for_mat_prop(imp, "Shell Poisson ratio",
                                 &(elc_glob[mn]->poisson_model),
                                 &(elc_glob[mn]->poisson),
                                 &(elc_glob[mn]->u_poisson),
                                 &(elc_glob[mn]->len_u_poisson),
                                 model_name, SCALAR_INPUT, &NO_SPECIES,es);

  /* Model must be CONSTANT for now! */
  if (model_read == 1 && strcmp(model_name, "CONSTANT") != 0)
    {
      sr = sprintf(err_msg,
                   "Material %s - unrecognized model for %s \"%s\" ???\n",
                   pd_glob[mn]->MaterialName, "Shell Poisson ratio", model_name);
      EH(model_read, err_msg);
    }
  else if (model_read == -1)
    {
      /* Default to CONSTANT(1) */
      elc_glob[mn]->poisson_model = CONSTANT;
      elc_glob[mn]->poisson = 0.5;
    }

  ECHO(es,echo_file);

  /* check for shell tangent calculator model */
  if(pd_glob[mn]->gv[R_MESH1] && pd_glob[mn]->gv[R_SHELL_CURVATURE]) {
    char input[MAX_CHAR_IN_INPUT] = "zilch\0";
    strcpy(search_string, "Shell Tangent Computation Method");
    model_read = look_for_optional(imp,
				       search_string,
				       input,
				       '=');

    if(model_read == 1) {
      if (fscanf(imp, "%s", model_name) != 1) {
	sr = sprintf(err_msg,
		     "Error reading model name string in material file, property %s",
		     search_string);
	EH(-1, err_msg);
      }

      SPF(es, "%s = %s", search_string, model_name);
      if (model_read == 1 && !strcmp(model_name, "ISOPARAMETRIC") ) {
	model_read = 1;
	mat_ptr->shell_tangent_model = ISOPARAMETRIC;
	//	num_const = read_constants(imp, &(mat_ptr->shell_tangent_seed_vec),
	//NO_SPECIES);

	if (num_const != 0) {
	  EH(-1, "ISOPARAMETRIC Shell Tangent Computation Method takes no other input parameters");
	}
      } else
      if (model_read == 1 && !strcmp(model_name, "SEEDED") ) {
	model_read = 1;
	mat_ptr->shell_tangent_model = SEEDED;
	num_const = read_constants(imp, &(mat_ptr->shell_tangent_seed_vec_const),
				   NO_SPECIES);
	mat_ptr->len_shell_tangent_seed_vec_const = num_const;

	SPF_DBL_VEC( endofstring(es), num_const, mat_ptr->shell_tangent_seed_vec_const );

	if (num_const != 3) {
	  EH(-1, "SEEDED Shell Tangent Computation Model requires input of the seed as three components of a unit vector.");

	}
      }

      else {
	// default is isoparametric
	mat_ptr->shell_tangent_model = ISOPARAMETRIC;
	SPF(es, "%s = %s", search_string, "ISOPARAMETRIC");
      }

      ECHO(es, echo_file);
    }
  }
  
  /* check for shell moment tensor calculator model */
  if(pd_glob[mn]->gv[R_MESH1] && pd_glob[mn]->gv[R_SHELL_CURVATURE]) {
    char input[MAX_CHAR_IN_INPUT] = "zilch\0";
    strcpy(search_string, "Shell Moment Tensor Model");
    model_read = look_for_optional(imp,
               search_string,
               input,
               '=');

    if(model_read == 1) {
      if (fscanf(imp, "%s", model_name) != 1) {
        sr = sprintf(err_msg,
         "Error reading model name string in material file, property %s",
         search_string);
        EH(-1, err_msg);
      }

      SPF(es, "%s = %s", search_string, model_name);
      if (model_read == 1 && !strcmp(model_name, "EXPANDED") ) {
        model_read = 1;
        mat_ptr->shell_moment_tensor_model = SMT_EXPANDED;
        //	num_const = read_constants(imp, &(mat_ptr->shell_tangent_seed_vec),
        //NO_SPECIES);

        if (num_const != 0) {
          EH(-1, "EXPANDED Shell Moment Tensor Model takes no other input parameters");
        }
      } else

      if (model_read == 1 && !strcmp(model_name, "SIMPLE") ) {
        model_read = 1;
        mat_ptr->shell_moment_tensor_model = SMT_SIMPLE;
        //	num_const = read_constants(imp, &(mat_ptr->shell_tangent_seed_vec),
        //NO_SPECIES);

        if (num_const != 0) {
          EH(-1, "SIMPLE Shell Moment Tensor Model takes no other input parameters");
        }
      }

      else {
        // default is simple
        mat_ptr->shell_tangent_model = SMT_SIMPLE;
        SPF(es, "%s = %s", search_string, "SIMPLE");
      }

      ECHO(es, echo_file);
    }
  }

  model_read = look_for_mat_prop(imp, "Stress Free Solvent Vol Frac", 
				 &(LameLambdaModel), 
				 &(elc_glob[mn]->Strss_fr_sol_vol_frac), 
				 NO_USER, NULL,
				 model_name, SCALAR_INPUT, &NO_SPECIES,es);
  ECHO(es,echo_file);

  model_read = look_for_mat_prop(imp, "Solid Thermal Expansion", 
 				 &(elc_glob[mn]->thermal_expansion_model), 
 				 &(elc_glob[mn]->thermal_expansion), 
 				 &(elc_glob[mn]->u_thermal_expansion), 
 				 &(elc_glob[mn]->len_u_thermal_expansion), 
				  model_name, SCALAR_INPUT, &NO_SPECIES,es);
  if( model_read == -1 )
    {
      
      if( !strcmp(model_name, "SHRINKAGE") )
	 {
	   elc_glob[mn]->thermal_expansion_model = SHRINKAGE;
	   num_const = read_constants(imp, &(elc_glob[mn]->u_thermal_expansion), NO_SPECIES);
	   if ( num_const < 2) 
	     {
	       sr = sprintf(err_msg, 
			    "Matl %s expected at least 2 constants for %s %s model.\n",
			    pd_glob[mn]->MaterialName, 
			    "Thermal Expansion", 
			    "SHRINKAGE");
	       EH(-1, err_msg);
	     }
	   elc_glob[mn]->len_u_thermal_expansion = num_const;
	 } 
      else if( !strcmp(model_name, "IDEAL_GAS") )
	 {
	   elc_glob[mn]->thermal_expansion_model = IDEAL_GAS;
	   num_const = read_constants(imp, &(elc_glob[mn]->u_thermal_expansion), NO_SPECIES);
	   if ( num_const < 1) 
	     {
	       sr = sprintf(err_msg, 
			    "Matl %s expected at least 1 constant for %s %s model.\n",
			    pd_glob[mn]->MaterialName, 
			    "Thermal Expansion", 
			    "IDEAL_GAS");
	       EH(-1, err_msg);
	     }
	   elc_glob[mn]->len_u_thermal_expansion = num_const;
	 } 
       else
	 {
	   elc_glob[mn]->thermal_expansion_model = CONSTANT;	  
	   elc_glob[mn]->thermal_expansion = 0.0;
	 }
	 
      SPF(es,"\t(%s = CONSTANT %.4g)", "Solid Thermal Expansion", 0.0);
    }

  ECHO(es,echo_file);
 
   model_read = look_for_mat_prop(imp, "Solid Reference Temperature", 
 				 &(elc_glob[mn]->solid_reference_temp_model), 
 				 &(elc_glob[mn]->solid_reference_temp), 
 				 NO_USER, NULL,
				  model_name, SCALAR_INPUT, &NO_SPECIES,es);

   if( model_read == -1 )
     {
       elc_glob[mn]->solid_reference_temp_model = CONSTANT;	
       elc_glob[mn]->solid_reference_temp = 0.0;
      
       SPF(es,"\t(%s = CONSTANT %.4g)","Solid Reference Temperature", 0.0);
     }
   ECHO(es,echo_file);

  if( evpl_glob[mn]->ConstitutiveEquation == EVP_HYPER)
    {
      /*get plastic viscosity and yield stress */
      model_read = look_for_mat_prop(imp, "Plastic Viscosity", 
				     &(evpl_glob[mn]->plastic_mu_model), 
				     &(evpl_glob[mn]->plastic_mu), 
				     NO_USER, NULL,
				     model_name, SCALAR_INPUT, &NO_SPECIES,es);

      if (model_read == -1 )
	{
	  if( !strcmp(model_name, "LINEAR") )
	    {
	      evpl_glob[mn]->plastic_mu_model = LINEAR;
	      num_const = read_constants(imp, &(evpl_glob[mn]->u_plastic_mu), NO_SPECIES);
	      if ( num_const < 2) 
		{
		  sr = sprintf(err_msg, 
			       "Matl %s expected at least 2 constants for %s %s model.\n",
			       pd_glob[mn]->MaterialName, 
			       "Plastic Viscosity", 
			       "LINEAR");
		  EH(-1, err_msg);
		}
	      evpl_glob[mn]->len_u_plastic_mu = num_const;
	      
	    }
	  else
	    {
	      sr = sprintf(err_msg, 
			   "Material %s - unrecognized model for %s \"%s\" ???\n",
			   pd_glob[mn]->MaterialName, "Plastic Viscosity", model_name);
	      EH(model_read, err_msg);
	    }
	  SPF_DBL_VEC(endofstring(es), num_const, evpl_glob[mn]->u_plastic_mu );
	}

      ECHO(es,echo_file);

      model_read = look_for_mat_prop(imp, "EVP Yield Stress", 
				     &(evpl_glob[mn]->yield_model), 
				     &(evpl_glob[mn]->yield), 
				     NO_USER, NULL,
				     model_name, SCALAR_INPUT, &NO_SPECIES,es);

      if (model_read == -1 && !strcmp(model_name, "LINEAR") )
	{
	  evpl_glob[mn]->yield_model = LINEAR;
	  num_const = read_constants(imp, &(evpl_glob[mn]->u_yield), NO_SPECIES);
	  if ( num_const < 2) 
	    {
	      sr = sprintf(err_msg, 
		   "Matl %s expected at least 2 constants for %s %s model.\n",
			   pd_glob[mn]->MaterialName, 
			   "EVP Yield Stress", 
			   "LINEAR");
	      EH(-1, err_msg);
	    }
	  evpl_glob[mn]->len_u_yield = num_const;
	  SPF_DBL_VEC(endofstring(es), num_const, evpl_glob[mn]->u_yield );
	}
      else
	{
	  sr = sprintf(err_msg, 
		       "Material %s - unrecognized model for %s \"%s\" ???\n",
		       pd_glob[mn]->MaterialName, "EVP Yield Stress", model_name);
	  EH(model_read, err_msg);
	}
      ECHO(es,echo_file);
    }
  /*********************************************************************/
  /*Before we continue, test to see if this is a Total ALE material, in
   *which case the solid props just parsed will be loaded into the real solid
   *properties, and some additional properties of the pseudo-solid will now
   *be loaded up.  This next section is ignored if you are ARBITRARY or LAGRANGIAN
   *material type
   */
  /*********************************************************************/

  if( pd_glob[mn]->MeshMotion == TOTAL_ALE)
    {

      /* First transfer already parsed real-properties to the appropriate
       * structure elements. Do this by swapping pointers. You need to maintain
       * though some of the elastic (elc) and constitutive relations (cr)
       * constants in both. 
       */

      cr_glob[mn]->RealSolidFluxModel = ElasticConstitutiveEquation;
      dum_ptr = elc_rs_glob[mn];
      elc_rs_glob[mn] = elc_glob[mn];
      elc_glob[mn] = dum_ptr;
      elc_glob[mn]->Strss_fr_sol_vol_frac = elc_rs_glob[mn]->Strss_fr_sol_vol_frac;
      elc_glob[mn]->thermal_expansion = 0.;
      elc_glob[mn]->thermal_expansion_model = CONSTANT;
      elc_glob[mn]->solid_reference_temp_model = CONSTANT;	
      elc_glob[mn]->solid_reference_temp     = 25.;

      model_read = look_for_mat_prop(imp, "Pseudo-Solid Constitutive Equation", 
				     &(ElasticConstitutiveEquation), 
				     &a0, NO_USER, NULL, model_name, NO_INPUT, 
				     &NO_SPECIES,es);

      if (model_read == 1) EH(-1, "Can't have USER or CONSTANT for Pseudo-Solid Constitutive Equation");
      
      if ( !strcmp(model_name, "LINEAR") )
	{
	  ElasticConstitutiveEquation = LINEAR;
	}
      else if ( !strcmp(model_name, "NONLINEAR" ) || 
		!strcmp(model_name, "NONLINEAR_PLANE_STRAIN"))
	{
	  ElasticConstitutiveEquation = NONLINEAR;
	}
      else if ( !strcmp(model_name, "INCOMP_PSTRAIN") )
	{
	  ElasticConstitutiveEquation = INCOMP_PSTRAIN;
	}   
      else if ( !strcmp(model_name, "INCOMP_PSTRESS") )
	{
	  ElasticConstitutiveEquation = INCOMP_PSTRESS;
	}   
      else if ( !strcmp(model_name, "HOOKEAN_PSTRAIN") )
	{
	  ElasticConstitutiveEquation = HOOKEAN_PSTRAIN;
	}   
      else if ( !strcmp(model_name, "HOOKEAN_PSTRESS") )
	{
	  ElasticConstitutiveEquation = HOOKEAN_PSTRESS;
	}   
      else if ( !strcmp(model_name, "INCOMP_3D") )
	{
	  ElasticConstitutiveEquation = INCOMP_3D;
	} 
      else if ( !strcmp(model_name, "EVP_HYPER") )
	{
	  ElasticConstitutiveEquation = EVP_HYPER;
	  EH(-1,"Pseudo-solid constitutive equationis elasto-viscoplastic. Hmm. Won't continue with my better judgement");
	} 
      else				/* default to nonlinear */
	{
	  ElasticConstitutiveEquation = NONLINEAR;
	  WH(-1,"Pseudo-solid Elastic Constitutive set to default NONLINEAR");
	}

      ECHO(es,echo_file);

      /*This seems a little redundant! prs (2/24/95) */
      cr_glob[mn]->MeshFluxModel =  ElasticConstitutiveEquation;
      
      /* An optional additional type of mesh motion which includes an intertial term in the 
	 momentum equation */

      
      /* read in constants for constitutive equation if they are input */
      
      model_read = look_for_mat_prop(imp, "Pseudo-Solid Lame MU", 
				     &(elc_glob[mn]->lame_mu_model), 
				     &(elc_glob[mn]->lame_mu), 
				     &(elc_glob[mn]->u_mu), 
				     &(elc_glob[mn]->len_u_mu), 
				     model_name, 
				     SCALAR_INPUT, &NO_SPECIES,es);
      if (model_read == -1)  
	{
	  if ( !strcmp(model_name, "CONTACT_LINE"))
	    {
	      elc_glob[mn]->lame_mu_model = CONTACT_LINE;
	      num_const = read_constants(imp, &(elc_glob[mn]->u_mu), NO_SPECIES);
	      if ( num_const < 4) 
		{
		  sr = sprintf(err_msg, 
			       "Matl %s expected at least 4 constants for %s %s model.\n",
			       pd_glob[mn]->MaterialName, 
			       "Lame MU", 
			       "CONTACT_LINE");
		  EH(-1, err_msg);
		}
	      elc_glob[mn]->len_u_mu = num_const;	
	      SPF_DBL_VEC(endofstring(es), num_const,elc_glob[mn]->u_mu );
	    }
	  else 
	    {
	      sr = sprintf(err_msg, 
			   "Material %s - unrecognized model for %s \"%s\" ???\n",
			   pd_glob[mn]->MaterialName, "Pseudo-Solid Lame MU", model_name);
	      EH(model_read, err_msg);
	    }

	  ECHO(es,echo_file);
	}
      
      model_read = look_for_mat_prop(imp, "Pseudo-Solid Lame LAMBDA", 
				     &(elc_glob[mn]->lame_lambda_model), 
				     &(elc_glob[mn]->lame_lambda), 
				     &(elc_glob[mn]->u_lambda), 
				     &(elc_glob[mn]->len_u_lambda), 
				     model_name, SCALAR_INPUT, &NO_SPECIES,es);
      if (model_read == -1)  
	{
	  sr = sprintf(err_msg, 
		       "Material %s - unrecognized model for %s \"%s\" ???\n",
		       pd_glob[mn]->MaterialName, "Lame LAMBDA", model_name);
	  EH(model_read, err_msg);
	}

      ECHO(es,echo_file);      
    } // End TOTAL ALE

  ECHO("\n---Fluid Constitutive Equation \n",echo_file);

  /*********************************************************************/
  /* 
   * Read in generalized Newtonian constitutive equation type together
   * with the relevant constants depending on whether the the fluid is:
   * 
   *       Newtonian: mu
   *       Power Law: mu0 nexp
   *       Carreau: mu0 nexp muinf lam aexp
   */
  model_read = look_for_mat_prop(imp, "Liquid Constitutive Equation", 
				 &(ConstitutiveEquation), 
				 &(a0), NO_USER, NULL, model_name, NO_INPUT, 
				 &NO_SPECIES,es);
  if( model_read == 1 )
    {
      EH(-1,"Liquid Constitutive Equations options CONSTANT, USER, USER_GEN are not valid\n");
    }

  if ( !strcmp(model_name, "NEWTONIAN") )
    {
      ConstitutiveEquation = NEWTONIAN;
    }
  else if ( !strcmp(model_name, "POWER_LAW") )
    {
      ConstitutiveEquation = POWER_LAW;
    } 
  else if ( !strcmp(model_name, "POWERLAW_SUSPENSION") )
    {
      ConstitutiveEquation = POWERLAW_SUSPENSION;
    } 
  else if ( !strcmp(model_name, "CARREAU") )
    {
      ConstitutiveEquation = CARREAU;
    } 
  else if ( !strcmp(model_name, "CARREAU_SUSPENSION") )
    {
      ConstitutiveEquation = CARREAU_SUSPENSION;
    } 
  else if ( !strcmp(model_name, "SUSPENSION") )
    {
      ConstitutiveEquation = SUSPENSION;
    } 
  else if ( !strcmp(model_name, "EPOXY") )
    {
      ConstitutiveEquation = EPOXY;
    } 
  else if ( !strcmp(model_name, "SYLGARD") )
    {
      ConstitutiveEquation = SYLGARD;
    } 
  else if ( !strcmp(model_name, "FILLED_EPOXY") )
    {
      ConstitutiveEquation = FILLED_EPOXY;
    } 
  else if ( !strcmp(model_name, "FOAM_EPOXY") )
    {
      ConstitutiveEquation = FOAM_EPOXY;
    } 
  else if ( !strcmp(model_name, "THERMAL") )
    {
      ConstitutiveEquation = THERMAL;
    } 
  else if ( !strcmp(model_name, "CURE") )
    {
      ConstitutiveEquation = CURE;
    } 
  else if ( !strcmp(model_name, "BINGHAM") )
    {
      ConstitutiveEquation = BINGHAM;
    } 
  else if ( !strcmp(model_name, "BINGHAM_WLF") )
    {
      ConstitutiveEquation = BINGHAM_WLF;
    } 
  else if ( !strcmp(model_name, "CARREAU_WLF") )
    {
      ConstitutiveEquation = CARREAU_WLF;
    } 
  else if ( !strcmp(model_name, "HERSCHEL_BULKLEY") )
    {
      ConstitutiveEquation = HERSCHEL_BULKLEY;
    } 
  else if ( !strcmp(model_name, "BOND") )
    {
      ConstitutiveEquation = BOND;
    } 
   else if ( !strcmp(model_name, "BOND_SH") )
    {
      ConstitutiveEquation = BOND_SH;
    } 
 else if ( !strcmp(model_name, "CARREAU_WLF_CONC_PL") )
    {
      ConstitutiveEquation = CARREAU_WLF_CONC_PL;
    } 
  else if ( !strcmp(model_name, "CARREAU_WLF_CONC_EXP") )
    {
      ConstitutiveEquation = CARREAU_WLF_CONC_EXP;
    }
  else if ( !strcmp(model_name, "FOAM_PMDI_10") )
    {
      ConstitutiveEquation = FOAM_PMDI_10;
    }
  else 
    {
      EH( -1, "Unrecognizable Constitutive Equation");
    }

  ECHO(es,echo_file);
  
  pd_glob[mn]->MomentumFluxModel = ConstitutiveEquation;
  cr_glob[mn]->MomentumFluxModel = CR_MF_NEWTON_0;
  gn_glob[mn]->ConstitutiveEquation = ConstitutiveEquation;
  mp_glob[mn]->DilationalViscosityModel = DILVISCM_KAPPAWIPESMU;
  
  /* read in constants for constitutive equation if they are input */
  
  if(ConstitutiveEquation == NEWTONIAN)
    {
      model_read = look_for_mat_proptable(imp, "Viscosity", 
					  &(mp_glob[mn]->ViscosityModel), 
					  &(mp_glob[mn]->viscosity), 
					  &(mp_glob[mn]->u_viscosity), 
					  &(mp_glob[mn]->len_u_viscosity),
                                          &(mp_glob[mn]->viscosity_tableid),
                                          model_name, SCALAR_INPUT, &NO_SPECIES,es);

      if (model_read == -1 && !strcmp(model_name, "FILL") )
	{
	  mat_ptr->ViscosityModel = FILL;

	  num_const = read_constants(imp, &(mat_ptr->u_viscosity), 0);

	  if ( num_const < 2) 
	    {
	      sr = sprintf(err_msg, 
			   "Matl %s expected at least 2 constants for %s %s model.\n",
			   pd_glob[mn]->MaterialName, 
			   "Viscosity", "FILL");
	      EH(-1, err_msg);
	    }
	  mat_ptr->len_u_viscosity = num_const;
	  SPF_DBL_VEC(endofstring(es), num_const, mat_ptr->u_viscosity  );
	}
      else if (model_read == -1 && !strcmp(model_name, "LEVEL_SET") )
	{
	  mat_ptr->ViscosityModel = LEVEL_SET;

	  num_const = read_constants(imp, &(mat_ptr->u_viscosity), 0);

	  if ( num_const < 3) 
	    {
	      sr = sprintf(err_msg, 
			   "Matl %s expected at least 3 constants for %s %s model.\n",
			   pd_glob[mn]->MaterialName, 
			   "Viscosity", "LEVEL_SET");
	      EH(-1, err_msg);
	    }

	  if ( mat_ptr->u_viscosity[2] == 0.0 ) mat_ptr->u_viscosity[2] = ls->Length_Scale/2.0;

	  mat_ptr->len_u_viscosity = num_const;
	  SPF_DBL_VEC(endofstring(es), num_const, mat_ptr->u_viscosity  );
	}
      else if (model_read == -1 && !strcmp(model_name, "LEVEL_SET_Q") )
	{
	  mat_ptr->ViscosityModel = LS_QUADRATIC;

	  num_const = read_constants(imp, &(mat_ptr->u_viscosity), 0);

	  if ( num_const < 3) 
	    {
	      sr = sprintf(err_msg, 
			   "Matl %s expected at least 3 constants for %s %s model.\n",
			   pd_glob[mn]->MaterialName, 
			   "Viscosity", "LEVEL_SET");
	      EH(-1, err_msg);
	    }

	  if ( mat_ptr->u_viscosity[2] == 0.0 ) mat_ptr->u_viscosity[2] = ls->Length_Scale/2.0;

	  mat_ptr->len_u_viscosity = num_const;
	  SPF_DBL_VEC(endofstring(es), num_const, mat_ptr->u_viscosity  );
	}
      else if (model_read == -1 && !strcmp(model_name, "SUSPENSION_PM") )
	{
	  mat_ptr->ViscosityModel = SUSPENSION_PM;
	  
	  num_const = read_constants(imp, &(mat_ptr->u_viscosity), 0);
	  mat_ptr->viscosity = mat_ptr->u_viscosity[0];
	  
	  if ( num_const < 1) 
	    {
	      sr = sprintf(err_msg, 
			   "Matl %s expected at least 1 constant for %s %s model.\n",
			   pd_glob[mn]->MaterialName, 
			   "Viscosity", "SUSPENSION_PM");
	      EH(-1, err_msg);
	    }
	  mat_ptr->len_u_viscosity = num_const;
	  SPF_DBL_VEC(endofstring(es), num_const, mat_ptr->u_viscosity  );
	}
      else if (model_read == -1 && !strcmp(model_name, "CONST_PHASE_FUNCTION") )
	{
	  mat_ptr->ViscosityModel = CONST_PHASE_FUNCTION;
	  num_const = read_constants( imp, &(mat_ptr->u_viscosity), 0 );
	  
	  if( num_const < pfd->num_phase_funcs + 2 ) 
	    {
	      sr = sprintf( err_msg, 
			    "Matl %s expected at least %d constants for %s %s model.\n",
			    pd_glob[mn]->MaterialName,
			    pfd->num_phase_funcs + 2,
			    "Viscosity", "CONST_PHASE_FUNCTION");
	      EH(-1, err_msg);
	    }
	  mat_ptr->len_u_viscosity = num_const;
	  SPF_DBL_VEC(endofstring(es), num_const, mat_ptr->u_viscosity  );
	}
      else
	{
	  EH(model_read, "Viscosity");
	  gn_glob[mn]->mu0 =  mat_ptr->viscosity;
	}
      gn_glob[mn]->mu0 =  mat_ptr->viscosity;

      ECHO(es,echo_file);
    }
 
  if (ConstitutiveEquation == POWER_LAW || 
      ConstitutiveEquation == POWERLAW_SUSPENSION || 
      ConstitutiveEquation == CARREAU || 
      ConstitutiveEquation == CARREAU_SUSPENSION || 
      ConstitutiveEquation == BINGHAM ||
      ConstitutiveEquation == BINGHAM_WLF ||
      ConstitutiveEquation == CARREAU_WLF ||
      ConstitutiveEquation == SUSPENSION ||
      ConstitutiveEquation == EPOXY ||
      ConstitutiveEquation == SYLGARD ||
      ConstitutiveEquation == FILLED_EPOXY ||
      ConstitutiveEquation == THERMAL ||
      ConstitutiveEquation == CURE ||
      ConstitutiveEquation == HERSCHEL_BULKLEY ||
      ConstitutiveEquation == CARREAU_WLF_CONC_PL ||
      ConstitutiveEquation == CARREAU_WLF_CONC_EXP ||
      ConstitutiveEquation == BOND ||
      ConstitutiveEquation == BOND_SH ||
      ConstitutiveEquation == FOAM_EPOXY ||
      ConstitutiveEquation == FOAM_PMDI_10)
    {
      model_read = look_for_mat_prop(imp, "Low Rate Viscosity", 
				     &(gn_glob[mn]->mu0Model), 
				     &(gn_glob[mn]->mu0), NO_USER, NULL,
				     model_name, 
				     SCALAR_INPUT, &NO_SPECIES,es);
      
     if (model_read == -1 && !strcmp(model_name, "LEVEL_SET") )
	{
	  gn_glob[mn]->mu0Model = LEVEL_SET;

	  num_const = read_constants(imp, &(gn_glob[mn]->u_mu0), 0);

	  if ( num_const < 3) 
	    {
	      sr = sprintf(err_msg, 
			   "Matl %s expected at least 3 constants for %s %s model.\n",
			   pd_glob[mn]->MaterialName, 
			   "Low Rate Viscosity", "LEVEL_SET");
	      EH(-1, err_msg);
	    }

	  gn_glob[mn]->len_u_mu0 = num_const;
	  SPF_DBL_VEC(endofstring(es), num_const, gn_glob[mn]->u_mu0  );

	  if ( gn_glob[mn]->u_mu0[2] == 0.0 ) gn_glob[mn]->u_mu0[2] = ls->Length_Scale/2.0;

	}
     else
       {
	 EH(model_read, "Low Rate Viscosity");
       }

      ECHO(es,echo_file);

    }
  
  
  if(ConstitutiveEquation == POWER_LAW || 
     ConstitutiveEquation == POWERLAW_SUSPENSION  || 
     ConstitutiveEquation == CARREAU || 
     ConstitutiveEquation == CARREAU_SUSPENSION || 
     ConstitutiveEquation == BINGHAM ||
     ConstitutiveEquation == BINGHAM_WLF ||
     ConstitutiveEquation == CARREAU_WLF ||
     ConstitutiveEquation == SUSPENSION ||
     ConstitutiveEquation == FILLED_EPOXY ||
     ConstitutiveEquation == HERSCHEL_BULKLEY ||
     ConstitutiveEquation == CARREAU_WLF_CONC_PL ||
     ConstitutiveEquation == CARREAU_WLF_CONC_EXP )
    {
      model_read = look_for_mat_prop(imp, "Power Law Exponent", 
				     &(gn_glob[mn]->nexpModel), 
				     &(gn_glob[mn]->nexp), NO_USER, NULL,
				     model_name, SCALAR_INPUT, &NO_SPECIES,es);
      
      if (model_read == -1 && !strcmp(model_name, "LEVEL_SET") )
	{
	  gn_glob[mn]->nexpModel = LEVEL_SET;

	  num_const = read_constants(imp, &(gn_glob[mn]->u_nexp), 0);

	  if ( num_const < 3) 
	    {
	      sr = sprintf(err_msg, 
			   "Matl %s expected at least 3 constants for %s %s model.\n",
			   pd_glob[mn]->MaterialName, 
			   "Power law exponent", "LEVEL_SET");
	      EH(-1, err_msg);
	    }

	  gn_glob[mn]->len_u_nexp = num_const;
	  SPF_DBL_VEC(endofstring(es), num_const, gn_glob[mn]->u_nexp  );

	  if ( gn_glob[mn]->u_nexp[2] == 0.0 ) gn_glob[mn]->u_nexp[2] = ls->Length_Scale/2.0;

	}
      else
	{
	  EH(model_read, "Power Law Exponent"); 
	}    
      ECHO(es,echo_file);
    }
  
  if(ConstitutiveEquation == CARREAU || 
     ConstitutiveEquation == CARREAU_SUSPENSION ||
     ConstitutiveEquation == CARREAU_WLF ||
     ConstitutiveEquation == BINGHAM ||
     ConstitutiveEquation == BINGHAM_WLF ||
     ConstitutiveEquation == CARREAU_WLF_CONC_PL ||
     ConstitutiveEquation == CARREAU_WLF_CONC_EXP ||
     ConstitutiveEquation == BOND_SH ||
     ConstitutiveEquation == BOND )
    {
      model_read = look_for_mat_prop(imp, "High Rate Viscosity", 
				     &(gn_glob[mn]->muinfModel), 
				     &(gn_glob[mn]->muinf), NO_USER, NULL,
				     model_name, SCALAR_INPUT, &NO_SPECIES,es);

      if (model_read == -1 && !strcmp(model_name, "LEVEL_SET") )
	{
	  gn_glob[mn]->muinfModel = LEVEL_SET;

	  num_const = read_constants(imp, &(gn_glob[mn]->u_muinf), 0);

	  if ( num_const < 3) 
	    {
	      sr = sprintf(err_msg, 
			   "Matl %s expected at least 3 constants for %s %s model.\n",
			   pd_glob[mn]->MaterialName, 
			   "Low Rate Viscosity", "LEVEL_SET");
	      EH(-1, err_msg);
	    }

	  gn_glob[mn]->len_u_muinf = num_const;
	  SPF_DBL_VEC(endofstring(es), num_const, gn_glob[mn]->u_muinf  );

	  if ( gn_glob[mn]->u_muinf[2] == 0.0 ) gn_glob[mn]->u_muinf[2] = ls->Length_Scale/2.0;

	}
     else
       {
	 EH(model_read, "High Rate Viscosity");
       }
      ECHO(es,echo_file);

    if(ConstitutiveEquation != BOND )
      {
      model_read = look_for_mat_prop(imp, "Time Constant", 
				     &(gn_glob[mn]->lamModel), 
				     &(gn_glob[mn]->lam), NO_USER, NULL,
				     model_name, SCALAR_INPUT, &NO_SPECIES,es);

      if (model_read == -1 && !strcmp(model_name, "LEVEL_SET") )
	{
	  gn_glob[mn]->lamModel = LEVEL_SET;

	  num_const = read_constants(imp, &(gn_glob[mn]->u_lam), 0);

	  if ( num_const < 3) 
	    {
	      sr = sprintf(err_msg, 
			   "Matl %s expected at least 3 constants for %s %s model.\n",
			   pd_glob[mn]->MaterialName, 
			   "Low Rate Viscosity", "LEVEL_SET");
	      EH(-1, err_msg);
	    }

	  gn_glob[mn]->len_u_lam = num_const;
	  SPF_DBL_VEC(endofstring(es), num_const, gn_glob[mn]->u_lam  );

	  if ( gn_glob[mn]->u_lam[2] == 0.0 ) gn_glob[mn]->u_lam[2] = ls->Length_Scale/2.0;

	}
     else
       {
	 EH(model_read, "Time Constant");

       }

      ECHO(es,echo_file);
     }
    }

  if(ConstitutiveEquation == CARREAU || 
     ConstitutiveEquation == CARREAU_SUSPENSION ||
     ConstitutiveEquation == CARREAU_WLF ||
     ConstitutiveEquation == BINGHAM||
     ConstitutiveEquation == BINGHAM_WLF ||
     ConstitutiveEquation == CARREAU_WLF_CONC_PL ||
     ConstitutiveEquation == CARREAU_WLF_CONC_EXP ||
     ConstitutiveEquation == BOND_SH ||
     ConstitutiveEquation == BOND )
    {
      model_read = look_for_mat_prop(imp, "Aexp", &(gn_glob[mn]->aexpModel), 
				     &(gn_glob[mn]->aexp), NO_USER, NULL, 
				     model_name, SCALAR_INPUT, &NO_SPECIES,es);

  if (model_read == -1 && !strcmp(model_name, "LEVEL_SET") )
	{
	  gn_glob[mn]->aexpModel = LEVEL_SET;

	  num_const = read_constants(imp, &(gn_glob[mn]->u_aexp), 0);

	  if ( num_const < 3) 
	    {
	      sr = sprintf(err_msg, 
			   "Matl %s expected at least 3 constants for %s %s model.\n",
			   pd_glob[mn]->MaterialName, 
			   "Low Rate Viscosity", "LEVEL_SET");
	      EH(-1, err_msg);
	    }

	  gn_glob[mn]->len_u_aexp = num_const;
	  SPF_DBL_VEC(endofstring(es), num_const, gn_glob[mn]->u_aexp  );

	  if ( gn_glob[mn]->u_aexp[2] == 0.0 ) gn_glob[mn]->u_aexp[2] = ls->Length_Scale/2.0;

	}
     else
       {
	 EH(model_read, "Aexp");
       }

      ECHO(es,echo_file);
    }      

  if(ConstitutiveEquation == BINGHAM || 
     ConstitutiveEquation == BINGHAM_WLF || 
     ConstitutiveEquation == POWERLAW_SUSPENSION ||
     ConstitutiveEquation == CARREAU_SUSPENSION ||
     ConstitutiveEquation == CARREAU_WLF ||
     ConstitutiveEquation == EPOXY ||
     ConstitutiveEquation == SYLGARD ||
     ConstitutiveEquation == FILLED_EPOXY ||
     ConstitutiveEquation == CARREAU_WLF_CONC_PL ||
     ConstitutiveEquation == CARREAU_WLF_CONC_EXP ||
     ConstitutiveEquation == THERMAL||
     ConstitutiveEquation == BOND ||
     ConstitutiveEquation == FOAM_EPOXY ||
     ConstitutiveEquation == FOAM_PMDI_10)
    {
      model_read = look_for_mat_prop(imp, "Thermal Exponent", 
				     &(gn_glob[mn]->atexpModel), 
				     &(gn_glob[mn]->atexp), NO_USER, NULL, 
				     model_name, SCALAR_INPUT, &NO_SPECIES,es);

            
      if (model_read == -1 && !strcmp(model_name, "LEVEL_SET") )
	{
	  gn_glob[mn]->atexpModel = LEVEL_SET;

	  num_const = read_constants(imp, &(gn_glob[mn]->u_atexp), 0);

	  if ( num_const < 3) 
	    {
	      sr = sprintf(err_msg, 
			   "Matl %s expected at least 3 constants for %s %s model.\n",
			   pd_glob[mn]->MaterialName, 
			   "Thermal Exponent", "LEVEL_SET");
	      EH(-1, err_msg);
	    }

	  gn_glob[mn]->len_u_atexp = num_const;
	  SPF_DBL_VEC(endofstring(es), num_const, gn_glob[mn]->u_atexp  );

	  if ( gn_glob[mn]->u_atexp[2] == 0.0 ) gn_glob[mn]->u_atexp[2] = ls->Length_Scale/2.0;

	}
     else
       {
	 EH(model_read, "Thermal Exponent");
       }
      ECHO(es,echo_file);
    }      

  if(ConstitutiveEquation == CARREAU_WLF ||
     ConstitutiveEquation == BINGHAM_WLF || 
     ConstitutiveEquation == CARREAU_WLF_CONC_PL ||
     ConstitutiveEquation == BOND ||
     ConstitutiveEquation == CARREAU_WLF_CONC_EXP )
    {
      model_read = look_for_mat_prop(imp, "Thermal WLF Constant2", 
				     &(gn_glob[mn]->wlfc2Model), 
				     &(gn_glob[mn]->wlfc2), NO_USER, NULL, 
				     model_name, SCALAR_INPUT, &NO_SPECIES,es);

      if (model_read == -1 && !strcmp(model_name, "LEVEL_SET") )
	{
	  gn_glob[mn]->wlfc2Model = LEVEL_SET;

	  num_const = read_constants(imp, &(gn_glob[mn]->u_wlfc2), 0);

	  if ( num_const < 3) 
	    {
	      sr = sprintf(err_msg, 
			   "Matl %s expected at least 3 constants for %s %s model.\n",
			   pd_glob[mn]->MaterialName, 
			   "Thermal Exponent", "LEVEL_SET");
	      EH(-1, err_msg);
	    }

	  gn_glob[mn]->len_u_wlfc2 = num_const;
	  SPF_DBL_VEC(endofstring(es), num_const, gn_glob[mn]->u_wlfc2  );

	  if ( gn_glob[mn]->u_wlfc2[2] == 0.0 ) gn_glob[mn]->u_wlfc2[2] = ls->Length_Scale/2.0;

	}
     else
       {
	 EH(model_read, "Thermal WLF Constant2");

       }
      ECHO(es,echo_file);
    }      

  if(ConstitutiveEquation == BINGHAM  ||
     ConstitutiveEquation == BINGHAM_WLF  ||
     ConstitutiveEquation == BOND ||
     ConstitutiveEquation == HERSCHEL_BULKLEY)
    {
      model_read = look_for_mat_prop(imp, "Yield Stress", 
				     &(gn_glob[mn]->tau_yModel), 
 				     &(gn_glob[mn]->tau_y),
 				     &(gn_glob[mn]->u_tau_y),
 				     &(gn_glob[mn]->len_u_tau_y),
				     model_name, SCALAR_INPUT, &NO_SPECIES,es);
      EH(model_read, "Yield Stress");
      ECHO(es,echo_file);
    }

  if( ConstitutiveEquation == BINGHAM ||
      ConstitutiveEquation == BOND ||
      ConstitutiveEquation == BINGHAM_WLF)
    {
      model_read = look_for_mat_prop(imp, "Yield Exponent", 
				     &(gn_glob[mn]->fexpModel), 
				     &(gn_glob[mn]->fexp), NO_USER, NULL,
				     model_name, SCALAR_INPUT, &NO_SPECIES,es);
      EH(model_read, "Yield Exponent");
      ECHO(es,echo_file);
    }

/*
 * For now, apply thixotrophy to just the shear-thinning models although
 * it should be general for all
 */
  
  if (ConstitutiveEquation == POWER_LAW || 
      ConstitutiveEquation == POWERLAW_SUSPENSION || 
      ConstitutiveEquation == CARREAU || 
      ConstitutiveEquation == CARREAU_SUSPENSION || 
      ConstitutiveEquation == BINGHAM ||
      ConstitutiveEquation == BINGHAM_WLF ||
      ConstitutiveEquation == CARREAU_WLF ||
      ConstitutiveEquation == SUSPENSION ||
      ConstitutiveEquation == EPOXY ||
      ConstitutiveEquation == SYLGARD ||
      ConstitutiveEquation == FILLED_EPOXY ||
      ConstitutiveEquation == THERMAL ||
      ConstitutiveEquation == CURE ||
      ConstitutiveEquation == HERSCHEL_BULKLEY ||
      ConstitutiveEquation == CARREAU_WLF_CONC_PL ||
      ConstitutiveEquation == CARREAU_WLF_CONC_EXP ||
      ConstitutiveEquation == BOND ||
      ConstitutiveEquation == BOND_SH ||
      ConstitutiveEquation == FOAM_EPOXY)
    {
      model_read = look_for_mat_prop(imp, "Thixotropic Factor", 
				     &(gn_glob[mn]->thixoModel), 
				     &(gn_glob[mn]->thixo_factor), NO_USER, NULL,
				     model_name, 
				     SCALAR_INPUT, &NO_SPECIES,es);
      
     if (model_read == -1 && !strcmp(model_name, "LEVEL_SET") )
	{
	  gn_glob[mn]->thixoModel = LEVEL_SET;

	  num_const = read_constants(imp, &(gn_glob[mn]->u_thixo_factor), 0);

	  if ( num_const < 3) 
	    {
	      sr = sprintf(err_msg, 
			   "Matl %s expected at least 3 constants for %s %s model.\n",
			   pd_glob[mn]->MaterialName, 
			   "Thixotropic Factor", "LEVEL_SET");
	      EH(-1, err_msg);
	    }

	  gn_glob[mn]->len_u_thixo = num_const;
	  SPF_DBL_VEC(endofstring(es), num_const, gn_glob[mn]->u_thixo_factor  );

	  if ( gn_glob[mn]->u_thixo_factor[2] == 0.0 ) gn_glob[mn]->u_thixo_factor[2] = ls->Length_Scale/2.0;

	}
     else
       {
	 gn_glob[mn]->thixoModel = CONSTANT;
	 fprintf(stderr,"MAT %d Thixotropic Factor = %g\n",mn, gn_glob[mn]->thixo_factor);
	 WH(model_read, "Defaulting Thixotropic Factor to Zero");
       }

      ECHO(es,echo_file);

    }

  if(ConstitutiveEquation == SUSPENSION || 
     ConstitutiveEquation == POWERLAW_SUSPENSION || 
     ConstitutiveEquation == CARREAU_SUSPENSION || 
     ConstitutiveEquation == FILLED_EPOXY)
    {
      model_read = look_for_mat_prop(imp, "Suspension Maximum Packing", 
				     &(gn_glob[mn]->maxpackModel), 
				     &(gn_glob[mn]->maxpack), NO_USER, NULL,
				     model_name, SCALAR_INPUT, &NO_SPECIES,es);
      EH(model_read, "Suspension Maximum Packing");
      ECHO(es,echo_file);

      iread = look_for_optional(imp, "Suspension Species Number", input, '=');
      if ( fscanf(imp,"%d",&species_no) != 1)
	{
	  EH( -1, "error reading Suspension Species Number");
	}    
      gn_glob[mn]->sus_species_no = species_no;

      SPF(es,"%s %d",input, species_no);
      ECHO(es,echo_file);
    }      

  if( ConstitutiveEquation == CARREAU_WLF_CONC_PL ||
  	ConstitutiveEquation == CARREAU_WLF_CONC_EXP )
    {
      model_read = look_for_mat_prop(imp, "Suspension Maximum Packing", 
				     &(gn_glob[mn]->maxpackModel), 
 				     &(gn_glob[mn]->maxpack), NO_USER, NULL,
 				     model_name, SCALAR_INPUT, &NO_SPECIES,es);
      EH(model_read, "Suspension Maximum Packing");
      ECHO(es,echo_file);

      model_read = look_for_mat_prop(imp, "Yield Exponent", 
 				     &(gn_glob[mn]->fexpModel), 
 				     &(gn_glob[mn]->fexp), NO_USER, NULL,
 				     model_name, SCALAR_INPUT, &NO_SPECIES,es);
      EH(model_read, "Yield Exponent");
      ECHO(es,echo_file);
    }      
 
  if(ConstitutiveEquation == CURE || ConstitutiveEquation == EPOXY 
     || ConstitutiveEquation == FILLED_EPOXY || ConstitutiveEquation == FOAM_PMDI_10)
    {
      model_read = look_for_mat_prop(imp, "Cure Gel Point", 
				     &(gn_glob[mn]->gelpointModel), 
				     &(gn_glob[mn]->gelpoint), NO_USER, NULL,
				     model_name, SCALAR_INPUT, &NO_SPECIES,es);
      EH(model_read, "Cure Gel Point");
      ECHO(es,echo_file);
      model_read = look_for_mat_prop(imp, "Cure A Exponent", 
				     &(gn_glob[mn]->cureaexpModel), 
				     &(gn_glob[mn]->cureaexp), NO_USER, NULL,
				     model_name, SCALAR_INPUT, &NO_SPECIES,es);
      EH(model_read, "Cure  A Exponent");
      ECHO(es,echo_file);
      model_read = look_for_mat_prop(imp, "Cure B Exponent", 
				     &(gn_glob[mn]->curebexpModel), 
				     &(gn_glob[mn]->curebexp), NO_USER, NULL,
				     model_name, SCALAR_INPUT, &NO_SPECIES,es);
      EH(model_read, "Cure B Exponent");

      look_for(imp, "Cure Species Number", input, '=');
      if ( fscanf(imp,"%d",&species_no) != 1)
	{
	  EH( -1, "error reading Cure Species Number");
	}  

      SPF(endofstring(es)," %d", species_no);  
      ECHO(es,echo_file);

      gn_glob[mn]->cure_species_no = species_no;

      model_read = look_for_mat_prop(imp, "Unreacted Gel Temperature", 
				     &(gn_glob[mn]->tgel0Model), 
				     &(gn_glob[mn]->tgel0), NO_USER, NULL,
				     model_name, SCALAR_INPUT, &NO_SPECIES,es);
      EH(model_read, "Unreacted Gel Temperature");
      ECHO(es,echo_file);
    }

  if( ConstitutiveEquation == BOND_SH )
    {

      iread = look_for_optional(imp, "Suspension Species Number", input, '=');
      if ( fscanf(imp,"%d",&species_no) != 1)
	{
	  EH( -1, "error reading Suspension Species Number");
	}    
      gn_glob[mn]->sus_species_no = species_no;

      SPF(endofstring(es)," %d", species_no);
      ECHO(es,echo_file);
    }
   if( ConstitutiveEquation == FOAM_EPOXY )
    {

      iread = look_for_optional(imp, "Suspension Species Number", input, '=');
      if ( fscanf(imp,"%d",&species_no) != 1)
	{
	  EH( -1, "error reading Suspension Species Number");
	}    
      gn_glob[mn]->sus_species_no = species_no;

      SPF(endofstring(es)," %d", species_no);
      ECHO(es,echo_file);
 
      model_read = look_for_mat_prop(imp, "Cure Gel Point", 
				     &(gn_glob[mn]->gelpointModel), 
				     &(gn_glob[mn]->gelpoint), NO_USER, NULL,
				     model_name, SCALAR_INPUT, &NO_SPECIES,es);
      EH(model_read, "Cure Gel Point");
	  ECHO(es,echo_file);
	  
 	  
      look_for(imp, "Cure Species Number", input, '=');
      if ( fscanf(imp,"%d",&species_no) != 1)
	{
	  EH( -1, "error reading Cure Species Number");
	}    
	  SPF(es,"%s = %d", input, species_no);
	  ECHO(es,echo_file);

      gn_glob[mn]->cure_species_no = species_no;

    }

  if( ConstitutiveEquation == SYLGARD )
    {
      model_read = look_for_mat_prop(imp, "Cure Gel Point", 
				     &(gn_glob[mn]->gelpointModel), 
				     &(gn_glob[mn]->gelpoint), NO_USER, NULL,
				     model_name, SCALAR_INPUT, &NO_SPECIES,es);
      EH(model_read, "Cure Gel Point");
	  ECHO(es,echo_file);
	  
      model_read = look_for_mat_prop(imp, "Cure A Exponent", 
				     &(gn_glob[mn]->cureaexpModel), 
				     &(gn_glob[mn]->cureaexp), NO_USER, NULL,
				     model_name, SCALAR_INPUT, &NO_SPECIES,es);
      EH(model_read, "Cure  A Exponent");
	  ECHO(es,echo_file);

	  
      look_for(imp, "Cure Species Number", input, '=');
      if ( fscanf(imp,"%d",&species_no) != 1)
	{
	  EH( -1, "error reading Cure Species Number");
	}    
	  SPF(es,"%s = %d", input, species_no);
	  ECHO(es,echo_file);

      gn_glob[mn]->cure_species_no = species_no;

    }

  if(ConstitutiveEquation == BOND)
    {
      look_for(imp, "Bond Evolution Parameters", input, '=');
      if ( fscanf(imp,"%le %le %le %le %le %le", 
		  &gn_glob[mn]->k1, 
		  &gn_glob[mn]->k2, 
		  &gn_glob[mn]->n0, 
		  &gn_glob[mn]->pexp, 
		  &gn_glob[mn]->qexp,
		  &gn_glob[mn]->diff) != 6)
	{
	  EH( -1, "error reading Bond Evolution Parameters");
	}    
      SPF(es,"%s = ", "Bond Evolution Parameters");
      SPF(endofstring(es)," %.4g %.4g %.4g %.4g %.4g %.4g", gn_glob[mn]->k1,
          gn_glob[mn]->k2, gn_glob[mn]->n0, 
	  gn_glob[mn]->pexp, gn_glob[mn]->qexp, gn_glob[mn]->diff );  
   }


  // Set the default
  mp_glob[mn]->DilationalViscosityModel = DILVISCM_KAPPAWIPESMU;
  model_read =
    look_for_mat_proptable(imp, "Dilational Viscosity", 
			   &(mp_glob[mn]->DilationalViscosityModel), 
			   &(mp_glob[mn]->dilationalViscosity), 
			   &(mp_glob[mn]->u_dilationalViscosity), 
			   &(mp_glob[mn]->len_u_dilationalViscosity),
                           &(mp_glob[mn]->dilationalViscosity_tableid),
                           model_name, SCALAR_INPUT,
			   &NO_SPECIES, es);
  if (model_read == 1) {
    mp_glob[mn]->DilationalViscosityModel = DILVISCM_KAPPACONSTANT;
  }
  if (model_read == -1 && !strcmp(model_name, "DILVISCM_KAPPAWIPESMU") ) {
    mp_glob[mn]->dilationalViscosity = 0.0;
  } else if (model_read == -1 && !strcmp(model_name, "DILVISCM_KAPPACONSTANT") ) {
    mp_glob[mn]->DilationalViscosityModel = DILVISCM_KAPPACONSTANT;
    num_const = read_constants(imp, &(mat_ptr->u_dilationalViscosity), 0);
    mat_ptr->dilationalViscosity = mat_ptr->u_dilationalViscosity[0];
	  
    if ( num_const < 1) {
      sr = sprintf(err_msg, 
		   "Matl %s expected at least 1 constant for %s %s model.\n",
		   pd_glob[mn]->MaterialName, 
		   "Dilational Viscosity", "DILVISCM_KAPPACONSTANT");
      EH(-1, err_msg);
    }
    mat_ptr->len_u_dilationalViscosity = num_const;
    SPF_DBL_VEC(endofstring(es), num_const, mat_ptr->u_dilationalViscosity  );
  } else if (model_read == -1 && !strcmp(model_name, "DILVISCM_KAPPAFIXEDRATIO") ) {
    mp_glob[mn]->DilationalViscosityModel = DILVISCM_KAPPAFIXEDRATIO;
    num_const = read_constants(imp, &(mat_ptr->u_dilationalViscosity), 0);
    mat_ptr->dilationalViscosityRatio = mat_ptr->u_dilationalViscosity[0];
    mat_ptr->dilationalViscosity = 0.0;
    if (num_const < 1) {
      sr = sprintf(err_msg, 
		   "Matl %s expected at least 1 constant for %s %s model.\n",
		   pd_glob[mn]->MaterialName, 
		   "Dilational Viscosity", "DILVISCM_KAPPAFIXEDRATIO");
      EH(-1, err_msg);
    }
    mat_ptr->len_u_dilationalViscosity = num_const;
    SPF_DBL_VEC(endofstring(es), num_const, mat_ptr->u_dilationalViscosity  );
  } else if (model_read == -1 && !strcmp(model_name, "DILVISCM_KAPPABUBBLES") ) {
    mp_glob[mn]->DilationalViscosityModel = DILVISCM_KAPPABUBBLES;
    num_const = read_constants(imp, &(mat_ptr->u_dilationalViscosity), 0);
    mat_ptr->len_u_dilationalViscosity = num_const;
    SPF_DBL_VEC(endofstring(es), num_const, mat_ptr->u_dilationalViscosity);
  } else if (strcmp(model_name, " ")) {
    // We're here if we found the card, but couldn't read it
    EH(model_read, "Dilational Viscosity");
  }

  model_read = look_for_mat_prop(imp, "Dilational Viscosity Multiplier",
				 &(i0),
				 &(a0), NO_USER, NULL, model_name, SCALAR_INPUT,
				 &NO_SPECIES,es);

  mat_ptr->dilationalViscosityMultiplier = 1.0;

  if( model_read != -1 )
    {
      mat_ptr->dilationalViscosityMultiplier = a0;

      stringup(model_name);

      if( strcmp( model_name, "CONSTANT") )
	{
          EH(-1, "Dilational Viscosity Multiplier can only be CONSTANT.\n");
	}
      ECHO(es,echo_file);
    }
    
  model_read = look_for_mat_prop(imp, "Second Level Set Viscosity",
				 &(i0), 
				 &(a0), NO_USER, NULL, model_name, SCALAR_INPUT, 
				 &NO_SPECIES,es);

  if( model_read != -1 )
    {

      if( ls == NULL ) EH(-1, "Second Level Set Viscosity requires activation of Level Set Tracking.\n");

      mat_ptr->mp2nd->ViscosityModel = i0;
      mat_ptr->mp2nd->viscosity = a0;

      stringup(model_name);

      if( !strcmp( model_name, "CONSTANT") || !strcmp( model_name, "RATIO") )
	{
	  if ( fscanf(imp,"%s", input ) !=  1 )
	    {
	      EH(-1,"Expecting trailing keyword for Second Level Set Viscosity.\n");
	    }

	  stringup(input);

	  if( strncmp( input,"POSITIVE", 3 ) == 0 )
	    {
	      mat_ptr->mp2nd->viscositymask[0] = 0; mat_ptr->mp2nd->viscositymask[1] = 1;
	    }
	  else if (  strncmp( input,"NEGATIVE", 3 ) == 0 )
	    {
	      mat_ptr->mp2nd->viscositymask[0] = 1; mat_ptr->mp2nd->viscositymask[1] = 0;
	    }
	  else
	    {
	      EH(-1,"Keyword must be POSITIVE or NEGATIVE for Second Level Set Viscosity.\n");
	    }

	  SPF(endofstring(es)," %s", input );
	  if( pfd != NULL)
	    {
		for(i=0 ; i< pfd->num_phase_funcs ; i++)
		{
      		if ( fscanf(imp,"%lf",&(mat_ptr->mp2nd->viscosity_phase[i])) != 1)
			{ EH( -1, "error reading phase viscosity"); }    
	  	SPF(endofstring(es)," %g", mat_ptr->mp2nd->viscosity_phase[i]);
		}
	    }
	}
      else
	{
          EH(-1, "Second Level Set Viscosity model can only be CONSTANT or RATIO.\n");
	}
      ECHO(es,echo_file);
    }
/** Momentum Equation weight Function	**/

  strcpy(search_string,"Momentum Weight Function");
  model_read = look_for_mat_prop(imp, search_string, 
				 &(mat_ptr->Mwt_funcModel), 
				 &(mat_ptr->Mwt_func), NO_USER, NULL,
				 model_name, SCALAR_INPUT, &NO_SPECIES,es);
  if(strncmp(model_name," ",1) != 0 )
    {      
      if ( !strcmp(model_name, "GALERKIN") )
	{
	  mat_ptr->Mwt_funcModel = GALERKIN;
	  mat_ptr->Mwt_func = 0.;
	} 
      else if ( !strcmp(model_name, "SUPG") )
	{
	  int err;
	  mat_ptr->Mwt_funcModel = SUPG;
	  err = fscanf(imp, "%lg",&(mat_ptr->Mwt_func));
	  if (err != 1) {
	    EH(-1, "Expected to read one double for Momentum Weight Function SUPG");
	  }
	  SPF(endofstring(es)," %.4g", mat_ptr->Mwt_func );
	} 
      else  
	{
	  SPF(err_msg,"Syntax error or invalid model for %s\n", search_string);
	  EH(-1,err_msg);
	}
    }
  else
    {
      mat_ptr->Mwt_funcModel = GALERKIN;
      mat_ptr->Mwt_func = 0.;
      SPF(es, "\t(%s = %s)",search_string,"GALERKIN");
    }

  ECHO(es, echo_file);

  /*
   *  Polymer Constitutive Equation
   *
   */
  model_read = look_for_mat_prop(imp, "Polymer Constitutive Equation", 
				 &(ConstitutiveEquation), 
				 &(a0), NO_USER, NULL, model_name, NO_INPUT, 
				 &NO_SPECIES,es);
  stringup(model_name);

  if ( !strcmp(model_name, "GIESEKUS") )
    {
      vn_glob[mn]->ConstitutiveEquation = GIESEKUS;
    }
  else if ( !strcmp(model_name, "WHITE_METZNER") )
    {
      vn_glob[mn]->ConstitutiveEquation = WHITE_METZNER;
    } 
  else if ( !strcmp(model_name, "OLDROYDB") )
    {
      vn_glob[mn]->ConstitutiveEquation = OLDROYDB;
    } 
  else if ( !strcmp(model_name, "PTT") ||
	    !strcmp(model_name, "PHAN THIEN-TANNER") ||
	    !strcmp(model_name, "PHAN-THIEN TANNER") )
    {
      vn_glob[mn]->ConstitutiveEquation = PTT;
    } 
  else if ( !strcmp(model_name, "SARAMITO_OLDROYDB") )
    {
      vn_glob[mn]->ConstitutiveEquation = SARAMITO_OLDROYDB;
    }
  else if ( !strcmp(model_name, "SARAMITO_GIESEKUS") )
    {
      vn_glob[mn]->ConstitutiveEquation = SARAMITO_GIESEKUS;
    }
  else if ( !strcmp(model_name, "SARAMITO_PTT") )
    {
      vn_glob[mn]->ConstitutiveEquation = SARAMITO_PTT;
    } 
  else if ( !strcmp(model_name, "NOPOLYMER") )
    {
      vn_glob[mn]->ConstitutiveEquation = NOPOLYMER;
      /* set defaults if the next section is not entered */
      vn_glob[mn]->wt_funcModel = GALERKIN;
      vn_glob[mn]->wt_func =0.;
      vn_glob[mn]->evssModel = EVSS_G;
      vn_glob[mn]->dg_J_model = FALSE;
    } 
  else 
    {
      vn_glob[mn]->ConstitutiveEquation = NOPOLYMER;
      /* set defaults if the next section is not entered */
      vn_glob[mn]->wt_funcModel = GALERKIN;
      vn_glob[mn]->wt_func =0.;
      vn_glob[mn]->evssModel = EVSS_G;
      vn_glob[mn]->dg_J_model = FALSE;
      strcpy(es,"\t(Polymer Constitutive Equation = NOPOLYMER)");
    }
  ECHO(es,echo_file);


  /* this will be true if a VE constitutive equation is specified
   * if the NOPOLYMER option is used we can skip this section 
   */
  if(vn_glob[mn]->ConstitutiveEquation)
    {

      strcpy(search_string, "Polymer Stress Formulation");

      model_read = look_for_mat_prop(imp, search_string, 
				     &(vn_glob[mn]->evssModel), 
				     &(a0), NO_USER, NULL, model_name, NO_INPUT,
				     &NO_SPECIES,es);
      if ( !strcmp(model_name, "EVSS_G") )
	{
	  if( vn_glob[mn]->ConstitutiveEquation == PTT || 
	      vn_glob[mn]->ConstitutiveEquation == SARAMITO_PTT ) 
	    EH(-1,"Error: EVSS_G stress formulation is not implemented in this case.");

	  vn_glob[mn]->evssModel = EVSS_G;
	}
      else if ( !strcmp(model_name, "EVSS_F") )
	{
	  vn_glob[mn]->evssModel = EVSS_F;
	}
      else if ( !strcmp(model_name, "EVSS_GRADV") )
	{
	  vn_glob[mn]->evssModel = EVSS_GRADV;
	}
      else if ( !strcmp(model_name, "EVSS_L") )
	{
	  vn_glob[mn]->evssModel = EVSS_L;
	}
      else if ( !strcmp(model_name, "LOG_CONF") )
	{
	  vn_glob[mn]->evssModel = LOG_CONF;
	}
      else if ( !strcmp(model_name, "LOG_CONF_LAGGED") )
        {
          vn_glob[mn]->evssModel = LOG_CONF_LAGGED;
        }
      else if ( !strcmp(model_name, "LOG_CONF_GRADV") )
	{
	  vn_glob[mn]->evssModel = LOG_CONF_GRADV;
	}
      else
	{
	  if( vn_glob[mn]->ConstitutiveEquation == PTT || 
	      vn_glob[mn]->ConstitutiveEquation == SARAMITO_PTT ) 
	    EH(-1,"Error: EVSS_G stress formulation is not implemented in this case.");

	  vn_glob[mn]->evssModel = EVSS_G; /* default to Rajagopalan's 
					      formulation */

	  SPF(es,"\t(%s = %s)", "Polymer Stress Formulation","EVSS_G" );
	}

      ECHO(es,echo_file);

      strcpy(search_string,"Polymer Weight Function");
      
      model_read = look_for_mat_prop(imp,search_string , 
				     &(vn_glob[mn]->wt_funcModel), 
				     &(a0), NO_USER, NULL, model_name, NO_INPUT,
				     &NO_SPECIES,es);
      
      if ( !strcmp(model_name, "GALERKIN") )
	{
	  vn_glob[mn]->wt_funcModel = GALERKIN;
	} 
      else if ( !strcmp(model_name, "SUPG") )
	{
	  vn_glob[mn]->wt_funcModel = SUPG;
	} 
      else 
	{
	  vn_glob[mn]->wt_funcModel = GALERKIN;

	  SPF(es,"\t(%s = %s)", search_string ,"GALERKIN"); 
	}

      ECHO(es,echo_file);

      if( vn_glob[mn]->wt_funcModel == SUPG)
	{

	  strcpy(search_string,"Polymer Weighting");
	  
	  model_read = look_for_mat_prop(imp, search_string, 
					 &(ConstitutiveEquation), 
					 &(vn_glob[mn]->wt_func), NO_USER, NULL,
					 model_name, SCALAR_INPUT, &NO_SPECIES,es);

	  EH(model_read, "Polymer Weighting not set");
	}
      else 
	{
	  vn_glob[mn]->wt_func =0.;
	  SPF(es,"\t(%s = %s %g)", search_string, "CONSTANT", vn_glob[mn]->wt_func);
	}

      strcpy(search_string,"Polymer Shift Function");

      if( look_forward_optional(imp, search_string,input, '=') == 1 )
	{ 
	  if ( fscanf(imp,"%s", model_name) != 1 )
	    {
	      EH(-1, "Need option for Polymer Shift Function ");
	    }

	  SPF(es,"%s = %s", search_string, model_name);

	  if ( !strcmp(model_name, "CONSTANT"))
	    {
	      vn_glob[mn]->shiftModel = CONSTANT;

	      num_const = read_constants(imp, &( vn_glob[mn]->shift),
					 NO_SPECIES);
	      if ( num_const < 1) 
		{
		  log_err(
                  "Matl %s expected at least 1 constants for %s model.\n",
		  pd_glob[mn]->MaterialName, "CONSTANT_WLF shift factor");
		}
	      vn_glob[mn]->len_shift = num_const;

	      SPF_DBL_VEC(endofstring(es), num_const,  vn_glob[mn]->shift );

	    }
	  else  if ( !strcmp(model_name, "MODIFIED_WLF"))
	    {
	      vn_glob[mn]->shiftModel = MODIFIED_WLF;

	      num_const = read_constants(imp, &( vn_glob[mn]->shift),
					 NO_SPECIES);
	      
	      if ( num_const < 2) 
		{
		  log_err(
                  "Matl %s expected at least 2 constants for %s model.\n",
		  pd_glob[mn]->MaterialName, "MODIFIED_WLF shift factor");
		}
	      vn_glob[mn]->len_shift = num_const;

	      SPF_DBL_VEC(endofstring(es), num_const,  vn_glob[mn]->shift );
	    }
	  else 
	    {
	      vn_glob[mn]->shiftModel = CONSTANT;
	      vn_glob[mn]->shift = alloc_dbl_1(1,1.0);
	      vn_glob[mn]->len_shift = 1;
	      SPF(es,"\t(%s = %s %.4g)", search_string, "CONSTANT", 1.0 );
	    }
	}
      else
	{
	      vn_glob[mn]->shiftModel = CONSTANT;
	      vn_glob[mn]->shift = alloc_dbl_1(1,1.0);
	      vn_glob[mn]->len_shift = 1;
	      SPF(es,"\t(%s = %s %.4g)", search_string, "CONSTANT", 1.0 );
	}

      ECHO(es,echo_file);


      strcpy(search_string,"Discontinuous Jacobian Formulation");

      if( look_forward_optional(imp,search_string ,input, '=') == 1 )
	{
	  if ( fscanf(imp,"%s", model_name) != 1 )
	    {
	      EH(-1, "Need option for Discontinuous Jacobian Formulation ");
	    }

	  SPF(es,"%s = %s", search_string, model_name);

	  if ( !strcmp(model_name, "FULL"))
	    {
	      vn_glob[mn]->dg_J_model = FULL_DG;
	    }
	  else  if ( !strcmp(model_name, "EXPLICIT"))
	    {
	      vn_glob[mn]->dg_J_model = EXPLICIT_DG;

	      num_const = read_constants(imp, &( vn_glob[mn]->dg_J_model_wt),
					 NO_SPECIES);
	      
	      if ( num_const < 1) 
		{
		  log_err(
                  "Matl %s expected at least 1 constants for %s model.\n",
		  pd_glob[mn]->MaterialName, "EXPLICIT_DG weighting factor");
		}
	      vn_glob[mn]->len_dg_J_model_wt = num_const;

	      SPF_DBL_VEC(endofstring(es), num_const, vn_glob[mn]->dg_J_model_wt );

	    }
	  else  if ( !strcmp(model_name, "SEGREGATED"))
	    {
	      vn_glob[mn]->dg_J_model = SEGREGATED;

	      num_const = read_constants(imp, &( vn_glob[mn]->dg_J_model_wt),
					 NO_SPECIES);
	      if ( num_const < 1) 
		{
		 log_err(
                 "Matl %s expected at least 1 constants for %s model.\n",
		 pd_glob[mn]->MaterialName, "SEGREGATED weighting factor");
		}
	      vn_glob[mn]->len_dg_J_model_wt = num_const;
	      SPF_DBL_VEC(endofstring(es), num_const, vn_glob[mn]->dg_J_model_wt );
	    }
	  else 
	    {
	      vn_glob[mn]->dg_J_model = FALSE;
	      SPF(es,"\t(%s = %s)", search_string, "FALSE");
	    }
	}
      else
	{
          vn_glob[mn]->dg_J_model = FALSE;
	  SPF(es,"\t(%s = %s)", search_string, "FALSE");
	}

      ECHO(es,echo_file);
    
      /* read in adaptive viscosity scaling: if it is zero
         we have the normal formulation without numerical artifacts */

      strcpy(search_string,"Adaptive Viscosity Scaling");

      model_read = look_for_mat_prop(imp, search_string,
		      	             &(ConstitutiveEquation),
			             &(vn_glob[mn]->eps), NO_USER, NULL,
				     model_name, SCALAR_INPUT, &NO_SPECIES,es);
      if(model_read == -1)
	{
          vn_glob[mn]->eps =0.;
	  SPF(es,"\t(%s = %s %.4g)", search_string, "CONSTANT",  vn_glob[mn]->eps);
        }

      ECHO(es,echo_file);

      /* allocate space */

      strcpy(search_string, "Polymer Viscosity");

      if(vn_glob[mn]->modes == 0)EH(-1, "Need to specify number of VE modes in input deck");

      modal_data = (dbl *) array_alloc(1,vn_glob[mn]->modes,sizeof(dbl)); 

      model_read = look_for_modal_prop(imp,search_string , 
				       vn_glob[mn]->modes, 
				       &matl_model,
				       modal_data,
				       es);
      if( model_read < 1 )
	{
	  if( model_read == -1) SPF(err_msg,"%s card is missing.",search_string);
	  if( model_read == -2) SPF(err_msg,"Only CONSTANT %s mode model supported.", search_string);
	  fprintf(stderr,"%s\n",err_msg);
	  exit(-1);
	}

      ECHO(es,echo_file);

      for(mm=0;mm<vn_glob[mn]->modes;mm++)
	{
	  ve_glob[mn][mm]->gn->ConstitutiveEquation = matl_model;
	  ve_glob[mn][mm]->gn->mu0 = modal_data[mm];
	  ve_glob[mn][mm]->gn->mu0Model = matl_model;
	  ve_glob[mn][mm]->gn->muinf=0.;
	  ve_glob[mn][mm]->gn->muinfModel=CONSTANT;
	  ve_glob[mn][mm]->gn->lam=0.;
	  ve_glob[mn][mm]->gn->lamModel=CONSTANT;
	  ve_glob[mn][mm]->gn->aexp=0.;
	  ve_glob[mn][mm]->gn->aexpModel=CONSTANT;
	  ve_glob[mn][mm]->gn->nexp=0.;
	  ve_glob[mn][mm]->gn->nexpModel=CONSTANT;
	}

      strcpy(search_string, "Positive Level Set Polymer Viscosity");

      model_read = look_for_modal_prop(imp, search_string,
				       vn_glob[mn]->modes,
				       &matl_model,
				       modal_data,
				       es);

      if( model_read == 1 ) {

	  if( ls == NULL ) EH(-1, "Positive Level Set Polymer Viscosity requires activation of Level Set Tracking.\n");

	  for(mm=0;mm<vn_glob[mn]->modes;mm++)
	    {
	      ve_glob[mn][mm]->gn->pos_ls_mup = modal_data[mm];
	      ve_glob[mn][mm]->gn->mu0Model = VE_LEVEL_SET;
	      ve_glob[mn][mm]->gn->ConstitutiveEquation = VE_LEVEL_SET;
	    }


	  ECHO(es,echo_file);
      } else if ( model_read == -2 ) {
	SPF(err_msg,"Only CONSTANT %s mode model supported.", search_string);
	fprintf(stderr, "%s\n", err_msg);
	exit(-1);
      }
      
      strcpy( search_string, "Polymer Time Constant");

      model_read = look_for_modal_prop(imp,search_string , 
				       vn_glob[mn]->modes, 
				       &matl_model,
				       modal_data,
				       es);
      if( model_read < 1 )
	{
	  if( model_read == -1) SPF(err_msg,"%s card is missing.",search_string);
	  if( model_read == -2) SPF(err_msg,"Only CONSTANT %s mode model supported.", search_string);
	  fprintf(stderr,"%s\n",err_msg);
	  exit(-1);
	}

      ECHO(es, echo_file);

      for(mm=0;mm<vn_glob[mn]->modes;mm++)
	{
	  ve_glob[mn][mm]->time_const = modal_data[mm];
	  ve_glob[mn][mm]->time_constModel = matl_model;
	}

      strcpy(search_string, "Positive Level Set Polymer Time Constant");

      model_read = look_for_modal_prop(imp, search_string,
				       vn_glob[mn]->modes,
				       &matl_model,
				       modal_data,
				       es);

      if( model_read == 1 ) {

	if( ls == NULL ) EH(-1, "Positive Level Set Polymer Time Constant requires activation of Level Set Tracking.\n");

	for(mm=0;mm<vn_glob[mn]->modes;mm++)
	  {
	    ve_glob[mn][mm]->pos_ls.time_const = modal_data[mm];
	    if (ve_glob[mn][mm]->time_constModel != CONSTANT) {
	      fprintf(stderr, "%s\n", "Only CONSTANT Polymer Time Constant model supported for viscoelastic level set");
	      exit(-1);
	    }
	    ve_glob[mn][mm]->time_constModel = VE_LEVEL_SET;
	  }


	ECHO(es,echo_file);
      } else if ( model_read == -2 ) {
	SPF(err_msg,"Only CONSTANT %s mode model supported.", search_string);
	fprintf(stderr, "%s\n", err_msg);
	exit(-1);
      }
      
      if (vn_glob[mn]->ConstitutiveEquation == GIESEKUS ||
	  vn_glob[mn]->ConstitutiveEquation == SARAMITO_GIESEKUS )
	{
	  strcpy(search_string, "Mobility Parameter");

	  model_read = look_for_modal_prop(imp, "Mobility Parameter", 
					   vn_glob[mn]->modes, 
					   &matl_model,
					   modal_data,
					   es);

	  if( model_read < 1 )
	    {
	      if( model_read == -1) SPF(err_msg,"%s is missing", search_string);
	      if( model_read == -2) SPF(err_msg,"Only CONSTANT %s mode models supported.", search_string);
	      fprintf(stderr,"%s\n",err_msg);
	      exit(-1);
	    }

	  for(mm=0;mm<vn_glob[mn]->modes;mm++)
	    {
	      ve_glob[mn][mm]->alpha = modal_data[mm];
	      ve_glob[mn][mm]->alphaModel = matl_model;
	    }

	  ECHO(es,echo_file);

	  strcpy(search_string, "Positive Level Set Mobility Parameter");

	  model_read = look_for_modal_prop(imp, search_string,
					   vn_glob[mn]->modes,
					   &matl_model,
					   modal_data,
					   es);

	  if( model_read == 1 ) {

	    if( ls == NULL ) EH(-1, "Positive Level Set Mobility Parameter requires activation of Level Set Tracking.\n");

	    for(mm=0;mm<vn_glob[mn]->modes;mm++)
	      {
		ve_glob[mn][mm]->pos_ls.alpha = modal_data[mm];
		ve_glob[mn][mm]->alphaModel = VE_LEVEL_SET;
	      }


	    ECHO(es,echo_file);
	  } else if ( model_read == -2 ) {
	    SPF(err_msg,"Only CONSTANT %s mode model supported.", search_string);
	    fprintf(stderr, "%s\n", err_msg);
	    exit(-1);
	  }

	}
     else
       {
	 for(mm=0;mm<vn_glob[mn]->modes;mm++)
	   {
	     ve_glob[mn][mm]->alpha=0.;
	     ve_glob[mn][mm]->pos_ls.alpha=0.;
	     ve_glob[mn][mm]->alphaModel=CONSTANT;
	   }
       }

	/*
	 * If one of the Saramito model combinations is enabled, ensure that a yield stress card is
	 * present
	*/
      if (vn_glob[mn]->ConstitutiveEquation == SARAMITO_OLDROYDB || 
	  vn_glob[mn]->ConstitutiveEquation == SARAMITO_PTT      ||
	  vn_glob[mn]->ConstitutiveEquation == SARAMITO_GIESEKUS)
	{
	  /* Should yield stress be a modal property? Let's assume not for now */
	  dbl tau_y_val;
	  dbl fexp_val;

	  strcpy(search_string, "Polymer Yield Stress");
	  model_read = look_for_mat_prop(imp, search_string, 
					 &(ConstitutiveEquation), 
					 &tau_y_val,
					 NO_USER, NULL,
					 model_name, SCALAR_INPUT, &NO_SPECIES,es);

	  if( model_read < 1 )
	    {
	      if( model_read == -1) SPF(err_msg,"%s card is missing.",search_string);
	      if( model_read == -2) SPF(err_msg,"Only CONSTANT %s mode model supported.", search_string);
	      fprintf(stderr,"%s\n",err_msg);
	      exit(-1);
	    }

	  strcpy(search_string, "Yield Exponent");
	  model_read = look_for_mat_prop(imp, search_string, 
					 &(ConstitutiveEquation), 
					 &fexp_val,
					 NO_USER, NULL,
					 model_name, SCALAR_INPUT, &NO_SPECIES,es);

	  if( model_read < 1 )
	    {
	      if( model_read == -1) SPF(err_msg,"%s card is missing.",search_string);
	      if( model_read == -2) SPF(err_msg,"Only CONSTANT %s mode model supported.", search_string);
	      fprintf(stderr,"%s\n",err_msg);
	      exit(-1);
	    }
			       
	  for(mm=0;mm<vn_glob[mn]->modes;mm++)
	    {
	      ve_glob[mn][mm]->gn->tau_y = tau_y_val;
		  ve_glob[mn][mm]->gn->fexp = fexp_val;
	    }
	  ECHO(es,echo_file);
	}


      if (vn_glob[mn]->ConstitutiveEquation == PTT || 
			    vn_glob[mn]->ConstitutiveEquation == SARAMITO_PTT )
	{
	  strcpy(search_string, "PTT Xi parameter");

	  model_read = look_for_modal_prop(imp, search_string, 
					   vn_glob[mn]->modes, 
					   &matl_model,
					   modal_data,
					   es);

	  if( model_read < 1 )
	    {
	      if( model_read == -1) SPF(err_msg,"%s card is missing", search_string);
	      if( model_read == -2) SPF(err_msg,"Only CONSTANT %s  mode model supported.",search_string);
	      fprintf(stderr,"%s\n",err_msg);
	      exit(-1);
	    }

	  if( vn_glob[mn]->evssModel == LOG_CONF || vn_glob[mn]->evssModel == LOG_CONF_GRADV)
	    {
	      if ( modal_data[mn] != 0.0 )
		{
		  SPF(err_msg, "PTT Xi Parameter must equal zero for LOG_CONF formulation");
		  fprintf(stderr, "%s\n", err_msg);
		  exit(-1);
		}
	    }
	  
	  for(mm=0;mm<vn_glob[mn]->modes;mm++)
	    {
	      ve_glob[mn][mm]->xi = modal_data[mm];
	      ve_glob[mn][mm]->xiModel = matl_model;
	    }

	  ECHO(es,echo_file);
	  
	  strcpy(search_string, "Positive Level Set PTT Xi parameter");

	  model_read = look_for_modal_prop(imp, search_string,
					   vn_glob[mn]->modes,
					   &matl_model,
					   modal_data,
					   es);

	  if( model_read == 1 ) {

	    if( ls == NULL ) EH(-1, "Positive Level Set PTT Xi parameter requires activation of Level Set Tracking.\n");

	    for(mm=0;mm<vn_glob[mn]->modes;mm++)
	      {
		ve_glob[mn][mm]->pos_ls.xi = modal_data[mm];
		ve_glob[mn][mm]->xiModel = VE_LEVEL_SET;
	      }


	    ECHO(es,echo_file);
	  } else if ( model_read == -2 ) {
	    SPF(err_msg,"Only CONSTANT %s mode model supported.", search_string);
	    fprintf(stderr, "%s\n", err_msg);
	    exit(-1);
	  }
	  
	  strcpy(search_string, "PTT Epsilon parameter");

	  model_read = look_for_modal_prop(imp,search_string , 
					   vn_glob[mn]->modes, 
					   &matl_model,
					   modal_data,
					   es);

	  if( model_read < 1 )
	    {
	      if( model_read == -1) SPF(err_msg,"%s card is missing", search_string);
	      if( model_read == -2) SPF(err_msg,"Only CONSTANT %s  mode model supported.",search_string);
	      fprintf(stderr,"%s\n",err_msg);
	      exit(-1);
	    }

	  ECHO(es,echo_file);

	  for(mm=0;mm<vn_glob[mn]->modes;mm++)
	    {
	      ve_glob[mn][mm]->eps = modal_data[mm];
	      ve_glob[mn][mm]->epsModel = matl_model;
	    }

	  strcpy(search_string, "Positive Level Set PTT Epsilon parameter");

	  model_read = look_for_modal_prop(imp, search_string,
					   vn_glob[mn]->modes,
					   &matl_model,
					   modal_data,
					   es);

	  if( model_read == 1 ) {

	    if( ls == NULL ) EH(-1, "Positive Level Set PTT Epsilon parameter requires activation of Level Set Tracking.\n");

	    for(mm=0;mm<vn_glob[mn]->modes;mm++)
	      {
		ve_glob[mn][mm]->pos_ls.eps = modal_data[mm];
		ve_glob[mn][mm]->epsModel = VE_LEVEL_SET;
	      }

	    ECHO(es,echo_file); 
	  } else if ( model_read == -2 ) {
	    SPF(err_msg,"Only CONSTANT %s mode model supported.", search_string);
	    fprintf(stderr, "%s\n", err_msg);
	    exit(-1);
	  }
	}
     else
       {
	 for(mm=0;mm<vn_glob[mn]->modes;mm++)
	   {
	     ve_glob[mn][mm]->xi=0.;
	     ve_glob[mn][mm]->pos_ls.xi=0.;
	     ve_glob[mn][mm]->xiModel=CONSTANT;
	   }

	 for(mm=0;mm<vn_glob[mn]->modes;mm++)
	   {
	     ve_glob[mn][mm]->eps=0.;
	     ve_glob[mn][mm]->pos_ls.eps=0.;
	     ve_glob[mn][mm]->epsModel=CONSTANT;
	   }
       }

      free(modal_data);
    }
  
  /* surface tension */
  strcpy(search_string, "Surface Tension");

  model_read = look_for_mat_prop(imp, search_string , 
				 &(mat_ptr->SurfaceTensionModel), 
				 &(mat_ptr->surface_tension), 
				 &(mat_ptr->u_surface_tension),
				 &(mat_ptr->len_u_surface_tension),
				 model_name, SCALAR_INPUT, &NO_SPECIES,es);

  if (model_read == -1)
    {
      if ( !strcmp(model_name, "DILATION") )
	{
	  mat_ptr->SurfaceTensionModel = DILATION;
	  
	  num_const = read_constants(imp, &(mat_ptr->u_surface_tension),
				     NO_SPECIES);
	  
	  if ( num_const < 2) 
	    {
	      sr = sprintf(err_msg, 
			   "Matl %s expected at least 2 constants for %s %s model.\n",
			   pd_glob[mn]->MaterialName, 
			   search_string, 
			   model_name );
	      EH(-1, err_msg);
	    }
	  mat_ptr->len_u_surface_tension = num_const;

	  SPF_DBL_VEC(endofstring(es), num_const, mat_ptr->u_surface_tension);

	} 
      else if ( !strcmp(model_name, "GIBBS_ISOTHERM") )
	{
	  mat_ptr->SurfaceTensionModel = GIBBS_ISOTHERM;
	  
	  num_const = read_constants(imp, &(mat_ptr->u_surface_tension),
				     NO_SPECIES);
	  
	  if ( num_const < 3) 
	    {
	      sr = sprintf(err_msg, 
			   "Matl %s expected at least 3 constants for %s %s model.\n",
			   pd_glob[mn]->MaterialName, 
			   search_string, 
			   model_name );
	      EH(-1, err_msg);
	    }
	  mat_ptr->len_u_surface_tension = num_const;

	  SPF_DBL_VEC(endofstring(es), num_const, mat_ptr->u_surface_tension);

	} 
      else
	{
	  mat_ptr->SurfaceTensionModel = CONSTANT;	
	  mat_ptr->surface_tension     = 1.;  /* NOTE TO FUTURE DEVELOPERS:  FOR THE LOVE OF ALL THAT IS HOLY AND RIGHTGEOUS ON GOD'S GREEN EARTH,
					       * PLEASE MAKE CERTAIN THAT THE DEFAULT VALUE FOR SURFACE TENSION SET IN THIS ROUTINE IS 1.0
					       * THE FUTURE OF ALL FREEDOM-LOVING PEOPLE DEPENDS UPON THIS 
					       */
	  
	  SPF(es,"\t(%s = %s %.4g)", search_string, "CONSTANT", mat_ptr->surface_tension);
	}
    }

  ECHO(es,echo_file);

  /* Projection Equation Surface Diffusivity */

  strcpy(search_string, "Projection Equation Surface Diffusion Coefficient");
  
  model_read = look_for_mat_prop(imp, search_string,  &i, 
				 &(mat_ptr->SurfaceDiffusionCoeffProjectionEqn),
				 NO_USER, NULL, model_name, SCALAR_INPUT, &NO_SPECIES, es);
  if (model_read == -1)
    {
      mat_ptr->SurfaceDiffusionCoeffProjectionEqn = 0.0;
    }
  else
    {
      if (strcmp(model_name, "CONSTANT"))
	{
	  sr = sprintf(err_msg,  "Matl %s: Surface diffusion model must be const.\n", pd_glob[mn]->MaterialName);
	  EH(-1, err_msg);
	}
      num_const = 1;
      SPF(es, "\t(%s = %s %.4g)", search_string, "CONSTANT",  mat_ptr->SurfaceDiffusionCoeffProjectionEqn );
    }

  /* 
   * Thermal ProBperties
   *
   */
  
  ECHO("\n----Thermal Properties\n",echo_file);

  if (mn == 0) mat_ptr->thermal_cond_external_field = -1;

  strcpy(search_string, "Heat Flux Model");

  model_read = look_forward_optional(imp,search_string ,input,'=');
  
  if (model_read == 1)       {
    if (fscanf(imp, "%s", model_name) != 1)
      {
	EH(-1, "Need option for Heat Flux Model ");
      }

    SPF(es,"%s = %s", search_string, model_name);
    
    if(!strcmp(model_name, "USER"))
      {
	cr_glob[mn]->HeatFluxModel = CR_HF_USER;
      }
    else
      {
	cr_glob[mn]->HeatFluxModel = CR_HF_FOURIER_0;
      }
    ECHO(es,echo_file);
  }

  strcpy(search_string,"Conductivity");

  model_read = look_for_mat_proptable(imp,search_string , 
				      &(mat_ptr->ConductivityModel), 
				      &(mat_ptr->thermal_conductivity), 
				      &(mat_ptr->u_thermal_conductivity),
				      &(mat_ptr->len_u_thermal_conductivity),
                                      &(mat_ptr->thermal_conductivity_tableid),
                                      model_name, SCALAR_INPUT, &NO_SPECIES,es);

  if( model_read == -1 )
    {

      if( !strcmp(model_name, "CONST_LS") ||  !strcmp(model_name, "LEVEL_SET") )
	{
	  mat_ptr->ConductivityModel = LEVEL_SET;
	  num_const = read_constants(imp, &(mat_ptr->u_thermal_conductivity), 0);
	  if (num_const < 3) 
	    {
	      sprintf(err_msg, 
		      "Material %s - expected at least 3 constants for %s %s model.\n",
		      pd_glob[mn]->MaterialName, search_string, "LEVEL_SET");
	      EH(-1, err_msg);
	    }
      
	  if ( mat_ptr->u_thermal_conductivity[2] == 0.0 ) mat_ptr->u_thermal_conductivity[2] = ls->Length_Scale/2.0;
	  
	  mat_ptr->len_u_thermal_conductivity = num_const;

	  SPF_DBL_VEC( endofstring(es), num_const,mat_ptr->u_thermal_conductivity);       
	}
      else if( !strcmp(model_name, "THERMAL") )
	{
	  mat_ptr->ConductivityModel = THERMAL_HEAT;
	  num_const = read_constants(imp, &(mat_ptr->u_thermal_conductivity), 0);
	  if (num_const < 5) 
	    {
	      sprintf(err_msg, 
		      "Material %s - expected at least 5 constants for %s %s model.\n",
		      pd_glob[mn]->MaterialName, search_string, "THERMAL");
	      EH(-1, err_msg);
	    }
      
	  mat_ptr->len_u_thermal_conductivity = num_const;

	  SPF_DBL_VEC( endofstring(es), num_const,mat_ptr->u_thermal_conductivity);       
	}

      else if( !strcmp(model_name, "FOAM_PBE") )
	{
	  mat_ptr->ConductivityModel = FOAM_PBE;
	  num_const = read_constants(imp, &(mat_ptr->u_thermal_conductivity), 0);
	  /* if (num_const < 5)  */
	  /*   { */
	  /*     sprintf(err_msg,  */
	  /* 	      "Material %s - expected at least 5 constants for %s %s model.\n", */
	  /* 	      pd_glob[mn]->MaterialName, search_string, "THERMAL"); */
	  /*     EH(-1, err_msg); */
	  /*   } */
	  mat_ptr->len_u_thermal_conductivity = num_const;

	  SPF_DBL_VEC( endofstring(es), num_const,mat_ptr->u_thermal_conductivity);

	}
      else if( !strcmp(model_name, "FOAM_PMDI_10") )
	{
	  mat_ptr->ConductivityModel = FOAM_PMDI_10;
	  num_const = read_constants(imp, &(mat_ptr->u_thermal_conductivity), 0);
	  if (num_const < 2)
	    {
	      sprintf(err_msg,
		      "Material %s - expected at least 2 constants for %s %s model.\n",
		      pd_glob[mn]->MaterialName, search_string, "FOAM_PMDI_10");
	      EH(-1, err_msg);
	    }

	  mat_ptr->len_u_thermal_conductivity = num_const;

	  SPF_DBL_VEC( endofstring(es), num_const,mat_ptr->u_thermal_conductivity);
	}
      else if ( !strcmp(model_name, "EXTERNAL_FIELD")){
	if ( fscanf(imp,"%s", input ) !=  1 ){	  
	    EH(-1,"Expecting trailing keyword for Thermal Conductivity EXTERNAL_FIELD model.\n");
	}
	ii = 0;
	for ( j=0; j<efv->Num_external_field; j++){
	  if (!strcmp(efv->name[j], input)){
	    ii=1;
	    mat_ptr->thermal_cond_external_field = j; 
	    break;	    
	  }	     
	}
	if( ii==0 ) {
	  EH(-1,"Cannot match the name with that in the external field file");
	}	  
	mat_ptr->ConductivityModel = EXTERNAL_FIELD;
	/* pick up scale factor for property */
	num_const = read_constants(imp, &(mat_ptr->u_thermal_conductivity), NO_SPECIES);	
	mat_ptr->len_u_thermal_conductivity = num_const;
	if ( num_const < 1){
	  sr = sprintf(err_msg, 
		       "Matl %s expected at least 1 constant for %s %s model.\n",
		       pd_glob[mn]->MaterialName, "Thermal Conductivity","EXTERNAL_FIELD");
	  EH(-1, err_msg);
	}
      }
      else 
	{
	  SPF(err_msg,"%s card read error.  Card missing or unknown model.", search_string);
	  EH(-1,err_msg);
	}
    }

  ECHO(es,echo_file);

  strcpy(search_string, "Second Level Set Conductivity");

  model_read = look_for_mat_prop(imp, search_string, 
				 &(i0), 
				 &(a0), NO_USER, NULL, model_name, SCALAR_INPUT, 
				 &NO_SPECIES,es);
      
  if( model_read != -1 )
    {
      
      if( ls == NULL ) EH(-1, "Second Level Set Conductivity requires activation of Level Set Tracking.\n");
	  
      mat_ptr->mp2nd->ThermalConductivityModel = i0;
      mat_ptr->mp2nd->thermalconductivity = a0;
	  
      stringup(model_name);
	  
      if( !strcmp( model_name, "CONSTANT") )
	{
	  if ( fscanf(imp,"%s", input ) !=  1 )
	    {
	      EH(-1,"Expecting trailing keyword for Second Level Set Conductivity.\n");
	    }
	      
	  stringup(input);
	      
	  if( strncmp( input,"POSITIVE", 3 ) == 0 )
	    {
	      mat_ptr->mp2nd->thermalconductivitymask[0] = 0; mat_ptr->mp2nd->thermalconductivitymask[1] = 1;
	    }
	  else if (  strncmp( input,"NEGATIVE", 3 ) == 0 )
	    {
	      mat_ptr->mp2nd->thermalconductivitymask[0] = 1; mat_ptr->mp2nd->thermalconductivitymask[1] = 0;
	    }
	  else
	    {
	      EH(-1,"Keyword must be POSITIVE or NEGATIVE for Second Level Set Conductivity.\n");
	    }
	  SPF(endofstring(es)," %s", input);
	  if( pfd != NULL)
	    {
		for(i=0 ; i< pfd->num_phase_funcs ; i++)
		{
      		if ( fscanf(imp,"%lf",&(mat_ptr->mp2nd->thermalconductivity_phase[i])) != 1)
			{ EH( -1, "error reading phase thermal conductivity"); }    
	  	SPF(endofstring(es)," %g", mat_ptr->mp2nd->thermalconductivity_phase[i]);
		}
	    }
	}
      else
	{
	  EH(-1, "Second Level Set Conductivity model can only be CONSTANT.\n");
	}
    }
  else
    {
      if(strlen(es) != 0 )
	{
	  SPF(err_msg,"Syntax error or unsupported model for %s ", search_string);
	  EH(-1,err_msg);
	}
    }

  ECHO(es,echo_file);
      

  strcpy(search_string, "Heat Capacity");

  model_read = look_for_mat_proptable(imp, search_string , 
				      &(mat_ptr->HeatCapacityModel), 
				      &(mat_ptr->heat_capacity), 
				      &(mat_ptr->u_heat_capacity), 
				      &(mat_ptr->len_u_heat_capacity),
                                      &(mat_ptr->heat_capacity_tableid),
                                      model_name, SCALAR_INPUT, &NO_SPECIES,es);
  
  if(!strcmp(model_name, "ENTHALPY"))
    {
      mat_ptr->HeatCapacityModel = ENTHALPY;
      
      if(fscanf(imp, "%lf %lf", &(mat_ptr->heat_capacity), &(mat_ptr->latent_heat_fusion[0])) != 2)
	{
	  EH(-1,"Expecting 2 floats for ENTHALPY model on Heat Capacity card");
	}

      SPF(endofstring(es)," %.4g %.4g", mat_ptr->heat_capacity, mat_ptr->latent_heat_fusion[0]);
    }
  else if(!strcmp(model_name, "CONST_LS") ||  !strcmp(model_name, "LEVEL_SET"))
    {
      mat_ptr->HeatCapacityModel = LEVEL_SET;
      num_const = read_constants(imp, &(mat_ptr->u_heat_capacity), 0);
      if (num_const < 3) 
	{
	  sprintf(err_msg, 
		  "Material %s - expected at least 3 constants for %s %s model.\n",
		  pd_glob[mn]->MaterialName, search_string, "LEVEL_SET");
	      EH(-1, err_msg);
	}

      if ( mat_ptr->u_heat_capacity[2] == 0.0 ) mat_ptr->u_heat_capacity[2] = ls->Length_Scale/2.0;
      
      mat_ptr->len_u_heat_capacity = num_const;

      SPF_DBL_VEC( endofstring(es), num_const,mat_ptr->u_heat_capacity); 
	  
    }
  else if(!strcmp(model_name, "THERMAL"))
    {
      mat_ptr->HeatCapacityModel = THERMAL_HEAT;
      num_const = read_constants(imp, &(mat_ptr->u_heat_capacity), 0);
      if (num_const < 5) 
	{
	  sprintf(err_msg, 
		  "Material %s - expected at least 5 constants for %s %s model.\n",
		  pd_glob[mn]->MaterialName, search_string, "THERMAL");
	      EH(-1, err_msg);
	}

      mat_ptr->len_u_heat_capacity = num_const;

      SPF_DBL_VEC( endofstring(es), num_const,mat_ptr->u_heat_capacity); 
	  
    }
  else if(!strcmp(model_name, "FOAM_PMDI_10"))
    {
      mat_ptr->HeatCapacityModel = FOAM_PMDI_10;
      num_const = read_constants(imp, &(mat_ptr->u_heat_capacity), 0);
      if (num_const < 2)
	{
	  sprintf(err_msg,
		  "Material %s - expected at least 2 constants for %s %s model.\n",
		  pd_glob[mn]->MaterialName, search_string, "FOAM_PMDI_10");
	  EH(-1, err_msg);
	}

      mat_ptr->len_u_heat_capacity = num_const;

      SPF_DBL_VEC( endofstring(es), num_const,mat_ptr->u_heat_capacity);

    }

  else
    {
      EH(model_read, "Heat Capacity");
    }

  ECHO(es, echo_file);

  strcpy(search_string,"Second Level Set Heat Capacity"); 
  
  model_read = look_for_mat_prop(imp, search_string, 
				 &(i0), 
				 &(a0), NO_USER, NULL, model_name, SCALAR_INPUT, 
				 &NO_SPECIES,es);
  
  if( model_read != -1 )
    {
      
      if( ls == NULL ) EH(-1, "Second Level Set Heat Capacity requires activation of Level Set Tracking.\n");
      
      mat_ptr->mp2nd->HeatCapacityModel = i0;
      mat_ptr->mp2nd->heatcapacity = a0;
	  
      stringup(model_name);
	  
      if( !strcmp( model_name, "CONSTANT") )
	{
	  if ( fscanf(imp,"%s", input ) !=  1 )
	    {
	      EH(-1,"Expecting trailing keyword for Second Level Set Heat Capacity.\n");
	    }
	  
	  stringup(input);
	      
	  if( strncmp( input,"POSITIVE", 3 ) == 0 )
	    {
	      mat_ptr->mp2nd->heatcapacitymask[0] = 0; mat_ptr->mp2nd->heatcapacitymask[1] = 1;
	    }
	  else if (  strncmp( input,"NEGATIVE", 3 ) == 0 )
	    {
	      mat_ptr->mp2nd->heatcapacitymask[0] = 1; mat_ptr->mp2nd->heatcapacitymask[1] = 0;
	    }
	  else
	    {
	      EH(-1,"Keyword must be POSITIVE or NEGATIVE for Second Level Set Heat Capacity.\n");
	    }
	  SPF(endofstring(es)," %s", input);
	  if( pfd != NULL)
	    {
		for(i=0 ; i< pfd->num_phase_funcs ; i++)
		{
      		if ( fscanf(imp,"%lf",&(mat_ptr->mp2nd->heatcapacity_phase[i])) != 1)
			{ EH( -1, "error reading phase heat capacity"); }    
	  	SPF(endofstring(es)," %g", mat_ptr->mp2nd->heatcapacity_phase[i]);
		}
	    }
	}
      else
	{
	  EH(-1, "Second Level Set Heat Capacity model can only be CONSTANT.\n");
	}
    }

  ECHO(es,echo_file);


  strcpy(search_string, "Volume Expansion");
  model_read = look_for_mat_prop(imp,search_string , 
				 &(mat_ptr->VolumeExpansionModel), 
				 &(mat_ptr->Volume_Expansion),
				 NO_USER, NULL, 
				 model_name, SCALAR_INPUT, &NO_SPECIES,es);

  if( model_read == -1  )
    { 
      if ( strncmp(model_name," ",1) != 0 )
	{
	  SPF(err_msg,"Syntax error or invalid model for %s\n", search_string);
	  EH(-1,err_msg);
	}
      else
	{
	  SPF(es,"\t(%s = ) card is missing.  No default assigned.",search_string);
	}
    }
  ECHO(es,echo_file);


  strcpy(search_string,"Reference Temperature" );
  model_read = look_for_mat_prop(imp, search_string, 
				 &(mat_ptr->ReferenceModel[TEMPERATURE]), 
				 &(mat_ptr->reference[TEMPERATURE]), 
				 NO_USER, NULL, model_name, SCALAR_INPUT, 
				 &NO_SPECIES,es);

  if( model_read == -1)
    { 
      if(strncmp(model_name," ",1) != 0)
	{
	  SPF(err_msg,"Syntax error or invalid model for %s\n", search_string);
	  EH(-1,err_msg);
	}
      else
	{
	  SPF(es,"\t(%s = ) card is missing.  No default assigned.",search_string);
	}
    }
  ECHO(es,echo_file);

  strcpy(search_string,"Liquidus Temperature");
  model_read = look_for_mat_prop(imp, search_string, 
				 &(mat_ptr->LiquidusModel), 
				 &(mat_ptr->melting_point_liquidus), 
				 NO_USER, NULL, model_name, SCALAR_INPUT, 
				 &NO_SPECIES,es);

  if( model_read == -1 )
    { 
      if(strncmp(model_name," ",1) != 0)
	{
	  SPF(err_msg,"Syntax error or invalid model for %s\n", search_string);
	  EH(-1,err_msg);
	}
      else
	{
	  SPF(es,"\t(%s = ) card is missing.  No default assigned.",search_string);
	}
    }
  ECHO(es,echo_file);


  strcpy(search_string,"Solidus Temperature");
  model_read = look_for_mat_prop(imp, search_string, 
				 &(mat_ptr->SolidusModel), 
				 &(mat_ptr->melting_point_solidus), 
				 NO_USER, NULL, model_name, SCALAR_INPUT, 
				 &NO_SPECIES,es);

  if( model_read == -1  )
    { 
      if(strncmp(model_name," ",1) != 0 )
	{
	  SPF(err_msg,"Syntax error or invalid model for %s\n", search_string);
	  EH(-1,err_msg);
	}
      else
	{
	  SPF(es,"\t(%s = ) card is missing.  No default assigned.",search_string);
	}
    }
  ECHO(es,echo_file);

  strcpy(search_string,"Energy Weight Function");
  model_read = look_for_mat_prop(imp, search_string, 
				 &(mat_ptr->Ewt_funcModel), 
				 &(mat_ptr->Ewt_func), NO_USER, NULL,
				 model_name, SCALAR_INPUT, &NO_SPECIES,es);
  if(strncmp(model_name," ",1) != 0 )
    {      
      if ( !strcmp(model_name, "GALERKIN") )
	{
	  mat_ptr->Ewt_funcModel = GALERKIN;
	  mat_ptr->Ewt_func = 0.;
	} 
      else if ( !strcmp(model_name, "SUPG") )
	{
	  int err;
	  mat_ptr->Ewt_funcModel = SUPG;
	  err = fscanf(imp, "%lg",&(mat_ptr->Ewt_func));
	  if (err != 1) {
	    EH(-1, "Expected to read one double for Energy Weight Function SUPG");
	  }
	  SPF(endofstring(es)," %.4g", mat_ptr->Ewt_func );
	} 
      else  
	{
	  SPF(err_msg,"Syntax error or invalid model for %s\n", search_string);
	  EH(-1,err_msg);
	}
    }
  else
    {
      mat_ptr->Ewt_funcModel = GALERKIN;
      mat_ptr->Ewt_func = 0.;
      SPF(es, "\t(%s = %s)",search_string,"GALERKIN");
    }

  ECHO(es, echo_file);

  strcpy(search_string,"Residence Time Weight Function");
  model_read = look_for_mat_prop(imp, search_string, 
				 &(mat_ptr->Rst_funcModel), 
				 &(mat_ptr->Rst_func), NO_USER, NULL,
				 model_name, SCALAR_INPUT, &NO_SPECIES,es);
  if( model_read == -1)
    {
      if ( !strcmp(model_name, "LINEAR_TIMETEMP") )
	{
	  mat_ptr->Rst_funcModel = LINEAR_TIMETEMP;
	} 
      else if ( !strcmp(model_name, "EXPONENTIAL_TIMETEMP") )
	{
	  mat_ptr->Rst_funcModel = EXPONENTIAL_TIMETEMP;
	} 
      else if ( !strcmp(model_name, "DROP_EVAP") )
	{
	  mat_ptr->Rst_funcModel = DROP_EVAP;
	} 
      else
	{
          mat_ptr->Rst_funcModel = CONSTANT;
          mat_ptr->Rst_func = 1.;
<<<<<<< HEAD
          SPF(endofstring(es),"CONSTANT %.4g", mat_ptr->Rst_func );
=======
          mat_ptr->Rst_func_supg = 0.;
          fprintf(stderr,"MAT %d Residence Time Weight Fcn = 1\n",mat_ptr->MatID);
	  WH(model_read, "Defaulting Residence Fcn to Constant");
>>>>>>> 941a707b
	}
      if (fscanf(imp, "%lg %lg %lg", &mat_ptr->Rst_func, &mat_ptr->Rst_diffusion, &mat_ptr->Rst_func_supg) != 3)
        { 
  	 WH(model_read, "Defaulting Residence Fcn Parameters");
	 mat_ptr->Rst_func = 1.; 
	 mat_ptr->Rst_diffusion = 1./LITTLE_PENALTY; 
	 mat_ptr->Rst_func_supg = 0.; 
	}

      SPF(endofstring(es)," %.4g %.4g %.4g", mat_ptr->Rst_func, mat_ptr->Rst_diffusion, mat_ptr->Rst_func_supg);
    }
  else
    {
      mat_ptr->Rst_funcModel = CONSTANT;
      mat_ptr->Rst_func = 1.;
      mat_ptr->Rst_diffusion = 1./LITTLE_PENALTY; 
      mat_ptr->Rst_func_supg = 0.; 
      SPF(es, "\t(%s = %s)",search_string,"CONSTANT");
    }
  ECHO(es, echo_file);

  /* 
   * Electrical Properties
   *
   */


  ECHO("\n----Electrical Properties\n",echo_file);

  if (mn == 0) mat_ptr->elec_cond_external_field = -1;

  strcpy(search_string,"Electrical Conductivity"); 
  model_read = look_for_mat_prop(imp,search_string , 
				 &(mat_ptr->Elec_ConductivityModel), 
				 &(mat_ptr->electrical_conductivity), 
				 &(mat_ptr->u_electrical_conductivity),
				 &(mat_ptr->len_u_electrical_conductivity),
				 model_name, SCALAR_INPUT, &NO_SPECIES,es);

  if( model_read == -1)
    {
      if (!strcmp(model_name, "LEVEL_SET") )
	{
	  mat_ptr->Elec_ConductivityModel = LEVEL_SET;

	  num_const = read_constants(imp, &(mat_ptr->u_electrical_conductivity), 0);

	  if ( num_const < 3) 
	    {
	      sr = sprintf(err_msg, 
			   "Matl %s expected at least 3 constants for %s %s model.\n",
			   pd_glob[mn]->MaterialName, 
			   "Thermal Exponent", "LEVEL_SET");
	      EH(-1, err_msg);
	    }

	  mat_ptr->len_u_electrical_conductivity = num_const;
	  SPF_DBL_VEC(endofstring(es), num_const, mat_ptr->u_electrical_conductivity  );

	  if ( mat_ptr->u_electrical_conductivity[2] == 0.0 ) mat_ptr->u_electrical_conductivity[2] = ls->Length_Scale/2.0;

	}
      else if( strncmp(model_name," ",1) != 0 )	{
	if ( !strcmp(model_name, "ELECTRODE_KINETICS")){
	  mat_ptr->Elec_ConductivityModel = ELECTRODE_KINETICS;	
	}
	else if ( !strcmp(model_name, "ELECTRONEUTRALITY_SM")){
	  mat_ptr->Elec_ConductivityModel = ELECTRONEUTRALITY_SM;	
	}
	else if ( !strcmp(model_name, "ELECTRONEUTRALITY_FICKIAN")){
	  mat_ptr->Elec_ConductivityModel = ELECTRONEUTRALITY_FICKIAN;	
	}
	else if ( !strcmp(model_name, "EXTERNAL_FIELD")){
	  if ( fscanf(imp,"%s", input ) !=  1 ){
	    EH(-1,"Expecting trailing keyword for Electrical Conductivity EXTERNAL_FIELD model.\n");
	  }
	  ii = 0;
	  for ( j=0; j<efv->Num_external_field; j++){
	    if (!strcmp(efv->name[j], input)){    
	      ii=1;
	      mat_ptr->elec_cond_external_field = j; 
	      break;
	    }
	  }
	  if( ii==0 ){
	    EH(-1,"Cannot match the name with that in the external field file");
	  }	      
	  mat_ptr->Elec_ConductivityModel = EXTERNAL_FIELD;
	 
	  /* pick up scale factor for property */
	  num_const = read_constants(imp, &(mat_ptr->u_electrical_conductivity), NO_SPECIES);
	  mat_ptr->len_u_electrical_conductivity = num_const;
	  if ( num_const < 1){
	    sr = sprintf(err_msg, 
			 "Matl %s expected at least 1 constant for %s %s model.\n",
			 pd_glob[mn]->MaterialName, "Electrical Conductivity","EXTERNAL_FIELD");
	    EH(-1, err_msg);
	  }
	}
      }
      else
	{
	  /* no card defaulting case */
	  mat_ptr->Elec_ConductivityModel = CONSTANT;
	  mat_ptr->electrical_conductivity = 1.0;
	  SPF(es,"\t(%s = %s %.4g)", search_string,"CONSTANT", mat_ptr->electrical_conductivity );
	}
    }
  ECHO(es,echo_file);

  /*
   * There is now a defined electrical permittivity, so it is no
   * longer necessary to use electrical conductivity in its place.
   */
  rewind(imp);
  strcpy(search_string,"Electrical Permittivity");
  model_read = look_for_mat_prop(imp, search_string, 
				 &(mat_ptr->PermittivityModel), 
				 &(mat_ptr->permittivity), 
				 &(mat_ptr->u_permittivity),
				 &(mat_ptr->len_u_permittivity),
				 model_name, SCALAR_INPUT, &NO_SPECIES,es);
  if (model_read == -1)
    {
      if(strncmp(model_name," ",1) != 0)
	{
	  SPF(err_msg,"Syntax error or invalid model for %s\n",search_string);
	  EH(-1,err_msg);
	}
      else
	{
	  mat_ptr->PermittivityModel = CONSTANT;	
	  mat_ptr->permittivity = 1.;
	  SPF(es,"\t(%s = %s %.4g)", search_string,"CONSTANT", mat_ptr->permittivity );
	}
    }
  ECHO(es,echo_file);

  /*
   * There is now a defined magnetic permeability.
   */
  rewind(imp);
  strcpy(search_string,"Magnetic Permeability");
  model_read = look_for_mat_prop(imp, search_string,
                                 &(mat_ptr->MagneticPermeabilityModel),
                                 &(mat_ptr->magnetic_permeability),
                                 &(mat_ptr->u_magnetic_permeability),
                                 &(mat_ptr->len_u_magnetic_permeability),
                                 model_name, SCALAR_INPUT, &NO_SPECIES,es);
  if (model_read == -1) {
    if(strncmp(model_name," ",1) != 0) {
      SPF(err_msg,"Syntax error or invalid model for %s\n",search_string);
      EH(-1,err_msg);
    }
    else {
      mat_ptr->MagneticPermeabilityModel = CONSTANT;
      mat_ptr->magnetic_permeability = 1.;
      SPF(es,"\t(%s = %s %.4g)", search_string,"CONSTANT", mat_ptr->magnetic_permeability );
    }
  }
  ECHO(es,echo_file);

  strcpy(search_string, "Electrical Surface Diffusivity");
  model_read = look_for_mat_prop(imp, search_string, 
				 &(mat_ptr->Elect_Surf_DiffusivityModel), 
 				 &(mat_ptr->elect_surf_diffusivity), 
 				 &(mat_ptr->u_elect_surf_diffusivity),
 				 &(mat_ptr->len_u_elect_surf_diffusivity),
 				 model_name, SCALAR_INPUT, &NO_SPECIES,es);
  if (model_read == -1)
    {
      if(strncmp(model_name," ",1) != 0 )
	{
	  SPF(err_msg,"Syntax error or invalid model for %s\n",search_string);
	  EH(-1,err_msg);
	}
      else
	{ 
	  mat_ptr->Elect_Surf_DiffusivityModel = CONSTANT;	
	  mat_ptr->elect_surf_diffusivity = 0.;
	  SPF(es,"\t(%s = %s %.4g)", search_string,"CONSTANT", mat_ptr->elect_surf_diffusivity );
	}
    }
  ECHO(es,echo_file);

  strcpy(search_string, "Shell User Parameter");
  model_read = look_for_mat_prop(imp, search_string,
                               &(mat_ptr->Shell_User_ParModel),
                               &(mat_ptr->shell_user_par),
                               &(mat_ptr->u_shell_user_par),
                               &(mat_ptr->len_u_shell_user_par),
                               model_name, SCALAR_INPUT, &NO_SPECIES,es);
  if (model_read == -1)
    {
      if(strncmp(model_name," ",1) != 0 )
      {
        SPF(err_msg,"Syntax error or invalid model for %s\n",search_string);
        EH(-1,err_msg);
      }
      else
      {
        mat_ptr->Shell_User_ParModel = CONSTANT;
        mat_ptr->shell_user_par = 0.;
        SPF(es,"\t(%s = %s %.4g)", search_string,"CONSTANT", mat_ptr->shell_user_par );
      }
    }
  ECHO(es,echo_file);
 
  /*
   * However, this card will allow a choice of the k value to be used in
   * assemble_potential(): electrical conductivity(default) or permittivity.
   */

  strcpy(search_string, "Voltage Formulation" );
  model_read = look_for_optional(imp, search_string, input, '=');

  if (model_read == 1)
    {
      (void) read_string(imp, input, '\n');
      strip(input);
      stringup(input);

      if ( strcmp(input, "PERMITTIVITY") == 0 )
        {
          mat_ptr->VoltageFormulation = V_PERMITTIVITY;
          /* However, this will require a CONSTANT electrical conductivity */
          if (mat_ptr->Elec_ConductivityModel != CONSTANT)
            {
              EH(-1, "permittivity voltage formulation requires a CONSTANT electrical conductivity model!");
            }
        }
      else if ( strcmp(input, "CONDUCTIVITY") == 0 )
        {
          mat_ptr->VoltageFormulation = V_CONDUCTIVITY;
        }
      else
        {
          EH(-1, "Unknown option for voltage formulation!");
        }
      SPF(es,"%s = %s", search_string,input);
    }
  else
    {
      mat_ptr->VoltageFormulation = V_CONDUCTIVITY;
      SPF(es,"\t(%s = %s)",search_string, "CONDUCTIVITY" );
    }

  ECHO(es,echo_file);

   /* 
   * Acoustic Properties
   *
   */

ECHO("\n----Acoustic Properties\n", echo_file);


  strcpy( search_string,"Acoustic Wave Number" );
  model_read = look_for_mat_proptable(imp,search_string ,
				 &(mat_ptr->wave_numberModel), 
				 &(mat_ptr->wave_number), 
                                 &(mat_ptr->u_wave_number),
                                 &(mat_ptr->len_u_wave_number),
                                 &(mat_ptr->wave_number_tableid),
				 model_name, SCALAR_INPUT, &NO_SPECIES,es);
  if (model_read == -1)
    {
      if( !strcmp(model_name, "CONST_LS") || !strcmp(model_name, "LEVEL_SET"))
	{
	  mat_ptr->wave_numberModel = LEVEL_SET;
	  num_const = read_constants(imp, &(mat_ptr->u_wave_number), 0);
	  if (num_const < 3) 
	    {
	      sprintf(err_msg, 
		      "Material %s - expected at least 3 constants for %s %s model.\n",
		      pd_glob[mn]->MaterialName, "Acoustic Wave Number", "LEVEL_SET");
	      EH(-1, err_msg);
	    }
	  
	  if ( mat_ptr->u_wave_number[2] == 0.0 ) mat_ptr->u_wave_number[2] = ls->Length_Scale/2.0;
	  
	  mat_ptr->len_u_wave_number = num_const;
	  SPF_DBL_VEC(endofstring(es), num_const,  mat_ptr->u_wave_number);
	  
	}
      else if( strncmp(model_name," ",1) == 0 )
	{
	  mat_ptr->wave_numberModel = CONSTANT;	
	  mat_ptr->wave_number = 1.;
	  SPF(es,"\t(%s = %s %.4g)", search_string,"CONSTANT", mat_ptr->wave_number);
	}
      else
	{
	  SPF(err_msg,"Invalid model or syntax error for %s", search_string);
	  EH(-1,err_msg);
	}
    }
  
  ECHO(es,echo_file);
  
  strcpy(search_string, "Second Level Set Acoustic Wave Number");
  model_read = look_for_mat_prop(imp, search_string, 
				 &(i0), 
				 &(a0), NO_USER, NULL, model_name, SCALAR_INPUT, 
				 &NO_SPECIES,es);
 if( model_read != -1 )
   {
     if( ls == NULL ) EH(-1, "Second Level Set Acoustic Wave Number requires activation of Level Set Tracking.\n");
     
     mat_ptr->mp2nd->wavenumberModel = i0;
     mat_ptr->mp2nd->wavenumber = a0;
	  
     stringup(model_name);
     
     if( !strcmp( model_name, "CONSTANT") )
       {
	 if ( fscanf(imp,"%s", input ) !=  1 )
	   {
	     EH(-1,"Expecting trailing keyword for Second Level Set Wave Number.\n");
	   }
	 
	 stringup(input);
	      
	 if( strncmp( input,"POSITIVE", 3 ) == 0 )
	   {
	     mat_ptr->mp2nd->wavenumbermask[0] = 0; mat_ptr->mp2nd->wavenumbermask[1] = 1;
	   }
	 else if (  strncmp( input,"NEGATIVE", 3 ) == 0 )
	   {
	     mat_ptr->mp2nd->wavenumbermask[0] = 1; mat_ptr->mp2nd->wavenumbermask[1] = 0;
	   }
	 else
	   {
	     EH(-1,"Keyword must be POSITIVE or NEGATIVE for Second Level Set Wave Number.\n");
	   }
         SPF(endofstring(es)," %s", input);
	 if( pfd != NULL)
	   {
		for(i=0 ; i< pfd->num_phase_funcs ; i++)
		{
      		if ( fscanf(imp,"%lf",&(mat_ptr->mp2nd->wavenumber_phase[i])) != 1)
			{ EH( -1, "error reading phase wave number"); }    
	  	SPF(endofstring(es)," %g", mat_ptr->mp2nd->wavenumber_phase[i]);
		}
	   }
       }
     else
       {
	 EH(-1, "Second Level Set Wave Number model can only be CONSTANT.\n");
       }
   }
 else if ( strncmp(model_name," ",1) != 0 )
   {
     SPF(err_msg,"Syntax error or invalid model for %s", search_string);
     EH(-1,err_msg);
   }

 ECHO(es,echo_file);


 strcpy(search_string, "Acoustic Impedance");

 model_read = look_for_mat_proptable(imp,search_string , 
				     &(mat_ptr->Acoustic_ImpedanceModel), 
				     &(mat_ptr->acoustic_impedance), 
				     &(mat_ptr->u_acoustic_impedance),
				     &(mat_ptr->len_u_acoustic_impedance),
                                     &(mat_ptr->acoustic_impedance_tableid),
                                     model_name, SCALAR_INPUT, &NO_SPECIES,es);
 if (model_read == -1)
   {
     if( !strcmp(model_name, "CONST_LS") || !strcmp(model_name, "LEVEL_SET") )
       {
	 mat_ptr->Acoustic_ImpedanceModel = LEVEL_SET;
	 num_const = read_constants(imp, &(mat_ptr->u_acoustic_impedance), 0);
	 if (num_const < 3) 
	   {
	     sprintf(err_msg, 
		     "Material %s - expected at least 3 constants for %s %s model.\n",
		     pd_glob[mn]->MaterialName, "Acoustic Impedance", "LEVEL_SET");
	     EH(-1, err_msg);
	   }
	 
	 if ( mat_ptr->u_acoustic_impedance[2] == 0.0 ) mat_ptr->u_acoustic_impedance[2] = ls->Length_Scale/2.0;
	 
	 mat_ptr->len_u_acoustic_impedance = num_const;
	 SPF_DBL_VEC(endofstring(es), num_const, mat_ptr->u_acoustic_impedance);	 
       }
     else
       {
	 mat_ptr->Acoustic_ImpedanceModel = CONSTANT;	
	 mat_ptr->acoustic_impedance = 1.;
	 SPF(es,"\t(%s = %s %.4g)", search_string, "CONSTANT", mat_ptr->acoustic_impedance);
       }
   }

 ECHO(es,echo_file);

 strcpy(search_string, "Second Level Set Acoustic Impedance");
 
 model_read = look_for_mat_prop(imp, search_string, 
				&(i0), 
				&(a0), NO_USER, NULL, model_name, SCALAR_INPUT, 
				&NO_SPECIES,es);
      
 if( model_read == 1 )
   {
     
     if( ls == NULL ) EH(-1, "Second Level Set Acoustic Impedance requires activation of Level Set Tracking.\n");
	  
     mat_ptr->mp2nd->AcousticImpedanceModel = i0;
     mat_ptr->mp2nd->acousticimpedance = a0;
	  
     stringup(model_name);
	  
     if( !strcmp( model_name, "CONSTANT") )
       {
	 if ( fscanf(imp,"%s", input ) !=  1 )
	   {
	     EH(-1,"Expecting trailing keyword for Second Level Set Acoustic Impedance.\n");
	   }
	      
	 stringup(input);
	      
	 if( strncmp( input,"POSITIVE", 3 ) == 0 )
	   {
	     mat_ptr->mp2nd->acousticimpedancemask[0] = 0; mat_ptr->mp2nd->acousticimpedancemask[1] = 1;
	   }
	 else if (  strncmp( input,"NEGATIVE", 3 ) == 0 )
	   {
	     mat_ptr->mp2nd->acousticimpedancemask[0] = 1; mat_ptr->mp2nd->acousticimpedancemask[1] = 0;
	   }
	 else
	   {
	     EH(-1,"Keyword must be POSITIVE or NEGATIVE for Second Level Set Acoustic Impedance.\n");
	   }
	 SPF(endofstring(es)," %s", input);
	  if( pfd != NULL)
	    {
		for(i=0 ; i< pfd->num_phase_funcs ; i++)
		{
      		if ( fscanf(imp,"%lf",&(mat_ptr->mp2nd->acousticimpedance_phase[i])) != 1)
			{ EH( -1, "error reading phase acoustic impedance"); }    
	  	SPF(endofstring(es)," %g", mat_ptr->mp2nd->acousticimpedance_phase[i]);
		}
	    }
       }
     else
       {
	 EH(-1, "Second Level Set Acoustic Impedance model can only be CONSTANT.\n");
       }
   }
 else if (strncmp(model_name," ",1) != 0 )
   {
     SPF(err_msg,"Syntax error or invalid model for %s", search_string);
     EH(-1,err_msg);
   }

 ECHO(es,echo_file);

 strcpy(search_string, "Acoustic Absorption");
     
 model_read = look_for_mat_proptable(imp, search_string, 
				     &(mat_ptr->Acoustic_AbsorptionModel), 
				     &(mat_ptr->acoustic_absorption), 
				     &(mat_ptr->u_acoustic_absorption),
				     &(mat_ptr->len_u_acoustic_absorption),
                                     &(mat_ptr->acoustic_absorption_tableid),
                                     model_name, SCALAR_INPUT, &NO_SPECIES,es);
 if (model_read == -1)
   {
     if( !strcmp(model_name, "CONST_LS") || !strcmp(model_name, "LEVEL_SET") )
       {
	 mat_ptr->Acoustic_AbsorptionModel = LEVEL_SET;
	 num_const = read_constants(imp, &(mat_ptr->u_acoustic_absorption), 0);
	 if (num_const < 3) 
	   {
	     sprintf(err_msg, 
		     "Material %s - expected at least 3 constants for %s %s model.\n",
		     pd_glob[mn]->MaterialName, "Acoustic Absorption", "LEVEL_SET");
	     EH(-1, err_msg);
	   }
	    
	 if ( mat_ptr->u_acoustic_absorption[2] == 0.0 ) mat_ptr->u_acoustic_absorption[2] = ls->Length_Scale/2.0;
     
	 mat_ptr->len_u_acoustic_absorption = num_const;
	 SPF_DBL_VEC(endofstring(es), num_const, mat_ptr->u_acoustic_absorption);
       }
     else 
       {
	 mat_ptr->Acoustic_AbsorptionModel = CONSTANT;	
	 mat_ptr->acoustic_absorption = 1.;
	 SPF(es,"\t(%s = %s %.4g)", search_string, "CONSTANT", mat_ptr->acoustic_absorption);
       }
   }

 ECHO(es,echo_file);

 strcpy(search_string,"Second Level Set Acoustic Absorption"); 

 model_read = look_for_mat_prop(imp, search_string, 
				&(i0), 
				&(a0), NO_USER, NULL, model_name, SCALAR_INPUT, 
				&NO_SPECIES,es);
      
 if( model_read == 1 )
   {
	  
     if( ls == NULL ) EH(-1, "Second Level Set Acoustic Absorption requires activation of Level Set Tracking.\n");
	  
     mat_ptr->mp2nd->AcousticAbsorptionModel = i0;
     mat_ptr->mp2nd->acousticabsorption = a0;
	  
     stringup(model_name);
	  
     if( !strcmp( model_name, "CONSTANT") )
       {
	 if ( fscanf(imp,"%s", input ) !=  1 )
	   {
	     EH(-1,"Expecting trailing keyword for Second Level Set Acoustic Absorption.\n");
	   }
	      
	 stringup(input);
	      
	 if( strncmp( input,"POSITIVE", 3 ) == 0 )
	   {
	     mat_ptr->mp2nd->acousticabsorptionmask[0] = 0; mat_ptr->mp2nd->acousticabsorptionmask[1] = 1;
	   }
	 else if (  strncmp( input,"NEGATIVE", 3 ) == 0 )
	   {
	     mat_ptr->mp2nd->acousticabsorptionmask[0] = 1; mat_ptr->mp2nd->acousticabsorptionmask[1] = 0;
	   }
	 else
	   {
	     EH(-1,"Keyword must be POSITIVE or NEGATIVE for Second Level Set Acoustic Absorption.\n");
	   }
	 SPF(endofstring(es)," %s", input);
	 if( pfd != NULL)
	   {
		for(i=0 ; i< pfd->num_phase_funcs ; i++)
		{
      		if ( fscanf(imp,"%lf",&(mat_ptr->mp2nd->acousticabsorption_phase[i])) != 1)
			{ EH( -1, "error reading phase acoustic absorption"); }    
	  	SPF(endofstring(es)," %g", mat_ptr->mp2nd->acousticabsorption_phase[i]);
		}
	   }
       }
     else
       {
	 EH(-1, "Second Level Set Acoustic Absorption model can only be CONSTANT.\n");
       }
   }
 else if (strncmp(model_name," ",1) != 0)
   {
     SPF(err_msg,"Syntax error or invalid model for %s", search_string);
     EH(-1,err_msg);
   }

 ECHO(es,echo_file);

 strcpy(search_string, "Acoustic Ksquared Sign");

 model_read = look_for_mat_prop(imp, search_string, 
				 &(mat_ptr->Ksquared_SignModel), 
				 &(mat_ptr->acoustic_ksquared_sign), 
				 NO_USER, NULL, model_name, SCALAR_INPUT, &NO_SPECIES, es);

   if( model_read == -1 )
     {
	mat_ptr->Ksquared_SignModel = CONSTANT;
	mat_ptr->acoustic_ksquared_sign = 1.0;
      
       SPF(es,"\t(%s = CONSTANT %.4g)","Acoustic Ksquared Sign", 1.0);
     }

 ECHO(es,echo_file);

 strcpy(search_string, "Refractive Index");
     
 model_read = look_for_mat_proptable(imp, search_string, 
				     &(mat_ptr->Refractive_IndexModel), 
				     &(mat_ptr->refractive_index), 
				     &(mat_ptr->u_refractive_index),
				     &(mat_ptr->len_u_refractive_index),
                                     &(mat_ptr->refractive_index_tableid),
                                     model_name, SCALAR_INPUT, &NO_SPECIES,es);
 if (model_read == -1)
   {
     if( !strcmp(model_name, "CONST_LS") || !strcmp(model_name, "LEVEL_SET") )
       {
	 mat_ptr->Refractive_IndexModel = LEVEL_SET;
	 num_const = read_constants(imp, &(mat_ptr->u_refractive_index), 0);
	 if (num_const < 3) 
	   {
	     sprintf(err_msg, 
		     "Material %s - expected at least 3 constants for %s %s model.\n",
		     pd_glob[mn]->MaterialName, "Refractive Index", "LEVEL_SET");
	     EH(-1, err_msg);
	   }
	    
	 if ( mat_ptr->u_refractive_index[2] == 0.0 ) mat_ptr->u_refractive_index[2] = ls->Length_Scale/2.0;
     
	 mat_ptr->len_u_refractive_index = num_const;
	 SPF_DBL_VEC(endofstring(es), num_const, mat_ptr->u_refractive_index);
       }
     else 
       {
	 mat_ptr->Refractive_IndexModel = CONSTANT;	
	 mat_ptr->refractive_index = 1.;
	 SPF(es,"\t(%s = %s %.4g)", search_string, "CONSTANT", mat_ptr->refractive_index);
       }
   }

 ECHO(es,echo_file);

 strcpy(search_string,"Second Level Set Refractive Index"); 

 model_read = look_for_mat_prop(imp, search_string, 
				&(i0), 
				&(a0), NO_USER, NULL, model_name, SCALAR_INPUT, 
				&NO_SPECIES,es);
      
 if( model_read == 1 )
   {
	  
     if( ls == NULL ) EH(-1, "Second Level Set Refractive Index requires activation of Level Set Tracking.\n");
	  
     mat_ptr->mp2nd->RefractiveIndexModel = i0;
     mat_ptr->mp2nd->refractiveindex = a0;
	  
     stringup(model_name);
	  
     if( !strcmp( model_name, "CONSTANT") )
       {
	 if ( fscanf(imp,"%s", input ) !=  1 )
	   {
	     EH(-1,"Expecting trailing keyword for Second Level Set Refractive Index.\n");
	   }
	      
	 stringup(input);
	      
	 if( strncmp( input,"POSITIVE", 3 ) == 0 )
	   {
	     mat_ptr->mp2nd->refractiveindexmask[0] = 0; mat_ptr->mp2nd->refractiveindexmask[1] = 1;
	   }
	 else if (  strncmp( input,"NEGATIVE", 3 ) == 0 )
	   {
	     mat_ptr->mp2nd->refractiveindexmask[0] = 1; mat_ptr->mp2nd->refractiveindexmask[1] = 0;
	   }
	 else
	   {
	     EH(-1,"Keyword must be POSITIVE or NEGATIVE for Second Level Set Refractive Index.\n");
	   }
	 SPF(endofstring(es)," %s", input);
	 if( pfd != NULL)
	   {
		for(i=0 ; i< pfd->num_phase_funcs ; i++)
		{
      		if ( fscanf(imp,"%lf",&(mat_ptr->mp2nd->refractiveindex_phase[i])) != 1)
			{ EH( -1, "error reading phase refractive index"); }    
	  	SPF(endofstring(es)," %g", mat_ptr->mp2nd->refractiveindex_phase[i]);
		}
	   }
       }
     else
       {
	 EH(-1, "Second Level Set Refractive Index model can only be CONSTANT.\n");
       }
   }
 else if (strncmp(model_name," ",1) != 0)
   {
     SPF(err_msg,"Syntax error or invalid model for %s", search_string);
     EH(-1,err_msg);
   }

 ECHO(es,echo_file);

 strcpy(search_string, "Light Absorption");
     
 model_read = look_for_mat_proptable(imp, search_string, 
				     &(mat_ptr->Light_AbsorptionModel), 
				     &(mat_ptr->light_absorption), 
				     &(mat_ptr->u_light_absorption),
				     &(mat_ptr->len_u_light_absorption),
                                     &(mat_ptr->light_absorption_tableid),
                                     model_name, SCALAR_INPUT, &NO_SPECIES,es);
 if (model_read == -1)
   {
     if( !strcmp(model_name, "CONST_LS") || !strcmp(model_name, "LEVEL_SET") )
       {
	 mat_ptr->Light_AbsorptionModel = LEVEL_SET;
	 num_const = read_constants(imp, &(mat_ptr->u_light_absorption), 0);
	 if (num_const < 3) 
	   {
	     sprintf(err_msg, 
		     "Material %s - expected at least 3 constants for %s %s model.\n",
		     pd_glob[mn]->MaterialName, "Light Absorption", "LEVEL_SET");
	     EH(-1, err_msg);
	   }
	    
	 if ( mat_ptr->u_light_absorption[2] == 0.0 ) mat_ptr->u_light_absorption[2] = ls->Length_Scale/2.0;
     
	 mat_ptr->len_u_light_absorption = num_const;
	 SPF_DBL_VEC(endofstring(es), num_const, mat_ptr->u_light_absorption);
       }
     else 
       {
	 mat_ptr->Light_AbsorptionModel = CONSTANT;	
	 mat_ptr->light_absorption = 1.;
	 SPF(es,"\t(%s = %s %.4g)", search_string, "CONSTANT", mat_ptr->light_absorption);
       }
   }

 ECHO(es,echo_file);

 strcpy(search_string,"Second Level Set Light Absorption"); 

 model_read = look_for_mat_prop(imp, search_string, 
				&(i0), 
				&(a0), NO_USER, NULL, model_name, SCALAR_INPUT, 
				&NO_SPECIES,es);
      
 if( model_read == 1 )
   {
	  
     if( ls == NULL ) EH(-1, "Second Level Set Light Absorption requires activation of Level Set Tracking.\n");
	  
     mat_ptr->mp2nd->LightAbsorptionModel = i0;
     mat_ptr->mp2nd->lightabsorption = a0;
	  
     stringup(model_name);
	  
     if( !strcmp( model_name, "CONSTANT") )
       {
	 if ( fscanf(imp,"%s", input ) !=  1 )
	   {
	     EH(-1,"Expecting trailing keyword for Second Level Set Light Absorption.\n");
	   }
	      
	 stringup(input);
	      
	 if( strncmp( input,"POSITIVE", 3 ) == 0 )
	   {
	     mat_ptr->mp2nd->lightabsorptionmask[0] = 0; mat_ptr->mp2nd->lightabsorptionmask[1] = 1;
	   }
	 else if (  strncmp( input,"NEGATIVE", 3 ) == 0 )
	   {
	     mat_ptr->mp2nd->lightabsorptionmask[0] = 1; mat_ptr->mp2nd->lightabsorptionmask[1] = 0;
	   }
	 else
	   {
	     EH(-1,"Keyword must be POSITIVE or NEGATIVE for Second Level Set Light Absorption.\n");
	   }
	 SPF(endofstring(es)," %s", input);
	 if( pfd != NULL)
	   {
		for(i=0 ; i< pfd->num_phase_funcs ; i++)
		{
      		if ( fscanf(imp,"%lf",&(mat_ptr->mp2nd->lightabsorption_phase[i])) != 1)
			{ EH( -1, "error reading phase light absorption"); }    
	  	SPF(endofstring(es)," %g", mat_ptr->mp2nd->lightabsorption_phase[i]);
		}
	   }
       }
     else
       {
	 EH(-1, "Second Level Set Light Absorption model can only be CONSTANT.\n");
       }
   }
 else if (strncmp(model_name," ",1) != 0)
   {
     SPF(err_msg,"Syntax error or invalid model for %s", search_string);
     EH(-1,err_msg);
   }

 ECHO(es,echo_file);

 strcpy(search_string, "Extinction Index");
     
 model_read = look_for_mat_proptable(imp, search_string, 
				     &(mat_ptr->Extinction_IndexModel), 
				     &(mat_ptr->extinction_index), 
				     &(mat_ptr->u_extinction_index),
				     &(mat_ptr->len_u_extinction_index),
                                     &(mat_ptr->extinction_index_tableid),
                                     model_name, SCALAR_INPUT, &NO_SPECIES,es);
 if (model_read == -1)
   {
     if( !strcmp(model_name, "CONST_LS") || !strcmp(model_name, "LEVEL_SET") )
       {
	 mat_ptr->Extinction_IndexModel = LEVEL_SET;
	 num_const = read_constants(imp, &(mat_ptr->u_extinction_index), 0);
	 if (num_const < 3) 
	   {
	     sprintf(err_msg, 
		     "Material %s - expected at least 3 constants for %s %s model.\n",
		     pd_glob[mn]->MaterialName, "Extinction Index", "LEVEL_SET");
	     EH(-1, err_msg);
	   }
	    
	 if ( mat_ptr->u_extinction_index[2] == 0.0 ) mat_ptr->u_extinction_index[2] = ls->Length_Scale/2.0;
     
	 mat_ptr->len_u_extinction_index = num_const;
	 SPF_DBL_VEC(endofstring(es), num_const, mat_ptr->u_extinction_index);
       }
     else 
       {
	 mat_ptr->Extinction_IndexModel = CONSTANT;	
	 mat_ptr->extinction_index = 0.;
	 SPF(es,"\t(%s = %s %.4g)", search_string, "CONSTANT", mat_ptr->extinction_index);
       }
   }

 ECHO(es,echo_file);

 strcpy(search_string,"Second Level Set Extinction Index"); 

 model_read = look_for_mat_prop(imp, search_string, 
				&(i0), 
				&(a0), NO_USER, NULL, model_name, SCALAR_INPUT, 
				&NO_SPECIES,es);
      
 if( model_read == 1 )
   {
	  
     if( ls == NULL ) EH(-1, "Second Level Set Extinction Index requires activation of Level Set Tracking.\n");
	  
     mat_ptr->mp2nd->ExtinctionIndexModel = i0;
     mat_ptr->mp2nd->extinctionindex = a0;
	  
     stringup(model_name);
	  
     if( !strcmp( model_name, "CONSTANT") )
       {
	 if ( fscanf(imp,"%s", input ) !=  1 )
	   {
	     EH(-1,"Expecting trailing keyword for Second Level Set Extinction Index.\n");
	   }
	      
	 stringup(input);
	      
	 if( strncmp( input,"POSITIVE", 3 ) == 0 )
	   {
	     mat_ptr->mp2nd->extinctionindexmask[0] = 0; mat_ptr->mp2nd->extinctionindexmask[1] = 1;
	   }
	 else if (  strncmp( input,"NEGATIVE", 3 ) == 0 )
	   {
	     mat_ptr->mp2nd->extinctionindexmask[0] = 1; mat_ptr->mp2nd->extinctionindexmask[1] = 0;
	   }
	 else
	   {
	     EH(-1,"Keyword must be POSITIVE or NEGATIVE for Second Level Set Extinction Index.\n");
	   }
	 SPF(endofstring(es)," %s", input);
	 if( pfd != NULL)
	   {
		for(i=0 ; i< pfd->num_phase_funcs ; i++)
		{
      		if ( fscanf(imp,"%lf",&(mat_ptr->mp2nd->extinctionindex_phase[i])) != 1)
			{ EH( -1, "error reading phase extinction index"); }    
	  	SPF(endofstring(es)," %g", mat_ptr->mp2nd->extinctionindex_phase[i]);
		}
	   }
       }
     else
       {
	 EH(-1, "Second Level Set Extinction Index model can only be CONSTANT.\n");
       }
   }
 else if (strncmp(model_name," ",1) != 0)
   {
     SPF(err_msg,"Syntax error or invalid model for %s", search_string);
     EH(-1,err_msg);
   }

 ECHO(es,echo_file);

  /* New porous section */
  /*To avoid the ordering
   * complaints, let's rewind the mat file and start looking from the
   * beginning.
   */

 ECHO("\n----Porous Media Properties\n", echo_file);

  rewind(imp);
  mat_ptr->porosity_external_field_index = -1;
  mat_ptr->perm_external_field_index = -1;
  mat_ptr->Xperm_external_field_index = -1;
  mat_ptr->rel_liq_perm_external_field_index = -1;
  efv->ev_dpordt_index = -1;
  mat_ptr->SAT_external_field_index = -1;
  mat_ptr->por_shell_closed_porosity_ext_field_index = -1;
  mat_ptr->por_shell_closed_height_ext_field_index = -1;
  mat_ptr->por_shell_closed_radius_ext_field_index = -1;

  /*
   * Porous Section 1:  Microstructure Properties.  These are inputs
   * that are really a function of solid skeleton phase, and also some very
   * specific Darcy-law constants (e.g. permeabilities) that are only accessible
   * experimentally, in some cases. 
   *
   * Also imput here is the compressibility of the solvent liquid phase, which is
   * taken to be constant regardless of composition.  This compressibility is required
   * for numerical stability on impregnation problems.
   *    
   * Microstructure stuff ************************************
   */

 /* Check for existance of porous media variables in any matrix*/

  have_por_liq_pres = 0;
  have_por_gas_pres = 0;
  have_por_porosity = 0;
  have_por_sink_mass = 0;
  have_por_energy = 0;
  have_shell_sat_open = 0;
  have_shell_sat_open2 = 0;

  for (imtrx = 0; imtrx < upd->Total_Num_Matrices; imtrx++)
     {
      if (pd_glob[mn]->e[imtrx][R_POR_LIQ_PRES])
        {
         have_por_liq_pres = 1;
        }
      if (pd_glob[mn]->e[imtrx][R_POR_GAS_PRES])
        {
         have_por_gas_pres = 1;
        }
      if (pd_glob[mn]->e[imtrx][R_POR_POROSITY])
        {
         have_por_porosity = 1;
        }
      if (pd_glob[mn]->e[imtrx][R_POR_ENERGY])
        {
         have_por_energy = 1;
        }
      if (pd_glob[mn]->e[imtrx][R_SHELL_SAT_OPEN])
        {
         have_shell_sat_open = 1;
        }
      if (pd_glob[mn]->e[imtrx][R_SHELL_SAT_OPEN_2])
        {
         have_shell_sat_open2 = 1;
        }
     }

  strcpy(search_string, "Media Type");
  model_read = look_for_mat_prop(imp, search_string, 
				 &(mat_ptr->PorousMediaType), 
				 &(a0), NO_USER, NULL, model_name, NO_INPUT,
				 &NO_SPECIES,es);
  if ( model_read == -1 && 
       ( !strcmp(model_name, "CONTINUOUS") ||
	 !strcmp(model_name, "NONE")         )  )
    {
      mat_ptr->PorousMediaType = CONTINUOUS;
      /*consistency checks */
      if( have_por_liq_pres == 1 )
	{
	  SPF(err_msg,"CONTINUOUS model for %s cannot be used with porous equation\n",search_string);
	  EH(-1,err_msg);
	}
    }
  else if (model_read == -1 &&  !strcmp(model_name, "POROUS_SATURATED") )
    {
      mat_ptr->PorousMediaType = POROUS_SATURATED;
      /*consistency checks */
      if( have_por_liq_pres == 0 )
	{
	  EH(-1,"You cannot run a porous media simulation without selecting the porous media equations");
	}
      mat_ptr->CapStress = NO_MODEL; /*so proper effective stress principle is chosen*/
    }
  else if (model_read == -1 &&  !strcmp(model_name, "POROUS_TWO_PHASE") )
    {
      mat_ptr->PorousMediaType = POROUS_TWO_PHASE;
      if( have_por_liq_pres == 0 ||
	  have_por_gas_pres == 0  )
	{
	  EH(-1,"You cannot run a two-phase porous media simulation without selecting both the porous_liq and porous_gas equations");
	}
    }
  else if ( model_read == -1 &&  
	    ( !strcmp(model_name, "POROUS_UNSATURATED") || 
	      !strcmp(model_name, "POROUS_PART_SAT") ) )
    {
      mat_ptr->PorousMediaType = POROUS_UNSATURATED;
      if( have_por_liq_pres == 0 )
	{
	  EH(-1,"You cannot run a porous media simulation without selecting the porous media equations");
	}
    }
  else if (model_read == -1 &&  (!strcmp(model_name, "POROUS_BRINKMAN")) )
    {
      mat_ptr->PorousMediaType = POROUS_BRINKMAN;
      mat_ptr->i_ys = 0;
    }
  else if (model_read == -1 &&  (!strcmp(model_name, "POROUS_SHELL_UNSATURATED")) )
    {
      mat_ptr->PorousMediaType = POROUS_SHELL_UNSATURATED;
      mat_ptr->i_ys = 0;
      if( (have_shell_sat_open == 0) && (have_shell_sat_open2 == 0) )
	{
	  EH(-1,"You cannot run a porous shell media simulation without selecting the sh_sat_open equation");
	}
    }
  else if ( (model_read == -1) && (strncmp(model_name," ",1) == 0) )
    {
      mat_ptr->PorousMediaType = CONTINUOUS;
      /*consistency checks */
      if( have_por_liq_pres == 1 )
	{
	  SPF(err_msg,"CONTINUOUS model for %s cannot be used with porous equation\n",search_string);
	  EH(-1,err_msg);
	}

      SPF(es,"\t(%s = %s)", search_string, "CONTINUOUS");
    }
  else
    {
      SPF(err_msg,"Incorrect syntax or model choice for %s\n", search_string);
      EH(-1,err_msg);
    }
  
  ECHO(es,echo_file);

  if ( mat_ptr->PorousMediaType != CONTINUOUS )
    {
      /* create a list of the porous media equations 
	 active in this material                     */      
      i = 0;
      
      for( j=0; j< MAX_POROUS_NUM; j++ ) 
        {
          for (imtrx = 0; imtrx < upd->Total_Num_Matrices; imtrx++)
             {
	      if( pd_glob[mn]->e[imtrx][R_POR_LIQ_PRES+j] ) 
                {
                 mat_ptr->Porous_Eqn[i] = R_POR_LIQ_PRES + j;
                 i++;
                }
             }
        }
      if(have_shell_sat_open == 1) 
	{
	  mat_ptr->Porous_Eqn[i] = R_SHELL_SAT_OPEN;
	  i++;
	}

      if(have_shell_sat_open2 == 1) 
	{
	  mat_ptr->Porous_Eqn[i] = R_SHELL_SAT_OPEN_2;
	  i++;
	}

      if( i != pd_glob[mn]->Num_Porous_Eqn )
        {
	  EH(-1,"Possible duplicate porous media equations");
        }
      strcpy(search_string, "Porosity");
      model_read = look_for_mat_prop(imp, search_string, 
				     &(mat_ptr->PorosityModel), 
				     &(mat_ptr->porosity), NO_USER, NULL,
				     model_name, SCALAR_INPUT, &NO_SPECIES,es);

      if( (have_por_porosity == 1) && strcmp(model_name, "DEFORM")) 
	{
	  EH(-1," you must have a DEFORM porosity model with the pore porosity equation");
	}

      if (model_read == -1 && !strcmp(model_name, "DEFORM") )
	{
          if( have_por_porosity == 0 ) /* OK OK i get it...no R_POR_POROSITY without DEFORM and vice versa */
	    {
              EH(-1,"You cannot calculate porosity variation without the pore porosity equation");
	    }

	  mat_ptr->PorosityModel = DEFORM;
	  num_const = read_constants(imp, &(mat_ptr->u_porosity), 
				     NO_SPECIES);
	  if ( num_const < 1) 
	    {
	      sr = sprintf(err_msg, 
			   "Matl %s %s %s model needs initial undeformed porosity \n",
			   pd_glob[mn]->MaterialName, 
			   "Porosity", 
			   "DEFORM");
	      EH(-1, err_msg);
	    }
	  mat_ptr->len_u_porosity = num_const;
	  SPF_DBL_VEC(endofstring(es), num_const, mat_ptr->u_porosity);

	}
      else if (model_read == -1 && !strcmp(model_name, "EXTERNAL_FIELD") )
	{
	  if ( fscanf(imp,"%s", input ) !=  1 )
	    {
	      EH(-1,"Expecting trailing keyword for Porosity EXTERNAL_FIELD model.\n");
	    }
	  ii=0;
	  for ( j=0; j<efv->Num_external_field; j++)
	    {
	      if (!strcmp(efv->name[j], input) ) 
		{ 
		  ii=1;
                  mat_ptr->porosity_external_field_index = j;
		}
	    }
	  if( ii==0 )
	    {
	      EH(-1,"Cannot match the name with that in the external field file");
	    }
	  mat_ptr->PorosityModel = EXTERNAL_FIELD;

	  /* pick up scale factor for property */
	  num_const = read_constants(imp, &(mat_ptr->u_porosity), 
				     NO_SPECIES);
	  mat_ptr->len_u_porosity = num_const;
	  if ( num_const < 1) 
	    {
	      sr = sprintf(err_msg, 
		   "Matl %s expected at least 1 constant for %s %s model.\n",
			   pd_glob[mn]->MaterialName, 
			   "Porosity", 
			   "EXTERNAL_FIELD");
	      EH(-1, err_msg);
	    }
	}
       else
	{
	  EH(model_read, "Porosity: Is card missing?");
	}

      ECHO(es,echo_file);

      /* Print out Porous Media Equation numbers used by Code */

      SPF(es, "\n(Active Porous Equations: pl = %d, pg = %d, porosity = %d, pe = %d)\n", 
	  have_por_liq_pres, 
	  have_por_gas_pres,
	  have_por_porosity,
	  have_por_energy );

      ECHO(es,echo_file);
      
      /* Porous (rock) compressibility */

      strcpy(search_string, "Porous Compressibility");
      model_read = look_for_mat_prop(imp, search_string,
				     &(mat_ptr->PorousCompressibilityModel),
				     &(mat_ptr->porous_compressibility), 
				     &(mat_ptr->u_porous_compressibility),
				     &(mat_ptr->len_u_porous_compressibility),
				     model_name, SCALAR_INPUT, &NO_SPECIES,es);
      /* model CONST_INIT also reads in an initial porosity value */
      if (model_read == -1 && !strcmp(model_name, "CONST_INIT") )
        {
          mat_ptr->PorousCompressibilityModel = POROUS_CONST_INIT;
          num_const = read_constants(imp, &mat_ptr->u_porous_compressibility, 0);
          if (num_const < 2)
            {
              sprintf(err_msg,
              "Material %s - expected at least 2 constants for %s %s model.\n",
                      pd_glob[mn]->MaterialName, "Porous Compressibility",
                      "CONST_INIT");
              EH(-1, err_msg);
            }
          mat_ptr->porous_compressibility = mat_ptr->u_porous_compressibility[0];
          mat_ptr->initial_porosity = mat_ptr->u_porous_compressibility[1];
          mat_ptr->len_u_porous_compressibility = num_const;
	  SPF_DBL_VEC( endofstring(es), num_const, mat_ptr->u_porous_compressibility);
        }
      else
        {
#ifdef LIBRARY_MODE
          if (efv->ev_porous_decouple)
            {
              sprintf(err_msg,
                "Material %s - unrecognized model for %s \"%s\" ???\n",
                pd_glob[mn]->MaterialName, "Porous Compressibility", model_name);
              EH(model_read, err_msg);
            }
#endif
        }

      ECHO(es,echo_file);
 
      strcpy(search_string, "Permeability");
      model_read = look_for_mat_prop(imp, search_string, 
				     &(mat_ptr->PermeabilityModel), 
				     &(mat_ptr->permeability), 
				     &(mat_ptr->u_permeability),
				     &(mat_ptr->len_u_permeability),
				     model_name, SCALAR_INPUT, &NO_SPECIES,es);
      if (model_read == -1 && !strcmp(model_name, "PSD_VOL") )
	{
	  mat_ptr->PermeabilityModel = PSD_VOL;
	  num_const = read_constants(imp, &(mat_ptr->u_permeability), 
				     NO_SPECIES);
	  if ( num_const < 4) 
	    {
	      sr = sprintf(err_msg, 
		   "Matl %s expected at least 4 constants for %s %s model.\n",
			   pd_glob[mn]->MaterialName, 
			   "Permeability", 
			   "PSD_VOL");
	      EH(-1, err_msg);
	    }
	  mat_ptr->len_u_permeability = num_const;
	  SPF_DBL_VEC( endofstring(es), num_const, mat_ptr->u_permeability);
	}
      else if (model_read == -1 && !strcmp(model_name, "PSD_WEXP") )
	{
	  mat_ptr->PermeabilityModel = PSD_WEXP;
	  num_const = read_constants(imp, &(mat_ptr->u_permeability), 
				     NO_SPECIES);
	  if ( num_const < 4) 
	    {
	      sr = sprintf(err_msg, 
		   "Matl %s expected at least 4 constants for %s %s model.\n",
			   pd_glob[mn]->MaterialName, 
			   "Permeability", 
			   "PSD_WEXP");
	      EH(-1, err_msg);
	    }
	  mat_ptr->len_u_permeability = num_const;
	  SPF_DBL_VEC( endofstring(es), num_const, mat_ptr->u_permeability);
	}
      else if (model_read == -1 && !strcmp(model_name, "PSD_SEXP") )
	{
	  mat_ptr->PermeabilityModel = PSD_SEXP;
	  num_const = read_constants(imp, &(mat_ptr->u_permeability), 
				     NO_SPECIES);
	  if ( num_const < 4) 
	    {
	      sr = sprintf(err_msg, 
		   "Matl %s expected at least 4 constants for %s %s model.\n",
			   pd_glob[mn]->MaterialName, 
			   "Permeability", 
			   "PSD_SEXP");
	      EH(-1, err_msg);
	    }
	  mat_ptr->len_u_permeability = num_const;	  
	  SPF_DBL_VEC( endofstring(es), num_const, mat_ptr->u_permeability);
	}
      else if (model_read == -1 && !strcmp(model_name, "SOLIDIFICATION") )
	{
	  mat_ptr->PermeabilityModel = SOLIDIFICATION;
	  num_const = read_constants(imp, &(mat_ptr->u_permeability), 
				     NO_SPECIES);
	  if ( num_const < 1) 
	    {
	      sr = sprintf(err_msg, 
		   "Matl %s expected at least 1 constants for %s %s model.\n",
			   pd_glob[mn]->MaterialName, 
			   "Permeability", 
			   "SOLIDIFICATION");
	      EH(-1, err_msg);
	    }

	  mat_ptr->len_u_permeability = num_const;	  
	  SPF_DBL_VEC( endofstring(es), num_const, mat_ptr->u_permeability);
	}
      else if (model_read == -1 && !strcmp(model_name, "TENSOR") )
	{
	  mat_ptr->PermeabilityModel = K_TENSOR;
	  num_const = read_constants(imp, &(mat_ptr->u_permeability), 
				     NO_SPECIES);
	  if(pd_glob[mn]->Num_Dim == 3) EH(-1,"Tensor Permeability only 2D for now");
	  if ( num_const < 4) 
	    {
	      sr = sprintf(err_msg, 
		   "Matl %s expected at least 4 constants for %s %s model.\n",
			   pd_glob[mn]->MaterialName, 
			   "Permeability", 
			   "TENSOR");
	      EH(-1, err_msg);
	    }

	  mat_ptr->perm_tensor[0][0]  = mat_ptr->u_permeability[0];
	  mat_ptr->perm_tensor[1][1]  = mat_ptr->u_permeability[1];
	  mat_ptr->perm_tensor[1][0]  = mat_ptr->u_permeability[2];
	  mat_ptr->perm_tensor[0][1]  = mat_ptr->u_permeability[3];
	  mat_ptr->permeability       = mat_ptr->u_permeability[0];

	  mat_ptr->len_u_permeability = num_const;	  	  
	  SPF_DBL_VEC( endofstring(es), num_const, mat_ptr->u_permeability);
	}
      else if (model_read == -1 && !strcmp(model_name, "KOZENY_CARMAN") )
	{
	  mat_ptr->PermeabilityModel = KOZENY_CARMAN;
	  num_const = read_constants(imp, &(mat_ptr->u_permeability), 
				     NO_SPECIES);
	  if ( num_const < 2) 
	    {
	      EH(-1,"expected 2 constants for KOZENY_CARMAN perm model");

	    }
	  mat_ptr->len_u_permeability = num_const;	  	  
	  SPF_DBL_VEC( endofstring(es), num_const, mat_ptr->u_permeability);
	}
      else if (model_read == -1 && !strcmp(model_name, "SINK_MASS_PERM") )
	{
	  if(have_por_sink_mass == 0) EH(-1, "SINK_MASS_PERM model not permitted without sink eqn");

	  mat_ptr->PermeabilityModel = SINK_MASS_PERM;
	  num_const = read_constants(imp, &(mat_ptr->u_permeability), 
				     NO_SPECIES);
	  if ( num_const < 4) 
	    {
	      EH(-1,"expected 4 constants for SINK_MASS_PERM perm model");

	    }
	  mat_ptr->len_u_permeability = num_const;	  	  
	  SPF_DBL_VEC( endofstring(es), num_const, mat_ptr->u_permeability);
	}
      else if (model_read == -1 && !strcmp(model_name, "ORTHOTROPIC") )
	{
	  mat_ptr->PermeabilityModel = ORTHOTROPIC;
	  num_const = read_constants(imp, &(mat_ptr->u_permeability), 
				     NO_SPECIES);
	  if ( num_const < 12) 
	    {
	      sr = sprintf(err_msg, 
		   "Matl %s expected at least 12 constants for %s %s model.\n",
			   pd_glob[mn]->MaterialName, 
			   "Permeability", 
			   "ORTHOTROPIC");
	      EH(-1, err_msg);
	    }

	  memset(mat_ptr->perm_tensor, 0, sizeof(double)*DIM*DIM); /*these are loaded up later */
	  mat_ptr->permeability       = mat_ptr->u_permeability[0]; /*just in case */

	  mat_ptr->len_u_permeability = num_const;	  	  
	  SPF_DBL_VEC( endofstring(es), num_const, mat_ptr->u_permeability);
	}
      
      else if (model_read == -1 && !strcmp(model_name, "KC_TENSOR") )
	{
	  mat_ptr->PermeabilityModel = KC_TENSOR;
	  num_const = read_constants(imp, &(mat_ptr->u_permeability), 
				     NO_SPECIES);
	  if ( num_const < 13) 
	    {
	      sr = sprintf(err_msg, 
		   "Matl %s expected at least 13 constants for %s %s model.\n",
			   pd_glob[mn]->MaterialName, 
			   "Permeability", 
			   "KC_TENSOR");
	      EH(-1, err_msg);
	    }

	  memset(mat_ptr->perm_tensor, 0, sizeof(double)*DIM*DIM); /*these are loaded up later */

	  mat_ptr->len_u_permeability = num_const;
	  SPF_DBL_VEC( endofstring(es), num_const, mat_ptr->u_permeability);
	}
      else if (model_read == -1 && !strcmp(model_name, "SM_TENSOR") )
	{
	  mat_ptr->PermeabilityModel = SM_TENSOR;
	  num_const = read_constants(imp, &(mat_ptr->u_permeability), 
				     NO_SPECIES);
	  if ( num_const < 15) 
	    {
	      sr = sprintf(err_msg, 
		   "Matl %s expected at least 15 constants for %s %s model.\n",
			   pd_glob[mn]->MaterialName, 
			   "Permeability", 
			   "SM_TENSOR");
	      EH(-1, err_msg);
	    }

	  memset(mat_ptr->perm_tensor, 0, sizeof(double)*DIM*DIM); /*these are loaded up later */

	  SPF_DBL_VEC( endofstring(es), num_const, mat_ptr->u_permeability);
	}
      else if (model_read == -1 && !strcmp(model_name, "SHELL_CYLINDER_SQUARE") )
	{
	  mat_ptr->PermeabilityModel = SHELL_CYLINDER_SQUARE;
	  num_const = read_constants(imp, &(mat_ptr->u_permeability), 
				     NO_SPECIES);

	  memset(mat_ptr->perm_tensor, 0, sizeof(double)*DIM*DIM); /*these are loaded up later */
	  mat_ptr->len_u_permeability = num_const;
	  SPF_DBL_VEC( endofstring(es), num_const, mat_ptr->u_permeability);
	}

      else if (model_read == -1 && !strcmp(model_name, "EXTERNAL_FIELD") )
	{

	  if ( fscanf(imp,"%s", input ) !=  1 )
	    {
	      EH(-1,"Expecting trailing keyword for Permeability EXTERNAL_FIELD model.\n");
	    }
	  ii=0;
	  for ( j=0; j<efv->Num_external_field; j++)
	    {
	      if (!strcmp(efv->name[j], input) ) 
		{ 
		  ii=1;
                  mat_ptr->perm_external_field_index = j;
		}
	    }
	  if( ii==0 )
	    {
	      EH(-1,"Must activate external fields to use this Permeability model and requested name must be an external field name");
	    }
	  mat_ptr->PermeabilityModel = EXTERNAL_FIELD;

	  /* pick up scale factor for property */
	  num_const = read_constants(imp, &(mat_ptr->u_permeability), 
				     NO_SPECIES);
	  mat_ptr->len_u_permeability = num_const;
	  if ( num_const < 1) 
	    {
	      sr = sprintf(err_msg, 
		   "Matl %s expected at least 1 constant for %s %s model.\n",
			   pd_glob[mn]->MaterialName,
			   "Rel Liq Permeability",
			   "EXTERNAL_FIELD");
	      EH(-1, err_msg);
	    }
	}

      else
	{
	  EH(model_read, "Permeability: Card missing or wrong model? ");
	}

      ECHO(es,echo_file);
      /*
       * Compressibility of liquid phase
       */
      mat_ptr->PorousLiqCompress = 0.;

      strcpy(search_string, "Liquid phase compressibility");
      model_read = look_for_mat_prop(imp,search_string , 
				     &(mat_ptr->PorousLiquidCompressModel), 
				     &(mat_ptr->PorousLiqCompress), 
				     NO_USER, NULL,
				     model_name, SCALAR_INPUT, &NO_SPECIES,es);

      ECHO(es,echo_file);

      /*
       * Reference pressure for compressibility of liquid phase
       */
      strcpy(search_string, "Liquid phase reference pressure");
      mat_ptr->PorousLiqRefPress = 0.;
      model_read = look_for_mat_prop(imp, search_string , 
				     &(mat_ptr->PorousLiqRefPressModel), 
				     &(mat_ptr->PorousLiqRefPress), 
				     NO_USER, NULL,
				     model_name, SCALAR_INPUT, &NO_SPECIES,es);
      ECHO(es,echo_file);
    } /*end of if(mat_ptr->PorousMediaType != CONTINUOUS) */

  /*
   * Read in the special Brinkman Equation Parameters:
   *    FlowingLiquid Viscosity
   *    Inertia Coefficent
   *    (porosity and permeability are obtained from above)
   */
  if (mat_ptr->PorousMediaType == POROUS_BRINKMAN) {
    strcpy(search_string, "FlowingLiquid Viscosity");
    model_read = look_for_mat_prop(imp, search_string, 
				   &(mat_ptr->FlowingLiquidViscosityModel),
				   &(mat_ptr->FlowingLiquid_viscosity), 
				   &(mat_ptr->u_FlowingLiquid_viscosity),
				   &(mat_ptr->len_u_FlowingLiquid_viscosity),
				   model_name, SCALAR_INPUT, 
				   &NO_SPECIES,es);

    if (!strcmp(model_name, "MOLTEN_GLASS")) {
      mat_ptr->FlowingLiquidViscosityModel = MOLTEN_GLASS;
      num_const = read_constants(imp, &(mat_ptr->u_FlowingLiquid_viscosity), 
				 NO_SPECIES);
      if (num_const < 3) {
	sprintf(err_msg, 
		"Matl %s (conc %d) needs at least 3 constants for %s %s model.\n",
		pd_glob[mn]->MaterialName, species_no,
		search_string, "MOLTEN GLASS");
	EH(-1, err_msg);
      }
      mat_ptr->len_u_FlowingLiquid_viscosity = num_const;
      SPF_DBL_VEC(endofstring(es), num_const, mat_ptr->u_FlowingLiquid_viscosity);

    } else if (!strcmp(model_name, "EPOXY")) {
      mat_ptr->FlowingLiquidViscosityModel = EPOXY;
      num_const = read_constants(imp, &(mat_ptr->u_FlowingLiquid_viscosity), 
				 NO_SPECIES);
      if (num_const < 6) {
	sprintf(err_msg, 
		"Matl %s (conc %d) needs at least 6 constants for %s %s model.\n",
		pd_glob[mn]->MaterialName, species_no,
		search_string, "EPOXY");
	EH(-1, err_msg);
      }
      mat_ptr->len_u_FlowingLiquid_viscosity = num_const;
      SPF_DBL_VEC(endofstring(es), num_const, mat_ptr->u_FlowingLiquid_viscosity);

    } else {
      EH(model_read, "FlowingLiquid Viscosity");
    }

    if ( (mat_ptr->FlowingLiquid_viscosity != 0.) &&
         ((pd_glob[mn]->gv[R_LUBP]) || (pd_glob[mn]->gv[R_LUBP_2])) )
    WH(-1,"ON POROUS_BRINKMAN: You will get erroneous results if you are using the brinkman formulation as an expedient for lubrication velocity calculation. FlowingliquidViscosity should be zero in that case");

    ECHO(es,echo_file);

    model_read = look_for_mat_prop(imp, "Second Level Set FlowingLiquid Viscosity",
				 &(i0),
				 &(a0), NO_USER, NULL, model_name, SCALAR_INPUT,
				 &NO_SPECIES,
				 es);

    if( model_read != -1 )
      {
       if( ls == NULL ) EH(-1, "Second Level Set FlowingLiquid Viscosity requires activation of Level Set Tracking.\n");

       mat_ptr->mp2nd->FlowingLiquidViscosityModel = i0;
       mat_ptr->mp2nd->FlowingLiquid_viscosity = a0;

       stringup(model_name);

       if( !strcmp( model_name, "CONSTANT") )
	 {
	  if ( fscanf(imp,"%s", input ) !=  1 )
	    {
	      EH(-1,"Expecting trailing keyword for Second Level Set FlowingLiquid Viscosity.\n");
	    }

	  stringup(input);

	  if( strncmp( input,"POSITIVE", 3 ) == 0 )
	    {
	      mat_ptr->mp2nd->FlowingLiquid_viscositymask[0] = 0; mat_ptr->mp2nd->FlowingLiquid_viscositymask[1] = 1;
	    }
	  else if (  strncmp( input,"NEGATIVE", 3 ) == 0 )
	    {
	      mat_ptr->mp2nd->FlowingLiquid_viscositymask[0] = 1; mat_ptr->mp2nd->FlowingLiquid_viscositymask[1] = 0;
	    }
	  else
	    {
	      EH(-1,"Keyword must be POSITIVE or NEGATIVE for Second Level Set FlowingLiquid Viscosity.\n");
	    }
	  SPF(endofstring(es)," %s",input);
	  if( pfd != NULL)
	    {
		for(i=0 ; i< pfd->num_phase_funcs ; i++)
		{
      		if ( fscanf(imp,"%lf",&(mat_ptr->mp2nd->FlowingLiquid_viscosity_phase[i])) != 1)
			{ EH( -1, "error reading phase FlowingLiquid viscosity"); }
	  	SPF(endofstring(es)," %g", mat_ptr->mp2nd->FlowingLiquid_viscosity_phase[i]);
		}
	    }

	 }
       else
	 {
	  EH(-1, "Second Level Set FlowingLiquid Viscosity model can only be CONSTANT.\n");
	 }
      }

    ECHO(es,echo_file);

    strcpy(search_string, "Inertia Coefficient");
    model_read = look_for_mat_prop(imp,search_string, 
				   &(mat_ptr->InertiaCoefficientModel), 
				   &(mat_ptr->Inertia_coefficient), 
				   NO_USER, NULL, model_name, SCALAR_INPUT, 
				   &NO_SPECIES,es);
    ECHO(es,echo_file);
  } else {
    mat_ptr->FlowingLiquid_viscosity = 1.0;
    mat_ptr->Inertia_coefficient = 0.0;
    SPF(es,"\t(%s = %s %.4g)", "FlowingLiquid Viscosity", "CONSTANT", mat_ptr->FlowingLiquid_viscosity); ECHO(es,echo_file);
    SPF(es,"\t(%s = %s %.4g)", "Inertia Coefficient", "CONSTANT", mat_ptr->Inertia_coefficient); ECHO(es,echo_file);

  }

  if ( mat_ptr->PorousMediaType == POROUS_UNSATURATED || 
       mat_ptr->PorousMediaType == POROUS_TWO_PHASE ||
       mat_ptr->PorousMediaType == POROUS_SHELL_UNSATURATED)
    {
      model_read = look_for_mat_prop(imp, "Capillary Network Stress", 
				     &(mat_ptr->CapStress), 
				     &(a0), NO_USER, NULL, model_name, NO_INPUT,
				     &NO_SPECIES,es);
      if (model_read == -1 && !strcmp(model_name, "WETTING") )
	{
	  mat_ptr->CapStress = WETTING;
	}
      else if (model_read == -1 &&  !strcmp(model_name, "PARTIALLY_WETTING") )
	{
	  mat_ptr->CapStress = PARTIALLY_WETTING;
	}
      else if (model_read == -1 &&  !strcmp(model_name, "COMPRESSIBLE") )
	{
	  mat_ptr->CapStress = COMPRESSIBLE;
	}
      else if (model_read == -1 &&  !strcmp(model_name, "NONE") )
	{
	  mat_ptr->CapStress = NO_CAP_STRESS;
	}
      else EH(-1, "Error getting Capillary Network Stress");

      ECHO(es,echo_file);
  
      model_read = look_for_mat_prop(imp, "Rel Gas Permeability", 
				     &(mat_ptr->RelGasPermModel), 
				     &(mat_ptr->rel_gas_perm), 
				     NO_USER, NULL,
				     model_name, SCALAR_INPUT, &NO_SPECIES,es);
      if (model_read == -1 && !strcmp(model_name, "SUM_TO_ONE") )
	{
	  mat_ptr->RelGasPermModel = SUM_TO_ONE;
	  num_const = read_constants(imp, &(mat_ptr->u_rel_gas_perm), 
				     NO_SPECIES);
	  if ( num_const < 1) 
	    {
	      sr = sprintf(err_msg, 
		   "Matl %s expected at least 1 constant for %s %s model.\n",
			   pd_glob[mn]->MaterialName, 
			   "Rel Gas Permeability", 
			   "SUM_TO_ONE");
	      EH(-1, err_msg);
	    }
	  mat_ptr->len_u_rel_gas_perm = num_const;
	  SPF_DBL_VEC( endofstring(es), num_const,mat_ptr->u_rel_gas_perm); 
	}
      else
	{
	  EH(model_read, "Rel Gas Permeability");
	}

      ECHO(es,echo_file);

      model_read = look_for_mat_prop(imp, "Rel Liq Permeability", 
				     &(mat_ptr->RelLiqPermModel), 
				     &(mat_ptr->rel_liq_perm), 
				     NO_USER, NULL,
				     model_name, SCALAR_INPUT, &NO_SPECIES,es);
      if (model_read == -1 && !strcmp(model_name, "VAN_GENUCHTEN") )
	{
	  mat_ptr->RelLiqPermModel = VAN_GENUCHTEN;
	  num_const = read_constants(imp, &(mat_ptr->u_rel_liq_perm),
				     NO_SPECIES);
	  if ( num_const < 4) 
	    {
	      sr = sprintf(err_msg, 
		   "Matl %s expected at least 4 constants for %s %s model.\n",
			   pd_glob[mn]->MaterialName, 
			   "Rel Liq Permeability", 
			   "VAN_GENUCHTEN");
	      EH(-1, err_msg);
	    }
	  mat_ptr->len_u_rel_liq_perm = num_const;
	  SPF_DBL_VEC( endofstring(es), num_const,mat_ptr->u_rel_liq_perm); 
	}
      else if (model_read == -1 && !strcmp(model_name, "PSD_VOL") )
	{
	  mat_ptr->RelLiqPermModel = PSD_VOL;
	  num_const = read_constants(imp, &(mat_ptr->u_rel_liq_perm), 
				     NO_SPECIES);
	  if ( num_const < 1) 
	    {
	      sr = sprintf(err_msg, 
		   "Matl %s expected at least 1 constant for %s %s model.\n",
			   pd_glob[mn]->MaterialName, 
			   "Rel Liq Permeability", 
			   "PSD_VOL");
	      EH(-1, err_msg);
	    }
	  mat_ptr->len_u_rel_liq_perm = num_const;
	  SPF_DBL_VEC( endofstring(es), num_const,mat_ptr->u_rel_liq_perm); 
	}
      else if (model_read == -1 && !strcmp(model_name, "PSD_WEXP") )
	{
	  mat_ptr->RelLiqPermModel = PSD_WEXP;
	  num_const = read_constants(imp, &(mat_ptr->u_rel_liq_perm), 
				     NO_SPECIES);
	  if ( num_const < 1) 
	    {
	      sr = sprintf(err_msg, 
		   "Matl %s expected at least 1 constant for %s %s model.\n",
			   pd_glob[mn]->MaterialName, 
			   "Rel Liq Permeability", 
			   "PSD_WEXP");
	      EH(-1, err_msg);
	    }
	  mat_ptr->len_u_rel_liq_perm = num_const;
	  SPF_DBL_VEC( endofstring(es), num_const,mat_ptr->u_rel_liq_perm); 
	}
      else if (model_read == -1 && !strcmp(model_name, "PSD_SEXP") )
	{
	  mat_ptr->RelLiqPermModel = PSD_SEXP;
	  num_const = read_constants(imp, &(mat_ptr->u_rel_liq_perm), 
				     NO_SPECIES);
	  if ( num_const < 1) 
	    {
	      sr = sprintf(err_msg, 
		   "Matl %s expected at least 1 constant for %s %s model.\n",
			   pd_glob[mn]->MaterialName, 
			   "Rel Liq Permeability", 
			   "PSD_SEXP");
	      EH(-1, err_msg);
	    }
	  mat_ptr->len_u_rel_liq_perm = num_const;
	  SPF_DBL_VEC( endofstring(es), num_const,mat_ptr->u_rel_liq_perm); 
	}
      else if (model_read == -1 && !strcmp(model_name, "EXTERNAL_FIELD") )
	{

	  if ( fscanf(imp,"%s", input ) !=  1 )
	    {
	      EH(-1,"Expecting trailing keyword for Rel Liq Permeability EXTERNAL_FIELD model.\n");
	    }
	  ii=0;
	  for ( j=0; j<efv->Num_external_field; j++)
	    {
	      if (!strcmp(efv->name[j], input) ) 
		{
		  ii=1;
                  mat_ptr->rel_liq_perm_external_field_index = j;
		}
	    }
	  if( ii==0 )
	    {
	      EH(-1,"Must activate external fields to use this Rel Liq Permeability model and requested name must be an external field name");
	    }
	  mat_ptr->RelLiqPermModel = EXTERNAL_FIELD;

	  /* pick up scale factor for property */
	  num_const = read_constants(imp, &(mat_ptr->u_rel_liq_perm),
				     NO_SPECIES);
	  mat_ptr->len_u_rel_liq_perm = num_const;
	  if ( num_const < 1)
	    {
	      sr = sprintf(err_msg,
		   "Matl %s expected at least 1 constant for %s %s model.\n",
			   pd_glob[mn]->MaterialName,
			   "Rel Liq Permeability",
			   "EXTERNAL_FIELD");
	      EH(-1, err_msg);
	    }
	}
      else if (model_read == -1 && !strcmp(model_name, "VAN_GENUCHTEN_EXTERNAL") )
        {
          if ( fscanf(imp,"%s", input ) !=  1 )
            {
              EH(-1,"Expecting trailing keyword for VAN_GENUCHTEN_EXTERNAL_FIELD model.\n");
            }
          ii=0;
          for ( j=0; j<efv->Num_external_field; j++)
            {
              if (!strcmp(efv->name[j], input))
                { 
                  ii=1;
                  mat_ptr->rel_liq_perm_external_field_index = j;
                }
            }
          if( ii==0 )
            {
              EH(-1,"Must activate external fields to use this VAN_GENUCHTEN_EXTERNAL model");
            }
          mat_ptr->RelLiqPermModel = VAN_GENUCHTEN_EXTERNAL;
          num_const = read_constants(imp, &(mat_ptr->u_rel_liq_perm),
                                     NO_SPECIES);
          if ( num_const < 5)
            {
              sr = sprintf(err_msg,
                   "Matl %s expected at least 5 constants for %s %s model.\n",
                           pd_glob[mn]->MaterialName,
                           "Rel Liq Permeability",
                           "VAN_GENUCHTEN_EXTERNAL");
              EH(-1, err_msg);
            }
          mat_ptr->len_u_rel_liq_perm = num_const;
          SPF_DBL_VEC( endofstring(es), num_const,mat_ptr->u_rel_liq_perm);
        }
      else
	{
	  EH(model_read, "Rel Liq Permeability");
	}
      ECHO(es,echo_file);

      model_read = look_for_mat_proptable(imp, "Saturation",
				     &(mat_ptr->SaturationModel), 
				     &(mat_ptr->saturation), 
				     &(mat_ptr->u_saturation),
				     &(mat_ptr->len_u_saturation),
                                     &(mat_ptr->saturation_tableid),
                                     model_name, SCALAR_INPUT, &NO_SPECIES,es);

      if (model_read == -1 && !strcmp(model_name, "VAN_GENUCHTEN") )
	{
	  mat_ptr->SaturationModel = VAN_GENUCHTEN;
	  num_const = read_constants(imp, &(mat_ptr->u_saturation), 
				     NO_SPECIES);
	  if ( num_const < 4) 
	    {
	      sr = sprintf(err_msg, 
		   "Matl %s expected at least 4 constants for %s %s model.\n",
			   pd_glob[mn]->MaterialName, 
			   "Saturation", 
			   "VAN_GENUCHTEN");
	      EH(-1, err_msg);
	    }
	  mat_ptr->len_u_saturation = num_const;
	  SPF_DBL_VEC( endofstring(es), num_const,mat_ptr->u_saturation); 
	}
      else if (model_read == -1 && !strcmp(model_name, "PSD_VOL") )
	{
	  mat_ptr->SaturationModel = PSD_VOL;
	  num_const = read_constants(imp, &(mat_ptr->u_saturation), 
				     NO_SPECIES);
	  if ( num_const < 4) 
	    {
	      sr = sprintf(err_msg, 
		   "Matl %s expected at least 4 constants for %s %s model.\n",
			   pd_glob[mn]->MaterialName, 
			   "Saturation", 
			   "PSD_VOL");
	      EH(-1, err_msg);
	    }
	  mat_ptr->len_u_saturation = num_const;
	  SPF_DBL_VEC( endofstring(es), num_const,mat_ptr->u_saturation); 
	}
      else if (model_read == -1 && !strcmp(model_name, "PSD_WEXP") )
	{
	  mat_ptr->SaturationModel = PSD_WEXP;
	  num_const = read_constants(imp, &(mat_ptr->u_saturation), 
				     NO_SPECIES);
	  if ( num_const < 4) 
	    {
	      sr = sprintf(err_msg, 
		   "Matl %s expected at least 4 constants for %s %s model.\n",
			   pd_glob[mn]->MaterialName, 
			   "Saturation", 
			   "PSD_WEXP");
	      EH(-1, err_msg);
	    }
	  mat_ptr->len_u_saturation = num_const;
	  SPF_DBL_VEC( endofstring(es), num_const,mat_ptr->u_saturation); 
	}
      else if (model_read == -1 && !strcmp(model_name, "PSD_SEXP") )
	{
	  mat_ptr->SaturationModel = PSD_SEXP;
	  num_const = read_constants(imp, &(mat_ptr->u_saturation), 
				     NO_SPECIES);
	  if ( num_const < 4) 
	    {
	      sr = sprintf(err_msg, 
		   "Matl %s expected at least 4 constants for %s %s model.\n",
			   pd_glob[mn]->MaterialName, 
			   "Saturation", 
			   "PSD_SEXP");
	      EH(-1, err_msg);
	    }
	  mat_ptr->len_u_saturation = num_const;
	  SPF_DBL_VEC( endofstring(es), num_const,mat_ptr->u_saturation); 
	}
      else if (model_read == -1 && !strcmp(model_name, "TANH") )
	{
	  mat_ptr->SaturationModel = TANH;
	  num_const = read_constants(imp, &(mat_ptr->u_saturation), 
				     NO_SPECIES);
	  if ( num_const < 4) 
	    {
	      sr = sprintf(err_msg, 
		   "Matl %s expected at least 4 constants for %s %s model.\n",
			   pd_glob[mn]->MaterialName, 
			   "Saturation", 
			   "TANH");
	      EH(-1, err_msg);
	    }
	  mat_ptr->len_u_saturation = num_const;
	  SPF_DBL_VEC( endofstring(es), num_const,mat_ptr->u_saturation); 
	}
      else if (model_read == -1 && !strcmp(model_name, "SHELL_TANH") )
	{
	  mat_ptr->SaturationModel = SHELL_TANH;
	  num_const = read_constants(imp, &(mat_ptr->u_saturation), 
				     NO_SPECIES);
	  if ( num_const < 4) 
	    {
	      sr = sprintf(err_msg, 
		   "Matl %s expected at least 4 constants for %s %s model.\n",
			   pd_glob[mn]->MaterialName, 
			   "Saturation", 
			   "SHELL_TANH");
	      EH(-1, err_msg);
	    }
	  mat_ptr->len_u_saturation = num_const;
	  SPF_DBL_VEC( endofstring(es), num_const,mat_ptr->u_saturation); 
	}
      else if (model_read == -1 && !strcmp(model_name, "TANH_EXTERNAL") )
	{
	  if ( fscanf(imp,"%s", input ) !=  1 )
	    {
	      EH(-1,"Expecting trailing keyword for TANH EXTERNAL_FIELD model.\n");
	    }
	  ii=0;
	  for ( j=0; j<efv->Num_external_field; j++)
	    {
	      if (!strcmp(efv->name[j], input))
		{ 
		  ii=1;
                  mat_ptr->SAT_external_field_index = j;
		}
	    }
	  if( ii==0 )
	    {
	      EH(-1,"Must activate external fields to use this TANH_EXTERNAL model");
	    }
	  mat_ptr->SaturationModel = TANH_EXTERNAL;
	  num_const = read_constants(imp, &(mat_ptr->u_saturation), 
				     NO_SPECIES);
	  if ( num_const < 8) 
	    {
	      sr = sprintf(err_msg, 
		   "Matl %s expected at least 8 constants for %s %s model.\n",
			   pd_glob[mn]->MaterialName, 
			   "Saturation", 
			   "TANH_EXTERNAL");
	      EH(-1, err_msg);
	    }
	  mat_ptr->len_u_saturation = num_const;
	  SPF_DBL_VEC( endofstring(es), num_const,mat_ptr->u_saturation); 
	}
      else if (model_read == -1 && !strcmp(model_name, "TANH_HYST") )
	{
	  mat_ptr->SaturationModel = TANH_HYST;
	  num_const = read_constants(imp, &(mat_ptr->u_saturation), 
				     NO_SPECIES);
	  if ( num_const < 10) 
	    {
	      sr = sprintf(err_msg, 
		   "Matl %s expected at least 10 constants for %s %s model.\n",
			   pd_glob[mn]->MaterialName, 
			   "Saturation", 
			   "TANH_HYST");
	      EH(-1, err_msg);
	    }
	  mat_ptr->len_u_saturation = num_const;
	  SPF_DBL_VEC( endofstring(es), num_const,mat_ptr->u_saturation); 

	  /*initialize Gauss point structure */
	}
      else
	{
	  EH(model_read, "Saturation");
	}
      ECHO(es,echo_file);   

      if (have_por_energy == 1) {
      /*
       * Density of solid matrix
       */
      mat_ptr->matrix_density = 1.;
      model_read = look_for_mat_prop(imp, "Matrix Density", 
				     &(mat_ptr->PorousMatrixDensityModel), 
				     &(mat_ptr->matrix_density), 
				     NO_USER, NULL,
				     model_name, SCALAR_INPUT, &NO_SPECIES,es);
      if (model_read == -1 && strcmp(model_name, "CONSTANT") ) {
	  EH(-1," Only a CONSTANT Matrix Density is allowed.");
	}
      else
	{
	  EH(model_read, "Matrix Density card needed for R_POR_ENERGY ");
	}

      ECHO(es,echo_file);
      
      /*
       * Specific heat of solid matrix
       */
      mat_ptr->specific_heat = 1.;
      model_read = look_for_mat_prop(imp, "Matrix Specific Heat", 
				     &(mat_ptr->PorousSpecificHeatModel), 
				     &(mat_ptr->matrix_density), 
				     NO_USER, NULL,
				     model_name, SCALAR_INPUT, &NO_SPECIES,es);

      if (model_read == -1 && strcmp(model_name, "CONSTANT") ) {
	  EH(-1," Only a CONSTANT Matrix Specific Heat is allowed.");
      }
        else
	{
	  EH(model_read, "Matrix Specific Heat needed for R_POR_ENERGY");
	}
      ECHO(es,echo_file);
      }
    }
  /*
   * Porous Section 2: Special Numerical treatment inputs are made here
   * for each porous equation.  Recall that each equation is really a species
   * conservation law, and so this will really be over 1 to the number of
   * possible species, in whatever phase, someday.  The input here is specifically
   * for the liquid phase solvent component, the gas-phase solvent component (air),
   * and the solid-phase solvent compont (just the solid skeleton).   Eventually you
   * will want the liquid-phase components to be looped when we add multicomponent
   * porous liquid capability. Possibly also you will loop over base gas phase
   * components (which will usually be air, with all other components in the gas
   * coming from the liquid 
   */

  /* TAB here. just like to comment in passing that this whole porous media input section is
   * an unpleasant mess and needs fixing.  November 2005 */

  if (mat_ptr->PorousMediaType != CONTINUOUS &&
      mat_ptr->PorousMediaType != POROUS_BRINKMAN) 
    {
      
    /*
     *   Porous Weight Function:
     *
     *    This is where you specify GALERKIN or SUPG weighting functions
     *    To follow the theory of Brooks and Hughes, the weighting function
     *    value should be set equal to 1.0 
     */
      model_read = look_for_mat_prop(imp, "Porous Weight Function", 
				   &(mat_ptr->Porous_wt_funcModel), 
				   &(mat_ptr->Porous_wt_func), NO_USER, NULL,
				   model_name, SCALAR_INPUT, &NO_SPECIES,es);
      
      if (!strcmp(model_name, "GALERKIN")) 
	{
	  mat_ptr->Porous_wt_funcModel = GALERKIN;
	  mat_ptr->Porous_wt_func = 0.0;
	} 
      else if (!strcmp(model_name, "SUPG")) 
	{
	  int err;
	  mat_ptr->Porous_wt_funcModel = SUPG;
	  err = fscanf(imp, "%lg",&(mat_ptr->Porous_wt_func));
	  if (err != 1) {
	    EH(-1, "Expected to read one double for Porous Weight Function SUPG");
	  }
	  SPF(endofstring(es)," %.4g", mat_ptr->Porous_wt_func);
	} 
      else 
	{
	  mat_ptr->Porous_wt_funcModel = GALERKIN;
	  mat_ptr->Porous_wt_func = 0.0;
	  
	  SPF(es,"\t(%s = %s)","Porous Weight Function", "GALERKIN"); 
	}
      ECHO(es,echo_file);
    
  
    /*
     *   Porous Mass Lumping:
     *
     *    This is where you specify whether you want to use
     *    Mass Lumping of the time derivative or whether you
     *    want to use a consistent time derivative treatment.
     *
     *    Note, the combination of Mass Lumping and SUPG has
     *    been shown to exhibit monotone behavior. Also note that
     *    mass lumping is only useful for partially saturated flows. 
     */
  
  mat_ptr->Porous_Mass_Lump = FALSE;
  model_read = look_for_mat_prop(imp, "Porous Mass Lumping", 
				   &(mat_ptr->Porous_wt_funcModel), 
				   &(mat_ptr->Porous_wt_func), NO_USER, NULL,
				   model_name, SCALAR_INPUT, &NO_SPECIES,es);
    
  if(mat_ptr->PorousMediaType != POROUS_SATURATED &&
     mat_ptr->PorousMediaType != POROUS_SHELL_UNSATURATED)
    {
      if (!strcasecmp(model_name, "yes") || 
	  !strcasecmp(model_name, "true")) 
	{
	  mat_ptr->Porous_Mass_Lump = TRUE;
	}
      else if (!strcasecmp(model_name, "no") ||
	       !strcasecmp(model_name, "false")) 
	{
	  mat_ptr->Porous_Mass_Lump = FALSE;
	} 
      else 
	{
	  EH(-1,"Porous Mass Lumping must be set to TRUE, YES, FALSE, or NO!");
	  mat_ptr->Porous_Mass_Lump = FALSE;
	}
    }
    /* Jim Simmons: make sure this consistency check is added to new parse code */
  if(mat_ptr->Porous_Mass_Lump == TRUE &&  
     mat_ptr->PorousMediaType == POROUS_SATURATED)
    {
      EH(-1,"Mass Lumping is NOT implemented for POROUS_SATURATED problems. Turn to FALSE");
    }
    
  ECHO(es,echo_file);

    /*
     * set porous number equal to max number of porous media phases
     * it is changed to the porous phase number of input property by 
     * look_for_mat_prop
     */
  porous_no = mat_ptr->Num_Porous_Eqn;


    /*
     *   Porous Time Integration
     */
  model_read = look_for_mat_prop(imp, "Porous Time Integration", 
				   &(PorousTimeIntegration), 
				   &(a0), NO_USER, NULL, 
				   model_name, NO_INPUT,  
				   &porous_no,es);
  if (model_read == -1 && !strcmp(model_name, "STANDARD") ) 
    {
      mat_ptr->PorousTimeIntegration[porous_no] = STANDARD;
    } else if (model_read == -1 && 
	       !strcmp(model_name, "TAYLOR_GALERKIN")) 
    {
      mat_ptr->PorousTimeIntegration[porous_no] = TAYLOR_GALERKIN;
    }
  else if (model_read == -1 && 
	   !strcmp(model_name, "TAYLOR_GALERKIN_EXP")) 
    {
      mat_ptr->PorousTimeIntegration[porous_no] = TAYLOR_GALERKIN_EXP;
    }
  else 
    {
      mat_ptr->PorousTimeIntegration[porous_no] = STANDARD;
      SPF(es,"\t(%s = %s)", "Porous Time Integration", "STANDARD");
    }
  ECHO(es,echo_file);

      
      /*
       * Porous Section 3:  Species Dependent properties are finally input
       * here.  Remember that really each porous media equation is a species balance
       * across all phases. Hence you will notice we split out the phases where 
       * appropriate in separate card inputs, and loop someday over the species in
       * each base phase.     This is kind of confusing but eventually after specifying
       * the phase diffusion transport constitutive equation types, we then loop
       * over the base solvents of each phase.  In the case right now, there is only
       * one liquid solvent, but it can exist in 2 phases, hence the Liquid and Gas
       * qualifiers.   In the Gas, there is only one base component and it is insoluble
       * in liquid (e.g. air).  The finaly section here deals with specific properties
       * of air. 
       */
      
      
    if (pd_glob[mn]->Num_Porous_Eqn > 0) 
      {
	
	  /*
	   * Hey! If it's in there, then it should be fine. To avoid the ordering
	   * complaints, let's rewind the mat file and start looking from the
	   * beginning.
	   */
	rewind(imp);
	  
	  /* Important Note from PRS: When we start allowing multicomponent (nonideal)
	   * diffusion in the liquid phase and in the gas phase, we will need to make this
	   * two cards (one for liquid and one for gas).  I could think of wanting to do
	   * Stephan-Maxwell in the gas, and fickian only in the liquid, with, of course,
	   * the microstructure tortuosity corrections. For now leave this be.  05/29/01 
	   */ 
	
	model_read = look_for_mat_prop(imp, "Porous Diffusion Constitutive Equation", 
				       &(PorousDiffusionConstitutiveEquation), 
				       &(a0), NO_USER, NULL, model_name, NO_INPUT, 
				       &NO_SPECIES,es);
	if ( !strcmp(model_name, "DARCY") )
	  {
	    EH(-1,"DARCY model for Porous Diffusion Constitutive Equation no longer allowed");
	  }
	else if ( !strcmp(model_name, "DARCY_FICKIAN") )
	  {
	    PorousDiffusionConstitutiveEquation = DARCY_FICKIAN;
	  }
	else if ( !strcmp(model_name, "POWERLAW_DARCY_FICKIAN") )
	  {
	    PorousDiffusionConstitutiveEquation = POWERLAW_DARCY_FICKIAN;
	  }
	else
	  {
	    sprintf(err_msg,
		    "Matl %s, \"%s\" = \"%s\"?\n(valid: %s)\n[%s]",
		    pd_glob[mn]->MaterialName,
		    "Porous Diffusion Constitutive Equation",
		    model_name, " DARCY_FICKIAN only",
		    "If still bad - check orderings in the mat file!");
	    EH(-1,err_msg);
	  }
	  
	pd_glob[mn]->PorousFluxModel = PorousDiffusionConstitutiveEquation;
	cr_glob[mn]->PorousFluxModel = PorousDiffusionConstitutiveEquation;
	ECHO(es,echo_file);	
      }

      
    /*
 ***************************************************************************
 *  LOOP OVER THE SPECIES THAT can be present in gas and liquid phases.
 * These come from the base liquid composition as we are assuming the
 *  base gas phase components,  e.g. air, are insoluble in the liquid phase. 
 * As of 05/29/01 we only  allow single component
 * and so this is a loop of 1 to 1.   Change will be made here for multicomponent. 
 **************************************************************************
 */

    ECHO("\n----Species Transport Properties \n",echo_file);
      
    Num_liquid_phase_components = 1;  /* Put this in the porous structure and read in 
					 * when you expand to more than one component 
					 */
    for (j = 0; j< Num_liquid_phase_components; j++)
      { 
	/* N.B. porous_no is the species number, really.  Should be zero in
	   * all cases, until we go multicomponent.  Name should be changed. 
	   * For now this card will be the vapor diffusivity value of the primary
	   * liquid solvent component.    It is also assumed to be binary
	   * diffusion.  However, this should also have a Porous Liquid Diffusivity
	   * counterpart for the same species to account for the diffusion model
	   * in the liquid phase. 
	   * PRS 052901 
	   */
	  
	if ( mat_ptr->PorousMediaType != POROUS_SATURATED)
	  {
	    model_read = look_for_porous_prop( imp, "Porous Gas Diffusivity", mat_ptr,
					       mat_ptr->PorousDiffusivityModel, 
					       mat_ptr->porous_diffusivity,
					       mat_ptr->u_porous_diffusivity, 
					       mat_ptr->len_u_porous_diffusivity, model_name,
					       0, &porous_no,es );
	      /*
	       * Postprocess unique Porous Diffusivity models
	       */
	    if (model_read == -1) 
	      {
		EH(-1,
		   "Porous Gas Diffusivity: Bad Card syntax or need another set of porous mat cards?");
	      } 
	    else if (model_read == 0) 
	      {
		if (!strcmp(model_name, "POROUS")) {
		  mat_ptr->PorousDiffusivityModel[porous_no] = POROUS;
		  num_const = mat_ptr->len_u_porous_diffusivity[porous_no];
		  if (num_const < 5) 
		    {
		      sprintf(err_msg, 
			      "Matl %s (eqn %d) needs at least 5 constants for %s %s model.\n",
			    pd_glob[mn]->MaterialName, porous_no,
			    "Porous Gas Diffusivity", "POROUS");
		      EH(-1, err_msg);
		    }
		}
		
	      } /* End of if (model_read == 0) */

	    ECHO(es,echo_file);
	      
	      
	      /*
	       *  Porous Latent Heat of Vaporization Section
	       *
	       * set porous number equal to max number of porous media phases
	       * it is changed to the porous phase number of input properly by 
	       * look_for_mat_prop
	       */
	    porous_no = mat_ptr->Num_Porous_Eqn;
	    model_read = look_for_mat_prop(imp, "Porous Latent Heat Vaporization", 
					   mat_ptr->PorousLatentHeatVapModel, 
					   mat_ptr->porous_latent_heat_vap, 
					     NO_USER, NULL, model_name, 
					     SCALAR_INPUT, &porous_no,es);
	    EH(model_read, "Porous Latent Heat Vaporization");
	    ECHO(es,echo_file);
	      
	      /*
	       *  Porous Latent Heat of Fusion Section
	       *
	       * set porous number equal to max number of porous media phases
	       * it is changed to the porous phase number of input property by 
	       * look_for_mat_prop
	       */
	    porous_no = mat_ptr->Num_Porous_Eqn;
	    model_read = look_for_mat_prop(imp, "Porous Latent Heat Fusion", 
					   mat_ptr->PorousLatentHeatFusionModel, 
					   mat_ptr->porous_latent_heat_fusion, 
					   NO_USER, NULL, model_name, 
					     SCALAR_INPUT, &porous_no,es);
	    EH(model_read, "Porous Latent Heat Fusion");
	    ECHO(es,echo_file);
	      
	      
	      /*
	       *  Vapor Pressure Section
	       *
	       * set porous number equal to max number of porous media phases
	       * it is changed to the porous phase number of input property by 
	       * look_for_mat_prop
	       */
	    porous_no = mat_ptr->Num_Porous_Eqn;
	    model_read = look_for_mat_prop(imp, "Porous Vapor Pressure", 
					   mat_ptr->PorousVaporPressureModel, 
					   mat_ptr->porous_vapor_pressure, 
					   NO_USER, NULL, model_name, 
					   SCALAR_INPUT, &porous_no,es);

	    if ( model_read == -1 && (!strcmp(model_name, "KELVIN") ||
				      !strcmp(model_name, "FLAT")))
	      {
		if (!strcmp(model_name, "KELVIN")) mat_ptr->PorousVaporPressureModel[porous_no] = KELVIN;
		if (!strcmp(model_name, "FLAT")) mat_ptr->PorousVaporPressureModel[porous_no] = FLAT;
		  
		if ( mat_ptr->PorousMediaType == POROUS_TWO_PHASE) 
		  {
		    num_const = read_constants(imp, mat_ptr->u_porous_vapor_pressure, 
						 porous_no);
		    if ( num_const < 5) 
		      {
			sprintf(err_msg, 
				"Matl %s (%s, conc %d) needs 5 constants for %s %s model.\n",
				pd_glob[mn]->MaterialName, "porous 2-phase", porous_no,
				"Porous Vapor Pressure", "KELVIN or FLAT");
			  EH(-1, err_msg);
		      }
		    mat_ptr->len_u_porous_vapor_pressure[porous_no] = num_const;
		    SPF_DBL_VEC( endofstring(es), num_const, mat_ptr->u_porous_vapor_pressure[porous_no]);
		  } 
		else if ( mat_ptr->PorousMediaType == POROUS_UNSATURATED)
		  {
		    num_const = read_constants(imp, mat_ptr->u_porous_vapor_pressure, 
						 porous_no);
		    if ( num_const < 5) 
		      {
			sprintf(err_msg, 
				"Matl %s (%s, conc %d) needs 5 constants for %s %s model.\n",
				pd_glob[mn]->MaterialName, "porous unsaturated", 
				porous_no,
				  "Porous Vapor Pressure", "KELVIN OR FLAT");
			EH(-1, err_msg);
		      }
		    mat_ptr->len_u_porous_vapor_pressure[porous_no] = num_const;
		      SPF_DBL_VEC( endofstring(es), num_const, mat_ptr->u_porous_vapor_pressure[porous_no]);
		    } 
		else 
		  {
		    sprintf(err_msg, 
			      "%s model invalid in matl %s unless %s is \"%s\" or \"%s\"\n",
			      "KELVIN or FLAT", pd_glob[mn]->MaterialName, "Media Type",
			      "POROUS_TWO_PHASE", "POROUS_UNSATURATED");
		      EH(-1, err_msg);
		  }
	      }
	    else if ( model_read == -1 && !strcmp(model_name, "IDEAL_GAS") )
	      {
		  EH(-1,"No longer set the IDEAL_GAS properties/model on the "
		     "vapor pressure card. Use Gas Constants");
	      }
	    else if ( model_read == -1 && !strcmp(model_name, "NON_VOLATILE") )
	      {
		  mat_ptr->PorousVaporPressureModel[porous_no] = NON_VOLATILE;
	      }
	    else
	      {
		  EH(model_read, "Porous Vapor Pressure");
	      }
	    ECHO(es,echo_file);
	    }  /*end if(!POROUS_SATURATED) */
	  
	  /*
	   *  Porous Liquid Volume Expansion Section
	   *
	   * set porous number equal to max number of porous media phases
	   * it is changed to the porous phase number of input property  by 
	   *  look_for_mat_prop
	   * 
	   * PRS (052901): This is a phase property that is component dependent.  You need to
	   * add the Porous Gas Volume Expansion card for the gas phase as well, when
	   * you go multicomponent. 
	   */ 
	if ( mat_ptr->PorousMediaType != POROUS_SHELL_UNSATURATED ) {
	  model_read = look_for_porous_prop( imp, "Porous Liquid Volume Expansion", mat_ptr,  
					     mat_ptr->PorVolExpModel, 
					     mat_ptr->porous_vol_expansion, 
					     NO_USER, NULL, model_name, 
					     SCALAR_INPUT, &porous_no,es );
	  EH(model_read, "Porous Liquid Volume Expansion");
	  ECHO(es,echo_file);
	}
	  
      } /* End for(j=0;j<Num_liquid_phase_components; j++) */
      
      /*Final porous input stage */
      
    Num_insoluble_gas_phase_components = 1;  /* Put this in the porous structure and read in 
						* when you expand to more than one component 
						*/
      /*These cards are needed if there in all gas/liquid flow cases, 
       * viz. TWO_PHASE and UNSATURATED.  In the Unsaturated case this
       * card is used to set the external CONSTANT ambient pressure*/
	if(mat_ptr->PorousMediaType != CONTINUOUS && 
	   mat_ptr->PorousMediaType != POROUS_SATURATED )
	  {
	    for (j = 0; j< Num_insoluble_gas_phase_components; j++)
	      { 
		/*
		 *  Insoluble Porous Gas phase component  Section
		 *  This supplants old way of using the Vapor Pressure
		 *  card for this. YOu may want to make this 3 separate
		 *  cards for the ideal gas model (viz. MW, Universal Gas Const, T)
		 *
		 */
		model_read = look_for_mat_prop(imp, "Porous Gas Constants", 
					       &(mat_ptr->PorousGasConstantsModel), 
					       &(mat_ptr->porous_gas_constants), 
					       NO_USER, NULL, model_name, 
					       SCALAR_INPUT, &NO_SPECIES,es);
			
		if ( model_read == -1 && !strcmp(model_name, "IDEAL_GAS") )
		  {
		    mat_ptr->PorousGasConstantsModel = IDEAL_GAS;
				
		    num_const = read_constants(imp, &(mat_ptr->u_porous_gas_constants), 
										   NO_SPECIES);
		    if ( num_const < 4 ) 
		      {
			sr = sprintf(err_msg, 
				     "Matl %s (conc %d) needs 4 constants for %s %s model.\n",
				     pd_glob[mn]->MaterialName,
				     0,
				     "Porous Gas Constants", "IDEAL_GAS");
			EH(-1, err_msg);
		      }
		    mat_ptr->len_u_porous_gas_constants = num_const;
		    SPF_DBL_VEC( endofstring(es), num_const, mat_ptr->u_porous_gas_constants);
		  } 
		else if (!strcmp(model_name, "CONSTANT") )
		  {
		    EH(-1,"Ironically we don't allow a CONSTANT model for Porous Gas Constants.  Try IDEAL_GAS");
		  }
		else
		  {
		    EH(model_read, "Porous Gas Constants");
		  }
		ECHO(es,echo_file);
	      }
	  }
      /* Special constants for sink models formulation -- PRS 8/19/05 */
      if(have_por_sink_mass == 1)
      {
	model_read = look_for_mat_prop(imp, "Sink Adsorption Rate Data", 
				       &(mat_ptr->PorousSinkConstantsModel),
				       &(mat_ptr->porous_sink_constants), 
				       NO_USER, NULL, model_name, 
				       SCALAR_INPUT, &NO_SPECIES, es);
	if ( model_read == -1 && !strcmp(model_name, "LINEAR") )
	  {
	    mat_ptr->PorousSinkConstantsModel = LINEAR;
			  
	    num_const = read_constants(imp, &(mat_ptr->u_porous_sink_constants), 
										 NO_SPECIES);
	    if ( num_const < 8 ) 
	      {
		sr = sprintf(err_msg, 
			     "Matl %s needs 8 constants for %s %s model.\n",
			     pd_glob[mn]->MaterialName,
			     "Sink Adsorption Rate Data", "LINEAR");
		EH(-1, err_msg);
	      }
	    mat_ptr->len_u_porous_sink_constants = num_const;
	  } 
	else if ( model_read == -1 && !strcmp(model_name, "POWER_LAW") )
	  {
	    mat_ptr->PorousSinkConstantsModel = POWER_LAW;
			  
	    num_const = read_constants(imp, &(mat_ptr->u_porous_sink_constants), 
										 NO_SPECIES);
	    if ( num_const < 4 ) 
	      {
		sr = sprintf(err_msg, 
			     "Matl %s needs 4 constants for %s %s model.\n",
			     pd_glob[mn]->MaterialName,
			     "Sink Adsorption Rate Data", "POWER_LAW");
		EH(-1, err_msg);
	      }
	    mat_ptr->len_u_porous_sink_constants = num_const;
	  } 
	else if (!strcmp(model_name, "CONSTANT") )
	  {
	    EH(-1,"Ironically we don't allow a CONSTANT model for Sink Adsorption Rate Data.  Try LINEAR");
	  }
	else
	  {
	    EH(model_read, "Sink Adsorption Rate Data");
	  }
      }

    }  /*if ( mat_ptr->PorousMediaType != CONTINUOUS && != POROUS_BRINKMAN)*/
  /*
   * *****************Species Stuff*******************************
   */
  
  /* Check for Boundary Condition which require constants from the
   * materials file. 
   * Molecular Weight, Specific and Molar Volumes are required when 
   * VL_POLY_BC or YFLUX_EQUIL_BC is specified.  
   * Instead of reading the constants from the BC card itself, they
   * are specified in the material's file.  
   * read_bc_mp != -1 indicates that some mat prop is needed for BC card.
   * ACSun 8/21/98 
   */


  read_bc_mp = -1;
  for (i=0; i<Num_BC; i++)
    {
      if (BC_Types[i].BC_Name == VL_POLY_BC ||
	  BC_Types[i].BC_Name == YFLUX_EQUIL_BC ||
	  BC_Types[i].BC_Name == VL_EQUIL_PRXN_BC) {
	read_bc_mp = i;
      }
    }

 /* Check for existance of shear rate and vorticity variable in any matrix*/

  have_shear_rate = 0;
  //*have_vort_dir = 0;*/

  for (imtrx = 0; imtrx < upd->Total_Num_Matrices; imtrx++)
     {
      if (pd_glob[mn]->e[imtrx][R_SHEAR_RATE])
        {
         have_shear_rate = 1;
        }
      /*if (pd_glob[mn]->e[imtrx][R_VORT_DIR1])
        {
         have_vort_dir = 1;
        }*/
     }

  
  if (pd_glob[mn]->Num_Species_Eqn > 0) 
    {

    /*
     * Hey! If it's in there, then it should be fine. To avoid the ordering
     * complaints, let's rewind the mat file and start looking from the
     * beginning.
     */
      rewind(imp);
    
    /*
     *  Optionally read in the number of species in the material, and
     *  check for compatibility with the problem statement
     */
      (void) look_for_optional_int(imp, "Number of Species",
				 &model_read, pd_glob[mn]->Num_Species);
      if (model_read != pd_glob[mn]->Num_Species) {
	if (model_read ==  pd_glob[mn]->Num_Species + 1) {
	  pd_glob[mn]->Num_Species = model_read;
	  mp_glob[mn]->Num_Species = model_read;
	  if (upd->Max_Num_Species <  mp_glob[mn]->Num_Species) {
	    upd->Max_Num_Species = mp_glob[mn]->Num_Species;
	  }
	  SPF(es,"WARNING: Number of species in phase %d increased by mat file read to %d\n",
	      mn, model_read); ECHO(es,echo_file);
	} else {
	  fprintf(stderr,
		  "ERROR: number of species in goma input and mat file differ: %d %d\n",
		pd_glob[mn]->Num_Species, model_read);
	  EH(-1, "read_input_mp error");
	}
      }
      SPF(es,"%s = %d", "Number of Species", model_read); ECHO(es,echo_file);

    /*
     *     Read in the Diffusion Constitutive Equation Model
     */

      strcpy(search_string,"Diffusion Constitutive Equation" );
      
      model_read = look_for_mat_prop(imp, search_string,
				     &(DiffusionConstitutiveEquation), 
				     &(a0), NO_USER, NULL, model_name, NO_INPUT, 
				     &NO_SPECIES,es);
      /* EDW: Insert alternate call here! */
      if ( !strcmp(model_name, "FICKIAN") )
	{
	  DiffusionConstitutiveEquation = FICKIAN;
	}
      else if ( !strcmp(model_name, "GENERALIZED_FICKIAN") )
	{
	  DiffusionConstitutiveEquation = GENERALIZED_FICKIAN;
	}
      else if ( !strcmp(model_name, "STEFAN_MAXWELL") )
	{
	  DiffusionConstitutiveEquation = STEFAN_MAXWELL;
	}
      else if ( !strcmp(model_name, "STEFAN_MAXWELL_CHARGED") )
	{
	  DiffusionConstitutiveEquation = STEFAN_MAXWELL_CHARGED;
	}
      else if ( !strcmp(model_name, "STEFAN_MAXWELL_VOLUME") )       /*  RSL 6/29/00  */
	{
	  DiffusionConstitutiveEquation = STEFAN_MAXWELL_VOLUME;
	}
      else if ( !strcmp(model_name, "FICKIAN_CHARGED") )       
	{
	  DiffusionConstitutiveEquation = FICKIAN_CHARGED;
	}
      else if ( !strcmp(model_name, "FICKIAN_CHARGED_X") )       /*  RSL 9/18/00  */
	{
	  DiffusionConstitutiveEquation = FICKIAN_CHARGED_X;
	}
      else if ( !strcmp(model_name, "DARCY") )
	{
	  DiffusionConstitutiveEquation = DARCY;
	}
      else if ( !strcmp(model_name, "DARCY_FICKIAN") )
	{
	  DiffusionConstitutiveEquation = DARCY_FICKIAN;
	}
      else if ( !strcmp(model_name, "HYDRODYNAMIC") )
	{
	  DiffusionConstitutiveEquation = HYDRODYNAMIC;
	  
          if( have_shear_rate == 0 )
	    EH(-1, "HYDRODYNAMIC mass flux requires shear_rate dof in EQ list.");
	}
      else if ( !strcmp(model_name, "HYDRODYNAMIC_QTENSOR") )
	{
	  DiffusionConstitutiveEquation = HYDRODYNAMIC_QTENSOR;
	  
          if( have_shear_rate == 0 )
	    EH(-1, "HYDRODYNAMIC_QTENSOR mass flux requires shear_rate dof in EQ list.");
	}
      else if ( !strcmp(model_name, "HYDRODYNAMIC_QTENSOR_OLD") )
	{
	  DiffusionConstitutiveEquation = HYDRODYNAMIC_QTENSOR_OLD;

          if( have_shear_rate == 0 )
	    EH(-1, "HYDRODYNAMIC_QTENSOR mass flux requires shear_rate dof in EQ list.");
	}
      else if ( !strcmp(model_name, "SUSPENSION_BALANCE") )
	{
	  DiffusionConstitutiveEquation = DM_SUSPENSION_BALANCE;
	  
	/*   if( have_vort_dir == 0 ) */
/* 	    EH(-1, "SUSPENSION_BALANCE mass flux requires a vorticity vector in EQ list."); */
	}
      else if ( !strcmp(model_name, "NONE") )
	{
	  DiffusionConstitutiveEquation = NON_DIFFUSING;
	}
      else
	{
	  sprintf(err_msg,
		  "Matl %s, \"%s\" = \"%s\"?\n(valid: %s)\n[%s]",
		pd_glob[mn]->MaterialName,
		"Diffusion Constitutive Equation",
		model_name,
		"FICKIAN GENERALIZED_FICKIAN STEFAN_MAXWELL STEFAN_MAXWELL_CHARGED FICKIAN_CHARGED FICKIAN_CHARGED_X STEFAN_MAXWELL_VOLUME DARCY DARCY_FICKIAN HYDRODYNAMIC HYDRODYNAMIC_QTENSOR NONE",  /*  RSL 9/18/00  */ 
		"If still bad - check orderings in the mat file!");
	  EH(-1,err_msg);
	}


      pd_glob[mn]->MassFluxModel = DiffusionConstitutiveEquation;
      cr_glob[mn]->MassFluxModel = DiffusionConstitutiveEquation;
      
      ECHO(es,echo_file);

      strcpy(search_string,"PBE Blowing Agent Type" );
      model_read = look_for_mat_prop(imp, search_string,
				     &(mat_ptr->PBE_BA_Type),
				     &(a0), NO_USER, NULL, model_name, NO_INPUT,
				     &NO_SPECIES,es);

      if ( !strcmp(model_name, "N_PENTANE") )
	{
	  mat_ptr->PBE_BA_Type = PBE_N_PENTANE;
	}
      else if ( !strcmp(model_name, "R_11"))
	{
	  mat_ptr->PBE_BA_Type = PBE_R_11;
	}
      else if ( !strcmp(model_name, " ")) // default
	{
	  mat_ptr->PBE_BA_Type = PBE_N_PENTANE;
	}
      else
	{
	  EH(-1, "Unknown PBA Blowing Agent Type");
	}

      ECHO(es,echo_file);

    }
  
  /* Parameters for Ryan's Q tensor model */
  model_read = look_for_mat_prop(imp, "Qtensor extension pressure",
                                 &(mat_ptr->QtensorExtensionPModel), 
                                 &(mat_ptr->Qtensor_Extension_P), 
                                 NO_USER, NULL, model_name, 
                                 SCALAR_INPUT, &NO_SPECIES,es);
  ECHO(es,echo_file);

  model_read = look_for_mat_prop(imp, "Qtensor Nct",
                                 &(mat_ptr->QtensorNctModel), 
                                 &(mat_ptr->Qtensor_Nct),
                                 NO_USER, NULL, model_name, 
                                 SCALAR_INPUT, &NO_SPECIES,es);
  ECHO(es,echo_file);

  model_read = look_for_mat_prop(imp, "Species Weight Function", 
				 &(mat_ptr->Spwt_funcModel), 
				 &(mat_ptr->Spwt_func), NO_USER, NULL,
				 model_name, SCALAR_INPUT, &NO_SPECIES,es);
    
  if ( !strcmp(model_name, "GALERKIN") )
    {
      mat_ptr->Spwt_funcModel = GALERKIN;
      mat_ptr->Spwt_func = 0.;
    }
  else if ( !strcmp(model_name, "SUPG") )
    {
      int err;
      mat_ptr->Spwt_funcModel = SUPG;
      err = fscanf(imp, "%lg",&(mat_ptr->Spwt_func));
      if (err != 1) {
	EH(-1, "Expected to read one double for Species Weight Function SUPG");
      }
    } 
  else 
    {
      mat_ptr->Spwt_funcModel = GALERKIN;
      mat_ptr->Spwt_func = 0.;
      SPF(es,"\t(%s = %s)", "Species Weight Function", "GALERKIN");
    }
  ECHO(es,echo_file);

  model_read = look_for_mat_prop(imp, "Species SSPG Function",
                                 &(mat_ptr->SpSSPG_funcModel),
                                 &(mat_ptr->SpSSPG_func), NO_USER, NULL,
                                 model_name, SCALAR_INPUT, &NO_SPECIES,es);
  ECHO(es,echo_file);

  model_read = look_for_mat_prop(imp, "Species YZbeta Function",
                                 &(mat_ptr->SpYZbeta_funcModel),
                                 &(mat_ptr->SpYZbeta_func), NO_USER, NULL,
                                 model_name, SCALAR_INPUT, &NO_SPECIES,es);
  if ( !strcmp(model_name, "ONE") )
    {
      mat_ptr->SpYZbeta_funcModel = YZBETA_ONE;
      if (fscanf(imp, "%lg",&(mat_ptr->SpYZbeta_func)) != 1)
      {
        EH(-1, "Could not read Scale for Species YZbeta Function YZBETA_ONE");
      }
    }
  else if ( !strcmp(model_name, "TWO") )
    {
      mat_ptr->SpYZbeta_funcModel = YZBETA_TWO;
      if (fscanf(imp, "%lg",&(mat_ptr->SpYZbeta_func)) != 1)
      {
        EH(-1, "Could not read Scale for Species YZbeta Function YZBETA_TWO");
      }
    }
  else if ( !strcmp(model_name, "MIXED") )
    {
      mat_ptr->SpYZbeta_funcModel = YZBETA_MIXED;
      if (fscanf(imp, "%lg",&(mat_ptr->SpYZbeta_func)) != 1)
      {
        EH(-1, "Could not read Scale for Species YZbeta Function YZBETA_MIXED");
      }
    }
  else if ( !strcmp(model_name, "CUSTOM") )
    {
      mat_ptr->SpYZbeta_funcModel = YZBETA_CUSTOM;
      if (fscanf(imp, "%lg %lg",&(mat_ptr->SpYZbeta_func), &(mat_ptr->SpYZbeta_value)) != 2)
      {
        EH(-1, "Could not read Scale and beta value for Species YZbeta Function YZBETA_CUSTOM");
      }
    }
  else
    {
      mat_ptr->SpYZbeta_funcModel = YZBETA_NONE;
      mat_ptr->SpYZbeta_func = 0.;
      SPF(es,"\t(%s = %s)", "Species YZbeta Function", "YZBETA_NONE");
    }
  ECHO(es,echo_file);



  /*
   *   Special section (LONG) to read in parameters associated with Stefan-Maxwell diffusion 
   *   of neutral and/or charged species in concentrated solutions (as in thermal batteries). 
   *   
   *   KSC: added (7/98), revised (9/98, 9/2000).   
   *
   */
  if (DiffusionConstitutiveEquation == STEFAN_MAXWELL         ||  
      DiffusionConstitutiveEquation == STEFAN_MAXWELL_CHARGED ||
      DiffusionConstitutiveEquation == STEFAN_MAXWELL_VOLUME    )
  {

    if (pd_glob[mn]->Num_Species_Eqn + 1 !=  pd_glob[mn]->Num_Species) 
     {
      fprintf(stderr,
	      "ERROR stefan Maxwell diffusion model chosen but number of species, %d\n",
	      pd_glob[mn]->Num_Species);
      fprintf(stderr, "\t isn't one less than number of species equations, %d\n",
	      pd_glob[mn]->Num_Species_Eqn);
      EH(-1, "Error in number of species and species eqn specs");
    }
    n_species = pd_glob[mn]->Num_Species;

    if (n_species < 2) 
     {
        EH(-1, "Error: Stefan_Maxwell model should be used for modeling transport of 2 or more species");  
     }

    iread = look_for_optional(imp, "Diffusivity", input, '=');
    if (fscanf(imp, "%s", model_name) != 1)
    {
      EH(-1, "Error: need to specify diffusivity name, e.g. CONSTANT");
    }

    SPF(es,"%s = %s", "Diffusivity", model_name);

    if (DiffusionConstitutiveEquation == STEFAN_MAXWELL  ||  
        DiffusionConstitutiveEquation == STEFAN_MAXWELL_CHARGED || 
        DiffusionConstitutiveEquation == STEFAN_MAXWELL_VOLUME)   /* added by RSL, 9/14/00 */ 
     {
       ECHO(es,echo_file);
      if (!strcmp(model_name, "CONSTANT")) 
       {
        for(j = 0; j<n_species; j++) mat_ptr->DiffusivityModel[j] = CONSTANT;
        n_dij = (n_species*n_species - n_species)/2;
	
        for (i = 0; i < n_dij; i++) /* reading the Stefan-Maxwell diffusivities */ 
          {
	   if (fscanf(imp, "%d %d %lf", &ii, &jj, &dij) != 3) 
	    {
	     EH(-1, "Error in reading Stefan_Maxwell diffusivities: need to input i, j, and Dij");  
	    }
           mat_ptr->diffusivity_Stefan_Maxwell[ii][jj] = dij; 
	   mat_ptr->diffusivity_Stefan_Maxwell[jj][ii] = dij; 
	   SPF(es,"\t\t %d %d %.4g", ii, jj, dij); ECHO(es,echo_file);
          }
       }
      else if (!strcmp(model_name, "ARRHENIUS")) 
       {
        for(j = 0; j<n_species; j++) mat_ptr->DiffusivityModel[j] = CONSTANT;
        n_dij = (n_species*n_species - n_species)/2;
        for (i = 0; i < n_dij; i++) /* reading the Stefan-Maxwell diffusivities */ 
          {
	   if (fscanf(imp, "%d %d %lf %lf %lf", &ii, &jj, &dij, &E, &T0) != 5) 
	    {
	     EH(-1, "Error: need to input ii, jj, dij, E, T0");
	    }
           mat_ptr->diffusivity_Stefan_Maxwell[ii][jj] = dij; 
	   mat_ptr->diffusivity_Stefan_Maxwell[jj][ii] = dij; 
           mat_ptr->u_diffusivity_Stefan_Maxwell[ii][jj][0] = dij; 
           mat_ptr->u_diffusivity_Stefan_Maxwell[jj][ii][0] = dij; 
           mat_ptr->u_diffusivity_Stefan_Maxwell[ii][jj][1] = E; 
           mat_ptr->u_diffusivity_Stefan_Maxwell[jj][ii][1] = E; 
           mat_ptr->u_diffusivity_Stefan_Maxwell[ii][jj][2] = T0; 
           mat_ptr->u_diffusivity_Stefan_Maxwell[jj][ii][2] = T0; 
 	   SPF(es,"\t\t %d %d %.4g %.4g %.4g", ii, jj, dij, E, T0); ECHO(es,echo_file);
         }
       }
      else
       {
         EH(-1, "This S-M diffusivity model has not been implemented yet!");
       }
     }

    /*
     *  Get the number of chemical reactions involved in the present
     *  material block; KSC/GHE: 10/98
     */
    iread = look_for_optional(imp, "Number of chemical reactions", input, '=');
    if (fscanf(imp,"%d",&n_rxn) != 1) 
      {
	EH( -1, "Expected to read 1 int for \"Number of chemical reactions\"");
      }

    pd_glob[mn]->Num_Rxn = n_rxn;  
    if (n_rxn > MAX_RXN) {
      sprintf(err_msg,
	      "Specified number of chemical rxns %d > %d, compiled limit - boost MAX_RXN in rf_fem_const.h",
	      ii, MAX_RXN);
      EH( -1, err_msg);
    }
    SPF(es,"%s = %d", "Number of chemical reactions", n_rxn); ECHO(es,echo_file);
 
    /*
     *     if n_rxn > 0, then read Butler Volmer kinetics parameters;
     *        KSC: 10/98; revised: KSC 3/99 
     *
     *    
     */
    if (n_rxn > 0) {
      model_read = look_for_mat_prop(imp, "Reaction Rate", 
				     &(mat_ptr->ReactionRateModel), 
				     &(mat_ptr->reaction_rate), NO_USER, NULL,
				     model_name, SCALAR_INPUT, &NO_SPECIES,es);

      if (model_read == -1 && !strcmp(model_name, "ELECTRODE_KINETICS")) 
	{
	  mat_ptr->ReactionRateModel = ELECTRODE_KINETICS;   
	  num_const = read_constants(imp, &(mat_ptr->u_reaction_rate), 0);
	  if (num_const < 3) 
	    {
	      sprintf(err_msg, 
		    "Material %s - expected at least 3 constants for %s %s model.\n",
		    pd_glob[mn]->MaterialName, "Reaction Rate", "ELECTRODE_KINETICS");
	      EH(-1, err_msg);
	    }
	  mat_ptr->len_u_reaction_rate = num_const;
	  SPF_DBL_VEC( endofstring(es), num_const, mat_ptr->u_reaction_rate);
	} 
      else 
	{
	  EH(-1,"Error: reaction-rate models other than ELECTRODE_KINETICS awaits future implementation");
	}

      model_read = look_for_mat_prop(imp, "Thermodynamic Potential", 
   				     &(mat_ptr->ThermodynamicPotentialModel), 
				     &(mat_ptr->thermodynamic_potential), NO_USER, NULL,
				     model_name, SCALAR_INPUT, &NO_SPECIES,es);

      if (model_read == -1 && !strcmp(model_name, "FeS2")) 
	{
	  mat_ptr->ThermodynamicPotentialModel = FeS2;   
	  num_const = read_constants(imp, &(mat_ptr->u_thermodynamic_potential), 0);
	  if (num_const < 8) 
	    {
	      sprintf(err_msg, 
		    "Material %s - expected at least 8 constants for %s %s model.\n",
		    pd_glob[mn]->MaterialName, "Thermodynamic Potential", "FeS2");
	      EH(-1, err_msg);
	    }
	  mat_ptr->len_u_thermodynamic_potential = num_const;
	  SPF_DBL_VEC( endofstring(es), num_const, mat_ptr->u_thermodynamic_potential);
	}
      else if (model_read == -1 && !strcmp(model_name, "LiSi")) 
	{
	  mat_ptr->ThermodynamicPotentialModel = LiSi;   
	  num_const = read_constants(imp, &(mat_ptr->u_thermodynamic_potential), 0);
	  if (num_const < 7) 
	    {
	      sprintf(err_msg, 
		      "Material %s - expected at least 7 constants for %s %s model.\n",
		      pd_glob[mn]->MaterialName, "Thermodynamic Potential", "LiSi");
	      EH(-1, err_msg);
	    }
	  mat_ptr->len_u_thermodynamic_potential = num_const;
	  SPF_DBL_VEC( endofstring(es), num_const, mat_ptr->u_thermodynamic_potential);
	}
      else if (model_read == -1 && !strcmp(model_name, "CONSTANT")) 
	{
	  mat_ptr->ThermodynamicPotentialModel = CONSTANT;   
	  num_const = read_constants(imp, &(mat_ptr->u_thermodynamic_potential), 0);
	  if (num_const < 1) 
	    {
	      sprintf(err_msg, 
		      "Material %s - expected at least 1 constant for %s %s model.\n",
		      pd_glob[mn]->MaterialName, "Thermodynamic Potential", "CONSTANT");
	      EH(-1, err_msg);
	    }
	  mat_ptr->len_u_thermodynamic_potential = num_const;
	  SPF_DBL_VEC( endofstring(es), num_const, mat_ptr->u_thermodynamic_potential);
	}

      ECHO(es,echo_file);

      model_read = look_for_mat_prop(imp, "Interfacial Area", 
   				     &(mat_ptr->InterfacialAreaModel), 
				     &(mat_ptr->interfacial_area), NO_USER, NULL,
				     model_name, SCALAR_INPUT, &NO_SPECIES,es);

      if (model_read == -1 && !strcmp(model_name, "THERMAL_BATTERY")) 
	{
	  mat_ptr->InterfacialAreaModel = THERMAL_BATTERY;   
	  num_const = read_constants(imp, &(mat_ptr->u_interfacial_area), 0);
	  if (num_const < 9) 
	    {
	      sprintf(err_msg, 
		      "Material %s - expected at least 9 constants for %s %s model.\n",
		      pd_glob[mn]->MaterialName, "Interfacial Area", "THERMAL_BATTERY");
	      EH(-1, err_msg);
	    }
	  mat_ptr->len_u_interfacial_area = num_const;
	  SPF_DBL_VEC( endofstring(es), num_const, mat_ptr->u_interfacial_area);
	}
      else if (model_read == -1 && !strcmp(model_name, "CONSTANT")) 
	{
	  mat_ptr->InterfacialAreaModel = CONSTANT;   
	  num_const = read_constants(imp, &(mat_ptr->u_interfacial_area), 0);
	  if (num_const < 1)
	    {
	      sprintf(err_msg, 
		      "Material %s - expected at least 1 constant for %s %s model.\n",
		      pd_glob[mn]->MaterialName, "Interfacial Area", "CONSTANT");
	      EH(-1, err_msg);
	    }
	  mat_ptr->len_u_interfacial_area = num_const;
	  SPF_DBL_VEC( endofstring(es), num_const, mat_ptr->u_interfacial_area);
	}

      ECHO(es,echo_file);

    }     /* end if (n_rxn >0) statement; KSC: 10/98, 2/02 */ 

    /*
     *    Read the solution temperature for systems
     *    involving charged species; KSC (9/98, 9/2000). 
     *  
     *     KEN ! YOUR A NICE GUY BUT I'M GOING TO CUT YOU !   
     *                                                      - tab
     * 
     */
    if (DiffusionConstitutiveEquation == STEFAN_MAXWELL_CHARGED ||
        DiffusionConstitutiveEquation == STEFAN_MAXWELL_VOLUME    ) 
      {
        model_read = look_for_mat_prop(imp, "Solution Temperature",
				     &(mat_ptr->SolutionTemperatureModel), 
				     &(mat_ptr->solution_temperature), NO_USER, NULL,
				     model_name, SCALAR_INPUT, &NO_SPECIES,es);

        if (model_read == -1 && !strcmp(model_name, "THERMAL_BATTERY")) 
	  {
	    mat_ptr->SolutionTemperatureModel = THERMAL_BATTERY;   
	    num_const = read_constants(imp, &(mat_ptr->u_solution_temperature), 0);
	    if (num_const < 6) 
	      { /* should 6 constants for the thermal_battery solution-temperature model */
		sprintf(err_msg, 
			"Material %s - expected at least 6 constants for %s %s model.\n",
			pd_glob[mn]->MaterialName, "Solution Temperature", "THERMAL_BATTERY");
		EH(-1, err_msg);
	      }
	    mat_ptr->len_u_solution_temperature = num_const;
	    SPF_DBL_VEC( endofstring(es), num_const, mat_ptr->u_solution_temperature);
	  }
      }
    else 
      {
	/*
	 * for a solution with neutral species, set
	 * the solution temperature to 298 K
	 * The temperature is irrelevant in solution with neutral species
	 */
	mat_ptr->SolutionTemperatureModel = CONSTANT;   
	mat_ptr->solution_temperature = 298.0;
	SPF(es,"\t(%s = %s %.4g)", "Solution Temperature", "CONSTANT", mat_ptr->solution_temperature);
      }
 
    ECHO(es,echo_file);

    model_read = look_for_mat_prop(imp, "Porosity", 
				   &(mat_ptr->PorosityModel), 
				   &(mat_ptr->porosity), NO_USER, NULL,
				   model_name, SCALAR_INPUT, &NO_SPECIES,es);
    if (model_read == -1 && !strcmp(model_name, "THERMAL_BATTERY")) 
      {
	mat_ptr->PorosityModel = THERMAL_BATTERY;   
	num_const = read_constants(imp, &(mat_ptr->u_porosity), 0);
	if (num_const < 2) 
	  {
	    sprintf(err_msg, 
		    "Material %s - expected at least 2 constants for %s %s model.\n",
		    pd_glob[mn]->MaterialName, "Porosity", "THERMAL_BATTERY");
	    EH(-1, err_msg);
	  }
	mat_ptr->len_u_porosity = num_const;
	SPF_DBL_VEC( endofstring(es), num_const, mat_ptr->u_porosity );
      }

    ECHO(es,echo_file);

  } /* end of mp-input reading for STEFAN_MAXWELL, STEFAN_MAXWELL_ChARGED 
       KSC: (7/98, 9/2000) 
       *  
       *  AND NOT A MOMENT TOO SOON ! 
       */

  /*
   * Read diffusivity and other properties for non-Stefan-Maxwell models;
   * it is captured in the while-loop to avoid conflict.  Added ACSun 9/98
   */ 

  /*
   ********************************************************************************
   *  LOOP OVER THE SPECIES EQUATIONS
   ********************************************************************************
   */

  /*
  * HKM  - Changed the following parameter to Num_Species instead of Num_Species_Eqn
  *        For dilute problems the two are the same. For nondilute problems, the
  *        material properties for the last species in the mechanism should be
  *        read in as well, even though there isn't an explicit conservation 
  *        equation solved for it. 
  *

  */

  for (j = 0; j< mat_ptr->Num_Species; j++)
    {
     if (DiffusionConstitutiveEquation != STEFAN_MAXWELL         &&
         DiffusionConstitutiveEquation != STEFAN_MAXWELL_CHARGED &&
         DiffusionConstitutiveEquation != STEFAN_MAXWELL_VOLUME    )
       {
	 model_read = look_for_species_proptable(imp, "Diffusivity", mat_ptr,
					       mat_ptr->DiffusivityModel, 
					       mat_ptr->diffusivity,
					       mat_ptr->u_diffusivity, 
					       mat_ptr->len_u_diffusivity, 
                                       &(mat_ptr->diffusivity_tableid[j]),
					       model_name,
					       0, &species_no, es);

	 fallback_chemkin_generic_prop(&model_read, j, &(mat_ptr->DiffusivityModel[j]),
				    FALSE, mat_ptr);

	 ECHO(es,echo_file);
       /*
	* Postprocess unique Diffusivity models
	*/
	 if (model_read == -1) 
	   {
	     EH(-1,
		"Diffusivity: Bad Card syntax or need another set of species mat cards?");
	   } 

	 else if (model_read == 0) 
	   {
	     if (!strcmp(model_name, "POROUS")) 
	       {
		 mat_ptr->DiffusivityModel[species_no] = POROUS;
		 num_const = mat_ptr->len_u_diffusivity[species_no];
		 if (num_const < 5) 
		   {
		     sr = sprintf(err_msg, 
				"Matl %s (conc %d) needs at least 5 constants for %s %s model.\n",
				pd_glob[mn]->MaterialName, species_no,
				"Diffusivity", "POROUS");
		     EH(-1, err_msg);
		   }
	       }
	     
	 /*
	  * HYDRO is based on diffusive-flux model with contributions from shear gradient
	  * (gammadot), viscosity gradient, curvature, and hindered settling.  Fickian
          * diffusion is available for rough convergence spots.
	  *
	  *  Thus, if HYDRO is specified, then the following additional parameters are
	  *  looked for and must be supplied:
	  *     "Shear Rate Diffusivity"
	  *     "Viscosity Diffusivity"
	  *     "Fickian Diffusivity"
	  *     "Gravity-based Diffusivity"
	  *
	  *  For the Q-tensor diffusivity model, the following need to be defined:
	  *     "Shear Rate Diffusivity"
	  *     "Viscosity Diffusivity"
          *     "Q Tensor Diffusivity"
	  *
	  *  The Q Tensor diffusivity card takes the form of a model
	  *  name (which currently must be CONSTANT or NONE), species
	  *  number and then 3 floats (representing the flux modifier
	  *  in the flow, normal, and vorticity directions).  i.e.,
	  *
	  *      Q Tensor Diffusivity = CONSTANT 0 1.0 1.0 0.5
	  */
	     else if (!strcmp(model_name, "HYDRO")) 
	       {

		 mat_ptr->DiffusivityModel[species_no] = HYDRO;
		 
		 species_no = mat_ptr->Num_Species; /* set species number equal to max number of species
						   it is changed to species number of input property
						   by look_for_mat_prop */

		 model_read = look_for_mat_prop(imp, "Shear Rate Diffusivity", 
					      mat_ptr->GamDiffType, 
					      mat_ptr->gam_diffusivity, 
					      mat_ptr->u_gadiffusivity, NULL,
					      model_name, SCALAR_INPUT, &species_no,es);
	   
		 if (model_read == -1 && !strcmp(model_name, "LINEAR") )
		   {
		     mat_ptr->GamDiffType[species_no] = LINEAR;
		     num_const = read_constants(imp, mat_ptr->u_gadiffusivity, species_no);
		     mat_ptr->len_u_gadiffusivity[species_no] = num_const;
		     SPF_DBL_VEC(endofstring(es), num_const, mat_ptr->u_gadiffusivity[species_no] );
		   }
		 else if ( model_read == -1 && !strcmp(model_name, "CONST_LS") )
		   {
		     mat_ptr->GamDiffType[species_no] = LEVEL_SET;
		     num_const = read_constants(imp, mat_ptr->u_gadiffusivity, species_no);
		     
		     if ( num_const < 3) 
		       {
			 sr = sprintf(err_msg, 
				      "Matl %s %s needs 3 constants for %s  model: Kg and exponent.\n",
				      pd_glob[mn]->MaterialName, "Shear Rate Diffusivity", 
				      "CONST_LS");
			 EH(-1, err_msg);
		       }
		     
		     mat_ptr->len_u_gadiffusivity[species_no] = num_const;
		     
		     SPF_DBL_VEC(endofstring(es), num_const, mat_ptr->u_gadiffusivity[species_no] );
		   }
		 else
		   {
		     sr = sprintf(err_msg, 
				  "Material %s - unrecognized model for %s \"%s\" ???\n",
				  pd_glob[mn]->MaterialName, "Shear Rate Diffusivity", model_name);
		     EH(model_read, err_msg);
		   }

		 ECHO(es,echo_file);
		 
		 species_no = mat_ptr->Num_Species; /* set species number equal to max number of species
						 it is changed to species number of input property
						 by look_for_mat_prop */
		 
		 model_read = look_for_mat_prop(imp, "Viscosity Diffusivity", 
					  mat_ptr->MuDiffType, 
					  mat_ptr->mu_diffusivity, 
					  mat_ptr->u_mdiffusivity, NULL,
					  model_name, SCALAR_INPUT, &species_no,es);
	   
		 if (model_read == -1 && !strcmp(model_name, "LINEAR") )
		   {
		     mat_ptr->MuDiffType[species_no] = LINEAR;
		     num_const = read_constants(imp, mat_ptr->u_mdiffusivity, species_no);
		     mat_ptr->len_u_mdiffusivity[species_no] = num_const;
		     SPF_DBL_VEC(endofstring(es), num_const, mat_ptr->u_mdiffusivity[species_no] );	       
		   }
		 else if (model_read == -1 && !strcmp(model_name, "CONST_LS") )
		   {
		     mat_ptr->MuDiffType[species_no] = LEVEL_SET;
		     num_const = read_constants(imp, mat_ptr->u_mdiffusivity, species_no);
		     
		     if ( num_const < 3) 
		       {
			 sr = sprintf(err_msg, 
				"Matl %s %s needs 3 constants for %s  model: Kg and exponent.\n",
				pd_glob[mn]->MaterialName, "Viscosity Diffusivity", 
				"CONST_LS");
			 EH(-1, err_msg);
		       }
		     mat_ptr->len_u_mdiffusivity[species_no] = num_const;
		     SPF_DBL_VEC(endofstring(es), num_const, mat_ptr->u_mdiffusivity[species_no] );	       	       
		   }
		 
		 else
		   {
		     sr = sprintf(err_msg, 
				  "Material %s - unrecognized model for %s \"%s\" ???\n",
				  pd_glob[mn]->MaterialName, "Viscosity Diffusivity", model_name);
		     EH(model_read, err_msg);
		   }

		 ECHO(es,echo_file);
		 
		 species_no = mat_ptr->Num_Species; /* set species number equal to max number of species
						 it is changed to species number of input property
						 by look_for_mat_prop */
	   
		 model_read = look_for_mat_prop(imp, "Fickian Diffusivity", 
						mat_ptr->FickDiffType, 
						mat_ptr->f_diffusivity, 
						mat_ptr->u_fdiffusivity, NULL,
						model_name, SCALAR_INPUT, &species_no,es );
	   
		 if (model_read == -1 && !strcmp(model_name, "ANISOTROPIC"))
		   {
		     mat_ptr->FickDiffType[species_no] = ANISOTROPIC;
		     num_const = read_constants(imp, mat_ptr->u_fdiffusivity, species_no);
		     if ( num_const < 3) 
		       {
			 sr = sprintf(err_msg, 
				      "Matl %s %s needs 3 constants for %s  model.\n",
				      pd_glob[mn]->MaterialName, "Fickian Diffusivity", 
				      "HYDRO Diffusivity");
			 EH(-1, err_msg);
		       }
		     mat_ptr->len_u_fdiffusivity[species_no] = num_const;
		     SPF_DBL_VEC(endofstring(es), num_const, mat_ptr->u_fdiffusivity[species_no] );	       
		   }
		 else if (model_read == -1 && !strcmp(model_name, "EXP_DECAY"))
		   {
		     mat_ptr->FickDiffType[species_no] = EXP_DECAY;
		     num_const = read_constants(imp, mat_ptr->u_fdiffusivity, species_no);
		     if ( num_const < 2) 
		       {
			 sr = sprintf(err_msg, 
				      "Matl %s %s needs 2 constants for %s  model.\n",
				      pd_glob[mn]->MaterialName, "EXP_DECAY Diffusivity", 
				      "HYDRO Diffusivity");
			 EH(-1, err_msg);
		       }
		     mat_ptr->len_u_fdiffusivity[species_no] = num_const;
		     SPF_DBL_VEC(endofstring(es), num_const, mat_ptr->u_fdiffusivity[species_no] );	       
		   }
		 else if (model_read == -1 && !strcmp(model_name, "SHOCK"))
		   {
		     mat_ptr->FickDiffType[species_no] = SHOCK;
		     num_const = read_constants(imp, mat_ptr->u_fdiffusivity, species_no);
		     if ( num_const < 1) 
		       {
			 sr = sprintf(err_msg, 
				      "Matl %s %s needs 1 constants for %s  model.\n",
				      pd_glob[mn]->MaterialName, "SHOCK Diffusivity", 
				      "HYDRO Diffusivity");
			 EH(-1, err_msg);
		       }
		     mat_ptr->len_u_fdiffusivity[species_no] = num_const;
		     SPF_DBL_VEC(endofstring(es), num_const, mat_ptr->u_fdiffusivity[species_no] );	       
		   }
		 else
		   {
		     sr = sprintf(err_msg, 
				  "Material %s - unrecognized model for %s \"%s\" ???\n",
				  pd_glob[mn]->MaterialName, "Fickian Diffusivity", model_name);
		     EH(-1, err_msg);
		   }

		 ECHO(es,echo_file);
		 
		 species_no = mat_ptr->Num_Species; /* set species number equal to max number of species
						 it is changed to species number of input property
						 by look_for_mat_prop */
	   
		 model_read = look_for_mat_prop(imp, "Gravity-based Diffusivity", 
						mat_ptr->GravDiffType, 
						mat_ptr->g_diffusivity, 
						mat_ptr->u_gdiffusivity, NULL,
						model_name, SCALAR_INPUT, &species_no, es);
	   
		 if (model_read == -1 && !strcmp(model_name, "BISECTION"))
		   {
		     mat_ptr->GravDiffType[species_no] = BISECTION;
		     num_const = read_constants(imp, mat_ptr->u_gdiffusivity, species_no);
		     if ( num_const < 3) 
		       {
			 sr = sprintf(err_msg, 
				      "Matl %s %s needs 3 constants for %s  model: Kg, avg_conc, slope.\n",
				      pd_glob[mn]->MaterialName, "Gravity-based Diffusivity", 
				      "BISECTION");
			 EH(-1, err_msg);
		       }
		     mat_ptr->len_u_gdiffusivity[species_no] = num_const;
		     SPF_DBL_VEC(endofstring(es), num_const, mat_ptr->u_gdiffusivity[species_no] );	       
		   }
		 else if (model_read == -1 && !strcmp(model_name, "RZBISECTION"))
		   {
		     mat_ptr->GravDiffType[species_no] = RZBISECTION;
		     num_const = read_constants(imp, mat_ptr->u_gdiffusivity, species_no);
		     if ( num_const < 4) 
		       {
			 sr = sprintf(err_msg, 
				      "Matl %s %s needs 4 constants for %s  model: Kg, exponent, avg_conc, slope .\n",
				      pd_glob[mn]->MaterialName, "Gravity-based Diffusivity",  "RZBISECTION");
			 EH(-1, err_msg);
		       }
		     mat_ptr->len_u_gdiffusivity[species_no] = num_const;
		     SPF_DBL_VEC(endofstring(es), num_const, mat_ptr->u_gdiffusivity[species_no] );	       
		   }
		 else if (model_read == -1 && !strcmp(model_name, "RICHARDSON_ZAKI"))
		   {
		     mat_ptr->GravDiffType[species_no] = RICHARDSON_ZAKI;
		     num_const = read_constants(imp, mat_ptr->u_gdiffusivity, species_no);
		     if ( num_const < 2) 
		       {
			 sr = sprintf(err_msg, 
				      "Matl %s %s needs 2 constants for %s  model: Kg and exponent.\n",
				      pd_glob[mn]->MaterialName, "Gravity-based Diffusivity", 
				      "RICHARDSON_ZAKI");
			 EH(-1, err_msg);
		       }
		     mat_ptr->len_u_gdiffusivity[species_no] = num_const;
		     SPF_DBL_VEC(endofstring(es), num_const, mat_ptr->u_gdiffusivity[species_no] );	       
		   }
		 else if (model_read == -1 && !strcmp(model_name, "CONST_LS"))
		   {
		     mat_ptr->GravDiffType[species_no] = RICHARDSON_ZAKI;
		     num_const = read_constants(imp, mat_ptr->u_gdiffusivity, species_no);
		     if ( num_const < 3) 
		       {
			 sr = sprintf(err_msg, 
				      "Matl %s %s needs 3 constants for %s  model: Kg and exponent.\n",
				      pd_glob[mn]->MaterialName, "Gravity-based Diffusivity", 
				      "CONST_LS");
			 EH(-1, err_msg);
		       }
		     mat_ptr->len_u_gdiffusivity[species_no] = num_const;
		     SPF_DBL_VEC(endofstring(es), num_const, mat_ptr->u_gdiffusivity[species_no] );	       
		   }
		 else
		   {
		     sr = sprintf(err_msg, 
				  "Material %s - unrecognized model for %s \"%s\" ???\n",
				  pd_glob[mn]->MaterialName, "Gravity-based Diffusivity", model_name);
		     EH(model_read, err_msg);
		   }

		 ECHO(es,echo_file);
	   
	   /* MMH: I made this optional so it would be
              backwards-compatible with the other HYDRO diffusivity
              model material files. */
		 input[0] = '\0';
		 look_for_optional_string(imp, "Q Tensor Diffusivity", input,
					  MAX_CHAR_IN_INPUT);
		 s = &(input[0]);
		 if(s[0])
		   {
		     strcpy(model_name, strtok(s, " \t"));
		     if(!strncmp(model_name, "CONSTANT", 8))
		       {
			 species_no = atoi(strtok(NULL, " \t"));

			 mat_ptr->QTensorDiffType[species_no] = CONSTANT;

			 for(i = 0; i < 3; i++)
			   mat_ptr->q_diffusivity[species_no][i] = atof(strtok(NULL, " \t"));
			 
			 mat_ptr->len_u_qdiffusivity[species_no] = 0;

	/* 		 if(mat_ptr->q_diffusivity[species_no][0] != 1.0 || */
/* 			    mat_ptr->q_diffusivity[species_no][1] != 1.0 || */
/* 			    mat_ptr->q_diffusivity[species_no][2] != 0.5) */
/* 			   EH(-1, "Sorry, the Q tensor components are internally hard-coded to 1.0, 1.0, 0.5."); */

			 SPF(es,"%s = %s %d", "Q Tensor Diffusivity", model_name, species_no );
			 SPF_DBL_VEC( endofstring(es), 3,  mat_ptr->q_diffusivity[species_no]);
		       }
		     else if(!strncmp(model_name, "NONE", 4))
		       {
			 species_no = atoi(strtok(NULL, " \t"));
			 mat_ptr->QTensorDiffType[species_no] = NO_MODEL;
			 mat_ptr->len_u_qdiffusivity[species_no] = 0;
			 SPF(es,"%s = %s %d", "Q Tensor Diffusivity", "NONE", species_no );
		       }
		     else
		       {
			 sr = sprintf(err_msg,
				      "Material %s - unrecognized model for %s \"%s\" ???\n",
				      pd_glob[mn]->MaterialName, "Q Tensor Diffusivity", model_name);
			 EH(-1, err_msg);
		       }
		     ECHO(es,echo_file);
		   }

		 if (model_read == -1) 
		   {
	     
	     /*
	      * And just check to make sure this is active, too.
	      */
	     
		     if( have_shear_rate == 0 )
		       {
			 sr = sprintf(err_msg, 
				      "Matl %s (conc %d) %s %s model needs the \"%s\" eqn active.\n",
				      pd_glob[mn]->MaterialName, species_no,
				      "Diffusivity", "HYDRO", "shear_rate");
			 EH(-1, err_msg);
		       }
		   }
	       }
	 /*
	  * SUSPENSION is based on diffusive-flux model with contributions from the velocity
	  *  gradient tensor, viscosity gradient, particle stress, and hindered settling.  Fickian
          * diffusion is available for rough convergence spots. There are currently no adjustable
	  * parameters for this model, but the 2/9a*a, where a is the particle size, must be
	  * entered for the settling term and the Fickian diffusivity is included for stability.
	  *
	  *  Thus, if SUSPENSION is specified, then the following additional parameters are
	  *  looked for and must be supplied:
	  *     "Fickian Diffusivity"
	  *     "Gravity-based Diffusivity"
	  *     "Q Tensor Diffusivity"
	  */
	     else if (!strcmp(model_name, "SUSPENSION")) 
	       {
		 mat_ptr->DiffusivityModel[species_no] = SUSP_BAL;
		 
		 species_no = mat_ptr->Num_Species; /* set species number equal to max number of species
						       it is changed to species number of input property
						       by look_for_mat_prop */
		 
		 model_read = look_for_mat_prop(imp, "Fickian Diffusivity", 
						mat_ptr->FickDiffType, 
						mat_ptr->f_diffusivity, 
						mat_ptr->u_fdiffusivity, NULL,
						model_name, SCALAR_INPUT, &species_no, es);
		 
		 if (model_read == -1 && !strcmp(model_name, "ANISOTROPIC"))
		   {
		     mat_ptr->FickDiffType[species_no] = ANISOTROPIC;
		     num_const = read_constants(imp, mat_ptr->u_fdiffusivity, species_no);
		     if ( num_const < 3) 
		       {
			 sr = sprintf(err_msg, 
				      "Matl %s %s needs 3 constants for %s  model.\n",
				      pd_glob[mn]->MaterialName, "Fickian Diffusivity", 
				      "SUSPENSION Diffusivity");
			 EH(-1, err_msg);
		       }
		     mat_ptr->len_u_fdiffusivity[species_no] = num_const;
		     SPF_DBL_VEC( endofstring(es), num_const, mat_ptr->u_fdiffusivity[species_no]);
		   }
		 else if (model_read == -1 && !strcmp(model_name, "EXP_DECAY"))
		   {
		     mat_ptr->FickDiffType[species_no] = EXP_DECAY;
		     num_const = read_constants(imp, mat_ptr->u_fdiffusivity, species_no);
		     if ( num_const < 2) 
		       {
			 sr = sprintf(err_msg, 
				      "Matl %s %s needs 2 constants for %s  model.\n",
				      pd_glob[mn]->MaterialName, "Fickian Diffusivity", 
				      "SUSPENSION Diffusivity");
			 EH(-1, err_msg);
		       }
		     mat_ptr->len_u_fdiffusivity[species_no] = num_const;
		     SPF_DBL_VEC( endofstring(es), num_const, mat_ptr->u_fdiffusivity[species_no]);
		   }
		 else
		   {
		     sr = sprintf(err_msg, 
				  "Material %s - unrecognized model for %s \"%s\" ???\n",
				  pd_glob[mn]->MaterialName, "Fickian Diffusivity", model_name);
		     EH(-1, err_msg);
		   }
		 
		 ECHO(es,echo_file);
		 
		 
		 species_no = mat_ptr->Num_Species; /* set species number equal to max number of species
						       it is changed to species number of input property
						       by look_for_mat_prop */
		 
		 model_read = look_for_mat_prop(imp, "Q Tensor Diffusivity", 
						mat_ptr->QTensorDiffType, 
						mat_ptr->q_diffusivity[0], 
						mat_ptr->u_qdiffusivity, NULL,
						model_name, SCALAR_INPUT, &species_no, es);
		 
		 if (model_read == -1 && !strcmp(model_name, "ANISOTROPIC"))
		   {
		     
		     mat_ptr->QTensorDiffType[species_no] = ANISOTROPIC;
		     num_const = read_constants(imp, mat_ptr->u_qdiffusivity, species_no);
		     if ( num_const < 3) 
		       {
			 sr = sprintf(err_msg, 
				      "Matl %s %s needs 3 constants for %s  model.\n",
				      pd_glob[mn]->MaterialName, "Q Tensor Diffusivity", 
				      "SUSPENSION Diffusivity");
			 EH(-1, err_msg);
		       }
		     mat_ptr->len_u_qdiffusivity[species_no] = num_const;
		     SPF_DBL_VEC( endofstring(es), num_const, mat_ptr->u_qdiffusivity[species_no]);
		     
		   }
		 else if(!strncmp(model_name, "NONE", 4))
		   {
		     species_no = atoi(strtok(NULL, " \t"));
		     mat_ptr->QTensorDiffType[species_no] = NO_MODEL;
		     mat_ptr->len_u_qdiffusivity[species_no] = 0;
		     SPF(es,"%s = %s %d", "Q Tensor Diffusivity", "NONE", species_no );
		   }
		 else
		   {
		     sr = sprintf(err_msg,
				  "Material %s - unrecognized model for %s \"%s\" ???\n",
				  pd_glob[mn]->MaterialName, "Q Tensor Diffusivity", model_name);
		     EH(-1, err_msg);
		   }
		 
		 
		 ECHO(es,echo_file);
		 
		 
		 species_no = mat_ptr->Num_Species; /* set species number equal to max number of species
						       it is changed to species number of input property
						       by look_for_mat_prop */
		 
		 model_read = look_for_mat_prop(imp, "Gravity-based Diffusivity", 
						mat_ptr->GravDiffType, 
						mat_ptr->g_diffusivity, 
						mat_ptr->u_gdiffusivity, NULL,
						model_name, SCALAR_INPUT, &species_no, es);
	   
		 if (model_read == -1 && !strcmp(model_name, "BISECTION"))
		   {
		     mat_ptr->GravDiffType[species_no] = BISECTION;
		     num_const = read_constants(imp, mat_ptr->u_gdiffusivity, species_no);
		     if ( num_const < 3) 
		       {
			 sr = sprintf(err_msg, 
				      "Matl %s %s needs 3 constants for %s  model: Kg, avg_conc, slope.\n",
				      pd_glob[mn]->MaterialName, "Gravity-based Diffusivity", 
				      "BISECTION");
			 EH(-1, err_msg);
		       }
		     mat_ptr->len_u_gdiffusivity[species_no] = num_const;
		     SPF_DBL_VEC( endofstring(es), num_const, mat_ptr->u_gdiffusivity[species_no]);
		   }
		 else if (model_read == -1 && !strcmp(model_name, "RZBISECTION"))
		   {
		     mat_ptr->GravDiffType[species_no] = RZBISECTION;
		     num_const = read_constants(imp, mat_ptr->u_gdiffusivity, species_no);
		     if ( num_const < 4) 
		       {
			 sr = sprintf(err_msg, 
				      "Matl %s %s needs 4 constants for %s  model: Kg, exponent, avg_conc, slope .\n",
				      pd_glob[mn]->MaterialName, "Gravity-based Diffusivity",  "RZBISECTION");
			 EH(-1, err_msg);
		       }
		     mat_ptr->len_u_gdiffusivity[species_no] = num_const;
		     SPF_DBL_VEC( endofstring(es), num_const, mat_ptr->u_gdiffusivity[species_no]);
		   }
		 else if (model_read == -1 && !strcmp(model_name, "RICHARDSON_ZAKI"))
		   {
		     mat_ptr->GravDiffType[species_no] = RICHARDSON_ZAKI;
		     num_const = read_constants(imp, mat_ptr->u_gdiffusivity, species_no);
		     if ( num_const < 2) 
		       {
			 sr = sprintf(err_msg, 
				      "Matl %s %s needs 2 constants for %s  model: Kg and exponent.\n",
				      pd_glob[mn]->MaterialName, "Gravity-based Diffusivity", 
				      "RICHARDSON_ZAKI");
			 EH(-1, err_msg);
		       }
		     mat_ptr->len_u_gdiffusivity[species_no] = num_const;
		     SPF_DBL_VEC( endofstring(es), num_const, mat_ptr->u_gdiffusivity[species_no]);
		   }
		 else
		   {
		     sr = sprintf(err_msg, 
				  "Material %s - unrecognized model for %s \"%s\" ???\n",
				  pd_glob[mn]->MaterialName, "Gravity-based Diffusivity", model_name);
		     EH(model_read, err_msg);
		   }

		 ECHO(es,echo_file);

		 
		 species_no = mat_ptr->Num_Species; /* set species number equal to max number of species
						       it is changed to species number of input property
						       by look_for_mat_prop */
		 
		 model_read = look_for_mat_prop(imp, "Suspension Balance Length Scales",
						mat_ptr->SBM_Type,
						mat_ptr->SBM_Lengths,
						mat_ptr->SBM_Lengths2, NULL,
						model_name, SCALAR_INPUT, &species_no, es);

		 mat_ptr->SBM_Type[species_no] = CONSTANT;
                 mat_ptr->SBM_Length_enabled = 1;
		 if (model_read == -1 && !strcmp(model_name, "INPUT"))
		   {
		     num_const = read_constants(imp, mat_ptr->SBM_Lengths2, species_no);
		     if ( num_const < 3) 
		       {
			 sr = sprintf(err_msg, 
				      "Matl %s %s needs 3 constants: particle radius, characteristic length scale, and max velocity.\n",
				      pd_glob[mn]->MaterialName, "Suspension Balance Length Scales");
			 EH(-1, err_msg);
		       }
		     mat_ptr->len_SBM_Lengths2[species_no] = num_const;
		     SPF_DBL_VEC( endofstring(es), num_const, mat_ptr->SBM_Lengths2[species_no]);

		     ECHO(es,echo_file);		     
		   }
		 else
		   {
                     mat_ptr->SBM_Length_enabled = 0;
		   }		 
	       }
	     else if (!strcmp(model_name, "FREE_VOL") ) 
	       {
		 mat_ptr->DiffusivityModel[species_no] = FREE_VOL;
		 num_const = mat_ptr->len_u_diffusivity[species_no];
		 if (num_const < 12) 
		   {
		     sr = sprintf(err_msg, 
				  "Matl %s (conc %d) needs at least 12 constants for %s %s model.\n",
				  pd_glob[mn]->MaterialName, species_no,
				  "Diffusivity", "FREE_VOL");
		     EH(-1, err_msg);
		   }
		 else if (num_const < 13)
		   {
		     sr = sprintf(err_msg, 
				  "Matl %s (conc %d) needs u_diffusivity[w][12]=0 for Duda-Vrentas %s %s model.\n",
				  pd_glob[mn]->MaterialName, species_no,
				  "Diffusivity", "FREE_VOL");
		     EH(-1, err_msg);
		   }
		 else if (num_const < 15 && (int)mat_ptr->u_diffusivity[species_no][12] != 0 ) 
		   {
		     sr = sprintf(err_msg, 
				  "Matl %s (conc %d) needs at least 16 constants for non-Duda-Vrentas %s %s model.\n",
				  pd_glob[mn]->MaterialName, species_no,
				  "Diffusivity", "FREE_VOL");
		     EH(-1, err_msg);
		   }
		 else if (num_const < 17 && (int)mat_ptr->u_diffusivity[species_no][12] == 4 ) 
		   {
		     sr = sprintf(err_msg, 
				  "Matl %s (conc %d) needs at least 18 constants for friction-based %s %s model.\n",
				  pd_glob[mn]->MaterialName, species_no,
				  "Diffusivity", "FREE_VOL");
		     EH(-1, err_msg);
		   }


		 switch( (int)mat_ptr->u_diffusivity[species_no][12])
		   {
		   case 0:
		     sr = SPF(err_msg,
			      "\t## Matl %s (conc %d) using Vrentas & Duda %s %s model.##",
			      pd_glob[mn]->MaterialName, species_no,
			      "Diffusivity", "FREE_VOL");
		     ECHO(err_msg, echo_file);
		     break;
		   case 1:
		     sr = SPF(err_msg,
				  "\t ### Matl %s (conc %d) using Zelinsky & Hanley %s %s model.###\n",
			      pd_glob[mn]->MaterialName, species_no,
			      "Diffusivity", "FREE_VOL");
		     ECHO(err_msg,echo_file);
		     break;
		   case 2:
		     sr = SPF(err_msg,
			      "\t ### Matl %s (conc %d) using self-diffusion %s %s model.###\n",
			      pd_glob[mn]->MaterialName, species_no,
			      "Diffusivity", "FREE_VOL");
		     ECHO(err_msg, echo_file);
		     break;
		   case 3:
		     sr = SPF(err_msg,
				  "\t ### Matl %s (conc %d) using Alsoy & Duda %s %s model.###\n",
			      pd_glob[mn]->MaterialName, species_no,
			      "Diffusivity", "FREE_VOL");
		     ECHO(err_msg, echo_file);
		     break;
		   case 4:
		     sr = SPF(err_msg,
                          "\t ### Matl %s (conc %d) using friction-based %s %s model.### \n",
			      pd_glob[mn]->MaterialName, species_no,
			      "Diffusivity", "FREE_VOL");
		     ECHO(err_msg, echo_file);
		     break;
		   default:
		     sr = SPF(err_msg,
			      "\t ### Undefined %s %s model for Matl %s (conc %d) model.### \n",
			      "FREE_VOL","Diffusivity",
			      pd_glob[mn]->MaterialName, species_no);
		     ECHO(err_msg, echo_file);
		     break;
		   }

		 num_const = mat_ptr->Num_Species; 
    		 mat_ptr->FreeVolSolvent[species_no] = TRUE;
		 model_read = look_for_mat_prop(imp, "Free Volume Solvent", 
						NULL, NULL, NO_USER, NULL,
				model_name, SCALAR_INPUT, &num_const, es);
		 if( model_read == -1)
		  {
      		 if (!strcasecmp(model_name, "yes") || 
	  		!strcasecmp(model_name, "true")) 
			{
	  		mat_ptr->FreeVolSolvent[num_const] = TRUE;
			}
      		 else if (!strcasecmp(model_name, "no") ||
	       		!strcasecmp(model_name, "false")) 
			{
	  		mat_ptr->FreeVolSolvent[num_const] = FALSE;
			} 
      		else 
			{
	  		WH(-1,"Defaulting Free Volume Solvent to TRUE");
	  		mat_ptr->FreeVolSolvent[species_no] = TRUE;
			}
		  }
	fprintf(stderr,"Free Volume Solvent %d = %d\n",species_no,mat_ptr->FreeVolSolvent[species_no]);
/*		 if( pd_glob[mn]->Num_Species_Eqn != 1 ) 
		   {
		     EH(-1, "Binary Free volume models are for 2 components, or one tracked species.");
		   }   */
	       }

	 /* multicomponent, generalized fickian based formulation. */
	 
	     else if (!strcmp(model_name, "GENERALIZED_FREE_VOL") ) 
	       {
		 mat_ptr->DiffusivityModel[species_no] = GENERALIZED_FREE_VOL;
		 num_const = mat_ptr->len_u_diffusivity[species_no];
		 if (num_const < 12)
		   {
		     sr = sprintf(err_msg, 
				  "Matl %s (conc %d) needs at least 12 constants for %s %s model.\n",
				  pd_glob[mn]->MaterialName, species_no,
				  "Diffusivity", "GENERALIZED_FREE_VOL");
		     EH(-1, err_msg);
		   }
		 if( pd_glob[mn]->Num_Species_Eqn < 1 ) 
		   {
		     EH(-1, "Generalized models are for 2 or more BULK components.");
		   }
	       }
	 /* Set a constant binary diffusivity if no concentration dependency
          * is known for generalized_fickian formulation.  It is known that
          * this is a poor approximation for multicomponent case.*/
	     
	     else if (!strcmp(model_name, "GENERALIZED") ) 
	       {
		 mat_ptr->DiffusivityModel[species_no] = GENERALIZED;
		 num_const = mat_ptr->len_u_diffusivity[species_no];
		 if (num_const <  pd_glob[mn]->Num_Species_Eqn ) {
		   sr = sprintf(err_msg, 
				"Matl %s (conc %d) needs one constant for each i-j pair %s %s model.\n",
				pd_glob[mn]->MaterialName, species_no,
				"Diffusivity", "GENERALIZED");
		   EH(-1, err_msg);
		 }
		 if( pd_glob[mn]->Num_Species_Eqn < 2 ) 
		   {
		     EH(-1, "Generalized diffusivity model is for 2 or more BULK components.");
		   }
	       }
	     else if (!strcmp(model_name, "CONST_LS") ) 
	       {
		 mat_ptr->DiffusivityModel[species_no] = LEVEL_SET;
		 num_const = mat_ptr->len_u_diffusivity[species_no];
	       }
	     else
	       {
		 sprintf(err_msg, "Diffusivity. Unrecognized Diffusivity Model: %s",
			 model_name);
		 EH(-1, err_msg);
	       }

	   } /* End of if (model_read == 0) */
       
       } /*end of if(DiffusionConstitutiveEquation != STEFAN_MAXWELL && 
	   DiffusionConstitutiveEquation != STEFAN_MAXWELL_CHARGED &&
	   DiffusionConstitutiveEquation != STEFAN_MAXWELL_VOLUME) */

     species_no = mat_ptr->Num_Species; /* set species number equal to max number of species
                                           it is changed to species number of input property
                                           by look_for_mat_prop */

     int SpeciesSecondLevelSetDiffusivity;
     model_read = look_for_mat_prop(imp, "Species Second Level Set Diffusivity",
                                    &(SpeciesSecondLevelSetDiffusivity),
                                    mat_ptr->SpeciesSecondLevelSetDiffusivity, NO_USER, NULL,
                                    model_name, NO_INPUT,
                                    &species_no, es);

     ECHO(es,echo_file);

     species_no = mat_ptr->Num_Species; /* set species number equal to max number of species
                                           it is changed to species number of input property
                                           by look_for_mat_prop */

     int SpeciesOnlyDiffusion;
     model_read = look_for_mat_prop(imp, "Species Level Set Diffusion Only",
                                    &(SpeciesOnlyDiffusion),
                                    &(a0), NO_USER, NULL,
                                    model_name, NO_INPUT,
                                    &species_no, es);

     mat_ptr->SpeciesOnlyDiffusion[species_no] = DIFF_OFF;
     if (model_read == -1 && !strcmp(model_name, "POSITIVE") )
       {
         mat_ptr->SpeciesOnlyDiffusion[species_no] = DIFF_POSITIVE;
       }
     else if (model_read == -1 &&  !strcmp(model_name, "NEGATIVE") )
       {
         mat_ptr->SpeciesOnlyDiffusion[species_no] = DIFF_NEGATIVE;
       }
     ECHO(es,echo_file);
     
     
     species_no = mat_ptr->Num_Species; /* set species number equal to max number of species
					   it is changed to species number of input property
					   by look_for_mat_prop */
    
     model_read = look_for_mat_prop(imp, "Species Time Integration", 
				    &(SpeciesTimeIntegration), 
				    &(a0), NO_USER, NULL, 
				    model_name, NO_INPUT,  
				    &species_no, es);
     if (model_read == -1 && !strcmp(model_name, "STANDARD") )
       {
	 mat_ptr->SpeciesTimeIntegration[species_no] = STANDARD;
       }
     else if (model_read == -1 &&  !strcmp(model_name, "TAYLOR_GALERKIN") )
       {
	 mat_ptr->SpeciesTimeIntegration[species_no] = TAYLOR_GALERKIN;
       }
     else if (model_read == -1 &&  !strcmp(model_name, "TAYLOR_GALERKIN_EXP") )
       {
	 mat_ptr->SpeciesTimeIntegration[species_no] = TAYLOR_GALERKIN_EXP;
       }
     else 
       {
	 mat_ptr->SpeciesTimeIntegration[species_no] = STANDARD;
	 SPF(es, "\t(%s = %s)", "Species Time Integration","STANDARD"); 
       }

     ECHO(es,echo_file);


     model_read = look_for_mat_prop(imp, "Species Enable Div Term",
                                    &(SpeciesTimeIntegration),
                                    &(a0), NO_USER, NULL,
                                    model_name, NO_INPUT,
                                    &species_no, es);
     if (model_read == -1 && !strcmp(model_name, "on") )
       {
          mat_ptr->ExtrinsicIndependentSpeciesVar[species_no] = 1;
       }
     else if (model_read == -1 &&  !strcmp(model_name, "yes") )
       {
          mat_ptr->ExtrinsicIndependentSpeciesVar[species_no] = 1;
       }
     else
       {
         mat_ptr->ExtrinsicIndependentSpeciesVar[species_no] = 0;
         SPF(es, "\t(%s = %s)", "Species Enable Div Term","off");
       }

     ECHO(es,echo_file);



     /* initialize to good default behavior */
     mat_ptr->AdvectiveScalingModel[species_no] = CONSTANT; 
     mat_ptr->AdvectiveScaling[species_no] = 1.0; 
     
     species_no = mat_ptr->Num_Species; /* set species number equal to max number of species
					   it is changed to species number of input property
					   by look_for_mat_prop */
     model_read = look_for_mat_prop(imp, "Advective Scaling", 
				    mat_ptr->AdvectiveScalingModel, 
				    mat_ptr->AdvectiveScaling, 
				    NO_USER, NULL, model_name,  
				    SCALAR_INPUT, &species_no, es);
     ECHO(es,echo_file);

     /*
      *  Latent Heat of Vaporization Section
      *
      *    set species number equal to max number of species
      *    it is changed to species number of input property  by look_for_mat_prop
      */
     species_no = mat_ptr->Num_Species;
     model_read = look_for_mat_prop(imp, "Latent Heat Vaporization", 
				    mat_ptr->LatentHeatVapModel, 
				    mat_ptr->latent_heat_vap, 
				    NO_USER, NULL, model_name, 
				    SCALAR_INPUT, &species_no, es);
     fallback_chemkin_generic_prop(&model_read, j,
				   &(mat_ptr->LatentHeatVapModel[j]),
				   TRUE, mat_ptr);
     EH(model_read, "Latent Heat Vaporization");
    
     ECHO(es,echo_file);

     /*
      *  Latent Heat of Fusion Section
      *
      * set species number equal to max number of species
      * it is changed to species number of input property  by look_for_mat_prop
      */
     species_no = mat_ptr->Num_Species;
     model_read = look_for_mat_prop(imp, "Latent Heat Fusion", 
				    mat_ptr->LatentHeatFusionModel, 
				    mat_ptr->latent_heat_fusion, 
				    NO_USER, NULL, model_name, 
				    SCALAR_INPUT, &species_no, es);
     fallback_chemkin_generic_prop(&model_read, j,
				   &(mat_ptr->LatentHeatFusionModel[j]),
				   TRUE, mat_ptr);
     EH(model_read, "Latent Heat Fusion");
     
     ECHO(es,echo_file);

     /*
      *  Vapor Pressure Section
      *
      * set species number equal to max number of species
      * it is changed to species number of input property  by look_for_mat_prop
      */
     species_no = mat_ptr->Num_Species;
     model_read = look_for_mat_prop(imp, "Vapor Pressure", 
				    mat_ptr->VaporPressureModel, 
				    mat_ptr->vapor_pressure, 
				    NO_USER, NULL, model_name, 
				    SCALAR_INPUT, &species_no, es);
     fallback_chemkin_generic_prop(&model_read, j,
				   &(mat_ptr->VaporPressureModel[j]), TRUE, mat_ptr);
     if ( model_read == -1 && (!strcmp(model_name, "KELVIN") ||
			       !strcmp(model_name, "FLAT")))
       {
	 if (!strcmp(model_name, "KELVIN")) mat_ptr->VaporPressureModel[species_no] = KELVIN;
	 if (!strcmp(model_name, "FLAT")) mat_ptr->VaporPressureModel[species_no] = FLAT;
	 
	 if ( mat_ptr->PorousMediaType == POROUS_TWO_PHASE) 
	   {
	     num_const = read_constants(imp, mat_ptr->u_vapor_pressure, 
					species_no);
	     if ( num_const < 5) 
	       {
		 sr = sprintf(err_msg, 
			      "Matl %s (%s, conc %d) needs 5 constants for %s %s model.\n",
			      pd_glob[mn]->MaterialName, "porous 2-phase", species_no,
			      "Vapor Pressure", "KELVIN or FLAT");
		 EH(-1, err_msg);
	       }
	     mat_ptr->len_u_vapor_pressure[species_no] = num_const;

	     SPF_DBL_VEC( endofstring(es), num_const, mat_ptr->u_vapor_pressure[species_no]);

	   } 
	 else if ( mat_ptr->PorousMediaType == POROUS_UNSATURATED)
	   {
	     num_const = read_constants(imp, mat_ptr->u_vapor_pressure, 
					species_no);
	     if ( num_const < 7) 
	       {
		 sr = sprintf(err_msg, 
			      "Matl %s (%s, conc %d) needs 7 constants for %s %s model.\n",
			      pd_glob[mn]->MaterialName, "porous unsaturated", 
			      species_no,
			      "Vapor Pressure", "KELVIN OR FLAT");
		 EH(-1, err_msg);
	       }
	     mat_ptr->len_u_vapor_pressure[species_no] = num_const;
	     SPF_DBL_VEC( endofstring(es), num_const, mat_ptr->u_vapor_pressure[species_no]);
	   } 
	 else 
	   {
	     sr = sprintf(err_msg, 
			  "%s model invalid in matl %s unless %s is \"%s\" or \"%s\"\n",
			  "KELVIN or FLAT", pd_glob[mn]->MaterialName, "Media Type",
			  "POROUS_TWO_PHASE", "POROUS_UNSATURATED");
	     EH(-1, err_msg);
	   }
       }
     else if ( model_read == -1 && !strcmp(model_name, "IDEAL_GAS") )
	{
	  mat_ptr->VaporPressureModel[species_no] = IDEAL_GAS;

	  num_const = read_constants(imp, mat_ptr->u_vapor_pressure, 
				     species_no);
	  if ( num_const < 3 ) 
	    {
	      sr = sprintf(err_msg, 
			   "Matl %s (conc %d) needs 3 constants for %s %s model.\n",
			   pd_glob[mn]->MaterialName,
			   species_no,
			   "Vapor Pressure", "IDEAL_GAS");
	      EH(-1, err_msg);
	    }
	  mat_ptr->len_u_vapor_pressure[species_no] = num_const;
	  SPF_DBL_VEC( endofstring(es), num_const, mat_ptr->u_vapor_pressure[species_no]);

	}
      else if ( model_read == -1 && !strcmp(model_name, "NON_VOLATILE") )
	{
	  mat_ptr->VaporPressureModel[species_no] = NON_VOLATILE;
	}
      else if ( model_read == -1 && !strcmp(model_name, "ANTOINE") )
	{
	  mat_ptr->VaporPressureModel[species_no] = ANTOINE;

	  num_const = read_constants(imp, mat_ptr->u_vapor_pressure, 
				     species_no);
	  if ( num_const < 6 ) 
	    {
	      sr = sprintf(err_msg, 
		   "Matl %s (conc %d) needs 6 constants for %s %s model.\n",
			   pd_glob[mn]->MaterialName,
			   species_no,
			   "Vapor Pressure", "ANTOINE");
	      EH(-1, err_msg);
	    }
	  mat_ptr->len_u_vapor_pressure[species_no] = num_const;
	  SPF_DBL_VEC( endofstring(es), num_const, mat_ptr->u_vapor_pressure[species_no]);

	}
      else if ( model_read == -1 && !strcmp(model_name, "RIEDEL") )
	{
	  mat_ptr->VaporPressureModel[species_no] = RIEDEL;

	  num_const = read_constants(imp, mat_ptr->u_vapor_pressure, 
				     species_no);
	  if ( num_const < 8 ) 
	    {
	      sr = sprintf(err_msg, 
		   "Matl %s (conc %d) needs 6 constants for %s %s model.\n",
			   pd_glob[mn]->MaterialName,
			   species_no,
			   "Vapor Pressure", "RIEDEL");
	      EH(-1, err_msg);
	    }
	  mat_ptr->len_u_vapor_pressure[species_no] = num_const;
	  SPF_DBL_VEC( endofstring(es), num_const, mat_ptr->u_vapor_pressure[species_no]);
	}
      else
	{
	  EH(model_read, "Vapor Pressure");
	}

     ECHO(es,echo_file);

      /*
       *  Species Volume Expansion Section
       *
       * set species number equal to max number of species
       * it is changed to species number of input property  by look_for_mat_prop
       */ 
     model_read = look_for_species_prop(imp, "Species Volume Expansion", mat_ptr,  
				         mat_ptr->SpecVolExpModel, 
				         mat_ptr->species_vol_expansion, 
				         NO_USER, NULL, model_name, 
					SCALAR_INPUT, &species_no,es );
     fallback_chemkin_generic_prop(&model_read, j,
				    &(mat_ptr->SpecVolExpModel[j]), TRUE, mat_ptr);
      EH(model_read, "Species Volume Expansion");

      ECHO(es,echo_file);

      /*
       * Specification of the Standard State Chemical Potential of the species
       * in the current material
       *   (mu_o(T) = This is a function of temperature only)
       */
      model_read = look_for_species_prop(imp, "Standard State Chemical Potential",
					 mat_ptr, mat_ptr->SSChemPotModel,
				         mat_ptr->SSChemPotData, 
				         NO_USER, NULL, model_name,
				         SCALAR_INPUT, &species_no,es );
      fallback_chemkin_generic_prop(&model_read, j,
				    &(mat_ptr->SSChemPotModel[j]), TRUE, mat_ptr);
      if( model_read == -1 )
	{
	  SPF(es, "\t(Standard State Chemical Potential defaulted)");
	}

      ECHO(es,echo_file);

      /*
       * Specification of the Chemical Potential of the species in the
       * solution
       */
      model_read = look_for_species_prop(imp, "Pure Species Chemical Potential",
					 mat_ptr, mat_ptr->PSChemPotModel,
				         mat_ptr->PSChemPotData, 
				         NO_USER, NULL, model_name,
				         SCALAR_INPUT, &species_no,es );
      fallback_chemkin_generic_prop(&model_read, j,
				    &(mat_ptr->PSChemPotModel[j]), TRUE, mat_ptr);
      if (model_read == 0) {
	if (! strcasecmp(model_name, "PRESSURE_INDEPENDENT")) {
	  mat_ptr->PSChemPotModel[species_no] = PSCHEMPOT_PRESSURE_INDEPENDENT;
	} else if (! strcasecmp(model_name, "PRESSURE_IDEALGAS")) {
	  mat_ptr->PSChemPotModel[species_no] = PSCHEMPOT_IDEALGAS;
	} else {
	  EH(-1,"PSChemPot");
	}
      }
      
      if( model_read == -1 )
	{
	  SPF(es, "\t(Pure Species Chemical Potential defaulted)");
	}

      ECHO(es,echo_file);

      /*
       * Specification of the Chemical Potential of the species in the
       * solution
       */
      model_read = look_for_species_prop(imp, "Chemical Potential", mat_ptr,  
				         mat_ptr->ChemPotModel,
				         mat_ptr->ChemPotData, 
				         NO_USER, NULL, model_name,
				         SCALAR_INPUT, &species_no,es );
      fallback_chemkin_generic_prop(&model_read, j,
				    &(mat_ptr->ChemPotModel[j]), TRUE, mat_ptr);
      if (model_read == 0) {
	if (! strcasecmp(model_name, "IDEAL_SOLUTION")) {
	  mat_ptr->PSChemPotModel[species_no] = CHEMPOT_IDEALSOLN;
	} else if (! strcasecmp(model_name, "STOICHIOMETRIC_PHASE")) {
	  mat_ptr->PSChemPotModel[species_no] = CHEMPOT_STOICHPHASE;
	} else {
	  EH(-1,"ChemPot");
	}
      }
      if( model_read == -1 )
	{
	  SPF(es, "\t(Chemical Potential defaulted)");
	}

      ECHO(es,echo_file);

      /*
       *  Reference Concentration Section
       *
       * set species number equal to max number of species
       * it is changed to species number of input property  by look_for_mat_prop
       */      
      model_read = look_for_species_prop(imp, "Reference Concentration", mat_ptr,  
				         mat_ptr->RefConcnModel,
				         mat_ptr->reference_concn,
			   	         mat_ptr->u_reference_concn, mat_ptr->len_u_reference_concn, 
                                         model_name, SCALAR_INPUT, &species_no,es );

      fallback_chemkin_generic_prop(&model_read, j,  &(mat_ptr->RefConcnModel[j]),
				    TRUE, mat_ptr);
      if(mat_ptr->len_u_reference_concn[species_no] > 0) 
              mat_ptr->reference_concn[species_no] = mat_ptr->u_reference_concn[species_no][0];

      EH(model_read, "Reference Concentration");

      ECHO(es,echo_file);

      /*
       *                  Molecular Weight and Molar Volumes section
       *
       *
       * Molecular Weight and Molar Volumes are required when VL_POLY_BC
       * is specified
       * Instead of reading the constants from the BC card itself, they
       * are specified in the material's file.  8/21/98. ACSun
       *
       * HKM -> There should be checks to see that that they have
       *        been specified for those problem types
       */

      model_read = look_for_species_prop(imp, "Molecular Weight", mat_ptr,
					 mat_ptr->MolecularWeightModel,
					 mat_ptr->molecular_weight,
					 NO_USER, NULL, model_name,
					 SCALAR_INPUT, &species_no, es);
      fallback_chemkin_generic_prop(&model_read, j, 
				    &(mat_ptr->MolecularWeightModel[j]),
				    TRUE, mat_ptr);
      ECHO(es,echo_file);

      model_read = look_for_species_prop(imp, "Specific Volume", mat_ptr,
					 mat_ptr->SpecificVolumeModel,
					 mat_ptr->specific_volume,
					 NO_USER, NULL, model_name,
					 SCALAR_INPUT, &species_no,es );
      fallback_chemkin_generic_prop(&model_read, j, 
				    &(mat_ptr->SpecificVolumeModel[j]),
				    TRUE, mat_ptr);
      ECHO(es,echo_file);
	  
      model_read = look_for_species_prop(imp, "Molar Volume", mat_ptr,
				         mat_ptr->MolarVolumeModel,
					 mat_ptr->molar_volume,
					 NO_USER, NULL, model_name,
 					 SCALAR_INPUT, &species_no,es );
      fallback_chemkin_generic_prop(&model_read, j, 
				    &(mat_ptr->MolarVolumeModel[j]),
				    TRUE, mat_ptr);
      ECHO(es,echo_file);

      model_read = look_for_species_prop(imp, "Charge Number", mat_ptr,
				         mat_ptr->ChargeNumberModel,
				         mat_ptr->charge_number,
				         NO_USER, NULL, model_name,
				         SCALAR_INPUT, &species_no,es );
      fallback_chemkin_generic_prop(&model_read, j, 
				    &(mat_ptr->ChargeNumberModel[j]),
				    TRUE, mat_ptr);
      ECHO(es,echo_file);

    } /* End for(j=0;j<mat_ptr->Num_Species; j++) */

    if(DiffusionConstitutiveEquation == FICKIAN_CHARGED ||
       DiffusionConstitutiveEquation == FICKIAN_CHARGED_X)  /*  RSL 6/23/02  */
      {
        model_read = look_for_mat_prop(imp, "Solution Temperature",
			     &(mat_ptr->SolutionTemperatureModel), 
			     &(mat_ptr->solution_temperature), NO_USER, NULL,
			     model_name, SCALAR_INPUT, &NO_SPECIES,es);
        EH(model_read, "Solution Temperature must be specified when FICKIAN_CHARGED flux model is used.");
	ECHO(es,echo_file);
      }

  /*
   * Forward one pass parsing is choking. Go back and look better this 
   * time.
   */
  rewind(imp);

  if (read_bc_mp !=-1)
       {	
	 iread = look_for_optional(imp, "Non-condensable Molecular Weight", input, '=');
	 if (iread != -1)
	   {
	     if (fscanf(imp, "%s %d %lf", model_name, &ii, &mw) !=3)
	       {
		 EH(-1, "Error reading non-condensable MW: e.g. CONSTANT species_no  MW");
	       }
	     else
	       {
		 mat_ptr->molecular_weight[mat_ptr->Num_Species_Eqn] = mw;
		 SPF(es,"%s = %s %d %.4g","Non-condensable Molecular Weight", model_name, ii, mw ); 
	       } 
	     ECHO(es,echo_file);
	   }

	      
	 iread = look_for_optional(imp, "Non-volatile Molar Volume", input, '='); 
	 if (iread != -1)
	   {
	     if (fscanf(imp, "%s %d %lf", model_name, &ii, &mv) !=3)
	       {
		 EH(-1, "Error reading non-volatile Molar Volume: e.g. CONSTANT  species_id  MV");
	       }
	     else
	       {
		 mat_ptr->molar_volume[pd_glob[mn]->Num_Species_Eqn] = mv;
		 SPF(es,"%s = %s %d %.4g", "Non-volatile Molar Volume", model_name, ii, mw ); 
	       } 
	     ECHO(es,echo_file);
	   }
	 
	 iread = look_for_optional(imp, "Non-volatile Specific Volume", input, '='); 
	 if (iread != -1)
	   {
	     if (fscanf(imp, "%s %d %lf", model_name, &ii, &mv) !=3)
	       {
		 EH(-1, "Error reading non-volatile Specific Volume: e.g. CONSTANT  species_id  MV");
	       }
	     else
	       {
		 mat_ptr->specific_volume[pd_glob[mn]->Num_Species_Eqn] = mv;
		 SPF(es,"%s = %s %d %.4g", "Non-volatile Specific Volume", model_name, ii, mw ); 
	       } 
	     ECHO(es,echo_file);
	   }
	 
	 iread = look_for_optional(imp, "Flory-Huggins parameters", input, '=');
	 if (iread != -1)
	   {
	     n_species = pd_glob[mn]->Num_Species_Eqn + 1;
	     /*number of independent interaction parameters */
	     n_ij = (n_species*n_species - n_species)/2; 
	     
	     if (fscanf(imp, "%s", model_name) !=1) 	  
	       {
		 EH(-1, "Error reading F-H parameter model name: e.g. CONSTANT");  
	       }
	     else
	       {
		 for (i = 0; i < n_ij; i++) /* reading the chi parameters */ 
		   {
		     if (fscanf(imp, "%d %d %lf", &ii, &jj, &chi_ij) != 3) 
		       {
			 EH(-1, "Error:must have three entries, i, j, and chi(i,j)");  
		       }
		     mat_ptr->flory_param[ii][jj] = chi_ij; 
		     mat_ptr->flory_param[jj][ii] = chi_ij
		       *mat_ptr->molar_volume[jj]
		       /mat_ptr->molar_volume[ii]; 
		   }
		 for (k = 0; k<n_species; k++)
		   {
		     mat_ptr->flory_param[k][k] = 0.;
		   }
		 SPF(es,"%s = %s %d %d %.4g", "Flory-Huggins parameters", model_name, ii, jj, chi_ij);
	       }
	     ECHO(es,echo_file);
	   }
       }

  /*
   * Moment Properties
   */

  if (pd_glob[mn]->gv[MOMENT0]) {
    ECHO("\n----Moment Properties\n",echo_file);


    model_read = look_for_mat_prop(imp, "Moment Weight Function",
                                   &(mat_ptr->Momentwt_funcModel),
                                   &(mat_ptr->Momentwt_func), NO_USER, NULL,
                                   model_name, SCALAR_INPUT, &NO_SPECIES,es);

    if ( !strcmp(model_name, "SUPG") )
    {
      mat_ptr->Momentwt_funcModel = SUPG;
      if (fscanf(imp, "%lg",&(mat_ptr->Momentwt_func)) != 1)
      {
        EH(-1, "Could not read SUPG value for Moment Weight Function");
      }
      SPF(endofstring(es),"SUPG %.4g", mat_ptr->Mwt_func );
    }
    else
    {
      mat_ptr->Momentwt_funcModel = GALERKIN;
      mat_ptr->Momentwt_func = 0.;
      SPF(es,"\t(%s = %s)", "Moment Weight Function", "GALERKIN");
    }
    ECHO(es,echo_file);

    model_read = look_for_mat_prop(imp, "Moment SSPG Function",
                                   &(mat_ptr->MomentSSPG_funcModel),
                                   &(mat_ptr->MomentSSPG_func), NO_USER, NULL,
                                   model_name, SCALAR_INPUT, &NO_SPECIES,es);
    ECHO(es,echo_file);

    model_read = look_for_mat_prop(imp, "Moment Diffusivity",
                                   &(mat_ptr->MomentDiffusivityModel),
                                   &(mat_ptr->MomentDiffusivity), NO_USER, NULL,
                                   model_name, SCALAR_INPUT, &NO_SPECIES,es);
    ECHO(es,echo_file);

    model_read = look_for_mat_prop(imp, "Moment Second Level Set Diffusivity",
                                   &(mat_ptr->MomentSecondLevelSetDiffusivityModel),
                                   &(mat_ptr->MomentSecondLevelSetDiffusivity), NO_USER, NULL,
                                   model_name, SCALAR_INPUT, &NO_SPECIES,es);

    ECHO(es,echo_file);


    model_read = look_for_mat_prop(imp, "Moment Level Set Diffusion Only",
                                   &(mat_ptr->MomentLevelSetDiffusionOnly),
                                   &(a0), NO_USER, NULL,
                                   model_name, SCALAR_INPUT, &NO_SPECIES,es);

    if ( !strcmp(model_name, "POSITIVE") )
    {
      mat_ptr->MomentLevelSetDiffusionOnly = DIFF_POSITIVE;
      SPF(endofstring(es),"POSITIVE");
    }
    else if ( !strcmp(model_name, "NEGATIVE"))
    {
      mat_ptr->MomentLevelSetDiffusionOnly = DIFF_NEGATIVE;
      SPF(endofstring(es),"POSITIVE");
    }
    else
    {
      mat_ptr->MomentLevelSetDiffusionOnly = DIFF_OFF;
      SPF(endofstring(es),"OFF");
    }

    ECHO(es,echo_file);

    model_read = look_for_mat_prop(imp, "Moment Shock Function",
                                   &(mat_ptr->MomentShock_funcModel),
                                   &(mat_ptr->MomentShock_func), NO_USER, NULL,
                                   model_name, SCALAR_INPUT, &NO_SPECIES,es);

    if ( !strcmp(model_name, "YZBETA") )
    {
      mat_ptr->MomentShock_funcModel = YZBETA_MIXED;
      if (fscanf(imp, "%lg %lg %lg %lg %lg",&(mat_ptr->MomentShock_func), &a0, &a1, &a2, &a3) != 5)
      {
        EH(-1, "Could not read YZbeta value for Moment Shock Function, expected 5 values");
      }
      mat_ptr->MomentShock_Ref[0] = a0;
      mat_ptr->MomentShock_Ref[1] = a1;
      mat_ptr->MomentShock_Ref[2] = a2;
      mat_ptr->MomentShock_Ref[3] = a3;
      SPF(endofstring(es),"YZBETA %.4g", mat_ptr->Mwt_func );
    }
    else
    {
      mat_ptr->MomentShock_funcModel = YZBETA_NONE;
      mat_ptr->MomentShock_func = 0.;
      SPF(es,"\t(%s = %s)", "Moment Shock Function", "NONE");
    }
    ECHO(es,echo_file);

    model_read =
    look_for_mat_prop(imp, "Moment Growth Kernel",
                          &(mat_ptr->moment_growth_model),
                          &(mat_ptr->moment_growth_scale),
                          NULL,
                          NULL,
                          model_name, SCALAR_INPUT, &NO_SPECIES,es);
    if ( !strcmp(model_name, "VISCOSITY_SCALED") )
    {
      model_read = 1;
      mat_ptr->moment_growth_model = VISCOSITY_SCALED_GROWTH_RATE;
      if ( fscanf(imp, "%lf",
                  &a0)
          != 1 )
      {
        sr = sprintf(err_msg,
                           "Matl %s needs 1 constants for %s %s model.\n",
                     pd_glob[mn]->MaterialName,
                     "Moment Growth Kernel", "VISCOSITY_SCALED" );
        EH(-1, err_msg);
      }
      mat_ptr->moment_growth_scale = a0;
      SPF_DBL_VEC(endofstring(es), 1, &(mat_ptr->moment_growth_scale));
    }
    else if ( !strcmp(model_name, "VISCOSITY_PRESSURE_SCALED") )
    {
      model_read = 1;
      mat_ptr->moment_growth_model = VISCOSITY_PRESSURE_GROWTH_RATE;
      if ( fscanf(imp, "%lf %lf",
                 &a0, &a1)
          != 2 )
      {
        sr = sprintf(err_msg,
                     "Matl %s needs 2 constants for %s %s model.\n",
                     pd_glob[mn]->MaterialName,
                     "Moment Growth Kernel", "VISCOSITY_PRESSURE_SCALED" );
        EH(-1, err_msg);
      }
      mat_ptr->moment_growth_scale = a0;
      mat_ptr->moment_growth_reference_pressure = a1;
      SPF_DBL_VEC(endofstring(es), 1, &(mat_ptr->moment_growth_scale));
    }
    else
    {
      if(model_read == -1)
      {
        EH(model_read, "Moment Growth Kernel invalid");
      }
      EH(model_read, "Moment Growth Kernel");
    }

    ECHO(es,echo_file);

    model_read =
        look_for_mat_prop(imp, "Moment Coalescence Kernel",
                          &(mat_ptr->moment_coalescence_model),
                          &(mat_ptr->moment_coalescence_scale),
                          NULL,
                          NULL,
                          model_name, SCALAR_INPUT, &NO_SPECIES,es);
    if ( !strcmp(model_name, "ADDITION") )
    {
      model_read = 1;
      mat_ptr->moment_coalescence_model = ADDITION_COALESCENCE;
      if ( fscanf(imp, "%lf",
                 &a0)
          != 1 )
      {
        sr = sprintf(err_msg,
                     "Matl %s needs 1 constants for %s %s model.\n",
                     pd_glob[mn]->MaterialName,
                     "Moment Coalescence Kernel", "ADDITION_COALESCENCE" );
        EH(-1, err_msg);
      }
      mat_ptr->moment_coalescence_scale = a0;
      SPF_DBL_VEC(endofstring(es), 1, &(mat_ptr->moment_coalescence_scale));
    }
    else if ( !strcmp(model_name, "VISCOSITY_SCALED_ADDITION") )
    {
      model_read = 1;
      mat_ptr->moment_coalescence_model = VISCOSITY_SCALED_COALESCENCE;
      if ( fscanf(imp, "%lf",
                 &a0)
          != 1 )
      {
        sr = sprintf(err_msg,
                     "Matl %s needs 1 constants for %s %s model.\n",
                     pd_glob[mn]->MaterialName,
                     "Moment Coalescence Kernel", "VISCOSITY_SCALED_ADDITION" );
        EH(-1, err_msg);
      }
      mat_ptr->moment_coalescence_scale = a0;
      SPF_DBL_VEC(endofstring(es), 1, &(mat_ptr->moment_coalescence_scale));
    }
    else if ( !strcmp(model_name, "VISCOSITY_ADDITION_BUBBLE_RATIO") )
    {
      model_read = 1;
      mat_ptr->moment_coalescence_model = VISCOSITY_BUBBLE_RATIO_COALESCENCE;
      if ( fscanf(imp, "%lf",
                 &a0)
          != 1 )
      {
        sr = sprintf(err_msg,
                     "Matl %s needs 1 constants for %s %s model.\n",
                     pd_glob[mn]->MaterialName,
                     "Moment Coalescence Kernel", "VISCOSITY_ADDITION_BUBBLE_RATIO" );
        EH(-1, err_msg);
      }
      mat_ptr->moment_coalescence_scale = a0;
      SPF_DBL_VEC(endofstring(es), 1, &(mat_ptr->moment_coalescence_scale));
    }
    else
    {
      if(model_read == -1)
      {
        EH(model_read, "Moment Coalescence Kernel invalid");
      }
      EH(model_read, "Moment Coalescence Kernel");
    }

    ECHO(es,echo_file);

  }



  /*
   * Source Terms
   */

  ECHO("\n----Volumetric Source Terms\n",echo_file);

  model_read = 
    look_for_mat_prop(imp, "Navier-Stokes Source", 
			  &(mat_ptr->MomentumSourceModel), 
			  mat_ptr->momentum_source, 
			  &(mat_ptr->u_momentum_source), 
			  &(mat_ptr->len_u_momentum_source), 
			  model_name, VECTOR_INPUT, &NO_SPECIES,es);
  if ( !strcmp(model_name, "BOUSS") )
    {
      MomentumSourceModel = BOUSS;
      model_read = 1;
      mat_ptr->MomentumSourceModel = MomentumSourceModel;
      if ( fscanf(imp, "%lf %lf %lf", 
		  &a0, &a1, &a2)
	   != 3 )
	{
	  sr = sprintf(err_msg, 
			   "Matl %s needs 3 constants for %s %s model.\n",
			   pd_glob[mn]->MaterialName,
			   "Navier-Stokes Source", "BOUSS" );
	  EH(-1, err_msg);
	}
      mat_ptr->momentum_source[0] = a0;
      mat_ptr->momentum_source[1] = a1;
      mat_ptr->momentum_source[2] = a2;
      SPF_DBL_VEC( endofstring(es), 3, mat_ptr->momentum_source);
    }
  else if ( !strcmp(model_name, "VARIABLE_DENSITY") )
    {
      MomentumSourceModel = VARIABLE_DENSITY;
      model_read = 1;
      mat_ptr->MomentumSourceModel = MomentumSourceModel;
      if ( fscanf(imp, "%lf %lf %lf", 
		  &a0, &a1, &a2)
	   != 3 )
	{
	  sr = sprintf(err_msg, 
		       "Matl %s needs 3 constants for %s %s model.\n",
		       pd_glob[mn]->MaterialName,
		       "Navier-Stokes Source", "VARIABLE_DENSITY" );
	  EH(-1, err_msg);
	}
      mat_ptr->momentum_source[0] = a0;
      mat_ptr->momentum_source[1] = a1;
      mat_ptr->momentum_source[2] = a2;
      SPF_DBL_VEC( endofstring(es), 3, mat_ptr->momentum_source);
    }
  else if ( !strcmp(model_name, "GRAV_VIBRATIONAL") )
    {
      MomentumSourceModel = GRAV_VIBRATIONAL;
      model_read = 1;
      mat_ptr->MomentumSourceModel = MomentumSourceModel;
      if ( fscanf(imp, "%lf %lf %lf %lf %lf",  
		  &a0, &a1, &a2, &a3, &a4) != 5 )
	{
	  sr = sprintf(err_msg, 
		       "Matl %s needs 5 constants for %s %s model.\n",
		       pd_glob[mn]->MaterialName,
		       "Navier-Stokes Source", "GRAV_VIBRATIONAL" );
	  EH(-1, err_msg);
	}
      mat_ptr->u_momentum_source     = (dbl *)array_alloc(1, 2,sizeof(dbl)); 
      mat_ptr->len_u_momentum_source = 2;

      mat_ptr->momentum_source[0] = a0;
      mat_ptr->momentum_source[1] = a1;
      mat_ptr->momentum_source[2] = a2;
      mat_ptr->u_momentum_source[0] = a3;
      mat_ptr->u_momentum_source[1] = a4;
      SPF_DBL_VEC( endofstring(es), 3, mat_ptr->momentum_source);
      SPF_DBL_VEC( endofstring(es), 2, mat_ptr->u_momentum_source);  	  
    }
  else if ( !strcmp(model_name, "FILL") )
    {
      MomentumSourceModel = FILL_SRC;
      model_read = 1;
      mat_ptr->MomentumSourceModel = MomentumSourceModel;
      if ( fscanf(imp, "%lf %lf %lf", 
		             &a0, &a1, &a2) != 3 )
	{
	  sr = sprintf(err_msg, 
			   "Matl %s needs 3 constants for %s %s model.\n",
			   pd_glob[mn]->MaterialName,
			   "Navier-Stokes Source", "FILL" );
	  EH(-1, err_msg);
	}
      mat_ptr->momentum_source[0] = a0;
      mat_ptr->momentum_source[1] = a1;
      mat_ptr->momentum_source[2] = a2;
      SPF_DBL_VEC( endofstring(es), 3, mat_ptr->momentum_source);
    }
  else if ( !strcmp(model_name, "LEVEL_SET") || !strcmp(model_name, "PHASE_FUNCTION") )
    {
      MomentumSourceModel = LEVEL_SET;
      model_read = 1;
      mat_ptr->MomentumSourceModel = MomentumSourceModel;
      if ( fscanf(imp, "%lf %lf %lf", 
		             &a0, &a1, &a2) != 3 )
	{
	      sr = sprintf(err_msg, 
			   "Matl %s needs 3 constants for %s %s model.\n",
			   pd_glob[mn]->MaterialName,
			   "Navier-Stokes Source", "LEVEL_SET" );
	      EH(-1, err_msg);
	}
      mat_ptr->momentum_source[0] = a0;
      mat_ptr->momentum_source[1] = a1;
      mat_ptr->momentum_source[2] = a2;
      SPF_DBL_VEC( endofstring(es), 3, mat_ptr->momentum_source);
    }
  else if ( !strcmp(model_name, "SUSPEND") )
    {
      MomentumSourceModel = SUSPEND;
      model_read = 1;
      mat_ptr->MomentumSourceModel = MomentumSourceModel;
      if ( fscanf(imp, "%lf %lf %lf %lf", 
		      &a0, &a1, &a2, &a3)
	      != 4 )
	{
	      sr = sprintf(err_msg, 
			   "Matl %s needs 4 constants for %s %s model.\n",
			   pd_glob[mn]->MaterialName,
			   "Navier-Stokes Source", "SUSPEND" );
	      EH(-1, err_msg);
	}
      mat_ptr->u_momentum_source = (dbl *)array_alloc(1,1,sizeof(dbl)); 
      
      mat_ptr->len_u_momentum_source = 1;
      
      mat_ptr->momentum_source[0] = a0;  /* x component of gravity */
      mat_ptr->momentum_source[1] = a1;  /* y component of gravity */ 
      mat_ptr->momentum_source[2] = a2;  /* z component of gravity */

      mat_ptr->u_momentum_source[0] = a3;

	  /* fluid and solid densities are specified with the SUSPENSION
	     model on the density card */
      if(mat_ptr->DensityModel != SUSPENSION)
	{
	      sr = sprintf(err_msg, 
			   "For matl %s, %s = \"%s\" needs %s = \"%s\".\n",
			   pd_glob[mn]->MaterialName,
			   "Navier-Stokes Source", "SUSPEND",
			   "Density", "SUSPENSION");
	      EH(-1, err_msg);
	}
      SPF_DBL_VEC( endofstring(es), 3, mat_ptr->momentum_source);
      SPF_DBL_VEC( endofstring(es), 1, mat_ptr->u_momentum_source );  	  
    }
  else if ( !strcmp(model_name, "SUSPENSION") )
    {
      MomentumSourceModel = SUSPENSION;
      model_read = 1;
      mat_ptr->MomentumSourceModel = MomentumSourceModel;
      if ( fscanf(imp, "%lf %lf %lf %lf", 
		  &a0, &a1, &a2, &a3)
	      != 4 )
	{
	      sr = sprintf(err_msg, 
			   "Matl %s needs 4 constants for %s %s model.\n",
			   pd_glob[mn]->MaterialName,
			   "Navier-Stokes Source", "SUSPENSION" );
	      EH(-1, err_msg);
	}
      mat_ptr->u_momentum_source = (dbl *)array_alloc(1,1,sizeof(dbl)); 
      
      mat_ptr->len_u_momentum_source = 1;

      mat_ptr->momentum_source[0] = a0; /* x component of gravitation */
      mat_ptr->momentum_source[1] = a1; /* y component of gravitation */
      mat_ptr->momentum_source[2] = a2; /* z component of gravitation */
	  
      mat_ptr->u_momentum_source[0] = a3;

	  /* fluid and solid densities are specified with the SUSPENSION
	     model on the density card */
      if(mat_ptr->DensityModel != SUSPENSION)
	{
	      sr = sprintf(err_msg, 
			   "For matl %s, %s = \"%s\" needs %s = \"%s\".\n",
			   pd_glob[mn]->MaterialName,
			   "Navier-Stokes Source", "SUSPEND",
			   "Density", "SUSPENSION");
	      EH(-1, err_msg);
	}
	  SPF_DBL_VEC( endofstring(es), 3, mat_ptr->momentum_source);
	  SPF_DBL_VEC( endofstring(es), 1, mat_ptr->u_momentum_source );  	  
	}
/* MMH */
  else if ( !strcmp(model_name, "SUSPENSION_PM") )
    {
      MomentumSourceModel = SUSPENSION_PM;
      model_read = 1;
      mat_ptr->MomentumSourceModel = MomentumSourceModel;
      if ( fscanf(imp, "%lf %lf %lf", 
		  &a0, &a1, &a2)
	      != 3 )
	{
	      sr = sprintf(err_msg, 
			   "Matl %s needs 3 constants for %s %s model.\n",
			   pd_glob[mn]->MaterialName,
			   "Navier-Stokes Source", "SUSPENSION_PM" );
	      EH(-1, err_msg);
	}

      mat_ptr->momentum_source[0] = a0; /* x component of gravitation */
      mat_ptr->momentum_source[1] = a1; /* y component of gravitation */
      mat_ptr->momentum_source[2] = a2; /* z component of gravitation */

	  /* For SUSPENSION_PM momentum source term, the densities are actually
	   * constant within each phase.  The DensityModel card is SUSPENSION_PM,
	   * which is currently just like Density = SUSPENSION.
	   */
      if (mat_ptr->DensityModel != SUSPENSION_PM)
	{
	      sprintf(err_msg, 
			   "For matl %s, %s = \"%s\" needs %s = \"%s\".\n",
			   pd_glob[mn]->MaterialName,
			   "Navier-Stokes Source", "SUSPENSION_PM",
			   "Density", "SUSPENSION_PM");
	      EH(-1, err_msg);
	}
      SPF_DBL_VEC( endofstring(es), 3, mat_ptr->momentum_source);
    }
  else if ( !strcmp(model_name, "BOUSS_JXB") )
    {
      MomentumSourceModel = BOUSS_JXB;
      model_read = 1;
      mat_ptr->MomentumSourceModel = MomentumSourceModel;
      if ( fscanf(imp, "%lf %lf %lf %lf", 
		      &a0, &a1, &a2, &a3)
	      != 4 )
	{
	      sr = sprintf(err_msg, 
			   "Matl %s needs 4 constants for %s=\"%s\" model.\n",
			   pd_glob[mn]->MaterialName,
			   "Navier-Stokes Source", "BOUSS_JXB" );
	      EH(-1, err_msg);
	}

      mat_ptr->u_momentum_source     = (dbl *)array_alloc(1, 1,
							  sizeof(dbl)); 
      mat_ptr->len_u_momentum_source = 1;
      
      mat_ptr->momentum_source[0]    = a0;
      mat_ptr->momentum_source[1]    = a1;
      mat_ptr->momentum_source[2]    = a2;

      mat_ptr->u_momentum_source[0]  = a3;

      SPF_DBL_VEC( endofstring(es), 3, mat_ptr->momentum_source);
      SPF_DBL_VEC( endofstring(es), 1, mat_ptr->u_momentum_source );  	  
    }
  else if ( !strcmp(model_name, "BOUSSINESQ") )
    {
      MomentumSourceModel = BOUSSINESQ;
      model_read = 1;
      mat_ptr->MomentumSourceModel = MomentumSourceModel;
      if ( fscanf(imp, "%lf %lf %lf", &a0, &a1, &a2) != 3 )
	{
	      sr = sprintf(err_msg, 
			   "Matl %s needs 3 constants for %s=\"%s\" model.\n",
			   pd_glob[mn]->MaterialName,
			   "Navier-Stokes Source", "BOUSSINESQ" );
	      EH(-1, err_msg);
	}
	  /* 
	   * Kludge: save these 3 body force vector components as if they
	   * were a momentum_source, even though later on we will construct
	   * the true momentum source by using the density, the coefficient
	   * of volume expansion, etc.
	   */
      mat_ptr->momentum_source[0] = a0;
      mat_ptr->momentum_source[1] = a1;
      mat_ptr->momentum_source[2] = a2;
      SPF_DBL_VEC( endofstring(es), 3, mat_ptr->momentum_source);
    }
  else if ( !strcmp(model_name, "EHD_POLARIZATION") )
    {
      MomentumSourceModel = EHD_POLARIZATION;
      model_read = 1;
      mat_ptr->MomentumSourceModel = MomentumSourceModel;
      if ( fscanf(imp, "%lf", &a0) != 1 )
	{
	      sr = sprintf(err_msg, 
			   "Matl %s needs 1 constants for %s=\"%s\" model.\n",
			   pd_glob[mn]->MaterialName,
			   "Navier-Stokes Source", "EHD_POLARIZATION" );
	      EH(-1, err_msg);
	}

      mat_ptr->momentum_source[0] = a0;
      SPF_DBL_VEC( endofstring(es), 1, mat_ptr->momentum_source);
    }
  else if ( !strcmp(model_name, "ACOUSTIC") )
    {
      MomentumSourceModel = ACOUSTIC;
      model_read = 1;
      mat_ptr->MomentumSourceModel = MomentumSourceModel;
      if ( fscanf(imp, "%lf %lf %lf %lf", 
		      &a0, &a1, &a2, &a3)
	      != 4 )
	{
	      sr = sprintf(err_msg, 
			   "Matl %s needs 4 constants for %s=\"%s\" model.\n",
			   pd_glob[mn]->MaterialName,
			   "Navier-Stokes Source", "ACOUSTIC" );
	      EH(-1, err_msg);
	}
      
      mat_ptr->u_momentum_source     = (dbl *)array_alloc(1, 1,
							  sizeof(dbl)); 
      mat_ptr->len_u_momentum_source = 1;
      
      mat_ptr->momentum_source[0]    = a0;
      mat_ptr->momentum_source[1]    = a1;
      mat_ptr->momentum_source[2]    = a2;

      mat_ptr->u_momentum_source[0]  = a3;

      SPF_DBL_VEC( endofstring(es), 3, mat_ptr->momentum_source);
      SPF_DBL_VEC( endofstring(es), 1, mat_ptr->u_momentum_source );  	  
      
    }
  else
    {
      if(model_read == -1)
	{
	  EH(model_read, "Navier-Stokes Source model invalid");
	}
      EH(model_read, "Navier-Stokes Source");
    }

  ECHO(es,echo_file);

  model_read = look_for_mat_prop(imp, "Second Level Set Momentum Source", 
				 &(i0), 
				 v0, NO_USER, NULL, model_name, VECTOR_INPUT, 
				 &NO_SPECIES,es);
  
  if( model_read != -1 )
    {
      if( ls == NULL ) EH(-1, "Second Level Set Momentum Source requires activation of Level Set Tracking.\n");

      mat_ptr->mp2nd->MomentumSourceModel = i0;
      mat_ptr->mp2nd->momentumsource[0] = v0[0]; mat_ptr->mp2nd->momentumsource[1] = v0[1]; mat_ptr->mp2nd->momentumsource[2] = v0[2];

      stringup(model_name);

      if( !strcmp( model_name, "CONSTANT") )
	{
	  if ( fscanf(imp,"%s", input ) !=  1 )
	    {
	      EH(-1,"Expecting trailing keyword for Second Level Set Momentum Source.\n");
	    }

	  stringup(input);

	  if( strncmp( input,"POSITIVE", 3 ) == 0 )
	    {
	      mat_ptr->mp2nd->momentumsourcemask[0] = 0; mat_ptr->mp2nd->momentumsourcemask[1] = 1;
	    }
	  else if (  strncmp( input,"NEGATIVE", 3 ) == 0 )
	    {
	      mat_ptr->mp2nd->momentumsourcemask[0] = 1; mat_ptr->mp2nd->momentumsourcemask[1] = 0;
	    }
	  else
	    {
	      EH(-1,"Keyword must be POSITIVE or NEGATIVE for Second Level Set Momentum Source.\n");
	    }
          SPF(endofstring(es), " %s", input);
	  if( pfd != NULL)
	    {
		for(i=0 ; i< pfd->num_phase_funcs ; i++)
		{
      		if ( fscanf(imp,"%lf %lf %lf",&(mat_ptr->mp2nd->momentumsource_phase[i][0])
					,&(mat_ptr->mp2nd->momentumsource_phase[i][1])
					,&(mat_ptr->mp2nd->momentumsource_phase[i][2])) != 3)
			{ EH( -1, "error reading phase momentum source"); }    
	  	SPF(endofstring(es)," %g %g %g ", mat_ptr->mp2nd->momentumsource_phase[i][0],
						mat_ptr->mp2nd->momentumsource_phase[i][1],
						mat_ptr->mp2nd->momentumsource_phase[i][2]);
		}
	    }

	}
      else
	{
	  EH(-1, "Second Level Set Momentum Source model can only be CONSTANT.\n");
	}
    }

  ECHO(es,echo_file);

  model_read = look_for_mat_prop(imp, "Solid Body Source", 
				     &(mat_ptr->MeshSourceModel), 
				     mat_ptr->mesh_source, 
				     NO_USER, NULL, model_name, 
				     VECTOR_INPUT, &NO_SPECIES,es);

  mat_ptr->RealSolidSourceModel = CONSTANT; //See total_ale discussion below 
  mat_ptr->real_solid_source[0] = 
    mat_ptr->real_solid_source[1] = 
    mat_ptr->real_solid_source[2] = 0.;

 

  ECHO(es,echo_file);

  model_read = look_for_mat_prop(imp, "Mass Source", 
				     &(mat_ptr->MassSourceModel), 
				     &(mat_ptr->mass_source), 
				     NO_USER, NULL, model_name, 
				     SCALAR_INPUT, &NO_SPECIES,es);
  EH(model_read, "Mass Source");
  ECHO(es,echo_file);

  model_read = look_for_mat_prop(imp, "Heat Source", 
				     &(mat_ptr->HeatSourceModel), 
				     &(mat_ptr->heat_source), 
				     &(mat_ptr->u_heat_source), 
				     &(mat_ptr->len_u_heat_source), 
				     model_name, SCALAR_INPUT, &NO_SPECIES,es);
  if ( !strcmp(model_name, "JOULE") )
    {
      HeatSourceModel = JOULE;
      model_read = 1;
      mat_ptr->HeatSourceModel = HeatSourceModel;
      num_const = read_constants(imp, &(mat_ptr->u_heat_source), 
				     NO_SPECIES);
      mat_ptr->len_u_heat_source = num_const;
      SPF_DBL_VEC( endofstring(es), num_const, mat_ptr->u_heat_source);
    }
  else if ( !strcmp(model_name, "VISC_DISS") )
    {
      HeatSourceModel = VISC_DISS;
      model_read = 1;
      mat_ptr->HeatSourceModel = HeatSourceModel;
      num_const = read_constants(imp, &(mat_ptr->u_heat_source), 
				     NO_SPECIES);
      mat_ptr->len_u_heat_source = num_const;
      SPF_DBL_VEC( endofstring(es), num_const, mat_ptr->u_heat_source);
    }
  else if ( !strcmp(model_name, "DROP_EVAP") )
    {
      HeatSourceModel = DROP_EVAP;
      model_read = 1;
      mat_ptr->HeatSourceModel = HeatSourceModel;
      num_const = read_constants(imp, &(mat_ptr->u_heat_source), 
				     NO_SPECIES);
      mat_ptr->len_u_heat_source = num_const;
      SPF_DBL_VEC( endofstring(es), num_const, mat_ptr->u_heat_source);
    }
  else if ( !strcmp(model_name, "EPOXY") )
    {
      HeatSourceModel = EPOXY;
      model_read = 1;
      mat_ptr->HeatSourceModel = HeatSourceModel;
      if ( fscanf(imp, "%lf",  &a0) != 1 ) {
	    sprintf(err_msg, 
		    "Matl %s needs 1 constant for %s %s model.\n",
		    pd_glob[mn]->MaterialName, "Heat Source", "EPOXY");
	    EH(-1, err_msg);
      }

      mat_ptr->heat_source = a0; /* this will be the heat of reaction for the epoxy */
      SPF_DBL_VEC( endofstring(es), 1, &(mat_ptr->heat_source) );
    }
  else if ( !strcmp(model_name, "BUTLER_VOLMER") ) /* added by KSC: 04/21/2006 */
    {
      HeatSourceModel = BUTLER_VOLMER;
      model_read = 1;
      mat_ptr->HeatSourceModel = HeatSourceModel;
      num_const = read_constants(imp, &(mat_ptr->u_heat_source), 
                                     NO_SPECIES);
      mat_ptr->len_u_heat_source = num_const;
      SPF_DBL_VEC( endofstring(es), num_const, mat_ptr->u_heat_source);
    }
  else if ( !strcmp(model_name, "PHOTO_CURING") ) /* added by RBS: 06/05/2013 */
    {
      HeatSourceModel = PHOTO_CURING;
      model_read = 1;
      mat_ptr->HeatSourceModel = HeatSourceModel;
      num_const = read_constants(imp, &(mat_ptr->u_heat_source), 
                                     NO_SPECIES);
      mat_ptr->len_u_heat_source = num_const;
      SPF_DBL_VEC( endofstring(es), num_const, mat_ptr->u_heat_source);
    }
  else if ( !strcmp(model_name, "ELECTRODE_KINETICS") )  /* added by KSC/GHE on 10/21/98 */ 
    {
      HeatSourceModel = ELECTRODE_KINETICS;
      model_read = 1;
      mat_ptr->HeatSourceModel = HeatSourceModel;
    }
  else if ( !strcmp(model_name, "FOAM") ) 
    {
      HeatSourceModel = HS_FOAM;
      model_read = 1;
      mat_ptr->HeatSourceModel = HeatSourceModel;
      
      num_const = read_constants(imp, &(mat_ptr->u_heat_source), NO_SPECIES);
      mat_ptr->len_u_heat_source = num_const;
      SPF_DBL_VEC( endofstring(es), num_const, mat_ptr->u_heat_source);
    }
  else if ( !strcmp(model_name, "FOAM_PMDI_10") )
    {
      HeatSourceModel = HS_FOAM_PMDI_10;
      model_read = 1;
      mat_ptr->HeatSourceModel = HeatSourceModel;

      num_const = read_constants(imp, &(mat_ptr->u_heat_source), NO_SPECIES);
      mat_ptr->len_u_heat_source = num_const;
      SPF_DBL_VEC( endofstring(es), num_const, mat_ptr->u_heat_source);
    }
  else if ( !strcmp(model_name, "VISC_ACOUSTIC") )
    {
      HeatSourceModel = VISC_ACOUSTIC;
      model_read = 1;
      mat_ptr->HeatSourceModel = HeatSourceModel;
      num_const = read_constants(imp, &(mat_ptr->u_heat_source), 
				     NO_SPECIES);
      mat_ptr->len_u_heat_source = num_const;
      SPF_DBL_VEC( endofstring(es), num_const, mat_ptr->u_heat_source);
    }
  else if ( !strcmp(model_name, "FOAM_PBE") )
    {
      HeatSourceModel = HS_FOAM_PBE;
      model_read = 1;
      mat_ptr->HeatSourceModel = HeatSourceModel;

      num_const = read_constants(imp, &(mat_ptr->u_heat_source), NO_SPECIES);
      mat_ptr->len_u_heat_source = num_const;
      SPF_DBL_VEC( endofstring(es), num_const, mat_ptr->u_heat_source);
    }
  else if ( !strcmp(model_name, "EM_DISS") )
    {
      HeatSourceModel = EM_DISS;
      model_read = 1;
      mat_ptr->HeatSourceModel = HeatSourceModel;
      num_const = read_constants(imp, &(mat_ptr->u_heat_source), 
				     NO_SPECIES);
      mat_ptr->len_u_heat_source = num_const;
      SPF_DBL_VEC( endofstring(es), num_const, mat_ptr->u_heat_source);
    }
  else if ( !strcmp(model_name, "EM_VECTOR_DISS") )
    {
      HeatSourceModel = EM_VECTOR_DISS;
      model_read = 1;
      mat_ptr->HeatSourceModel = HeatSourceModel;
      num_const = read_constants(imp, &(mat_ptr->u_heat_source),
                                     NO_SPECIES);
      mat_ptr->len_u_heat_source = num_const;
      SPF_DBL_VEC( endofstring(es), num_const, mat_ptr->u_heat_source);
    }
  else
    {
      if(model_read == -1)
	{
	  EH(model_read, "Heat Source model invalid");
	}
      EH(model_read, "Heat Source");
    }

  ECHO(es,echo_file);
  
  model_read = look_for_mat_prop(imp, "Second Level Set Heat Source", 
				 &(i0), 
				 v0, NO_USER, NULL, model_name, SCALAR_INPUT, 
				 &NO_SPECIES,es);
  
  if( model_read != -1 )
    {
      if( ls == NULL ) EH(-1, "Second Level Set Heat Source requires activation of Level Set Tracking.\n");

      mat_ptr->mp2nd->HeatSourceModel = i0;
      mat_ptr->mp2nd->heatsource = *v0; 

      stringup(model_name);

      if( !strcmp( model_name, "CONSTANT") )
	{
	  if ( fscanf(imp,"%s", input ) !=  1 )
	    {
	      EH(-1,"Expecting trailing keyword for Second Level Set Heat Source.\n");
	    }

	  stringup(input);

	  if( strncmp( input,"POSITIVE", 3 ) == 0 )
	    {
	      mat_ptr->mp2nd->heatsourcemask[0] = 0; mat_ptr->mp2nd->heatsourcemask[1] = 1;
	    }
	  else if (  strncmp( input,"NEGATIVE", 3 ) == 0 )
	    {
	      mat_ptr->mp2nd->heatsourcemask[0] = 1; mat_ptr->mp2nd->heatsourcemask[1] = 0;
	    }
	  else
	    {
	      EH(-1,"Keyword must be POSITIVE or NEGATIVE for Second Level Set Heat Source.\n");
	    }
          SPF(endofstring(es), " %s", input);
	  if( pfd != NULL)
	    {
		for(i=0 ; i< pfd->num_phase_funcs ; i++)
		{
      		if ( fscanf(imp,"%lf",&(mat_ptr->mp2nd->heatsource_phase[i])) != 1)
			{ EH( -1, "error reading phase heat source"); }    
	  	SPF(endofstring(es)," %g", mat_ptr->mp2nd->heatsource_phase[i]);
		}
	    }

	}
      else
	{
	  EH(-1, "Second Level Set Heat Source model can only be CONSTANT.\n");
	}
    }

  ECHO(es,echo_file);



  for (i = 0; i< mat_ptr->Num_Species; i++)
    {
	/*
	 *  set species number equal to max number of species
	 *  it is changed to species number of input property
	 *  by look_for_mat_prop
	 */
      species_no = pd_glob[mn]->Num_Species;
      model_read = look_for_mat_prop(imp, "Species Source", 
				       mat_ptr->SpeciesSourceModel, 
				       mat_ptr->species_source, 
				       mat_ptr->u_species_source, 
				       mat_ptr->len_u_species_source, 
				       model_name, SCALAR_INPUT, &species_no, es); 

      fallback_chemkin_generic_prop(&model_read, j, 
				      &(mat_ptr->SpeciesSourceModel[i]),
				      FALSE, mat_ptr);
      if ( !strcmp(model_name, "EPOXY") )
	{
	  SpeciesSourceModel = EPOXY;
	  model_read = 1;
	  mat_ptr->SpeciesSourceModel[species_no] = SpeciesSourceModel;
	  if ( fscanf(imp, "%lf %lf %lf %lf %lf %lf", 
			  &a0, &a1, &a2, &a3, &a4, &a5)
		   != 6 )
	    {
	      sprintf(err_msg, 
		      "Matl %s needs 6 constants for %s %s model.\n",
		      pd_glob[mn]->MaterialName, "Species Source", "EPOXY");
	      EH(-1, err_msg);
	    }

	  mat_ptr->u_species_source[species_no] = (dbl *)
						 array_alloc(1,6,sizeof(dbl)); 

	  mat_ptr->len_u_species_source[species_no] = 6;

	  mat_ptr->u_species_source[species_no][0] = a0;  /* prefactor for k1 */
	  mat_ptr->u_species_source[species_no][1] = a1;  /* exponent for k1 */ 
	  mat_ptr->u_species_source[species_no][2] = a2;  /* prefactor for k2 */
	  mat_ptr->u_species_source[species_no][3] = a3;  /* exponent for k2 */
	  mat_ptr->u_species_source[species_no][4] = a4; /* m power law coefficient */
	  mat_ptr->u_species_source[species_no][5] = a5; /* n power law coefficient */

	  SPF_DBL_VEC(endofstring(es), 6,  mat_ptr->u_species_source[species_no]);
	}


      else if ( !strcmp(model_name, "EPOXY_DEA") )
	{
	  SpeciesSourceModel = EPOXY_DEA;
	  model_read = 1;
	  mat_ptr->SpeciesSourceModel[species_no] = SpeciesSourceModel;
	  if ( fscanf(imp, "%lf %lf %lf %lf %lf", 
			  &a0, &a1, &a2, &a3, &a4)
		   != 5 )
	    {
	      sr = sprintf(err_msg, 
			   "Matl %s needs  5 constants for %s %s model.\n",
			   pd_glob[mn]->MaterialName,
			   "Species Source", "EPOXY_DEA");
	      EH(-1, err_msg);
	    }

	  mat_ptr->u_species_source[species_no] = (dbl *)
						 array_alloc(1,5,sizeof(dbl)); 

	  mat_ptr->len_u_species_source[species_no] = 5;
	  
	  mat_ptr->u_species_source[species_no][0] = a0;  /* prefactor for k1 */
	  mat_ptr->u_species_source[species_no][1] = a1;  /* exponent for k1 */ 
	  mat_ptr->u_species_source[species_no][2] = a2;  /* prefactor for k2, low T */
	  mat_ptr->u_species_source[species_no][3] = a3;  /* exponent for k2, low T */
	  mat_ptr->u_species_source[species_no][4] = a4;  /* prefactor for k2, mid T */

	  SPF_DBL_VEC(endofstring(es), 5,  mat_ptr->u_species_source[species_no]);
	}
      
       else if ( !strcmp(model_name, "SSM_BOND") )
	{
	  SpeciesSourceModel = SSM_BOND;
	  model_read = 1;
	  mat_ptr->SpeciesSourceModel[species_no] = SpeciesSourceModel;
	  if ( fscanf(imp, "%lf %lf %lf %lf %lf", 
			  &a0, &a1, &a2, &a3, &a4)
		   != 5 )
	    {
	      sr = sprintf(err_msg, 
			   "Matl %s needs  5 constants for %s %s model.\n",
			   pd_glob[mn]->MaterialName,
			   "Species Source", "SSM_BOND");
	      EH(-1, err_msg);
	    }

	  mat_ptr->u_species_source[species_no] = (dbl *)
						 array_alloc(1,5,sizeof(dbl)); 

	  mat_ptr->len_u_species_source[species_no] = 5;
	  
	  mat_ptr->u_species_source[species_no][0] = a0;  /* rate for breakup k2 */
	  mat_ptr->u_species_source[species_no][1] = a1;  /* rate for aggregation k1 */ 
	  mat_ptr->u_species_source[species_no][2] = a2;  /* n0 for breakup eqn */
	  mat_ptr->u_species_source[species_no][3] = a3;  /* exponent for breakup eqn */
	  mat_ptr->u_species_source[species_no][4] = a4;  /* exponent for aggregation eqn */

	  SPF_DBL_VEC(endofstring(es), 5,  mat_ptr->u_species_source[species_no]);
	}
     else if ( !strcmp(model_name, "FOAM_EPOXY") )
	{
	  SpeciesSourceModel = FOAM_EPOXY;
	  model_read = 1;
	  mat_ptr->SpeciesSourceModel[species_no] = SpeciesSourceModel;
	  if ( fscanf(imp, "%lf %lf %lf  %lf %lf", 
		      &a0, &a1, &a2, &a3, &a4 )
	       != 5 )
	    {
	      sr = sprintf(err_msg, 
			   "Matl %s needs  5 constants for %s %s model.\n",
			   pd_glob[mn]->MaterialName,
			   "Species Source", "FOAM_EPOXY");
	      EH(-1, err_msg);
	    }
	  // Set this species type to be an extrinsic variable
	  mat_ptr->ExtrinsicIndependentSpeciesVar[species_no] = 1;
	  mat_ptr->u_species_source[species_no] = (dbl *)
	    array_alloc(1,5,sizeof(dbl)); 
	  
	  mat_ptr->len_u_species_source[species_no] = 5;
	  
	  mat_ptr->u_species_source[species_no][0] = a0;  /* vapor pressure coef aT, p_vap = aT - bT/T */
	  mat_ptr->u_species_source[species_no][1] = a1;  /* vapor pressure coef bT, p_vap = aT - bT/T */
	  mat_ptr->u_species_source[species_no][2] = a2;  /* characteristic velocity */
	  mat_ptr->u_species_source[species_no][3] = a3;  /* coefficient for condensation */ 
	  mat_ptr->u_species_source[species_no][4] = a4;  /* coefficient for evaporation  */
	  
	  SPF_DBL_VEC(endofstring(es), 5,  mat_ptr->u_species_source[species_no]);
	}
      
      else if ( !strcmp(model_name, "FOAM") )
	{
	  if(MAX_CONC <= 8)EH(-1,"MAX_CONC must be greater than 8 for FOAM model");
	  SpeciesSourceModel = FOAM;
	  model_read = 1;
	  mat_ptr->SpeciesSourceModel[species_no] = SpeciesSourceModel;
	  if ( fscanf(imp, "%lf %lf %lf %lf %lf %lf %lf %lf", 
		      &a0, &a1, &a2, &a3, &a4, &a5, &a6, &a7)  != 8 )
	    {
		  sr = sprintf(err_msg, 
			       "Matl %s needs 8 constants for %s %s model.\n",
			       pd_glob[mn]->MaterialName,
			       "Species Source", "FOAM");
		  EH(-1, err_msg);
	    }

	  mat_ptr->u_species_source[species_no] = (dbl *)
						 array_alloc(1,8,sizeof(dbl)); 

	  mat_ptr->len_u_species_source[species_no] = 8;

	  mat_ptr->u_species_source[species_no][0] = a0;  /* prefactor for k1 */
	  mat_ptr->u_species_source[species_no][1] = a1;  /* exponent for k1 */ 
	  mat_ptr->u_species_source[species_no][2] = a2;  /* sigma for k1 */
	  mat_ptr->u_species_source[species_no][3] = a3;  /* prefactor for k2 */
	  mat_ptr->u_species_source[species_no][4] = a4;  /* exponent for k2 */
	  mat_ptr->u_species_source[species_no][5] = a5;  /* sigma for k2 */
	  mat_ptr->u_species_source[species_no][6] = a6;  /* low temperature limit */
	  mat_ptr->u_species_source[species_no][7] = a7;  /* high temperature limit */

	  SPF_DBL_VEC(endofstring(es), 8,  mat_ptr->u_species_source[species_no]);
	}
      else if ( !strcmp(model_name, "FOAM_PMDI_10_RXN") )
	{
	  SpeciesSourceModel = FOAM_PMDI_10_RXN;
	  model_read = 1;
	  mat_ptr->SpeciesSourceModel[species_no] = SpeciesSourceModel;
	  if ( fscanf(imp, "%lf %lf %lf %lf %lf %lf %lf %lf %lf %lf %lf %lf",
		      &a0, &a1, &a2, &a3, &a4, &a5, &a6, &a7, &a8, &a9, &a10, &a11)  != 12 )
	    {
		  sr = sprintf(err_msg,
			       "Matl %s needs 12 constants for %s %s model.\n",
			       pd_glob[mn]->MaterialName,
			       "Species Source", "FOAM_PMDI_10_RXN");
		  EH(-1, err_msg);
	    }

	  mat_ptr->u_species_source[species_no] = (dbl *)
						 array_alloc(1,12,sizeof(dbl));

	  mat_ptr->len_u_species_source[species_no] = 12;

	  mat_ptr->u_species_source[species_no][0] = a0;  /* k0 */
	  mat_ptr->u_species_source[species_no][1] = a1;  /* w */
	  mat_ptr->u_species_source[species_no][2] = a2;  /* Beta */
	  mat_ptr->u_species_source[species_no][3] = a3;  /* C_1 */
	  mat_ptr->u_species_source[species_no][4] = a4;  /* C_2 */
	  mat_ptr->u_species_source[species_no][5] = a5;  /* m */
	  mat_ptr->u_species_source[species_no][6] = a6;  /* n */
	  mat_ptr->u_species_source[species_no][7] = a7;  /* b */
	  mat_ptr->u_species_source[species_no][8] = a8;  /* T_g0 */
	  mat_ptr->u_species_source[species_no][9] = a9;  /* T_ginf */
	  mat_ptr->u_species_source[species_no][10] = a10;  /* A */
	  mat_ptr->u_species_source[species_no][11] = a11;  /* En/R */
	  SPF_DBL_VEC(endofstring(es), 12,  mat_ptr->u_species_source[species_no]);
	}
      else if ( !strcmp(model_name, "FOAM_PMDI_10_RXN_DIVV") )
        {
          SpeciesSourceModel = FOAM_PMDI_10_RXN;
          model_read = 1;
          mat_ptr->SpeciesSourceModel[species_no] = SpeciesSourceModel;
          if ( fscanf(imp, "%lf %lf %lf %lf %lf %lf %lf %lf %lf %lf %lf %lf",
                      &a0, &a1, &a2, &a3, &a4, &a5, &a6, &a7, &a8, &a9, &a10, &a11)  != 12 )
            {
              sr = sprintf(err_msg,
                           "Matl %s needs 12 constants for %s %s model.\n",
                           pd_glob[mn]->MaterialName,
                           "Species Source", "FOAM_PMDI_10_RXN");
              EH(-1, err_msg);
            }

          mat_ptr->u_species_source[species_no] = (dbl *)
              array_alloc(1,12,sizeof(dbl));

          mat_ptr->len_u_species_source[species_no] = 12;

          mat_ptr->u_species_source[species_no][0] = a0;  /* k0 */
          mat_ptr->u_species_source[species_no][1] = a1;  /* w */
          mat_ptr->u_species_source[species_no][2] = a2;  /* Beta */
          mat_ptr->u_species_source[species_no][3] = a3;  /* C_1 */
          mat_ptr->u_species_source[species_no][4] = a4;  /* C_2 */
          mat_ptr->u_species_source[species_no][5] = a5;  /* m */
          mat_ptr->u_species_source[species_no][6] = a6;  /* n */
          mat_ptr->u_species_source[species_no][7] = a7;  /* b */
          mat_ptr->u_species_source[species_no][8] = a8;  /* T_g0 */
          mat_ptr->u_species_source[species_no][9] = a9;  /* T_ginf */
          mat_ptr->u_species_source[species_no][10] = a10;  /* A */
          mat_ptr->u_species_source[species_no][11] = a11;  /* En/R */
          mat_ptr->ExtrinsicIndependentSpeciesVar[species_no] = 1;

          SPF_DBL_VEC(endofstring(es), 12,  mat_ptr->u_species_source[species_no]);
        }
      else if ( !strcmp(model_name, "FOAM_PMDI_10_H2O") )
	{
	  SpeciesSourceModel = FOAM_PMDI_10_H2O;
	  model_read = 1;
	  mat_ptr->SpeciesSourceModel[species_no] = SpeciesSourceModel;
	  mat_ptr->ExtrinsicIndependentSpeciesVar[species_no] = 0;
	  if ( fscanf(imp, "%lf %lf %lf %lf",
		      &a0, &a1, &a2, &a3)  != 4 )
	    {
		  sr = sprintf(err_msg,
			       "Matl %s needs 4 constants for %s %s model.\n",
			       pd_glob[mn]->MaterialName,
			       "Species Source", "FOAM_PMDI_10_H2O");
		  EH(-1, err_msg);
	    }

	  mat_ptr->u_species_source[species_no] = (dbl *)
						 array_alloc(1,4,sizeof(dbl));

	  mat_ptr->len_u_species_source[species_no] = 4;

	  mat_ptr->u_species_source[species_no][0] = a0;  /* n */
	  mat_ptr->u_species_source[species_no][1] = a1;  /* t_nuc */
	  mat_ptr->u_species_source[species_no][2] = a2;  /* A */
	  mat_ptr->u_species_source[species_no][3] = a3;  /* En/R */
	  SPF_DBL_VEC(endofstring(es), 4,  mat_ptr->u_species_source[species_no]);
	}
      else if ( !strcmp(model_name, "FOAM_PMDI_10_CO2") )
	{
	  SpeciesSourceModel = FOAM_PMDI_10_CO2;
	  model_read = 1;
	  mat_ptr->SpeciesSourceModel[species_no] = SpeciesSourceModel;
	  mat_ptr->ExtrinsicIndependentSpeciesVar[species_no] = 0;
	}
      else if ( !strcmp(model_name, "FOAM_PMDI_10_CO2_LIQ") )
	{
	  SpeciesSourceModel = FOAM_PMDI_10_CO2_LIQ;
	  model_read = 1;
	  mat_ptr->SpeciesSourceModel[species_no] = SpeciesSourceModel;
	  mat_ptr->ExtrinsicIndependentSpeciesVar[species_no] = 0;
	}
      else if ( !strcmp(model_name, "FOAM_PMDI_10_CO2_GAS") )
	{
	  SpeciesSourceModel = FOAM_PMDI_10_CO2_GAS;
	  model_read = 1;
	  mat_ptr->SpeciesSourceModel[species_no] = SpeciesSourceModel;
	  mat_ptr->ExtrinsicIndependentSpeciesVar[species_no] = 0;
	}
      else if ( !strcmp(model_name, "FOAM_PMDI_10_H2O_DIVV") )
	{
	  SpeciesSourceModel = FOAM_PMDI_10_H2O;
	  model_read = 1;
	  mat_ptr->SpeciesSourceModel[species_no] = SpeciesSourceModel;
	  mat_ptr->ExtrinsicIndependentSpeciesVar[species_no] = 1;
	  if ( fscanf(imp, "%lf %lf %lf %lf",
		      &a0, &a1, &a2, &a3)  != 4 )
	    {
		  sr = sprintf(err_msg,
			       "Matl %s needs 4 constants for %s %s model.\n",
			       pd_glob[mn]->MaterialName,
			       "Species Source", "FOAM_PMDI_10_H2O");
		  EH(-1, err_msg);
	    }

	  mat_ptr->u_species_source[species_no] = (dbl *)
						 array_alloc(1,4,sizeof(dbl));

	  mat_ptr->len_u_species_source[species_no] = 4;

	  mat_ptr->u_species_source[species_no][0] = a0;  /* n */
	  mat_ptr->u_species_source[species_no][1] = a1;  /* t_nuc */
	  mat_ptr->u_species_source[species_no][2] = a2;  /* A */
	  mat_ptr->u_species_source[species_no][3] = a3;  /* En/R */
	  SPF_DBL_VEC(endofstring(es), 4,  mat_ptr->u_species_source[species_no]);
	}
      else if ( !strcmp(model_name, "FOAM_PMDI_10_CO2_DIVV") )
	{
	  SpeciesSourceModel = FOAM_PMDI_10_CO2;
	  model_read = 1;
	  mat_ptr->SpeciesSourceModel[species_no] = SpeciesSourceModel;
	  mat_ptr->ExtrinsicIndependentSpeciesVar[species_no] = 1;
	}
      else if ( !strcmp(model_name, "FOAM_PMDI_10_CO2_LIQ_DIVV") )
	{
	  SpeciesSourceModel = FOAM_PMDI_10_CO2_LIQ;
	  model_read = 1;
	  mat_ptr->SpeciesSourceModel[species_no] = SpeciesSourceModel;
	  mat_ptr->ExtrinsicIndependentSpeciesVar[species_no] = 1;
	}
      else if ( !strcmp(model_name, "FOAM_PMDI_10_CO2_GAS_DIVV") )
	{
	  SpeciesSourceModel = FOAM_PMDI_10_CO2_GAS;
	  model_read = 1;
	  mat_ptr->SpeciesSourceModel[species_no] = SpeciesSourceModel;
	  mat_ptr->ExtrinsicIndependentSpeciesVar[species_no] = 1;
	}
      else if ( !strcmp(model_name, "BUTLER_VOLMER") )
        {
	  if (MAX_CONC <= 4) EH(-1,"MAX_CONC must be greater than 4 for Butler_volumer");
          SpeciesSourceModel = BUTLER_VOLMER;
          model_read = 1;
          mat_ptr->SpeciesSourceModel[species_no] = SpeciesSourceModel;
          if ( fscanf(imp, "%lf %lf %lf %lf %lf %lf %lf %lf %lf",
                            &a0, &a1, &a2, &a3, &a4, &a5, &a6, &a7, &a8)  != 9)
            {
                  sr = sprintf(err_msg,
                               "Matl %s needs 9 floats for %s %s model.\n",
                               pd_glob[mn]->MaterialName,
                               "Species Source", "BUTLER_VOLMER");
                  EH(-1, err_msg);
            }
          mat_ptr->u_species_source[species_no] = (dbl *)
                                                 array_alloc(1,9,sizeof(dbl));
          mat_ptr->len_u_species_source[species_no] = 9;
          mat_ptr->u_species_source[species_no][0] = a0;  /* stoichiometric coefficient, s */
          mat_ptr->u_species_source[species_no][1] = a1;  /* product of interfacial area by exchange current density, ai0 */
          mat_ptr->u_species_source[species_no][2] = a2;  /* reaction order, beta */
          mat_ptr->u_species_source[species_no][3] = a3;  /* reference concentration, cref */
          mat_ptr->u_species_source[species_no][4] = a4;  /* anodic transfer coeficient, aa */
          mat_ptr->u_species_source[species_no][5] = a5;  /* cathodic transfer coefficient, ac */
          mat_ptr->u_species_source[species_no][6] = a6;  /* temperature, T */
          mat_ptr->u_species_source[species_no][7] = a7;  /* open-circuit potential, V */
          mat_ptr->u_species_source[species_no][8] = a8;  /* number of electrons, n */

          SPF_DBL_VEC(endofstring(es), 9,  mat_ptr->u_species_source[species_no]);
        }
      else if ( !strcmp(model_name, "PHOTO_CURING") )
        {
          SpeciesSourceModel = PHOTO_CURING;
          model_read = 1;
          mat_ptr->SpeciesSourceModel[species_no] = SpeciesSourceModel;
          if ( fscanf(imp, "%lf %lf %lf %lf ",
                            &a0, &a1, &a2, &a3) != 4)
            {
                  sr = sprintf(err_msg,
                               "Matl %s needs 4 floats for %s %s model.\n",
                               pd_glob[mn]->MaterialName,
                               "Species Source", "PHOTO_CURING");
                  EH(-1, err_msg);
            }
	  if ( fscanf(imp, "%lf", &a4) != 1)
	    { a4 = 1.0; }
	  if ( fscanf(imp, "%lf", &a5) != 1)
	    { a5 = 0.0; }
          mat_ptr->u_species_source[species_no] = (dbl *)
                                                 array_alloc(1,6,sizeof(dbl));
          mat_ptr->len_u_species_source[species_no] = 4;
          mat_ptr->u_species_source[species_no][0] = a0;  /* model bit O2:Radical*/
          mat_ptr->u_species_source[species_no][1] = a1;  /* intensity_coeff */
          mat_ptr->u_species_source[species_no][2] = a2;  /* functionality*/
          mat_ptr->u_species_source[species_no][3] = a3;  /* Rate Arrhenius */
          mat_ptr->u_species_source[species_no][4] = a4;  /* Monomer 2nd Order */
          mat_ptr->u_species_source[species_no][5] = a5;  /* All 2nd Order Coeff */

          SPF_DBL_VEC(endofstring(es), 6,  mat_ptr->u_species_source[species_no]);
        }

      else if ( !strcmp(model_name, "ELECTROOSMOTIC") )
        {
          SpeciesSourceModel = ELECTROOSMOTIC;
          model_read = 1;
          mat_ptr->SpeciesSourceModel[species_no] = SpeciesSourceModel;
          if ( fscanf(imp, "%lf %lf %lf %lf %lf %lf %lf %lf %lf %lf %lf",
		      &a0, &a1, &a2, &a3, &a4, &a5, &a6, &a7, &a8, &a9, &a10)  != 11)
            {
	      sr = sprintf(err_msg,
			   "Matl %s needs 11 floats for %s %s model.\n",
			   pd_glob[mn]->MaterialName,
			   "Species Source", "ELECTROOSMOTIC");
	      EH(-1, err_msg);
            }
          mat_ptr->u_species_source[species_no] = (dbl *)
	    array_alloc(1,11,sizeof(dbl));
          mat_ptr->len_u_species_source[species_no] = 11;
          mat_ptr->u_species_source[species_no][0] = a0;   /* index of species involved in rxn */
          mat_ptr->u_species_source[species_no][1] = a1;   /* stoichiometric coefficient, s */
          mat_ptr->u_species_source[species_no][2] = a2;   /* product of interfacial area by exchange current density, ai0 */
          mat_ptr->u_species_source[species_no][3] = a3;   /* reaction order, beta */
          mat_ptr->u_species_source[species_no][4] = a4;   /* reference concentration, cref */
          mat_ptr->u_species_source[species_no][5] = a5;   /* anodic transfer coeficient, aa */
          mat_ptr->u_species_source[species_no][6] = a6;   /* cathodic transfer coefficient, ac */
          mat_ptr->u_species_source[species_no][7] = a7;   /* temperature, T */
          mat_ptr->u_species_source[species_no][8] = a8;   /* open-circuit potential, V */
          mat_ptr->u_species_source[species_no][9] = a9;   /* number of electrons, n */
          mat_ptr->u_species_source[species_no][10] = a10; /* electro-osmotic drag coef., nd */

          SPF_DBL_VEC(endofstring(es), 11,  mat_ptr->u_species_source[species_no]);
        }
      else if ( !strcmp(model_name, "FOAM_PBE_WATER") )
	{
	  SpeciesSourceModel = FOAM_PBE_WATER;
	  model_read = 1;
	  mat_ptr->SpeciesSourceModel[species_no] = SpeciesSourceModel;
	  if ( fscanf(imp, "%lf %lf %lf  %lf",
		      &a0, &a1, &a2, &a3)
	       != 4 )
	    {
	      sr = sprintf(err_msg,
			   "Matl %s needs  4 constants for %s %s model.\n",
			   pd_glob[mn]->MaterialName,
			   "Species Source", "FOAM_PBE_WATER");
	      EH(-1, err_msg);
	    }
	  // Set this species type to be an extrinsic variable
	  //mat_ptr->ExtrinsicIndependentSpeciesVar[species_no] = 1;
	  mat_ptr->u_species_source[species_no] = (dbl *)
	    array_alloc(1,4,sizeof(dbl));

	  mat_ptr->len_u_species_source[species_no] = 4;

	  mat_ptr->u_species_source[species_no][0] = a0;  /* C0_W */
	  mat_ptr->u_species_source[species_no][1] = a1;  /* A_W */
	  mat_ptr->u_species_source[species_no][2] = a2;  /* E_W */
	  mat_ptr->u_species_source[species_no][3] = a3;  /* Delta_H_W */

	  SPF_DBL_VEC(endofstring(es), 4,  mat_ptr->u_species_source[species_no]);
	}
      else if ( !strcmp(model_name, "FOAM_PBE_OH") )
	{
	  SpeciesSourceModel = FOAM_PBE_OH;
	  model_read = 1;
	  mat_ptr->SpeciesSourceModel[species_no] = SpeciesSourceModel;
	  if ( fscanf(imp, "%lf %lf %lf %lf %lf %lf",
		      &a0, &a1, &a2, &a3, &a4, &a5)
	       != 6 )
	    {
	      sr = sprintf(err_msg,
			   "Matl %s needs  6 constants for %s %s model.\n",
			   pd_glob[mn]->MaterialName,
			   "Species Source", "FOAM_PBE_OH");
	      EH(-1, err_msg);
	    }
	  // Set this species type to be an extrinsic variable
	  //mat_ptr->ExtrinsicIndependentSpeciesVar[species_no] = 1;
	  mat_ptr->u_species_source[species_no] = (dbl *)
	    array_alloc(1,6,sizeof(dbl));

	  mat_ptr->len_u_species_source[species_no] = 6;

	  mat_ptr->u_species_source[species_no][0] = a0;  /* C0_OH */
	  mat_ptr->u_species_source[species_no][1] = a1;  /* A_OH */
	  mat_ptr->u_species_source[species_no][2] = a2;  /* E_OH */
	  mat_ptr->u_species_source[species_no][3] = a3;  /* Delta_H_OH */
	  mat_ptr->u_species_source[species_no][4] = a4;  /* C0_NCO */
	  mat_ptr->u_species_source[species_no][5] = a5;  /* Gelling Point */
	  SPF_DBL_VEC(endofstring(es), 5,  mat_ptr->u_species_source[species_no]);
	}
      else if ( !strcmp(model_name, "FOAM_PBE_CO2_L") )
	{
	  SpeciesSourceModel = FOAM_PBE_CO2_L;
	  model_read = 1;
	  mat_ptr->SpeciesSourceModel[species_no] = SpeciesSourceModel;
	  if ( fscanf(imp, "%lf",
		      &a0)
	       != 1 )
	    {
	      sr = sprintf(err_msg,
			   "Matl %s needs  1 constant for %s %s model.\n",
			   pd_glob[mn]->MaterialName,
			   "Species Source", "FOAM_PBE_CO2_L");
	      EH(-1, err_msg);
	    }
	  // Set this species type to be an extrinsic variable
	  //mat_ptr->ExtrinsicIndependentSpeciesVar[species_no] = 1;
	  mat_ptr->u_species_source[species_no] = (dbl *)
	    array_alloc(1,1,sizeof(dbl));

	  mat_ptr->len_u_species_source[species_no] = 1;

	  mat_ptr->u_species_source[species_no][0] = a0;  /* M_CO2 */

	  SPF_DBL_VEC(endofstring(es), 1,  mat_ptr->u_species_source[species_no]);
	}
      else if ( !strcmp(model_name, "FOAM_PBE_CO2_G"))
	{
	  model_read = 1;
	  mat_ptr->SpeciesSourceModel[species_no] = FOAM_PBE_CO2_G;
	}
      else if ( !strcmp(model_name, "FOAM_PBE_BA_L") )
	{
	  SpeciesSourceModel = FOAM_PBE_BA_L;
	  model_read = 1;
	  mat_ptr->SpeciesSourceModel[species_no] = SpeciesSourceModel;
	  if ( fscanf(imp, "%lf %lf %lf %lf %lf",
		      &a0, &a1, &a2, &a3, &a4)
	       != 5 )
	    {
	      sr = sprintf(err_msg,
			   "Matl %s needs  5 constant for %s %s model.\n",
			   pd_glob[mn]->MaterialName,
			   "Species Source", "FOAM_PBE_BA_L");
	      EH(-1, err_msg);
	    }
	  // Set this species type to be an extrinsic variable
	  //mat_ptr->ExtrinsicIndependentSpeciesVar[species_no] = 1;
	  mat_ptr->u_species_source[species_no] = (dbl *)
	    array_alloc(1,5,sizeof(dbl));

	  mat_ptr->len_u_species_source[species_no] = 5;

	  mat_ptr->u_species_source[species_no][0] = a0;  /* M_BA */
	  mat_ptr->u_species_source[species_no][1] = a1;  /* Lambda, latent heat */
	  mat_ptr->u_species_source[species_no][2] = a2;  /* G0 growth rate */
	  mat_ptr->u_species_source[species_no][3] = a3;  /* T0 reference temp */
	  mat_ptr->u_species_source[species_no][4] = a4;  /* M_NCO */
	  SPF_DBL_VEC(endofstring(es), 1,  mat_ptr->u_species_source[species_no]);
	}
      else if ( !strcmp(model_name, "FOAM_PBE_BA_G"))
	{
	  model_read = 1;
	  mat_ptr->SpeciesSourceModel[species_no] = FOAM_PBE_BA_G;
	}

      else if ( !strcmp(model_name, "ELECTRODE_KINETICS") )
	{
	  model_read = 1;
	  mat_ptr->SpeciesSourceModel[species_no] = ELECTRODE_KINETICS;
	}

      else if ( !strcmp(model_name, "ION_REACTIONS") )  /*  RSL 3/19/01  */
	{
	  model_read = 1;
	  mat_ptr->SpeciesSourceModel[species_no] = ION_REACTIONS;
	}

      else if ( !strcmp(model_name, "DROP_EVAP") )
        {
          SpeciesSourceModel = DROP_EVAP;
          model_read = 1;
	  if(read_bc_mp == -1) read_bc_mp = DROP_EVAP;
          mat_ptr->SpeciesSourceModel[species_no] = SpeciesSourceModel;
          if ( fscanf(imp, "%lf %lf %lf %lf ",
                            &a0, &a1, &a2, &a3) != 4)
            {
                  sr = sprintf(err_msg,
                               "Matl %s needs 4 floats for %s %s model.\n",
                               pd_glob[mn]->MaterialName,
                               "Species Source", "DROP_EVAP");
                  EH(-1, err_msg);
            }
          mat_ptr->u_species_source[species_no] = (dbl *) array_alloc(1,4,sizeof(dbl));
          mat_ptr->len_u_species_source[species_no] = 4;
          mat_ptr->u_species_source[species_no][0] = a0;  /* liquid droplet concentration*/
          mat_ptr->u_species_source[species_no][1] = a1;  /* ambient pressure */
          mat_ptr->u_species_source[species_no][2] = a2;  /* droplet radius*/
          mat_ptr->u_species_source[species_no][3] = a3;  /* droplet number concentration */

          SPF_DBL_VEC(endofstring(es), 4,  mat_ptr->u_species_source[species_no]);
        }
      else if(model_read == -1)
	  {
	    EH(model_read,
	       "Species Source model invalid. May need more cards for other species");
	  }
      ECHO(es,echo_file);

      species_no = pd_glob[mn]->Num_Species;
      model_read = look_for_mat_prop(imp, "Second Level Set Species Source",
                                     mat_ptr->mp2nd->SpeciesSourceModel,
                                     mat_ptr->mp2nd->speciessource, NO_USER, NULL, model_name, SCALAR_INPUT,
				     &species_no,es);
		
      if( model_read != -1 )
	{
	  if( ls == NULL ) EH(-1, "Second Level Set Species Source requires activation of Level Set Tracking.\n");
			
          //mat_ptr->mp2nd->SpeciesSourceModel[species_no] = i0;
          //mat_ptr->mp2nd->speciessource[species_no] = v0[species_no];

	  stringup(model_name);
			
	  if( !strcmp( model_name, "CONSTANT") )
	    {
	      if ( fscanf(imp,"%s", input ) !=  1 )
		{
		  EH(-1,"Expecting trailing keyword for Second Level Set Species Source.\n");
		}
				
	      stringup(input);
				
	      if( strncmp( input,"POSITIVE", 3 ) == 0 )
		{
		  mat_ptr->mp2nd->speciessourcemask[0][species_no] = 0; mat_ptr->mp2nd->speciessourcemask[1][species_no] = 1;
		}
	      else if (  strncmp( input,"NEGATIVE", 3 ) == 0 )
		{
		  mat_ptr->mp2nd->speciessourcemask[0][species_no] = 1; mat_ptr->mp2nd->speciessourcemask[1][species_no] = 0;
		}
	      else
		{
		  EH(-1,"Keyword must be POSITIVE or NEGATIVE for Second Level Set Heat Source.\n");
		}
	      SPF(endofstring(es), " %s", input);
	      if( pfd != NULL)
		{
		  for(i=0 ; i< pfd->num_phase_funcs ; i++)
		    {
		      if ( fscanf(imp,"%lf",&(mat_ptr->mp2nd->speciessource_phase[i][species_no])) != 1)
			{ EH( -1, "error reading phase species source"); }
		      SPF(endofstring(es)," %g", mat_ptr->mp2nd->speciessource_phase[i][species_no]);
		    }
		}
	    }
	  else
	    {
	      EH(-1, "Second Level Set Species Source model can only be CONSTANT.\n");
	    }
	}
		
      ECHO(es,echo_file);

      species_no = pd_glob[mn]->Num_Species;
      model_read = look_for_mat_prop(imp, "Level Set Species Width",
                                     mat_ptr->mp2nd->use_species_source_width,
                                     mat_ptr->mp2nd->species_source_width, NO_USER, NULL, model_name, SCALAR_INPUT,
				     &species_no,es);

      if( model_read != -1 )
	{
	  if( ls == NULL ) EH(-1, "Level Set Species Width requires activation of Level Set Tracking.\n");

	  mat_ptr->mp2nd->use_species_source_width[species_no] = 1;
          //mat_ptr->mp2nd->species_source_width[species_no] = v0[species_no];

	  stringup(model_name);

	  if( strcmp( model_name, "CONSTANT") )
	    {
	      EH(-1, "Level Set Species Width can only be CONSTANT.\n");
	    }
	}

      ECHO(es,echo_file);

						
    }

		
						

  model_read = look_for_mat_prop(imp, "Current Source", 
				     &(mat_ptr->CurrentSourceModel), 
				     &(mat_ptr->current_source), 
				     NO_USER, NULL, model_name, 
				     SCALAR_INPUT, &NO_SPECIES,es);

  if ( !strcmp(model_name, "ELECTRODE_KINETICS") )  /* added by KSC: 10/21/98 */ 
    {
      model_read = 1;
      mat_ptr->CurrentSourceModel = ELECTRODE_KINETICS;
    }
  else if ( !strcmp(model_name, "BUTLER_VOLMER") )  /* added by KSC: 04-21-2006 */

    {
      model_read = 1;
      mat_ptr->CurrentSourceModel = BUTLER_VOLMER;
      num_const = read_constants(imp, &(mat_ptr->u_current_source), 
                                     NO_SPECIES);
      mat_ptr->len_u_current_source = num_const;
      SPF_DBL_VEC( endofstring(es), num_const, mat_ptr->u_current_source);
    }
  else if ( !strcmp(model_name, "FICKIAN_CHARGED") )  /* added by KSC: 10/5/00 */ 
    {
      model_read = 1;
      mat_ptr->CurrentSourceModel = FICKIAN_CHARGED;
    }
  else if ( !strcmp(model_name, "STEFAN_MAXWELL_CHARGED") )  /* added by KSC: 10/5/00 */ 
    {
      model_read = 1;
      mat_ptr->CurrentSourceModel = STEFAN_MAXWELL_CHARGED;
    }
  else if ( !strcmp(model_name, "NET_CHARGE") )        /* added by KSC: 5/11/02 */ 
    {
      model_read = 1;
      mat_ptr->CurrentSourceModel = NET_CHARGE;
    }
  else if ( !strcmp(model_name, "DEBYE_HUCKEL") )        /* added by ACS: 7/11/03 */ 
    {
      model_read = 1;
      mat_ptr->CurrentSourceModel = DEBYE_HUCKEL;
      num_const = read_constants(imp, &(mat_ptr->u_current_source), 
				     NO_SPECIES);
      mat_ptr->len_u_heat_source = num_const;	  
      SPF_DBL_VEC( endofstring(es), num_const, mat_ptr->u_current_source );
    }
  else  if(model_read == -1)
    {
      EH(model_read, "Current Source model invalid");
    }

  ECHO(es,echo_file);

<<<<<<< HEAD
  model_read = look_for_mat_prop(imp, "Moment Source",
				 &(mat_ptr->MomentSourceModel),
				 &(mat_ptr->moment_source),
				 &(mat_ptr->u_moment_source),
				 &(mat_ptr->len_u_moment_source),
				 model_name, SCALAR_INPUT, &NO_SPECIES,es);

  if (model_read == -1) {
    if ( !strcmp(model_name, "FOAM_PMDI_10") )
      {
	mat_ptr->MomentSourceModel = FOAM_PMDI_10;
	model_read = 1;
	num_const = read_constants(imp, &(mat_ptr->u_moment_source), NO_SPECIES);

	/* Requires growth rate and coalescence rate constants */
	if ( num_const < 2 )
	  {
	    sr = sprintf(err_msg,
			 "Matl %s needs 2 constants for %s %s model.\n",
			 pd_glob[mn]->MaterialName,
			 "Moment Source", "FOAM_PMDI_10");
	    EH(-1, err_msg);
	  }
	mat_ptr->len_u_moment_source = num_const;
	SPF_DBL_VEC( endofstring(es), num_const, mat_ptr->u_moment_source);
      }
    if ( !strcmp(model_name, "CONSTANT_GROWTH") )
      {
    mat_ptr->MomentSourceModel = MOMENT_CONSTANT_GROWTH;
    model_read = 1;
    num_const = read_constants(imp, &(mat_ptr->u_moment_source), NO_SPECIES);

    /* Requires growth rate and coalescence rate constants */
    if ( num_const < 3 )
      {
        sr = sprintf(err_msg,
             "Matl %s needs 3 constants for %s %s model.\n",
             pd_glob[mn]->MaterialName,
             "Moment Source", "CONSTANT_GROWTH");
        EH(-1, err_msg);
      }
    mat_ptr->len_u_moment_source = num_const;
    SPF_DBL_VEC( endofstring(es), num_const, mat_ptr->u_moment_source);
      }
    else if ( !strcmp(model_name, "FOAM_PBE") )
      {
	mat_ptr->MomentSourceModel = FOAM_PBE;
	model_read = 1;
	num_const = read_constants(imp, &(mat_ptr->u_moment_source), NO_SPECIES);
	mat_ptr->len_u_moment_source = num_const;
	SPF_DBL_VEC( endofstring(es), num_const, mat_ptr->u_moment_source);
      }
    ECHO(es,echo_file);
  }


=======
  /*
   * Before we go on let's check to see if a Source term needed extra material Properties
   *    i.e., Non-condensable for DROP_EVAP models
   */
  rewind(imp);

  if (read_bc_mp == DROP_EVAP)
       {	
	 iread = look_for_optional(imp, "Non-condensable Molecular Weight", input, '=');
	 if (iread != -1)
	   {
	     if (fscanf(imp, "%s %d %lf", model_name, &ii, &mw) !=3)
	       {
		 EH(-1, "Error reading non-condensable MW: e.g. CONSTANT species_no  MW");
	       }
	     else
	       {
		 mat_ptr->molecular_weight[mat_ptr->Num_Species_Eqn] = mw;
		 SPF(es,"%s = %s %d %.4g","Non-condensable Molecular Weight", model_name, ii, mw ); 
	       } 
	     ECHO(es,echo_file);
	   }

	      
	 iread = look_for_optional(imp, "Non-volatile Molar Volume", input, '='); 
	 if (iread != -1)
	   {
	     if (fscanf(imp, "%s %d %lf", model_name, &ii, &mv) !=3)
	       {
		 EH(-1, "Error reading non-volatile Molar Volume: e.g. CONSTANT  species_id  MV");
	       }
	     else
	       {
		 mat_ptr->molar_volume[pd_glob[mn]->Num_Species_Eqn] = mv;
		 SPF(es,"%s = %s %d %.4g", "Non-volatile Molar Volume", model_name, ii, mw ); 
	       } 
	     ECHO(es,echo_file);
	   }
	 
	 iread = look_for_optional(imp, "Non-volatile Specific Volume", input, '='); 
	 if (iread != -1)
	   {
	     if (fscanf(imp, "%s %d %lf", model_name, &ii, &mv) !=3)
	       {
		 EH(-1, "Error reading non-volatile Specific Volume: e.g. CONSTANT  species_id  MV");
	       }
	     else
	       {
		 mat_ptr->specific_volume[pd_glob[mn]->Num_Species_Eqn] = mv;
		 SPF(es,"%s = %s %d %.4g", "Non-volatile Specific Volume", model_name, ii, mw ); 
	       } 
	     ECHO(es,echo_file);
	   }
	 
	 iread = look_for_optional(imp, "Flory-Huggins parameters", input, '=');
	 if (iread != -1)
	   {
	     n_species = pd_glob[mn]->Num_Species_Eqn + 1;
	     /*number of independent interaction parameters */
	     n_ij = (n_species*n_species - n_species)/2; 
	     
	     if (fscanf(imp, "%s", model_name) !=1) 	  
	       {
		 EH(-1, "Error reading F-H parameter model name: e.g. CONSTANT");  
	       }
	     else
	       {
		 for (i = 0; i < n_ij; i++) /* reading the chi parameters */ 
		   {
		     if (fscanf(imp, "%d %d %lf", &ii, &jj, &chi_ij) != 3) 
		       {
			 EH(-1, "Error:must have three entries, i, j, and chi(i,j)");  
		       }
		     mat_ptr->flory_param[ii][jj] = chi_ij; 
		     mat_ptr->flory_param[jj][ii] = chi_ij
		       *mat_ptr->molar_volume[jj]
		       /mat_ptr->molar_volume[ii]; 
		   }
		 for (k = 0; k<n_species; k++)
		   {
		     mat_ptr->flory_param[k][k] = 0.;
		   }
		 SPF(es,"%s = %s %d %d %.4g", "Flory-Huggins parameters", model_name, ii, jj, chi_ij);
	       }
	     ECHO(es,echo_file);
	   }
       }
/* End of material property re-read  */
>>>>>>> 941a707b

  ECHO("\n---Initialization\n",echo_file);

  Num_Var_Init_Mat[mn] = 0;
  while ((iread = look_forward_optional(imp, "Initialize", input, '='))
	 == 1)
    {
      /*
       *  Read the variable name to be fixed
       */
      if (fscanf(imp, "%80s", input) != 1) 
	{
	  sprintf(err_msg,
		  "Error reading variable for initialization in material, %s",
		  mat_ptr->Material_Name);
	  EH(-1, err_msg);
      }
      (void) strip(input);
      var = variable_string_to_int(input, "Variable for matrl initialization");
      if (var >= 0) 
	{
	  Var_init_mat[mn][Num_Var_Init_Mat[mn]].var = var;
	}
      else 
	{
	  sprintf(err_msg,
		"Invalid choice of initialization variable in material, %s",
	         mat_ptr->Material_Name);
	  EH(-1, err_msg);
	}
      
      if ( fscanf(imp, "%d %lf", &Var_init_mat[mn][Num_Var_Init_Mat[mn]].ktype,
		  &Var_init_mat[mn][Num_Var_Init_Mat[mn]].init_val)
	  != 2) EH(-1,"Error reading initialization data");

      SPF(es,"%s = %s %d %.4g", "Initialize", input, Var_init_mat[mn][Num_Var_Init_Mat[mn]].ktype, 
	                                             Var_init_mat[mn][Num_Var_Init_Mat[mn]].init_val );
												 
	  if( fscanf( imp, "%d", &Var_init_mat[mn][Num_Var_Init_Mat[mn]].slave_block) != 1)
		Var_init_mat[mn][Num_Var_Init_Mat[mn]].slave_block = 0;	
	  else
	    SPF(endofstring(es)," %d", Var_init_mat[mn][Num_Var_Init_Mat[mn]].slave_block);
		
      Num_Var_Init_Mat[mn]++;
      ECHO(es,echo_file);
    }

  ECHO("\n---Special Inputs\n", echo_file); /* added by PRS 3/17/2009 */ 

  if(pd_glob[mn]->gv[R_LUBP] || pd_glob[mn]->gv[R_LUBP_2] ||
     pd_glob[mn]->gv[R_TFMP_MASS] || pd_glob[mn]->gv[R_TFMP_BOUND] )
    {
       model_read = look_for_mat_proptable(imp, "Upper Height Function Constants",
					  &(mat_ptr->HeightUFunctionModel),
					  &(mat_ptr->heightU),
					  &(mat_ptr->u_heightU_function_constants),
					  &(mat_ptr->len_u_heightU_function_constants),
					  &(mat_ptr->heightU_function_constants_tableid),
					  model_name, SCALAR_INPUT, &NO_SPECIES,es);

      mat_ptr->heightU_ext_field_index = -1; //Default to NO external field

      if ( model_read == -1 && !strcmp(model_name, "CONSTANT_SPEED") )
	{
	  model_read = 1;
	  mat_ptr->HeightUFunctionModel = CONSTANT_SPEED;
	  num_const = read_constants(imp, &(mat_ptr->u_heightU_function_constants), NO_SPECIES);
	  if( num_const < 2)
	    {
	      sr = sprintf(err_msg, 
			   "Matl %s needs at least 2 constants for %s %s model.\n",
			   pd_glob[mn]->MaterialName,
			   "Upper Height Function", "CONSTANT_SPEED");
	      EH(-1, err_msg);
	    }

	  if (num_const > 2)
	    {
	      /* We may have an external field "height" we will be adding to this model.  Check
	       * for it now and flag its existence through the material properties structure 
	       */
	      mat_ptr->heightU_ext_field_index = -1; //Default to NO external field 
	      if ( efv->ev )
		{
		  for (i = 0; i < efv->Num_external_field; i++)
		    {
		      if(!strcmp(efv->name[i], "HEIGHT"))
			{
			  mat_ptr->heightU_ext_field_index = i;
			}
		    }
		}
	      else
		{
		  EH(-1," You have a third float on Upper Height Function Constants card, but NO external field");
		}
	    }

	  mat_ptr->len_u_heightU_function_constants = num_const;
	  SPF_DBL_VEC( endofstring(es), num_const, mat_ptr->u_heightU_function_constants);

	}
      else if ( model_read == -1 && !strcmp(model_name, "CONSTANT_SPEED_MELT") )  
	{
	  model_read = 1;
	  mat_ptr->HeightUFunctionModel = CONSTANT_SPEED_MELT;
	  num_const = read_constants(imp, &(mat_ptr->u_heightU_function_constants), NO_SPECIES);
	  if( num_const < 2)
	    {
	      sr = sprintf(err_msg, 
			   "Matl %s needs at least 2 constants for %s %s model.\n",
			   pd_glob[mn]->MaterialName,
			   "Upper Height Function", "CONSTANT_SPEED");
	      EH(-1, err_msg);
	    }
	  mat_ptr->len_u_heightU_function_constants = num_const;
	  SPF_DBL_VEC( endofstring(es), num_const, mat_ptr->u_heightU_function_constants);

	}
      else if ( model_read == -1 && !strcmp(model_name, "CONSTANT_SPEED_DEFORM") )  
	{
	  model_read = 1;
	  mat_ptr->HeightUFunctionModel = CONSTANT_SPEED_DEFORM;
	  num_const = read_constants(imp, &(mat_ptr->u_heightU_function_constants), NO_SPECIES);
	  if( num_const < 5)
	    {
	      sr = sprintf(err_msg, 
			   "Matl %s needs at least 5 constants for %s %s model.\n",
			   pd_glob[mn]->MaterialName,
			   "Upper Height Function", "CONSTANT_SPEED_DEFORM");
	      EH(-1, err_msg);
	    }
	  mat_ptr->len_u_heightU_function_constants = num_const;
	  SPF_DBL_VEC( endofstring(es), num_const, mat_ptr->u_heightU_function_constants);

	}
      else if ( model_read == -1 && !strcmp(model_name, "ROLL_ON") )  
	{
	  model_read = 1;
	  mat_ptr->HeightUFunctionModel = ROLL_ON;
	  num_const = read_constants(imp, &(mat_ptr->u_heightU_function_constants), NO_SPECIES);
	  if( num_const < 5)
	    {
	      sr = sprintf(err_msg, 
			   "Matl %s needs 5 constants for %s %s model.\n",
			   pd_glob[mn]->MaterialName,
			   "Upper Height Function", "ROLL_ON");
	      EH(-1, err_msg);
	    }

	  if (num_const > 5)
	    {
	      /* We may have an external field "height" we will be adding to this model.  Check
	       * for it now and flag its existence through the material properties structure 
	       */
	      mat_ptr->heightU_ext_field_index = -1; //Default to NO external field 
	      if ( efv->ev )
		{
		  for (i = 0; i < efv->Num_external_field; i++)
		    {
		      if(!strcmp(efv->name[i], "HEIGHT"))
			{
			  mat_ptr->heightU_ext_field_index = i;
			}
		    }
		}
	      else
		{
		  EH(-1," You have a sixth float on Upper Height Function Constants card, but NO external field");
		}
	    }
	  mat_ptr->len_u_heightU_function_constants = num_const;
	  SPF_DBL_VEC( endofstring(es), num_const, mat_ptr->u_heightU_function_constants);
	}
      else if ( model_read == -1 && !strcmp(model_name, "ROLL_ON_MELT") )  
	{
	  model_read = 1;
	  mat_ptr->HeightUFunctionModel = ROLL_ON_MELT;
	  num_const = read_constants(imp, &(mat_ptr->u_heightU_function_constants), NO_SPECIES);
	  if( num_const < 5)
	    {
	      sr = sprintf(err_msg, 
			   "Matl %s needs 5 constants for %s %s model.\n",
			   pd_glob[mn]->MaterialName,
			   "Upper Height Function", "ROLL_ON_MELT");
	      EH(-1, err_msg);
	    }
	  mat_ptr->len_u_heightU_function_constants = num_const;
	  SPF_DBL_VEC( endofstring(es), num_const, mat_ptr->u_heightU_function_constants);
	}
    
      else if ( model_read == -1 && !strcmp(model_name, "ROLL") )  
	{
	  model_read = 1;
	  mat_ptr->HeightUFunctionModel = ROLL;
	  num_const = read_constants(imp, &(mat_ptr->u_heightU_function_constants), NO_SPECIES);
	  if( num_const < 8)
	    {
	      sr = sprintf(err_msg, 
			   "Matl %s needs 8 constants for %s %s model.\n",
			   pd_glob[mn]->MaterialName,
			   "Upper Height Function", "ROLL");
	      EH(-1, err_msg);
	    }
	  mat_ptr->len_u_heightU_function_constants = num_const;
	  SPF_DBL_VEC( endofstring(es), num_const, mat_ptr->u_heightU_function_constants);
	}

       else if ( model_read == -1 && !strcmp(model_name, "CAP_SQUEEZE") )
        {
          model_read = 1;
          mat_ptr->HeightUFunctionModel = CAP_SQUEEZE;
          num_const = read_constants(imp, &(mat_ptr->u_heightU_function_constants), NO_SPECIES);
          if( num_const < 5)
            {
              sr = sprintf(err_msg,
                           "Matl %s needs 5 constants for %s %s model.\n",
                           pd_glob[mn]->MaterialName,
                           "Upper Height Function", "CAP_SQUEEZE");
              EH(-1, err_msg);
            }
          mat_ptr->len_u_heightU_function_constants = num_const;
          SPF_DBL_VEC( endofstring(es), num_const, mat_ptr->u_heightU_function_constants);
        }

       else if ( model_read == -1 && !strcmp(model_name, "FLAT_GRAD_FLAT") )
	 {
	   model_read = 1;
	   mat_ptr->HeightUFunctionModel = FLAT_GRAD_FLAT;
	   num_const = read_constants(imp, &(mat_ptr->u_heightU_function_constants), NO_SPECIES);
	   if( num_const < 5)
	     {
	       sr = sprintf(err_msg,
			    "Matl %s needs 5 constants for %s %s model.\n",
			    pd_glob[mn]->MaterialName,
			    "Upper Height Function", "FLAT_GRAD_FLAT");
	       EH(-1, err_msg);
	     }
	   mat_ptr->len_u_heightU_function_constants = num_const;
	   SPF_DBL_VEC( endofstring(es), num_const, mat_ptr->u_heightU_function_constants);
	 }

       else if ( model_read == -1 && !strcmp(model_name, "FLAT_GRAD_FLAT_MELT") )
	 {
	   model_read = 1;
	   mat_ptr->HeightUFunctionModel = FLAT_GRAD_FLAT_MELT;
	   num_const = read_constants(imp, &(mat_ptr->u_heightU_function_constants), NO_SPECIES);
	   if( num_const < 5)
	     {
	       sr = sprintf(err_msg,
			    "Matl %s needs 5 constants for %s %s model.\n",
			    pd_glob[mn]->MaterialName,
			    "Upper Height Function", "FLAT_GRAD_FLAT_MELT");
	       EH(-1, err_msg);
	     }
	   mat_ptr->len_u_heightU_function_constants = num_const;
	   SPF_DBL_VEC( endofstring(es), num_const, mat_ptr->u_heightU_function_constants);
	 }

       else if ( model_read == -1 && !strcmp(model_name, "CIRCLE_MELT") )
	 {
	   model_read = 1;
	   mat_ptr->HeightUFunctionModel = CIRCLE_MELT;
	   num_const = read_constants(imp, &(mat_ptr->u_heightU_function_constants), NO_SPECIES);
	   if( num_const < 3)
	     {
	       sr = sprintf(err_msg,
			    "Matl %s needs 3 constants for %s %s model.\n",
			    pd_glob[mn]->MaterialName,
			    "Upper Height Function", "CIRCLE_MELT");
	       EH(-1, err_msg);
	     }
	   mat_ptr->len_u_heightU_function_constants = num_const;
	   SPF_DBL_VEC( endofstring(es), num_const, mat_ptr->u_heightU_function_constants);
	 }

       else if ( model_read == -1 && !strcmp(model_name, "POLY_TIME") )
	 {
	   model_read = 1;
	   mat_ptr->HeightUFunctionModel = POLY_TIME;
	   num_const = read_constants(imp, &(mat_ptr->u_heightU_function_constants), NO_SPECIES);
	   if( num_const < 1)
	     {
	       sr = sprintf(err_msg,
			    "Matl %s needs at least 1 constant for %s %s model.\n",
			    pd_glob[mn]->MaterialName,
			    "Upper Height Function", "POLY_TIME");
	       EH(-1, err_msg);
	     }
	   mat_ptr->len_u_heightU_function_constants = num_const;
	   SPF_DBL_VEC( endofstring(es), num_const, mat_ptr->u_heightU_function_constants);
	 }

       else if ( model_read == -1 && !strcmp(model_name, "JOURNAL") )
	 {
	   model_read = 1;
	   mat_ptr->HeightUFunctionModel = JOURNAL;
	   num_const = read_constants(imp, &(mat_ptr->u_heightU_function_constants), NO_SPECIES);
	   if( num_const < 2)
	     {
	       sr = sprintf(err_msg,
			    "Matl %s needs at least 2 constants for %s %s model.\n",
			    pd_glob[mn]->MaterialName,
			    "Upper Height Function", "JOURNAL");
	       EH(-1, err_msg);
	     }
	   mat_ptr->len_u_heightU_function_constants = num_const;
	   SPF_DBL_VEC( endofstring(es), num_const, mat_ptr->u_heightU_function_constants);
	 }
       else if (model_read == -1 && !strcmp(model_name, "EXTERNAL_FIELD")) {
	 if ( fscanf(imp,"%s", input ) !=  1 )
	   {
	     EH(-1,"Expecting trailing keyword for Upper height function EXTERNAL_FIELD model.\n");
	   }
	 model_read = 1;
     
	 ii = 0;
	 for ( j=0; j<efv->Num_external_field; j++) {
	   if ( strcmp(efv->name[j], input) == 0 ) { 
	     ii=1;
	     if ( mat_ptr->heightU_ext_field_index == -1)  mat_ptr->heightU_ext_field_index = j;
	   }
	 }
	 if( ii==0 ) {
	   EH(-1,"Must activate external fields to use this Upper height function model.  Field name needed for the EXTERNAL_FIELD");
      }	  
	 mat_ptr->HeightUFunctionModel = EXTERNAL_FIELD;
      /* pick up scale factor for property */
	  num_const = read_constants(imp, &(mat_ptr->u_heightU_function_constants), 
				     NO_SPECIES);

	  mat_ptr->len_u_heightU_function_constants = num_const;
	  if ( num_const < 1) 
	    {
	      sr = sprintf(err_msg, 
		   "Matl %s expected at least 3 constants for %s %s model.\n",
			   pd_glob[mn]->MaterialName, 
			   "Upper Height Function", 
			   "EXTERNAL_FIELD");
	      EH(-1, err_msg);
	    }
       }
            /*
       *  TABLE model added to upper height function constant to apply height function model
       *  as computed from videos of experiments of drop merger.
       *
       *  Columns :   Time  Height  dHeight/dTime
       *
       *  Takes scaling factor before filename so units of height can be scaled to problem units
       *
       *  1/23/2017 - AMC
       */
       else if (model_read == -1 && !strcmp(model_name, "TABLE")) {
	 if ( fscanf(imp,"%s", input ) !=  1 )
	   {
	     EH(-1,"Expecting trailing filename for Upper height function TABLE model.\n");
	   }
	 model_read = 1;

	 ii = 0;
	 for ( j=0; j<efv->Num_external_field; j++) {
	   if ( strcmp(efv->name[j], input) == 0 ) {
	     ii=1;
	     if ( mat_ptr->heightU_ext_field_index == -1)  mat_ptr->heightU_ext_field_index = j;
	   }
	 }
	 if( ii==0 ) {
	   EH(-1,"Must activate external fields to use this Upper height function model.  Field name needed for the EXTERNAL_FIELD");
      }
	 mat_ptr->HeightUFunctionModel = EXTERNAL_FIELD; // TODO: this is probably wrong
      /* pick up scale factor for property */
	  num_const = read_constants(imp, &(mat_ptr->u_heightU_function_constants),
				     NO_SPECIES);

	  mat_ptr->len_u_heightU_function_constants = num_const;
	  if ( num_const < 1)
	    {
	      sr = sprintf(err_msg,
		   "Matl %s expected at least 1 constants for %s %s model.\n",
			   pd_glob[mn]->MaterialName,
			   "Upper Height Function",
			   "TABLE");
	      EH(-1, err_msg);
	    }
       }
      else if ( model_read == -1 && !strcmp(model_name, "ROLLER") )
  {
    model_read = 1;
    mat_ptr->HeightUFunctionModel = ROLLER;
    num_const = read_constants(imp, &(mat_ptr->u_heightU_function_constants), NO_SPECIES);
    if (num_const > 3) {
      /* We may have an external field "height" we will be adding to this model.  Check
       * for it now and flag its existence through the material properties structure
       */
      mat_ptr->heightU_ext_field_index = -1; //Default to NO external field
      if ( efv->ev ) {
        for (i = 0; i < efv->Num_external_field; i++) {
          if(!strcmp(efv->name[i], "HEIGHT")) {
            mat_ptr->heightU_ext_field_index = i;
          }
        }
      } else {
        EH(-1," You have a fourth float on Upper Height Function Constants card, but NO external field named 'HEIGHT'!");
      }
    }

    if( num_const < 3 || num_const > 4)
      {
        sr = sprintf(err_msg,
         "Matl %s needs 3 constants for %s %s model.\n",
         pd_glob[mn]->MaterialName,
         "Upper Height Function", "ROLLER");
        EH(-1, err_msg);
      }
    mat_ptr->len_u_heightU_function_constants = num_const;
    SPF_DBL_VEC( endofstring(es), num_const, mat_ptr->u_heightU_function_constants);
  }

       else if(model_read == -1)
	 {
	   EH(model_read, "Upper Height Function model invalid");
	 }
      ECHO(es,echo_file);
      
      model_read = look_for_mat_proptable(imp, "Lower Height Function Constants" , 
              &(mat_ptr->HeightLFunctionModel), 
              &(mat_ptr->heightL), 
              &(mat_ptr->u_heightL_function_constants),
              &(mat_ptr->len_u_heightL_function_constants),
              &(mat_ptr->heightL_function_constants_tableid),
              model_name, SCALAR_INPUT, &NO_SPECIES,es);

      mat_ptr->heightL_ext_field_index = -1; //Default to NO external field 

      if ( model_read == -1 && !strcmp(model_name, "CONSTANT_SPEED") )  
	{
	  model_read = 1;
	  mat_ptr->HeightLFunctionModel = CONSTANT_SPEED;
	  num_const = read_constants(imp, &(mat_ptr->u_heightL_function_constants), NO_SPECIES);
	  if( num_const < 2)
	    {
	      sr = sprintf(err_msg, 
			   "Matl %s needs at least 2 constants for %s %s model.\n",
			   pd_glob[mn]->MaterialName,
			   "Lower Height Function", "CONSTANT_SPEED");
	      EH(-1, err_msg);
	    }
	  if (num_const > 2)
	    {
	      /* We may have an external field "height" we will be adding to this model.  Check
	       * for it now and flag its existence through the material properties structure 
	       */
	      mat_ptr->heightL_ext_field_index = -1; //Default to NO external field 
	      if ( efv->ev )
		{
		  for (i = 0; i < efv->Num_external_field; i++)
		    {
		      if(!strcmp(efv->name[i], "HEIGHT_L"))
			{
			  mat_ptr->heightL_ext_field_index = i;
			}
		    }
		}
	      else
		{
		  EH(-1," You have a third float on Upper Height Function Constants card, but NO external field");
		}
	    }
	  mat_ptr->len_u_heightL_function_constants = num_const;
	  SPF_DBL_VEC( endofstring(es), num_const, mat_ptr->u_heightL_function_constants);
	}

      else if ( model_read == -1 && !strcmp(model_name, "ROLL_ON") )  
	{
	  model_read = 1;
	  mat_ptr->HeightLFunctionModel = ROLL_ON;
	  num_const = read_constants(imp, &(mat_ptr->u_heightL_function_constants), NO_SPECIES);
	  if( num_const < 5)
	    {
	      sr = sprintf(err_msg, 
			   "Matl %s needs 5 constants for %s %s model.\n",
			   pd_glob[mn]->MaterialName,
			   "Lower Height Function", "ROLL_ON");
	      EH(-1, err_msg);
	    }
	  mat_ptr->len_u_heightL_function_constants = num_const;
	  SPF_DBL_VEC( endofstring(es), num_const, mat_ptr->u_heightL_function_constants);
	}

      else if ( model_read == -1 && !strcmp(model_name, "ROLL") )  
	{
	  model_read = 1;
	  mat_ptr->HeightLFunctionModel = ROLL;
	  num_const = read_constants(imp, &(mat_ptr->u_heightL_function_constants), NO_SPECIES);
	  if( num_const < 8)
	    {
	      sr = sprintf(err_msg, 
			   "Matl %s needs 8 constants for %s %s model.\n",
			   pd_glob[mn]->MaterialName,
			   "Lower Height Function", "ROLL");
	      EH(-1, err_msg);
	    }
	  mat_ptr->len_u_heightL_function_constants = num_const;
	  SPF_DBL_VEC( endofstring(es), num_const, mat_ptr->u_heightL_function_constants);
	}

      else if (model_read == -1 && !strcmp(model_name, "EXTERNAL_FIELD")) {
	 if ( fscanf(imp,"%s", input ) !=  1 )
	   {
	     EH(-1,"Expecting trailing keyword for Lower height function EXTERNAL_FIELD model.\n");
	   }
	 model_read = 1;
     
	 ii = 0;
	 for ( j=0; j<efv->Num_external_field; j++) {
	   if ( strcmp(efv->name[j], input) == 0 ) { 
	     ii=1;
	     if ( mat_ptr->heightL_ext_field_index == -1) mat_ptr->heightL_ext_field_index = j;
	   }
	 }
	 if( ii==0 ) {
	   EH(-1,"Must activate external fields to use this Lower height function model.  Field name needed for the EXTERNAL_FIELD");
      }	  
	 mat_ptr->HeightLFunctionModel = EXTERNAL_FIELD;
      /* pick up scale factor for property */
	  num_const = read_constants(imp, &(mat_ptr->u_heightL_function_constants), 
				     NO_SPECIES);

	  mat_ptr->len_u_heightL_function_constants = num_const;
	  if ( num_const < 3) 
	    {
	      sr = sprintf(err_msg, 
		   "Matl %s expected at least 3 constants for %s %s model.\n",
			   pd_glob[mn]->MaterialName, 
			   "Lower Height Function", 
			   "EXTERNAL_FIELD");
	      EH(-1, err_msg);
	    }
 }
    
      else  if(model_read == -1)
	{
	  EH(model_read, "Lower Height Function model invalid");
	}
      ECHO(es,echo_file);

      model_read = look_for_mat_prop(imp, "Upper Velocity Function Constants", 
				     &(mat_ptr->VeloUFunctionModel), 
				     mat_ptr->veloU, 
				     NO_USER, NULL, model_name, 
				     VECTOR_INPUT, &NO_SPECIES,es);

      if ( model_read == -1 && !strcmp(model_name, "ROLL") )  
	{
	  model_read = 1;
	  mat_ptr->VeloUFunctionModel = ROLL;
	  num_const = read_constants(imp, &(mat_ptr->u_veloU_function_constants), NO_SPECIES);
	  if( num_const < 1)
	    {
	      sr = sprintf(err_msg, 
			   "Matl %s needs 1 constant for %s %s model.\n",
			   pd_glob[mn]->MaterialName,
			   "Upper Velocity Function", "ROLL");
	      EH(-1, err_msg);
	    }
	  mat_ptr->len_u_veloU_function_constants = num_const;
	  SPF_DBL_VEC( endofstring(es), num_const, mat_ptr->u_veloU_function_constants);
	}

	else if ( model_read == -1 && !strcmp(model_name, "TANGENTIAL_ROTATE") )
        {
          model_read = 1;
          mat_ptr->VeloUFunctionModel = TANGENTIAL_ROTATE;
          num_const = read_constants(imp, &(mat_ptr->u_veloU_function_constants), NO_SPECIES);
          if( num_const < 5)
            {
              sr = sprintf(err_msg,
                           "Matl %s needs 5 constants for %s %s model.\n",
                           pd_glob[mn]->MaterialName,
                           "Upper Velocity Function", "TANGENTIAL_ROTATE");
              EH(-1, err_msg);
            }
          mat_ptr->len_u_veloU_function_constants = num_const;
          SPF_DBL_VEC( endofstring(es), num_const, mat_ptr->u_veloU_function_constants);
        }

	else if ( model_read == -1 && !strcmp(model_name, "LINEAR_TIME") )
        {
          model_read = 1;
          mat_ptr->VeloUFunctionModel = LINEAR_TIME;
          num_const = read_constants(imp, &(mat_ptr->u_veloU_function_constants), NO_SPECIES);
          if( num_const < 6)
            {
              sr = sprintf(err_msg,
                           "Matl %s needs 6 constants for %s %s model.\n",
                           pd_glob[mn]->MaterialName,
                           "Upper Velocity Function", "LINEAR_TIME");
              EH(-1, err_msg);
            }
          mat_ptr->len_u_veloU_function_constants = num_const;
          SPF_DBL_VEC( endofstring(es), num_const, mat_ptr->u_veloU_function_constants);
        }

    
      else  if(model_read == -1)
	{
	  EH(model_read, "Upper Velocity Function model invalid");
	}
      ECHO(es,echo_file);

      model_read = look_for_mat_prop(imp, "Lower Velocity Function Constants", 
				     &(mat_ptr->VeloLFunctionModel), 
				     mat_ptr->veloL, 
				     &(mat_ptr->u_veloL_function_constants), 
				     &(mat_ptr->len_u_veloL_function_constants) , model_name, 
				     VECTOR_INPUT, &NO_SPECIES,es);

      if ( model_read == -1 && !strcmp(model_name, "ROLL") )  
	{
	  model_read = 1;
	  mat_ptr->VeloLFunctionModel = ROLL;
	  num_const = read_constants(imp, &(mat_ptr->u_veloL_function_constants), NO_SPECIES);
	  if( num_const < 1)
	    {
	      sr = sprintf(err_msg, 
			   "Matl %s needs 1 constant for %s %s model.\n",
			   pd_glob[mn]->MaterialName,
			   "Lower Velocity Function", "ROLL");
	      EH(-1, err_msg);
	    }
	  mat_ptr->len_u_veloL_function_constants = num_const;
	  SPF_DBL_VEC( endofstring(es), num_const, mat_ptr->u_veloL_function_constants);
	}

	else if ( model_read == -1 && !strcmp(model_name, "TANGENTIAL_ROTATE") )
        {
          model_read = 1;
          mat_ptr->VeloLFunctionModel = TANGENTIAL_ROTATE;
          num_const = read_constants(imp, &(mat_ptr->u_veloL_function_constants), NO_SPECIES);
          if( num_const < 5)
            {
              sr = sprintf(err_msg,
                           "Matl %s needs 5 constants for %s %s model.\n",
                           pd_glob[mn]->MaterialName,
                           "lower Velocity Function", "TANGENTIAL_ROTATE");
              EH(-1, err_msg);
            }
          mat_ptr->len_u_veloL_function_constants = num_const;
          SPF_DBL_VEC( endofstring(es), num_const, mat_ptr->u_veloL_function_constants);
        }

	else if ( model_read == -1 && !strcmp(model_name, "LINEAR_TIME") )
        {
          model_read = 1;
          mat_ptr->VeloLFunctionModel = LINEAR_TIME;
          num_const = read_constants(imp, &(mat_ptr->u_veloL_function_constants), NO_SPECIES);
          if( num_const < 6)
            {
              sr = sprintf(err_msg,
                           "Matl %s needs 6 constants for %s %s model.\n",
                           pd_glob[mn]->MaterialName,
                           "lower Velocity Function", "LINEAR_TIME");
              EH(-1, err_msg);
            }
          mat_ptr->len_u_veloL_function_constants = num_const;
          SPF_DBL_VEC( endofstring(es), num_const, mat_ptr->u_veloL_function_constants);
        }

	else if ( model_read == -1 && !strcmp(model_name, "SLIDER_POLY_TIME") )
	 {
	   model_read = 1;
	   mat_ptr->VeloLFunctionModel = SLIDER_POLY_TIME;
	   num_const = read_constants(imp, &(mat_ptr->u_veloL_function_constants), NO_SPECIES);
	   if( num_const < 1)
	     {
	       sr = sprintf(err_msg,
			    "Matl %s needs at least 1 constant for %s %s model.\n",
			    pd_glob[mn]->MaterialName,
			    "Lower Velocity Function", "SIDER_POLY_TIME");
	       EH(-1, err_msg);
	     }
	   mat_ptr->len_u_veloL_function_constants = num_const;
	   SPF_DBL_VEC( endofstring(es), num_const, mat_ptr->u_veloL_function_constants);
	 }

    
      else  if(model_read == -1)
	{
	  EH(model_read, "Lower Velocity Function model invalid");
	}
      ECHO(es,echo_file);

      model_read = look_for_mat_prop(imp, "Upper Contact Angle", 
				     &(mat_ptr->DcaUFunctionModel), 
				     &(mat_ptr->dcaU), 
				     NO_USER, NULL, model_name, 
				     SCALAR_INPUT, &NO_SPECIES,es);
  
      if ( model_read == -1 && !strcmp(model_name, "DYNAMIC") ) {
	model_read = 1;
	mat_ptr->DcaUFunctionModel = DYNAMIC_CA;
	num_const = read_constants(imp, &(mat_ptr->u_dcaU_function_constants), NO_SPECIES);
	if( num_const < 4 ) {
	  sr = sprintf(err_msg, 
		       "Matl %s needs 4 constants for %s %s model.\n",
		       pd_glob[mn]->MaterialName,
		       "Upper Contact Angle", "DYNAMIC");
	  EH(-1, err_msg);
	}
	mat_ptr->dcaU = mat_ptr->u_dcaU_function_constants[0];
	mat_ptr->len_u_dcaU_function_constants = num_const;
	SPF_DBL_VEC( endofstring(es), num_const, mat_ptr->u_dcaU_function_constants);

      } else if ( model_read == -1 && !strcmp(model_name, "DYNAMIC_LINEAR") ) {
	model_read = 1;
	mat_ptr->DcaUFunctionModel = DYNAMIC_LINEAR_CA;
	num_const = read_constants(imp, &(mat_ptr->u_dcaU_function_constants), NO_SPECIES);
	if( num_const < 4 ) {
	  sr = sprintf(err_msg, 
		       "Matl %s needs 4 constants for %s %s model.\n",
		       pd_glob[mn]->MaterialName,
		       "Upper Contact Angle", "DYNAMIC_LINEAR");
	  EH(-1, err_msg);
	}
	mat_ptr->dcaU = mat_ptr->u_dcaU_function_constants[0];
	mat_ptr->len_u_dcaU_function_constants = num_const;
	SPF_DBL_VEC( endofstring(es), num_const, mat_ptr->u_dcaU_function_constants);

      } else if (model_read == -1) {
	EH(model_read, "Upper Contact Angle model invalid");
      }
      ECHO(es,echo_file);

      model_read = look_for_mat_prop(imp, "Lower Contact Angle", 
				     &(mat_ptr->DcaLFunctionModel), 
				     &(mat_ptr->dcaL), 
				     NO_USER, NULL, model_name, 
				     SCALAR_INPUT, &NO_SPECIES,es);
  
      if ( model_read == -1 && !strcmp(model_name, "DYNAMIC") ) {
	model_read = 1;
	mat_ptr->DcaLFunctionModel = DYNAMIC_CA;
	num_const = read_constants(imp, &(mat_ptr->u_dcaL_function_constants), NO_SPECIES);
	if( num_const < 4 ) {
	  sr = sprintf(err_msg, 
		       "Matl %s needs 4 constants for %s %s model.\n",
		       pd_glob[mn]->MaterialName,
		       "Lower Contact Angle", "DYNAMIC");
	  EH(-1, err_msg);
	}
	mat_ptr->dcaL = mat_ptr->u_dcaL_function_constants[0];
	mat_ptr->len_u_dcaL_function_constants = num_const;
	SPF_DBL_VEC( endofstring(es), num_const, mat_ptr->u_dcaL_function_constants);

      } else if ( model_read == -1 && !strcmp(model_name, "DYNAMIC_LINEAR") ) {
	model_read = 1;
	mat_ptr->DcaLFunctionModel = DYNAMIC_LINEAR_CA;
	num_const = read_constants(imp, &(mat_ptr->u_dcaL_function_constants), NO_SPECIES);
	if( num_const < 4 ) {
	  sr = sprintf(err_msg, 
		       "Matl %s needs 4 constants for %s %s model.\n",
		       pd_glob[mn]->MaterialName,
		       "Lower Contact Angle", "DYNAMIC_LINEAR");
	  EH(-1, err_msg);
	}
	mat_ptr->dcaL = mat_ptr->u_dcaL_function_constants[0];
	mat_ptr->len_u_dcaL_function_constants = num_const;
	SPF_DBL_VEC( endofstring(es), num_const, mat_ptr->u_dcaL_function_constants);

      } else if (model_read == -1) {
	EH(model_read, "Lower Contact Angle model invalid");
      }
      ECHO(es,echo_file);

      /* Optional lubrication fluid source term */

      strcpy(search_string,"Lubrication Fluid Source");
      mat_ptr->lubsource = 0.;
      memset(mp_glob[mn]->d_lubsource, 0, sizeof(dbl)*(MAX_VARIABLE_TYPES + MAX_CONC));

      if(look_forward_optional(imp, search_string, input, '=') == 1)
	{
	  if ( fscanf(imp,"%s", model_name) != 1 )
	    {
	      EH(-1, "Need model for lubrication source term ");
	    }

	  SPF(es,"%s = %s", search_string, model_name);
	  
	  if ( !strcmp(model_name, "CONSTANT"))
	    {
	      mat_ptr->LubSourceModel = CONSTANT;
	      mat_ptr->u_lubsource_function_constants = alloc_dbl_1(1,0.0);
	      mat_ptr->len_lubsource = 1;

	      if(fscanf(imp,"%lf", &(mat_ptr->lubsource)) != 1)

		{
		  EH(-1,"Lubrication fluid source constant model expects 1 flt");
		}

	      SPF(endofstring(es), "%g",  mat_ptr->lubsource );

	    }
       else if ( !strcmp(model_name, "MELT"))
            {
              mp_glob[mn]->LubSourceModel = MELT;
              num_const = read_constants(imp, &(mat_ptr->u_lubsource_function_constants),
                                                                                   NO_SPECIES);

              if ( num_const < 3)
                {
                  sr = sprintf(err_msg,
                               "Matl %s needs 3 constants for %s %s model.\n",
                               pd_glob[mn]->MaterialName,
                               "Lubrication source", "MELT");
                  EH(-1, err_msg);
                }

              if (((mat_ptr->veloU[0] + mat_ptr->veloU[1] +mat_ptr->veloU[2]) == 0. &&
                   (mat_ptr->veloL[0] + mat_ptr->veloL[1] +mat_ptr->veloL[2]) == 0.) ||
                  (mat_ptr->VeloLFunctionModel != CONSTANT))
                {
                  WH(-1,"Lubrication source model MELT must have nonzero slider velocities");
                }
              mat_ptr->len_lubsource = num_const;
              SPF_DBL_VEC( endofstring(es), num_const, mat_ptr->u_lubsource_function_constants);
            }

	  else
	    {
	      EH(-1,"Unrecognized lubrication fluid source model");
	    }
	}
      /* Optional lubrication momentum source term */

      strcpy(search_string,"Lubrication Momentum Source");
      mat_ptr->lubmomsource[0] = 0.; mat_ptr->lubmomsource[1] = 0.; mat_ptr->lubmomsource[2] = 0.;
      memset(mp_glob[mn]->d_lubmomsource, 0, sizeof(dbl)*(MAX_VARIABLE_TYPES + MAX_CONC));

      if(look_forward_optional(imp, search_string, input, '=') == 1)
	{
	  if ( fscanf(imp,"%s", model_name) != 1 )
	    {
	      EH(-1, "Need model for lubrication momentum source term ");
	    }

	  SPF(es,"%s = %s", search_string, model_name);
	  
	  if ( !strcmp(model_name, "CONSTANT"))
	    {
	      mp_glob[mn]->LubMomSourceModel = CONSTANT;

	      if(fscanf(imp,"%lf %lf %lf", &(mat_ptr->lubmomsource[0]),
			&(mat_ptr->lubmomsource[1]),
			&(mat_ptr->lubmomsource[2])) != 3)

		{
		
		  EH(-1,"Lubrication momentum source constant model expects 3 flts");
		}
	      num_const = mp_glob[mn]->len_lubmomsource = 3;

	      SPF_DBL_VEC(endofstring(es), num_const,  mat_ptr->lubmomsource );

	    }
	  else
	    {
	      EH(-1,"Unrecognized lubrication momentum source  model");
	    }
	}	    

  
    } /* End of shell lub_p cards */

  /* Shell Energy Cards - heat sources, sinks, etc. */

  if ( pd_glob[mn]->gv[R_SHELL_ENERGY] == 1 )
    {
      /* no source terms available.  Feel free to add some!  */
    } /* End of shell_energy cards */

   if( pd_glob[mn]->gv[R_SHELL_FILMP] == 1 )
    {

      model_read = look_for_mat_prop(imp, "Film Evaporation Model", 
				     &(mat_ptr->FilmEvapModel), 
				     &(mat_ptr->FilmEvap), 
				     NO_USER, NULL, model_name, 
				     SCALAR_INPUT, &NO_SPECIES,es);

      if ( model_read == -1 && !strcmp(model_name, "CONC_POWER") )  
	{
	  model_read = 1;
	  mat_ptr->FilmEvapModel = CONC_POWER;
	  num_const = read_constants(imp, &(mat_ptr->u_FilmEvap_function_constants), NO_SPECIES);
	  if( num_const < 3)
	    {
	      sr = sprintf(err_msg, 
			   "Matl %s needs 3 constants for %s %s model.\n",
			   pd_glob[mn]->MaterialName,
			   "Film Evaporation Model", "CONC_POWER");
	      EH(-1, err_msg);
	    }
	  mat_ptr->len_u_FilmEvap_function_constants = num_const;
	  SPF_DBL_VEC( endofstring(es), num_const, mat_ptr->u_FilmEvap_function_constants);
	}
    


      else if(model_read == -1)
	{
	  EH(model_read, "Film Evaporation Model invalid");
	}

      ECHO(es,echo_file);  


      model_read = look_for_mat_prop(imp, "Upper Velocity Function Constants", 
				     &(mat_ptr->VeloUFunctionModel), 
				     mat_ptr->veloU, 
				     NO_USER, NULL, model_name, 
				     VECTOR_INPUT, &NO_SPECIES,es);

      if ( model_read == -1 && !strcmp(model_name, "ROLL") )  
	{
	  model_read = 1;
	  mat_ptr->VeloUFunctionModel = ROLL;
	  num_const = read_constants(imp, &(mat_ptr->u_veloU_function_constants), NO_SPECIES);
	  if( num_const < 9)
	    {
	      sr = sprintf(err_msg, 
			   "Matl %s needs 9 constants for %s %s model.\n",
			   pd_glob[mn]->MaterialName,
			   "Upper Velocity Function", "ROLL");
	      EH(-1, err_msg);
	    }
	  mat_ptr->len_u_veloU_function_constants = num_const;
	  SPF_DBL_VEC( endofstring(es), num_const, mat_ptr->u_veloU_function_constants);
	}

      else  if(model_read == -1)
	{
	  EH(model_read, "Upper Velocity Function model invalid");
	}


      ECHO(es,echo_file);  


      model_read = look_for_mat_prop(imp, "Lower Velocity Function Constants", 
				     &(mat_ptr->VeloLFunctionModel), 
				     mat_ptr->veloL, 
				     NO_USER, NULL, model_name, 
				     VECTOR_INPUT, &NO_SPECIES,es);

      if ( model_read == -1 && !strcmp(model_name, "ROLL") )  
	{
	  model_read = 1;
	  mat_ptr->VeloLFunctionModel = ROLL;
	  num_const = read_constants(imp, &(mat_ptr->u_veloL_function_constants), NO_SPECIES);
	  if( num_const < 9)
	    {
	      sr = sprintf(err_msg, 
			   "Matl %s needs 9 constants for %s %s model.\n",
			   pd_glob[mn]->MaterialName,
			   "Lower Velocity Function", "ROLL");
	      EH(-1, err_msg);
	    }
	  mat_ptr->len_u_veloL_function_constants = num_const;
	  SPF_DBL_VEC( endofstring(es), num_const, mat_ptr->u_veloL_function_constants);
	}
    
      else  if(model_read == -1)
	{
	  EH(model_read, "Lower Velocity Function model invalid");
	}


      ECHO(es,echo_file);  

      /* Optional slip term */

      strcpy(search_string,"Slip Coefficient Model");
      mat_ptr->SlipCoeff = 0.;
      memset(mp_glob[mn]->d_SlipCoeff, 0, sizeof(dbl)*(MAX_VARIABLE_TYPES + MAX_CONC));

      if(look_forward_optional(imp, search_string, input, '=') == 1)
        {
          if ( fscanf(imp,"%s", model_name) != 1 )
            {
              EH(-1, "Need model for Slip coefficient ");
            }

          SPF(es,"%s = %s", search_string, model_name);

          if ( !strcmp(model_name, "CONSTANT"))
            {
              mat_ptr->SlipCoeffModel = CONSTANT;
              mat_ptr->u_SlipCoeff_function_constants = alloc_dbl_1(1,0.0);
              mat_ptr->len_u_SlipCoeff_function_constants = 1;

              if(fscanf(imp,"%lf", &(mat_ptr->SlipCoeff)) != 1)

                {
                  EH(-1,"Slip coefficient constant model expects 1 flt");
                }

              SPF(endofstring(es), "%g",  mat_ptr->SlipCoeff );
            }
           else
            {
              EH(-1,"Slip coefficient model invalid");
            }

        }


    }

  if( pd_glob[mn]->gv[R_SHELL_FILMH] == 1 )
    {

      model_read = look_for_mat_prop(imp, "Disjoining Pressure Model", 
				     &(mat_ptr->DisjPressModel), 
				     &(mat_ptr->DisjPress), 
				     NO_USER, NULL, model_name, 
				     SCALAR_INPUT, &NO_SPECIES,es);

      if ( model_read == -1 && !strcmp(model_name, "TWO_TERM") )  
	{
	  model_read = 1;
	  mat_ptr->DisjPressModel = TWO_TERM;
	  num_const = read_constants(imp, &(mat_ptr->u_DisjPress_function_constants), NO_SPECIES);
	  if( num_const < 5)
	    {
	      sr = sprintf(err_msg, 
			   "Matl %s needs 5 constants for %s %s model.\n",
			   pd_glob[mn]->MaterialName,
			   "Disjoining Pressure Model", "TWO_TERM");
	      EH(-1, err_msg);
	    }
	  mat_ptr->len_u_DisjPress_function_constants = num_const;
	  SPF_DBL_VEC( endofstring(es), num_const, mat_ptr->u_DisjPress_function_constants);
	}


      if ( model_read == -1 && !strcmp(model_name, "TWO_TERM_EXT_CA") )  
	{
	  model_read = 1;
	  mat_ptr->DisjPressModel = TWO_TERM_EXT_CA;
	  num_const = read_constants(imp, &(mat_ptr->u_DisjPress_function_constants), NO_SPECIES);
	  if( num_const < 4)
	    {
	      sr = sprintf(err_msg, 
			   "Matl %s needs 4 constants for %s %s model.\n",
			   pd_glob[mn]->MaterialName,
			   "Disjoining Pressure Model", "TWO_TERM_EXT_CA");
	      EH(-1, err_msg);
	    }
	  mat_ptr->len_u_DisjPress_function_constants = num_const;
	  SPF_DBL_VEC( endofstring(es), num_const, mat_ptr->u_DisjPress_function_constants);
	}


      if ( model_read == -1 && !strcmp(model_name, "ONE_TERM") )  
	{
	  model_read = 1;
	  mat_ptr->DisjPressModel = ONE_TERM;
	  num_const = read_constants(imp, &(mat_ptr->u_DisjPress_function_constants), NO_SPECIES);
	  if( num_const < 3)
	    {
	      sr = sprintf(err_msg, 
			   "Matl %s needs 3 constants for %s %s model.\n",
			   pd_glob[mn]->MaterialName,
			   "Disjoining Pressure Model", "ONE_TERM");
	      EH(-1, err_msg);
	    }
	  mat_ptr->len_u_DisjPress_function_constants = num_const;
	  SPF_DBL_VEC( endofstring(es), num_const, mat_ptr->u_DisjPress_function_constants);
	}


      else  if(model_read == -1)
	{
	  EH(model_read, "Disjoining Pressure model invalid");
	}

      ECHO(es,echo_file);  

    }

  if( pd_glob[mn]->gv[R_SHELL_PARTC] == 1 )
    {

      model_read = look_for_mat_prop(imp, "Diffusion Coefficient Model", 
				     &(mat_ptr->DiffCoeffModel), 
				     &(mat_ptr->DiffCoeff), 
				     NO_USER, NULL, model_name, 
				     SCALAR_INPUT, &NO_SPECIES,es);

      if ( model_read == -1 && !strcmp(model_name, "STOKES_EINSTEIN") )  
	{
	  model_read = 1;
	  mat_ptr->DiffCoeffModel = STOKES_EINSTEIN;
	  num_const = read_constants(imp, &(mat_ptr->u_DiffCoeff_function_constants), NO_SPECIES);
	  if( num_const < 3)
	    {
	      sr = sprintf(err_msg, 
			   "Matl %s needs 3 constants for %s %s model.\n",
			   pd_glob[mn]->MaterialName,
			   "Diffusion Coefficient Model", "STOKES_EINSTEIN");
	      EH(-1, err_msg);
	    }
	  mat_ptr->len_u_DiffCoeff_function_constants = num_const;
	  SPF_DBL_VEC( endofstring(es), num_const, mat_ptr->u_DiffCoeff_function_constants);
	}



      else  if(model_read == -1)
	{
	  EH(model_read, "Diffusion Coefficient Model invalid");
	}

      ECHO(es,echo_file); 

    }



  /*
   * Material input for fluid-structural interaction types for 
   * lubrication shell elements
   */

   /* Check for mesh equation in any material and any matrix */
   have_mesh_eqn = 0;
   for (i = 0; i < upd->Total_Num_Matrices; i++)
      {
       if (upd->ep[i][R_MESH1] > -1)
         {
          have_mesh_eqn = 1;
         }
      }

   
  //mat_ptr->FSIModel = FSI_SHELL_ONLY; 
/*added by DSB 7/13; some post proc routines for 2D/shell problems
					get confused if there are shell elements and no FSI model is specified.
					Need to check that this doesn't break anything.*/  

  if ( pd_glob[mn]->gv[R_LUBP]
       || pd_glob[mn]->gv[R_LUBP_2]
       || pd_glob[mn]->gv[R_SHELL_FILMP]
       || pd_glob[mn]->gv[R_SHELL_SAT_OPEN]
       ||  pd_glob[mn]->gv[R_SHELL_SAT_OPEN_2]
       || (pd_glob[mn]->gv[R_SHELL_NORMAL1] &&
           pd_glob[mn]->gv[R_SHELL_NORMAL2] &&
           pd_glob[mn]->gv[R_SHELL_NORMAL3])
       || (pd_glob[mn]->gv[R_TFMP_MASS] || pd_glob[mn]->gv[R_TFMP_BOUND])
     ) {

    model_read = look_for_mat_prop(imp, "FSI Deformation Model",
				   &(mat_ptr->FSIModel),
				   &(a0), NO_USER, NULL, model_name, 
				   NO_INPUT, &NO_SPECIES, es);

    if ( !strcmp(model_name, "FSI_MESH_BOTH") ) {
      mat_ptr->FSIModel = FSI_MESH_BOTH;
      EH(model_read, "This FSI Deformation Model is not currently implemented!");

    } else if ( !strcmp(model_name, "FSI_MESH_CONTINUUM") ) {
      //PRS: Made this a WH instead of a EH as if the mesh equations are in a higher block #, this trips. 
      if(have_mesh_eqn == 0) WH(-1," Must have mesh continuum equations on somewhere for FSI_MESH_CONTINUUM");
      mat_ptr->FSIModel = FSI_MESH_CONTINUUM;

    } else if ( !strcmp(model_name, "FSI_MESH_SHELL") ) {
      mat_ptr->FSIModel = FSI_MESH_SHELL;
      EH(model_read, "This FSI Deformation Model is not currently implemented!");

    } else if ( !strcmp(model_name, "FSI_SHELL_ONLY") ) {
      mat_ptr->FSIModel = FSI_SHELL_ONLY;

    } else if ( !strcmp(model_name, "FSI_MESH_UNDEF") ) {
      mat_ptr->FSIModel = FSI_MESH_UNDEF;

    } else if ( !strcmp(model_name, "FSI_MESH_ONEWAY") ) {
      mat_ptr->FSIModel = FSI_MESH_ONEWAY;

    } else if ( !strcmp(model_name, "FSI_REALSOLID_CONTINUUM") ) {
      mat_ptr->FSIModel = FSI_REALSOLID_CONTINUUM;

    } else if ( !strcmp(model_name, "FSI_SHELL_ONLY_MESH") ) {
      mat_ptr->FSIModel = FSI_SHELL_ONLY_MESH;

    } else if ( !strcmp(model_name, "FSI_SHELL_ONLY_UNDEF") ) {
      mat_ptr->FSIModel = FSI_SHELL_ONLY_UNDEF;

    } else {
      EH(model_read, "This FSI Deformation Model is not valid!");
    }

    ECHO(es,echo_file);    
  }
  
  /* 
   * Input conditions for the structured porous shell equations 
   * Added by SAR 2010-03-01
   */
  
  if( (pd_glob[mn]->gv[R_SHELL_SAT_CLOSED] == 1) || 
      (have_shell_sat_open == 1)   || 
      (have_shell_sat_open2 == 1) )   {
    
    // Structured shell porosity
    model_read = look_for_mat_prop(imp, "Porous Shell Closed Porosity", 
				   &(mat_ptr->PorousShellClosedPorosityModel), 
				   &(mat_ptr->PorousShellClosedPorosity), 
				   NO_USER, NULL, model_name, 
				   SCALAR_INPUT, &NO_SPECIES,es);
    
    if (model_read == -1 && !strcmp(model_name, "EXTERNAL_FIELD")) {
      if ( fscanf(imp,"%s", input ) !=  1 )
	    {
	      EH(-1,"Expecting trailing keyword for Porous Shell Closed Porosity EXTERNAL_FIELD model.\n");
	    }
      model_read = 1;
     
      // mat_ptr->u_PorousShellClosedPorosity_function_constants = alloc_dbl_1(1,0.0);

      ii = 0;
      for ( j=0; j<efv->Num_external_field; j++) {
	if ( strcmp(efv->name[j], input) == 0 ) { 
	  ii=1;
	  mat_ptr->por_shell_closed_porosity_ext_field_index = j;
	}
      }
      if( ii==0 ) {
	EH(-1,"Must activate external fields to use this PorousShellClosedPorosity model.  Field name needed for the EXTERNAL_FIELD Porous Shell Closed Porosity model");
      }	  
      mat_ptr->PorousShellClosedPorosityModel = EXTERNAL_FIELD;
      /* pick up scale factor for property */
	  num_const = read_constants(imp, &(mat_ptr->u_PorousShellClosedPorosity_function_constants), 
				     NO_SPECIES);

	  mat_ptr->len_u_PorousShellClosedPorosity_function_constants = num_const;
	  if ( num_const < 1) 
	    {
	      sr = sprintf(err_msg, 
		   "Matl %s expected at least 1 constant for %s %s model.\n",
			   pd_glob[mn]->MaterialName, 
			   "Porous Shell Closed Porosity", 
			   "EXTERNAL_FIELD");
	      EH(-1, err_msg);
	    }

    } else if ( model_read == -1 && !strcmp(model_name, "MULTI_MODE") ) {
      model_read = 1;
      mat_ptr->PorousShellClosedPorosityModel = MULTI_MODE;
      num_const = read_constants(imp, &(mat_ptr->u_PorousShellClosedPorosity_function_constants), NO_SPECIES);
      if( num_const < 2) {
	sr = sprintf(err_msg, "Matl %s needs at least 2 constants for %s %s model.\n",
		     pd_glob[mn]->MaterialName, "Porous Shell Closed Porosity", "MULTI_MODE");
	EH(-1, err_msg);
      }
      mat_ptr->len_u_PorousShellClosedPorosity_function_constants = num_const;
      SPF_DBL_VEC( endofstring(es), num_const, mat_ptr->u_PorousShellClosedPorosity_function_constants);

    } else if (model_read == -1) {
      EH(model_read, "Porous Shell Closed Porosity Invalid!");

    }
    ECHO(es,echo_file);
    
    // Structured shell height
    // This should eventually be removed as PRS changed to "Porous Shell Height"

    WH(-1, " Change Porous Shell Closed Height to Porous Shell Height ");

    model_read = look_for_mat_prop(imp, "Porous Shell Height", 
				   &(mat_ptr->PorousShellClosedHeightModel), 
				   &(mat_ptr->PorousShellClosedHeight), 
				   NO_USER, NULL, model_name, 
				   SCALAR_INPUT, &NO_SPECIES,es);
    if (model_read == -1 && !strcmp(model_name, "EXTERNAL_FIELD")) {
      if ( fscanf(imp,"%s", input ) !=  1 )
	    {
	      EH(-1,"Expecting trailing keyword for Porous Shell Height EXTERNAL_FIELD model.\n");
	    }
      model_read = 1;
     
      ii = 0;
      for ( j=0; j<efv->Num_external_field; j++) {
	if ( strcmp(efv->name[j], input) == 0 ) { 
	  ii=1;
	  mat_ptr-> por_shell_closed_height_ext_field_index = j;
	}
      }
      if( ii==0 ) {
	EH(-1,"Must activate external fields to use this PorousShellheight model.  Field name needed for the EXTERNAL_FIELD");
      }	  
      mat_ptr->PorousShellClosedHeightModel = EXTERNAL_FIELD;
      /* pick up scale factor for property */
	  num_const = read_constants(imp, &(mat_ptr->u_PorousShellClosedHeight_function_constants), 
				     NO_SPECIES);

	  mat_ptr->len_u_PorousShellClosedHeight_function_constants = num_const;
	  if ( num_const < 1) 
	    {
	      sr = sprintf(err_msg, 
		   "Matl %s expected at least 1 constant for %s %s model.\n",
			   pd_glob[mn]->MaterialName, 
			   "Porous Shell Height", 
			   "EXTERNAL_FIELD");
	      EH(-1, err_msg);
	    }
    
    } else if(model_read == -1) {
      EH(model_read, "Porous Shell Height Invalid!");
    }
    ECHO(es,echo_file);
    
    // Pore radius distribution
    // This should eventually be removed as PRS changed to "Porous Shell Radius"
    WH(-1," Change Porous Shell Closed Radius to Porous Shell Radius ");

    // Pore radius distribution
    model_read = look_for_mat_prop(imp, "Porous Shell Radius", 
				   &(mat_ptr->PorousShellClosedRadiusModel), 
				   &(mat_ptr->PorousShellClosedRadius), 
				   NO_USER, NULL, model_name, 
				   SCALAR_INPUT, &NO_SPECIES,es);

    

    if (model_read == -1 && !strcmp(model_name, "EXTERNAL_FIELD")) {
      if ( fscanf(imp,"%s", input ) !=  1 )
	    {
	      EH(-1,"Expecting trailing keyword for Porous Shell Radius EXTERNAL_FIELD model.\n");
	    }
      model_read = 1;
     
      ii = 0;
      for ( j=0; j<efv->Num_external_field; j++) {
	if ( strcmp(efv->name[j], input) == 0 ) { 
	  ii=1;
	  mat_ptr->por_shell_closed_radius_ext_field_index = j;
	}
      }
      if( ii==0 ) {
	EH(-1,"Must activate external fields to use this PorousShellRadius model.  Field name needed for the EXTERNAL_FIELD");
      }	  

      mat_ptr->PorousShellClosedRadiusModel = EXTERNAL_FIELD;

      /* pick up scale factor for property */
	  num_const = read_constants(imp, &(mat_ptr->u_PorousShellClosedRadius_function_constants), 
				     NO_SPECIES);

	  mat_ptr->len_u_PorousShellClosedRadius_function_constants = num_const;

	  if ( num_const < 1) 
	    {
	      sr = sprintf(err_msg, 
		   "Matl %s expected at least 1 constant for %s %s model.\n",
			   pd_glob[mn]->MaterialName, 
			   "Porous Shell Radius", 
			   "EXTERNAL_FIELD");
	      EH(-1, err_msg);
	    }
    
      model_read = 1;

    } else if ( model_read == -1 && !strcmp(model_name, "MULTI_MODE") ) {
      model_read = 1;
      mat_ptr->PorousShellClosedRadiusModel = MULTI_MODE;
      num_const = read_constants(imp, &(mat_ptr->u_PorousShellClosedRadius_function_constants), NO_SPECIES);
      if( num_const < mat_ptr->len_u_PorousShellClosedPorosity_function_constants-1 ) {
	sr = sprintf(err_msg, "Matl %s needs at least %i constants for %s %s model.\n",
		     pd_glob[mn]->MaterialName, mat_ptr->len_u_PorousShellClosedPorosity_function_constants-1,
		     "Porous Shell Closed Radius", "MULTI_MODE");
	EH(-1, err_msg);
      }
      mat_ptr->len_u_PorousShellClosedRadius_function_constants = num_const;
      SPF_DBL_VEC( endofstring(es), num_const, mat_ptr->u_PorousShellClosedRadius_function_constants);
	
    } else if (model_read == -1) {
      EH(model_read, "Porous Shell Radius Invalid!");

    }
    ECHO(es,echo_file);
    
    // Initial gas pressure
    model_read = look_for_mat_prop(imp, "Porous Shell Closed Gas Pressure", 
				   &(mat_ptr->PorousShellClosedP0Model), 
				   &(mat_ptr->PorousShellClosedP0), 
				   NO_USER, NULL, model_name, 
				   SCALAR_INPUT, &NO_SPECIES,es);
    if(model_read == -1) {
      EH(model_read, "Porous Shell Closed Gas Pressure Invalid!");
    }
    ECHO(es,echo_file);
    
    // Atmospheric pressure
    model_read = look_for_mat_prop(imp, "Porous Shell Atmospheric Pressure", 
				   &(mat_ptr->PorousShellPatmModel), 
				   &(mat_ptr->PorousShellPatm), 
				   NO_USER, NULL, model_name, 
				   SCALAR_INPUT, &NO_SPECIES,es);
    if(model_read == -1) {
      EH(model_read, "Porous Shell Atmospheric Pressure Invalid!");
    }
    ECHO(es,echo_file);
    
    // Reference pressure
    model_read = look_for_mat_prop(imp, "Porous Shell Reference Pressure", 
				   &(mat_ptr->PorousShellPrefModel), 
				   &(mat_ptr->PorousShellPref), 
				   NO_USER, NULL, model_name, 
				   SCALAR_INPUT, &NO_SPECIES,es);
    if(model_read == -1) {
      EH(model_read, "Porous Shell Reference Pressure Invalid!");
    }
    ECHO(es,echo_file);

    // Cross Permeability for random shell media (not in plane). We will want 
    // eventually an external field for this for variability
    model_read = look_for_mat_prop(imp, "Porous Shell Cross Permeability", 
				   &(mat_ptr->PorousShellCrossKappaModel), 
				   &(mat_ptr->PorousShellCrossKappa), 
				   NO_USER, NULL, model_name, 
				   SCALAR_INPUT, &NO_SPECIES,es);
    
    if (model_read == -1 && !strcmp(model_name, "EXTERNAL_FIELD") )
	{
	  if ( fscanf(imp,"%s", input ) !=  1 )
	    {
	      EH(-1,"Expecting trailing keyword for Porous Shell Cross Permeability EXTERNAL_FIELD model.\n");
	    }
	  ii=0;
	  for ( j=0; j<efv->Num_external_field; j++)
	    {
	      if (!strcmp(efv->name[j], input) ) 
		{ 
		  ii=1;
                  mat_ptr->Xperm_external_field_index  = j;
		}
	    }
	  if( ii==0 )
	    {
	      EH(-1,"Cannot match the Porous Shell Cross Permeability name with that in the external field file");
	    }
	  mat_ptr->PorousShellCrossKappaModel = EXTERNAL_FIELD;

	  /* pick up scale factor for property */
	  num_const = read_constants(imp, &(mat_ptr->u_PorousShellCrossKappa_function_constants), 
				     NO_SPECIES);
	  mat_ptr->len_u_PorousShellCrossKappa_function_constants = num_const;

	  if ( num_const < 1) 
	    {
	      sr = sprintf(err_msg, 
		   "Matl %s expected at least 1 constant for %s %s model.\n",
			   pd_glob[mn]->MaterialName, 
			   "Porous Shell Cross Permeability", 
			   "EXTERNAL_FIELD");
	      EH(-1, err_msg);
	    }
	 
	}
    
    else if(model_read == -1) 
      {
	EH(model_read, "Porous Shell Cross Permeability Invalid!");
      }
    ECHO(es,echo_file);

    // Initial Pore pressure in open porous media. this might be the same as 
    // the dry state and may need to be overrriden when it is a restart.  
    model_read = look_for_mat_prop(imp, "Porous Shell Initial Pore Pressure", 
				   &(mat_ptr->PorousShellInitPorePresModel), 
				   &(mat_ptr->PorousShellInitPorePres), 
				   NO_USER, NULL, model_name, 
				   SCALAR_INPUT, &NO_SPECIES,es);
    if(model_read == -1) {
      EH(model_read, "Porous Shell Initial Pore Pressure model invalid");
    }
    ECHO(es,echo_file);
    
  } // End of structured porous shell inputs



  /* 
   * Input conditions for the porous shell gas diffusion model
   * Added by SAR 2010-12-20
   */
  
  if( pd_glob[mn]->gv[R_SHELL_SAT_GASN] == 1 ) {
    
    // Gas diffusivity
    model_read = look_for_mat_prop(imp, "Porous Shell Gas Diffusivity", 
				   &(mat_ptr->PorousShellDiffusivityModel), 
				   &(mat_ptr->PorousShellDiffusivity), 
				   NO_USER, NULL, model_name, 
				   SCALAR_INPUT, &NO_SPECIES,es);
    if(model_read == -1) {
      EH(model_read, "Porous Shell Gas Diffusivity Invalid!");
    }
    ECHO(es,echo_file);
    
    // Gas Temperature constant (RT)
    model_read = look_for_mat_prop(imp, "Porous Shell Gas Temperature Constant", 
				   &(mat_ptr->PorousShellRTModel), 
				   &(mat_ptr->PorousShellRT), 
				   NO_USER, NULL, model_name, 
				   SCALAR_INPUT, &NO_SPECIES,es);
    if(model_read == -1) {
      EH(model_read, "Porous Shell Gas Temperature Constant Invalid!");
    }
    ECHO(es,echo_file);
    
    // Henry's Law Constant
    model_read = look_for_mat_prop(imp, "Porous Shell Henrys Law Constant", 
				   &(mat_ptr->PorousShellHenryModel), 
				   &(mat_ptr->PorousShellHenry), 
				   NO_USER, NULL, model_name, 
				   SCALAR_INPUT, &NO_SPECIES,es);
    if(model_read == -1) {
      EH(model_read, "Porous Shell Henrys Law Invalid!");
    }
    ECHO(es,echo_file);

  } // End of porous shell gas diffusion constants

  /*
   * Inputs specific to thin film multiphase flow density and viscosity calculations
    // So far, the density card only pertains to the gas model.
    // The incompressible liquid density does not matter.
   */
  if(pd_glob[mn]->gv[R_TFMP_MASS] || pd_glob[mn]->gv[R_TFMP_BOUND]) {
    char input[MAX_CHAR_IN_INPUT] = "zilch\0"; 
    strcpy(search_string, "Thin Film Multiphase Density");
    model_read = look_for_optional(imp,
				       search_string,
				       input,
				       '=');
				     
    if(model_read == 1) {
      if (fscanf(imp, "%s", model_name) != 1) {
	sr = sprintf(err_msg, 
		     "Error reading model name string in material file, property %s",
		     search_string);
	EH(-1, err_msg);
      }
    
      SPF(es, "%s = %s", search_string, model_name);
      if (model_read == 1 && !strcmp(model_name, "CONSTANT") ) {
	model_read = 1;
	mat_ptr->tfmp_density_model = CONSTANT;
	num_const = read_constants(imp, &(mat_ptr->tfmp_density_const), 
				   NO_SPECIES);

	SPF_DBL_VEC( endofstring(es), num_const, mat_ptr->tfmp_density_const );
	mat_ptr->len_tfmp_density_const = num_const;
	if (num_const == 1) {
    mat_ptr->len_tfmp_density_const = 4;
	  safe_free(mat_ptr->tfmp_density_const);
	  mat_ptr->tfmp_density_const = alloc_dbl_1(4, 0.0);
	  // make sure reasonable values are here, to prevent divide by zero and provide a uniform ambient pressure value.
	  mat_ptr->tfmp_density_const[1] = 1.0;
	  mat_ptr->tfmp_density_const[2] = 1.0;
	  mat_ptr->tfmp_density_const[3] = 0.0;
	}
      }
      if (model_read == 1 && !strcmp(model_name, "IDEAL_GAS") ) { 
	model_read = 1;
	mat_ptr->tfmp_density_model = IDEAL_GAS;
	num_const = read_constants(imp, &(mat_ptr->tfmp_density_const), 
				   NO_SPECIES);
	
	SPF_DBL_VEC( endofstring(es), num_const, mat_ptr->tfmp_density_const );
	mat_ptr->len_tfmp_density_const = num_const;
	if (num_const != 4) {
	  EH(-1, "The IDEAL_GAS model requires 4 values: molecular weight of gas, universal gas constant, temperature[const], ambient pressure.");
	}
      }
    } else {
      EH(-1, "You must use the \"Thin Film Multiphase Density\" card to specify the gas density for the tfmp equations.");
    }
    ECHO(es, echo_file);
  }
  
  if(pd_glob[mn]->gv[R_TFMP_MASS] || pd_glob[mn]->gv[R_TFMP_BOUND]) {
    char input[MAX_CHAR_IN_INPUT] = "zilch\0"; 
    strcpy(search_string, "Thin Film Multiphase Viscosity");
    model_read = look_for_optional(imp,
				       search_string,
				       input,
				       '=');
				     

    if(model_read == 1) {
      if (fscanf(imp, "%s", model_name) != 1) {
	sr = sprintf(err_msg, 
		     "Error reading model name string in material file, property %s",
		     search_string);
	EH(-1, err_msg);
      }
      SPF(es, "%s = %s", search_string, model_name);
      if (!strcmp(model_name, "CONSTANT") ) {
	model_read = 1;
	mat_ptr->tfmp_viscosity_model = CONSTANT;
	num_const = read_constants(imp, &(mat_ptr->tfmp_viscosity_const), 
				   NO_SPECIES);

	SPF_DBL_VEC( endofstring(es), num_const, mat_ptr->tfmp_viscosity_const );
	mat_ptr->len_tfmp_viscosity_const = num_const;
	if (num_const != 2) {
	  sr = sprintf(err_msg,
		       "Wrong number of parameters on property, %s",
		       search_string);
	  EH(-1, err_msg);
	}
      }
    } else {
      EH(-1, "No default fluid viscosities, to specify them use the \"Thin Film Multiphase Viscosity\" card.");
    }
  }
  if(pd_glob[mn]->gv[R_TFMP_MASS] || pd_glob[mn]->gv[R_TFMP_BOUND]) {
    char input[MAX_CHAR_IN_INPUT] = "zilch\0"; 
    strcpy(search_string, "Thin Film Multiphase Diffusivity Model");
    model_read = look_for_optional(imp,
				       search_string,
				       input,
				       '=');
				     

    if(model_read == 1) {
      WH(-1, "\"Thin Film Multiphase Diffusivity Model\" adds a diffusion term to the liquid volume balance equation for the express purpose of numerical stabilization, proceed with caution.");
      if (fscanf(imp, "%s", model_name) != 1) {
	sr = sprintf(err_msg, 
		     "Error reading model name string in material file, property %s",
		     search_string);
	EH(-1, err_msg);
      }
      SPF(es, "%s = %s", search_string, model_name);
      if (!strcmp(model_name, "CONSTANT") ) {
	model_read = 1;
  
	mat_ptr->tfmp_diff_model = CONSTANT;
  mat_ptr->tfmp_diff_const = alloc_dbl_1(1, 0.0);
	if (fscanf(imp, "%lg", mat_ptr->tfmp_diff_const) != 1) {
	  sr = sprintf(err_msg, 
		       "Wrong number of constants in material file, property %s",
		       search_string);
	  EH(-1, err_msg);
	}

	mat_ptr->len_tfmp_diff_const = 1;
	SPF_DBL_VEC( endofstring(es), 1 , mat_ptr->tfmp_diff_const );
      } else if (!strcmp(model_name, "PIECEWISE") ) {
	mat_ptr->tfmp_diff_model = PIECEWISE;
	
	mat_ptr->len_tfmp_diff_const = read_constants(imp, &(mat_ptr->tfmp_diff_const), NO_SPECIES);
	SPF_DBL_VEC( endofstring(es), mat_ptr->len_tfmp_diff_const, mat_ptr->tfmp_diff_const );
	
      }
    ECHO(es, echo_file); 
    } else {
      WH(-1, "If you're having trouble try adding some numerical diffusion with the \"Thin Film Multiphase Diffusivity Model\" material property.");
    }
  }


  if(pd_glob[mn]->gv[R_TFMP_BOUND]) {
    char input[MAX_CHAR_IN_INPUT] = "zilch\0"; 
    strcpy(search_string, "Thin Film Multiphase Dissolution Model");
    model_read = look_for_optional(imp,
				       search_string,
				       input,
				       '=');
    if(model_read == 1) {
      if (fscanf(imp, "%s", model_name) != 1) {
	sr = sprintf(err_msg, 
		     "Error reading model name string in material file, property %s",
		     search_string);
	EH(-1, err_msg);
      }
      SPF(es, "%s = %s", search_string, model_name);
      num_const = read_constants(imp, &(mat_ptr->tfmp_dissolution_const), NO_SPECIES);
      if (!strcmp(model_name, "SQUARE") ) {
	mat_ptr->tfmp_dissolution_model = TFMP_SQUARE;
	if (num_const != 3) {
	  sr = sprintf(err_msg,
		       "Error property %s only supports 3 input values.",
		       search_string);
	  EH(-1, err_msg);
	}
	mat_ptr->len_tfmp_dissolution_const = num_const;
	SPF_DBL_VEC( endofstring(es), mat_ptr->len_tfmp_dissolution_const , mat_ptr->tfmp_dissolution_const );
      }
    ECHO(es, echo_file);
    } else {
      mat_ptr->tfmp_dissolution_model = NO_MODEL;
      mat_ptr->len_tfmp_dissolution_const = 0;
      WH(-1, "By default, dissolution is inactive. Use \"Thin Film Multiphase Dissolution Model\" to activate it.");
    }
  }

  if(pd_glob[mn]->gv[R_TFMP_MASS] || pd_glob[mn]->gv[R_TFMP_BOUND]) {
    char input[MAX_CHAR_IN_INPUT] = "zilch\0"; 
    strcpy(search_string, "Thin Film Multiphase Relative Permeability Model");
    model_read = look_for_optional(imp,
				   search_string,
				   input,
				   '=');
    if (model_read == 1) {
      if (fscanf(imp, "%s", model_name) != 1) {
	sr = sprintf(err_msg, 
		     "Error reading model name string in material file, property %s",
		     search_string);
	EH(-1, err_msg);
      }
      SPF(es, "%s = %s", search_string, model_name);
      if (!strcmp(model_name, "LEVER") ) {
	mat_ptr->tfmp_rel_perm_model = LEVER;
	mat_ptr->len_tfmp_rel_perm_const = 0;
      } else if (!strcmp(model_name, "SATURATION") ) {
        mat_ptr->tfmp_rel_perm_model = SATURATION;
        mat_ptr->len_tfmp_rel_perm_const = 0;
      } else if (!strcmp(model_name, "PIECEWISE") ) {
	mat_ptr->tfmp_rel_perm_model = PIECEWISE;
	mat_ptr->len_tfmp_rel_perm_const = read_constants(imp, &mat_ptr->tfmp_rel_perm_const, NO_SPECIES);
	SPF_DBL_VEC( endofstring(es), mat_ptr->len_tfmp_rel_perm_const , mat_ptr->tfmp_rel_perm_const );
      } else {
	sr = sprintf(err_msg, 
		     "Invalid model name string in material file, property %s",
		     search_string);
	EH(-1, err_msg);
      }
      ECHO(es, echo_file);
    } else {
      EH(-1, "There are no defaults for \"Thin Film Multiphase Relative Permeability Model\". You must set them.");
    }
  }
  
  if(pd_glob[mn]->gv[R_TFMP_BOUND] || pd_glob[mn]->gv[R_TFMP_MASS]) {
    strcpy(search_string, "Thin Film Multiphase Mass Lumping");
    model_read = look_for_optional(imp,
				   search_string,
				   input,
				   '=');
    if (model_read == 1) {
      if (fscanf(imp, "%s", model_name) != 1) {
	sr = sprintf(err_msg, 
		     "Error reading model name string in material file, property %s",
		     search_string);
	EH(-1, err_msg);
      }
      SPF(es, "%s = %s", search_string, model_name);
      if (!strcasecmp(model_name, "yes") || 
	  !strcasecmp(model_name, "true")) {
	mat_ptr->tfmp_mass_lump = TRUE;
	SPF(es, "%s = %s",search_string,"TRUE");
      } else if (!strcasecmp(model_name, "no") ||
		 !strcasecmp(model_name, "false")) {
	mat_ptr->tfmp_mass_lump = FALSE;
	SPF(es, "%s = %s",search_string,"FALSE");
      } else {
	EH(-1,"Thin Film Multiphase Mass Lumping must be set to TRUE, YES, FALSE, or NO");
      }
    } else {
      WH(-1, "Mass lumping is on by default.");
      mat_ptr->tfmp_mass_lump = TRUE;
      SPF(es, "%s = %s",search_string,"TRUE");	
    }
    ECHO(es, echo_file);    
  }
  
  if(pd_glob[mn]->gv[R_TFMP_BOUND]) {
    char input[MAX_CHAR_IN_INPUT] = "zilch\0"; 
    strcpy(model_name, "\0");
    strcpy(search_string, "Thin Film Multiphase Clipping");
    model_read = look_for_optional(imp,
				   search_string,
				   input,
				   '=');
    if (model_read == 1) {
      if (fscanf(imp, "%s", model_name) != 1) {
	sr = sprintf(err_msg, 
		     "Error reading model name string in material file, property %s",
		     search_string);
	EH(-1, err_msg);
      }
      SPF(es, "%s = %s", search_string, model_name);
      //      EH(-1, model_name);
      if ( !strcasecmp(model_name, "yes") ||
	   !strcasecmp(model_name, "true") ) {
	mat_ptr->tfmp_clipping = TRUE;
	if (fscanf(imp, "%lg",&(mat_ptr->tfmp_clip_strength)) != 1) {
	  sr = sprintf(err_msg, 
		       "Wrong number of constants in material file, property %s",
		       search_string);
	  EH(-1, err_msg);
	}
	SPF(endofstring(es)," %.4g", mat_ptr->tfmp_clip_strength );
	
      }
      else if ( !strcasecmp(model_name, "no") ||
		!strcasecmp(model_name, "false" )) {
	mat_ptr->tfmp_clipping = FALSE;
	WH(-1, "Spurious oscillations can be mitigated with the \"Thin Film Multiphase Clipping\" material property.");
      } 
      else {
	SPF(err_msg,"Syntax error or invalid model for %s\n", search_string);
	EH(-1,err_msg);
      }

    } else {
	mat_ptr->tfmp_clipping = FALSE;
	SPF(es, "%s = %s",search_string,"FALSE");
	WH(-1, "\"Thin Film Multiphase Clipping\" is off by default.");
    }
    ECHO(es, echo_file);
  }

  if(pd_glob[mn]->gv[R_TFMP_MASS] || pd_glob[mn]->gv[R_TFMP_BOUND]) {
    char input[MAX_CHAR_IN_INPUT] = "zilch\0"; 
    strcpy(search_string, "Thin Film Multiphase Drop Lattice");
    model_read = look_for_optional(imp,
				   search_string,
				   input,
				   '=');
    if (model_read == 1) {
      if (fscanf(imp, "%s", model_name) != 1) {
	sr = sprintf(err_msg,
		     "Error reading model name string in material file, property %s",
		     search_string);
	EH(-1, err_msg);
      }
      SPF(es, "%s = %s", search_string, model_name);
      if (!strcmp(model_name, "SQUARE") ) {
	mat_ptr->tfmp_drop_lattice_model = TFMP_SQUARE;
	num_const = read_constants(imp, &(mat_ptr->tfmp_drop_lattice_const), NO_SPECIES);
	if (num_const != 2) {
	  EH(-1,
	     "Thin Film Multiphase Drop Lattice 'SQUARE' requires two and only two input values, lambda and Vd");
	}
	mat_ptr->len_tfmp_drop_lattice_const = num_const;
	SPF_DBL_VEC( endofstring(es), num_const, mat_ptr->tfmp_drop_lattice_const );
      }
    } else {
      WH(-1, "By default, \"Thin Film Multiphase Drop Lattice\" is a square lattice with spacing of 160 microns and 6 pL drop volume, units in cgs.");
    }
    ECHO(es, echo_file);
  }

  /* check for roller-web gap thickness model */
  if(pd_glob[mn]->gv[R_TFMP_BOUND]) {
    char input[MAX_CHAR_IN_INPUT] = "zilch\0";
    strcpy(search_string, "Elastohydrodynamic Lubrication Gap Model");
    model_read = look_for_optional(imp,
               search_string,
               input,
               '=');

    if(model_read == 1) {
      if (fscanf(imp, "%s", model_name) != 1) {
        sr = sprintf(err_msg,
         "Error reading model name string in material file, property %s",
         search_string);
        EH(-1, err_msg);
      }

      SPF(es, "%s = %s", search_string, model_name);
      if (model_read == 1 && !strcmp(model_name, "NDOTD") ) {
        model_read = 1;
        mat_ptr->ehl_gap_model = GM_NDOTD;

      } else

      if (model_read == 1 && !strcmp(model_name, "RADIAL") ) {
        model_read = 1;
        mat_ptr->ehl_gap_model = GM_RADIAL;

      }

      else {
        // default is simple
        mat_ptr->ehl_gap_model = GM_RADIAL;
        SPF(es, "%s = %s", search_string, "RADIAL");
      }

      ECHO(es, echo_file);
    }
  }

  /* check for roller-web normal calculation method (only needed if gap model is NDOTD) */
  if(pd_glob[mn]->gv[R_MESH1] && pd_glob[mn]->gv[R_TFMP_BOUND]
     && mat_ptr->ehl_gap_model == GM_NDOTD) {
    char input[MAX_CHAR_IN_INPUT] = "zilch\0";
    strcpy(search_string, "Elastohydrodynamic Lubrication Normal Calculation Method");
    model_read = look_for_optional(imp,
               search_string,
               input,
               '=');

    if(model_read == 1) {
      if (fscanf(imp, "%s", model_name) != 1) {
        sr = sprintf(err_msg,
         "Error reading model name string in material file, property %s",
         search_string);
        EH(-1, err_msg);
      }

      SPF(es, "%s = %s", search_string, model_name);
      if (model_read == 1 && !strcmp(model_name, "MAPPING") ) {
        model_read = 1;
        mat_ptr->ehl_normal_method = NCM_MAPPING;

      } else

      if (model_read == 1 && !strcmp(model_name, "SIK_S_WEB") ) {
        model_read = 1;
        mat_ptr->ehl_normal_method = NCM_PRIMITIVE_S_WEB;

      } else
      if (model_read == 1 && !strcmp(model_name, "SIK_S_ROLLER") ) {
        model_read = 1;
        mat_ptr->ehl_normal_method = NCM_PRIMITIVE_S_ROLLER;

      } else
      if (model_read == 1 && !strcmp(model_name, "SIK_XY") ) {
        model_read = 1;
        mat_ptr->ehl_normal_method = NCM_PRIMITIVE_XY;

      }

      else {
        // default is normal of roller
        mat_ptr->ehl_normal_method = NCM_PRIMITIVE_S_ROLLER;
        SPF(es, "%s = %s", search_string, "SIK_S_ROLLER");
      }

      ECHO(es, echo_file);
    }
  }

  /* check for 2d bar integration kind */
  if(pd_glob[mn]->gv[R_TFMP_BOUND]) {
    char input[MAX_CHAR_IN_INPUT] = "zilch\0";
    strcpy(search_string, "Elastohydrodynamic Lubrication Shell Integration Kind");
    model_read = look_for_optional(imp,
               search_string,
               input,
               '=');

    if(model_read == 1) {
      if (fscanf(imp, "%s", model_name) != 1) {
        sr = sprintf(err_msg,
         "Error reading model name string in material file, property %s",
         search_string);
        EH(-1, err_msg);
      }

      SPF(es, "%s = %s", search_string, model_name);
      if (model_read == 1 && !strcmp(model_name, "S") ) {
        model_read = 1;
        mat_ptr->ehl_integration_kind = SIK_S;

      } else

      if (model_read == 1 && !strcmp(model_name, "XY") ) {
        model_read = 1;
        mat_ptr->ehl_integration_kind = SIK_XY;

      }

      else {
        // default is XY
        mat_ptr->ehl_integration_kind = SIK_XY;
        SPF(es, "%s = %s", search_string, "XY");
      }

      ECHO(es, echo_file);
    }
  }
  
  /*********************************************************************/


  /*********************************************************************/
  /*********************************************************************/
  /*********************************************************************/
  /*
   *  Check the input for consistency
   */
     NO_SPECIES = 0;
     for(i=0; i<Num_Var_Init_Mat[mn]; i++)
       {
	 if( Var_init_mat[mn][i].var == MASS_FRACTION) NO_SPECIES++ ;
       }
     if (NO_SPECIES > pd_ptr->Num_Species) {
       sprintf(Err_Msg, 
	       "Attempt to initialize %d species in matl %s with only"
	       "%d species active!", NO_SPECIES, pd_glob[mn]->MaterialName, 
	       pd_ptr->Num_Species_Eqn);
       EH(-1, Err_Msg);
     }

     /*
      *  Check for consistency in the specifications of the Species Variables
      *  now that we have all of the information about the constituitive
      *  modeling for the material
      */
 
     if (mat_ptr->Species_Var_Type == SPECIES_UNDEFINED_FORM) {
       mat_ptr->Species_Var_Type = pd_ptr->Species_Var_Type;
     }

     /*
      *  Calculate the value of Dropped_last_sepecies_eqn from the values
      *  of Num_Species_Eqn and Num_Species. We will assume that if they
      *  are one apart, then the last species continuity equation has
      *  been dropped from the equation system 
      */
     if (mat_ptr->Num_Species_Eqn == mat_ptr->Num_Species - 1) {
       mat_ptr->Dropped_Last_Species_Eqn = TRUE;
     } else {
       mat_ptr->Dropped_Last_Species_Eqn = FALSE;
     }
     /*
      * HKM -> Possible spot in the code to include a section on
      *        the consistency of mass fraction values, i.e., they
      *        should sum to one if Species_Var_Type is a certain
      *        type.
      *        Also, we should check the range of the input ktypes.
      */
}
/*  END of rd_mp_specs -- read material properties specifications  */<|MERGE_RESOLUTION|>--- conflicted
+++ resolved
@@ -3843,13 +3843,9 @@
 	{
           mat_ptr->Rst_funcModel = CONSTANT;
           mat_ptr->Rst_func = 1.;
-<<<<<<< HEAD
-          SPF(endofstring(es),"CONSTANT %.4g", mat_ptr->Rst_func );
-=======
           mat_ptr->Rst_func_supg = 0.;
           fprintf(stderr,"MAT %d Residence Time Weight Fcn = 1\n",mat_ptr->MatID);
 	  WH(model_read, "Defaulting Residence Fcn to Constant");
->>>>>>> 941a707b
 	}
       if (fscanf(imp, "%lg %lg %lg", &mat_ptr->Rst_func, &mat_ptr->Rst_diffusion, &mat_ptr->Rst_func_supg) != 3)
         { 
@@ -9838,7 +9834,6 @@
 
   ECHO(es,echo_file);
 
-<<<<<<< HEAD
   model_read = look_for_mat_prop(imp, "Moment Source",
 				 &(mat_ptr->MomentSourceModel),
 				 &(mat_ptr->moment_source),
@@ -9895,7 +9890,6 @@
   }
 
 
-=======
   /*
    * Before we go on let's check to see if a Source term needed extra material Properties
    *    i.e., Non-condensable for DROP_EVAP models
@@ -9984,7 +9978,6 @@
 	   }
        }
 /* End of material property re-read  */
->>>>>>> 941a707b
 
   ECHO("\n---Initialization\n",echo_file);
 
