--- conflicted
+++ resolved
@@ -1508,316 +1508,8 @@
         GOMA_EH(GOMA_ERROR, err_msg);
       }
 
-<<<<<<< HEAD
       gn_glob[mn]->len_u_nexp = num_const;
       SPF_DBL_VEC(endofstring(es), num_const, gn_glob[mn]->u_nexp);
-=======
-      for(mm=0;mm<vn_glob[mn]->modes;mm++)
-	{
-	  ve_glob[mn][mm]->time_const = modal_data[mm];
-	  ve_glob[mn][mm]->time_constModel = matl_model;
-	}
-
-      strcpy(search_string, "Positive Level Set Polymer Time Constant");
-
-      model_read = look_for_modal_prop(imp, search_string,
-				       vn_glob[mn]->modes,
-				       &matl_model,
-				       modal_data,
-				       es);
-
-      if( model_read == 1 ) {
-
-	if( ls == NULL ) EH(-1, "Positive Level Set Polymer Time Constant requires activation of Level Set Tracking.\n");
-
-	for(mm=0;mm<vn_glob[mn]->modes;mm++)
-	  {
-	    ve_glob[mn][mm]->pos_ls.time_const = modal_data[mm];
-	    if (ve_glob[mn][mm]->time_constModel != CONSTANT) {
-	      fprintf(stderr, "%s\n", "Only CONSTANT Polymer Time Constant model supported for viscoelastic level set");
-	      exit(-1);
-	    }
-	    ve_glob[mn][mm]->time_constModel = VE_LEVEL_SET;
-	  }
-
-
-	ECHO(es,echo_file);
-      } else if ( model_read == -2 ) {
-	SPF(err_msg,"Only CONSTANT %s mode model supported.", search_string);
-	fprintf(stderr, "%s\n", err_msg);
-	exit(-1);
-      }
-      
-      if (vn_glob[mn]->ConstitutiveEquation == GIESEKUS ||
-	  vn_glob[mn]->ConstitutiveEquation == SARAMITO_GIESEKUS )
-	{
-	  strcpy(search_string, "Mobility Parameter");
-
-	  model_read = look_for_modal_prop(imp, "Mobility Parameter", 
-					   vn_glob[mn]->modes, 
-					   &matl_model,
-					   modal_data,
-					   es);
-
-	  if( model_read < 1 )
-	    {
-	      if( model_read == -1) SPF(err_msg,"%s is missing", search_string);
-	      if( model_read == -2) SPF(err_msg,"Only CONSTANT %s mode models supported.", search_string);
-	      fprintf(stderr,"%s\n",err_msg);
-	      exit(-1);
-	    }
-
-	  for(mm=0;mm<vn_glob[mn]->modes;mm++)
-	    {
-	      ve_glob[mn][mm]->alpha = modal_data[mm];
-	      ve_glob[mn][mm]->alphaModel = matl_model;
-	    }
-
-	  ECHO(es,echo_file);
-
-	  strcpy(search_string, "Positive Level Set Mobility Parameter");
-
-	  model_read = look_for_modal_prop(imp, search_string,
-					   vn_glob[mn]->modes,
-					   &matl_model,
-					   modal_data,
-					   es);
-
-	  if( model_read == 1 ) {
-
-	    if( ls == NULL ) EH(-1, "Positive Level Set Mobility Parameter requires activation of Level Set Tracking.\n");
-
-	    for(mm=0;mm<vn_glob[mn]->modes;mm++)
-	      {
-		ve_glob[mn][mm]->pos_ls.alpha = modal_data[mm];
-		ve_glob[mn][mm]->alphaModel = VE_LEVEL_SET;
-	      }
-
-
-	    ECHO(es,echo_file);
-	  } else if ( model_read == -2 ) {
-	    SPF(err_msg,"Only CONSTANT %s mode model supported.", search_string);
-	    fprintf(stderr, "%s\n", err_msg);
-	    exit(-1);
-	  }
-
-	}
-     else
-       {
-	 for(mm=0;mm<vn_glob[mn]->modes;mm++)
-	   {
-	     ve_glob[mn][mm]->alpha=0.;
-	     ve_glob[mn][mm]->pos_ls.alpha=0.;
-	     ve_glob[mn][mm]->alphaModel=CONSTANT;
-	   }
-       }
-
-	/*
-	 * If one of the Saramito model combinations is enabled, ensure that a yield stress card is
-	 * present
-	*/
-      if (vn_glob[mn]->ConstitutiveEquation == SARAMITO_OLDROYDB || 
-	  vn_glob[mn]->ConstitutiveEquation == SARAMITO_PTT      ||
-	  vn_glob[mn]->ConstitutiveEquation == SARAMITO_GIESEKUS)
-	{
-	  /* Should yield stress be a modal property? Let's assume not for now */
-	  dbl tau_y_val;
-	  dbl fexp_val;
-	  dbl nexp_val;
-	  
-	  strcpy(search_string, "Polymer Yield Stress");
-	  model_read = look_for_mat_prop(imp, search_string, 
-					 &(ConstitutiveEquation), 
-					 &tau_y_val,
-					 NO_USER, NULL,
-					 model_name, SCALAR_INPUT, &NO_SPECIES,es);
-
-	  if( model_read < 1 )
-	    {
-	      if( model_read == -1) SPF(err_msg,"%s card is missing.",search_string);
-	      if( model_read == -2) SPF(err_msg,"Only CONSTANT %s mode model supported.", search_string);
-	      EH(-1, err_msg);
-	    }
-
-	  strcpy(search_string, "Yield Exponent");
-	  model_read = look_for_mat_prop(imp, search_string, 
-					 &(ConstitutiveEquation), 
-					 &fexp_val,
-					 NO_USER, NULL,
-					 model_name, SCALAR_INPUT, &NO_SPECIES,es);
-
-	  if( model_read < 1 )
-	    {
-	      if( model_read == -1) SPF(err_msg,"%s card is missing.",search_string);
-	      if( model_read == -2) SPF(err_msg,"Only CONSTANT %s mode model supported.", search_string);
-	      EH(-1, err_msg);
-	    }
-
-	  strcpy(search_string, "Saramito Power Law Exponent");
-	  model_read = look_for_mat_prop(imp, search_string, 
-					 &(ConstitutiveEquation), 
-					 &nexp_val,
-					 NO_USER, NULL,
-					 model_name, SCALAR_INPUT, &NO_SPECIES,es);
-
-	  if( model_read < 1 )
-	    {
-	      if( model_read == -1) {
-		nexp_val = 1;
-	      } else if( model_read == -2) {
-		SPF(err_msg,"Only CONSTANT %s mode model supported.", search_string);
-	        EH(-1, err_msg);
-	      }
-	    }
-			       
-	  for(mm=0;mm<vn_glob[mn]->modes;mm++)
-	    {
-	      ve_glob[mn][mm]->gn->tau_y = tau_y_val;
-		  ve_glob[mn][mm]->gn->fexp = fexp_val;
-		  ve_glob[mn][mm]->gn->nexp = nexp_val;
-
-		  // set polymer viscosity to (consistency index)^(1/nexp) when nexp != 1
-		  if( nexp_val != 1 ) ve_glob[mn][mm]->gn->mu0 = pow(ve_glob[mn][mm]->gn->mu0, 1./nexp_val);
-	    }
-	  ECHO(es,echo_file);
-	}
-
-
-      if (vn_glob[mn]->ConstitutiveEquation == PTT || 
-			    vn_glob[mn]->ConstitutiveEquation == SARAMITO_PTT )
-	{
-	  strcpy(search_string, "PTT Xi parameter");
-
-	  model_read = look_for_modal_prop(imp, search_string, 
-					   vn_glob[mn]->modes, 
-					   &matl_model,
-					   modal_data,
-					   es);
-
-	  if( model_read < 1 )
-	    {
-	      if( model_read == -1) SPF(err_msg,"%s card is missing", search_string);
-	      if( model_read == -2) SPF(err_msg,"Only CONSTANT %s  mode model supported.",search_string);
-	      fprintf(stderr,"%s\n",err_msg);
-	      exit(-1);
-	    }
-
-	  if( vn_glob[mn]->evssModel == LOG_CONF || vn_glob[mn]->evssModel == LOG_CONF_GRADV)
-	    {
-	      if ( modal_data[mn] != 0.0 )
-		{
-		  SPF(err_msg, "PTT Xi Parameter must equal zero for LOG_CONF formulation");
-		  fprintf(stderr, "%s\n", err_msg);
-		  exit(-1);
-		}
-	    }
-	  
-	  for(mm=0;mm<vn_glob[mn]->modes;mm++)
-	    {
-	      ve_glob[mn][mm]->xi = modal_data[mm];
-	      ve_glob[mn][mm]->xiModel = matl_model;
-	    }
-
-	  ECHO(es,echo_file);
-	  
-	  strcpy(search_string, "Positive Level Set PTT Xi parameter");
-
-	  model_read = look_for_modal_prop(imp, search_string,
-					   vn_glob[mn]->modes,
-					   &matl_model,
-					   modal_data,
-					   es);
-
-	  if( model_read == 1 ) {
-
-	    if( ls == NULL ) EH(-1, "Positive Level Set PTT Xi parameter requires activation of Level Set Tracking.\n");
-
-	    for(mm=0;mm<vn_glob[mn]->modes;mm++)
-	      {
-		ve_glob[mn][mm]->pos_ls.xi = modal_data[mm];
-		ve_glob[mn][mm]->xiModel = VE_LEVEL_SET;
-	      }
-
-
-	    ECHO(es,echo_file);
-	  } else if ( model_read == -2 ) {
-	    SPF(err_msg,"Only CONSTANT %s mode model supported.", search_string);
-	    fprintf(stderr, "%s\n", err_msg);
-	    exit(-1);
-	  }
-	  
-	  strcpy(search_string, "PTT Epsilon parameter");
-
-	  model_read = look_for_modal_prop(imp,search_string , 
-					   vn_glob[mn]->modes, 
-					   &matl_model,
-					   modal_data,
-					   es);
-
-	  if( model_read < 1 )
-	    {
-	      if( model_read == -1) SPF(err_msg,"%s card is missing", search_string);
-	      if( model_read == -2) SPF(err_msg,"Only CONSTANT %s  mode model supported.",search_string);
-	      fprintf(stderr,"%s\n",err_msg);
-	      exit(-1);
-	    }
-
-	  ECHO(es,echo_file);
-
-	  for(mm=0;mm<vn_glob[mn]->modes;mm++)
-	    {
-	      ve_glob[mn][mm]->eps = modal_data[mm];
-	      ve_glob[mn][mm]->epsModel = matl_model;
-	    }
-
-	  strcpy(search_string, "Positive Level Set PTT Epsilon parameter");
-
-	  model_read = look_for_modal_prop(imp, search_string,
-					   vn_glob[mn]->modes,
-					   &matl_model,
-					   modal_data,
-					   es);
-
-	  if( model_read == 1 ) {
-
-	    if( ls == NULL ) EH(-1, "Positive Level Set PTT Epsilon parameter requires activation of Level Set Tracking.\n");
-
-	    for(mm=0;mm<vn_glob[mn]->modes;mm++)
-	      {
-		ve_glob[mn][mm]->pos_ls.eps = modal_data[mm];
-		ve_glob[mn][mm]->epsModel = VE_LEVEL_SET;
-	      }
-
-	    ECHO(es,echo_file); 
-	  } else if ( model_read == -2 ) {
-	    SPF(err_msg,"Only CONSTANT %s mode model supported.", search_string);
-	    fprintf(stderr, "%s\n", err_msg);
-	    exit(-1);
-	  }
-	}
-     else
-       {
-	 for(mm=0;mm<vn_glob[mn]->modes;mm++)
-	   {
-	     ve_glob[mn][mm]->xi=0.;
-	     ve_glob[mn][mm]->pos_ls.xi=0.;
-	     ve_glob[mn][mm]->xiModel=CONSTANT;
-	   }
-
-	 for(mm=0;mm<vn_glob[mn]->modes;mm++)
-	   {
-	     ve_glob[mn][mm]->eps=0.;
-	     ve_glob[mn][mm]->pos_ls.eps=0.;
-	     ve_glob[mn][mm]->epsModel=CONSTANT;
-	   }
-       }
-
-      free(modal_data);
-    }
-  
-  /* surface tension */
-  strcpy(search_string, "Surface Tension");
->>>>>>> f5c9ff9b
 
       if (gn_glob[mn]->u_nexp[2] == 0.0)
         gn_glob[mn]->u_nexp[2] = ls->Length_Scale / 2.0;
@@ -1859,8 +1551,7 @@
     }
     ECHO(es, echo_file);
 
-    if (ConstitutiveEquation != BOND
-        && ConstitutiveEquation != BINGHAM_MIXED) {
+    if (ConstitutiveEquation != BOND && ConstitutiveEquation != BINGHAM_MIXED) {
       model_read =
           look_for_mat_prop(imp, "Time Constant", &(gn_glob[mn]->lamModel), &(gn_glob[mn]->lam),
                             NO_USER, NULL, model_name, SCALAR_INPUT, &NO_SPECIES, es);
@@ -2007,9 +1698,9 @@
   }
 
   if (ConstitutiveEquation == BINGHAM_MIXED) {
-    model_read =
-        look_for_mat_prop(imp, "Epsilon Regularization", &(gn_glob[mn]->epsilonModel), &(gn_glob[mn]->epsilon),
-                          NO_USER, NULL, model_name, SCALAR_INPUT, &NO_SPECIES, es);
+    model_read = look_for_mat_prop(imp, "Epsilon Regularization", &(gn_glob[mn]->epsilonModel),
+                                   &(gn_glob[mn]->epsilon), NO_USER, NULL, model_name, SCALAR_INPUT,
+                                   &NO_SPECIES, es);
     GOMA_EH(model_read, "Epsilon Regularization");
     ECHO(es, echo_file);
   }
@@ -2737,6 +2428,7 @@
       /* Should yield stress be a modal property? Let's assume not for now */
       dbl tau_y_val;
       dbl fexp_val;
+      dbl nexp_val;
 
       strcpy(search_string, "Polymer Yield Stress");
       model_read = look_for_mat_prop(imp, search_string, &(ConstitutiveEquation), &tau_y_val,
@@ -2763,10 +2455,27 @@
         fprintf(stderr, "%s\n", err_msg);
         exit(-1);
       }
+      strcpy(search_string, "Saramito Power Law Exponent");
+      model_read = look_for_mat_prop(imp, search_string, &(ConstitutiveEquation), &nexp_val,
+                                     NO_USER, NULL, model_name, SCALAR_INPUT, &NO_SPECIES, es);
+
+      if (model_read < 1) {
+        if (model_read == -1) {
+          nexp_val = 1;
+        } else if (model_read == -2) {
+          SPF(err_msg, "Only CONSTANT %s mode model supported.", search_string);
+          GOMA_EH(-1, err_msg);
+        }
+      }
 
       for (mm = 0; mm < vn_glob[mn]->modes; mm++) {
         ve_glob[mn][mm]->gn->tau_y = tau_y_val;
         ve_glob[mn][mm]->gn->fexp = fexp_val;
+        ve_glob[mn][mm]->gn->nexp = nexp_val;
+
+        // set polymer viscosity to (consistency index)^(1/nexp) when nexp != 1
+        if (nexp_val != 1)
+          ve_glob[mn][mm]->gn->mu0 = pow(ve_glob[mn][mm]->gn->mu0, 1. / nexp_val);
       }
       ECHO(es, echo_file);
     }
