--- conflicted
+++ resolved
@@ -304,14 +304,6 @@
   int have_shell_sat_open2;
   int have_shear_rate;
   /* int have_vort_dir; */
-  int have_lubp;
-  int have_lubp2;
-  int have_shell_filmp;
-  int have_shell_filmh;
-  int have_shell_partc;
-  int have_shell_energy;
-  int have_shell_sat_closed;
-  int have_shell_sat_gasn;
 
   /*
    *  Pointers to Material property structures. "matr_ptr" points to the
@@ -1220,7 +1212,7 @@
   ECHO(es,echo_file);
 
   /* check for shell tangent calculator model */
-  if(pd_glob[mn]->e[R_MESH1] && pd_glob[mn]->e[R_SHELL_CURVATURE]) {
+  if(pd_glob[mn]->gv[R_MESH1] && pd_glob[mn]->gv[R_SHELL_CURVATURE]) {
     char input[MAX_CHAR_IN_INPUT] = "zilch\0";
     strcpy(search_string, "Shell Tangent Computation Method");
     model_read = look_for_optional(imp,
@@ -1273,7 +1265,7 @@
   }
   
   /* check for shell moment tensor calculator model */
-  if(pd_glob[mn]->e[R_MESH1] && pd_glob[mn]->e[R_SHELL_CURVATURE]) {
+  if(pd_glob[mn]->gv[R_MESH1] && pd_glob[mn]->gv[R_SHELL_CURVATURE]) {
     char input[MAX_CHAR_IN_INPUT] = "zilch\0";
     strcpy(search_string, "Shell Moment Tensor Model");
     model_read = look_for_optional(imp,
@@ -2532,17 +2524,10 @@
 	{
 	  int err;
 	  mat_ptr->Mwt_funcModel = SUPG;
-<<<<<<< HEAD
 	  err = fscanf(imp, "%lg",&(mat_ptr->Mwt_func));
 	  if (err != 1) {
 	    EH(-1, "Expected to read one double for Momentum Weight Function SUPG");
 	  }
-=======
-	  if (fscanf(imp, "%lg",&(mat_ptr->Mwt_func)) != 1)
-          {
-	    EH(-1, "Could not read SUPG value for Momentum Weight Function");
-          }
->>>>>>> 48a67847
 	  SPF(endofstring(es)," %.4g", mat_ptr->Mwt_func );
 	} 
       else  
@@ -2644,17 +2629,14 @@
 	{
 	  vn_glob[mn]->evssModel = LOG_CONF;
 	}
-<<<<<<< HEAD
-      else if ( !strcmp(model_name, "LOG_CONF_GRADV") )
-	{
-	  vn_glob[mn]->evssModel = LOG_CONF_GRADV;
-	}
-=======
       else if ( !strcmp(model_name, "LOG_CONF_LAGGED") )
         {
           vn_glob[mn]->evssModel = LOG_CONF_LAGGED;
         }
->>>>>>> 48a67847
+      else if ( !strcmp(model_name, "LOG_CONF_GRADV") )
+	{
+	  vn_glob[mn]->evssModel = LOG_CONF_GRADV;
+	}
       else
 	{
 	  if( vn_glob[mn]->ConstitutiveEquation == PTT ) 
@@ -3052,11 +3034,7 @@
 	      exit(-1);
 	    }
 
-<<<<<<< HEAD
 	  if( vn_glob[mn]->evssModel == LOG_CONF || vn_glob[mn]->evssModel == LOG_CONF_GRADV)
-=======
-	  if( vn_glob[mn]->evssModel == LOG_CONF )
->>>>>>> 48a67847
 	    {
 	      if ( modal_data[mn] != 0.0 )
 		{
@@ -3065,12 +3043,7 @@
 		  exit(-1);
 		}
 	    }
-<<<<<<< HEAD
 	  
-=======
-
-
->>>>>>> 48a67847
 	  for(mm=0;mm<vn_glob[mn]->modes;mm++)
 	    {
 	      ve_glob[mn][mm]->xi = modal_data[mm];
@@ -3719,17 +3692,10 @@
 	{
 	  int err;
 	  mat_ptr->Ewt_funcModel = SUPG;
-<<<<<<< HEAD
 	  err = fscanf(imp, "%lg",&(mat_ptr->Ewt_func));
 	  if (err != 1) {
 	    EH(-1, "Expected to read one double for Energy Weight Function SUPG");
 	  }
-=======
-	  if (fscanf(imp, "%lg",&(mat_ptr->Ewt_func)) != 1)
-          {
-	    EH(-1, "Could not read SUPG value for Energy Weight Function");
-          }
->>>>>>> 48a67847
 	  SPF(endofstring(es)," %.4g", mat_ptr->Ewt_func );
 	} 
       else  
@@ -5248,7 +5214,7 @@
     }
 
     if ( (mat_ptr->FlowingLiquid_viscosity != 0.) &&
-         ((pd_glob[mn]->e[R_LUBP]) || (pd_glob[mn]->e[R_LUBP_2])) )
+         ((pd_glob[mn]->gv[R_LUBP]) || (pd_glob[mn]->gv[R_LUBP_2])) )
     WH(-1,"ON POROUS_BRINKMAN: You will get erroneous results if you are using the brinkman formulation as an expedient for lubrication velocity calculation. FlowingliquidViscosity should be zero in that case");
 
     ECHO(es,echo_file);
@@ -5780,17 +5746,10 @@
 	{
 	  int err;
 	  mat_ptr->Porous_wt_funcModel = SUPG;
-<<<<<<< HEAD
 	  err = fscanf(imp, "%lg",&(mat_ptr->Porous_wt_func));
 	  if (err != 1) {
 	    EH(-1, "Expected to read one double for Porous Weight Function SUPG");
 	  }
-=======
-	  if (fscanf(imp, "%lg",&(mat_ptr->Porous_wt_func)) != 1)
-          {
-	    EH(-1, "Could not read SUPG value for Porous Weight Function");
-          }
->>>>>>> 48a67847
 	  SPF(endofstring(es)," %.4g", mat_ptr->Porous_wt_func);
 	} 
       else 
@@ -6482,15 +6441,9 @@
     {
       int err;
       mat_ptr->Spwt_funcModel = SUPG;
-<<<<<<< HEAD
       err = fscanf(imp, "%lg",&(mat_ptr->Spwt_func));
       if (err != 1) {
 	EH(-1, "Expected to read one double for Species Weight Function SUPG");
-=======
-      if (fscanf(imp, "%lg",&(mat_ptr->Spwt_func)) != 1)
-      {
-        EH(-1, "Could not read SUPG value for Species Weight Function");
->>>>>>> 48a67847
       }
     } 
   else 
@@ -8904,7 +8857,16 @@
       mat_ptr->len_u_heat_source = num_const;
       SPF_DBL_VEC( endofstring(es), num_const, mat_ptr->u_heat_source);
     }
-<<<<<<< HEAD
+  else if ( !strcmp(model_name, "FOAM_PBE") )
+    {
+      HeatSourceModel = HS_FOAM_PBE;
+      model_read = 1;
+      mat_ptr->HeatSourceModel = HeatSourceModel;
+
+      num_const = read_constants(imp, &(mat_ptr->u_heat_source), NO_SPECIES);
+      mat_ptr->len_u_heat_source = num_const;
+      SPF_DBL_VEC( endofstring(es), num_const, mat_ptr->u_heat_source);
+    }
   else if ( !strcmp(model_name, "EM_DISS") )
     {
       HeatSourceModel = EM_DISS;
@@ -8912,15 +8874,6 @@
       mat_ptr->HeatSourceModel = HeatSourceModel;
       num_const = read_constants(imp, &(mat_ptr->u_heat_source), 
 				     NO_SPECIES);
-=======
-  else if ( !strcmp(model_name, "FOAM_PBE") )
-    {
-      HeatSourceModel = HS_FOAM_PBE;
-      model_read = 1;
-      mat_ptr->HeatSourceModel = HeatSourceModel;
-
-      num_const = read_constants(imp, &(mat_ptr->u_heat_source), NO_SPECIES);
->>>>>>> 48a67847
       mat_ptr->len_u_heat_source = num_const;
       SPF_DBL_VEC( endofstring(es), num_const, mat_ptr->u_heat_source);
     }
@@ -9778,59 +9731,8 @@
 
   ECHO("\n---Special Inputs\n", echo_file); /* added by PRS 3/17/2009 */ 
 
-<<<<<<< HEAD
-  if(pd_glob[mn]->e[R_LUBP] || pd_glob[mn]->e[R_LUBP_2] ||
-     pd_glob[mn]->e[R_TFMP_MASS] || pd_glob[mn]->e[R_TFMP_BOUND] )
-=======
-
-  /* Check for existance of shell DOFs in any matrix */
-  have_lubp = 0;
-  have_lubp2 = 0;
-  have_shell_filmp = 0;
-  have_shell_filmh = 0;
-  have_shell_partc = 0;
-  have_shell_energy = 0;
-  have_shell_sat_closed = 0;
-  have_shell_sat_gasn = 0;
-
-  for (imtrx = 0; imtrx < upd->Total_Num_Matrices; imtrx++)
-     {
-      if (pd_glob[mn]->e[imtrx][R_LUBP])
-        {
-         have_lubp = 1;
-        }
-      if (pd_glob[mn]->e[imtrx][R_LUBP_2])
-        {
-         have_lubp2 = 1;
-        }
-      if (pd_glob[mn]->e[imtrx][R_SHELL_FILMP])
-        {
-         have_shell_filmp = 1;
-        }
-      if (pd_glob[mn]->e[imtrx][R_SHELL_FILMH])
-        {
-         have_shell_filmh = 1;
-        }
-      if (pd_glob[mn]->e[imtrx][R_SHELL_PARTC])
-        {
-         have_shell_partc = 1;
-        }
-      if (pd_glob[mn]->e[imtrx][R_SHELL_ENERGY])
-        {
-         have_shell_energy = 1;
-        }
-      if (pd_glob[mn]->e[imtrx][R_SHELL_SAT_CLOSED])
-        {
-         have_shell_sat_closed = 1;
-        }
-      if (pd_glob[mn]->e[imtrx][R_SHELL_SAT_GASN])
-        {
-         have_shell_sat_gasn = 1;
-        }
-     } 
-
-  if( (have_lubp == 1) || (have_lubp2 == 1) )
->>>>>>> 48a67847
+  if(pd_glob[mn]->gv[R_LUBP] || pd_glob[mn]->gv[R_LUBP_2] ||
+     pd_glob[mn]->gv[R_TFMP_MASS] || pd_glob[mn]->gv[R_TFMP_BOUND] )
     {
        model_read = look_for_mat_proptable(imp, "Upper Height Function Constants",
 					  &(mat_ptr->HeightUFunctionModel),
@@ -10657,12 +10559,12 @@
 
   /* Shell Energy Cards - heat sources, sinks, etc. */
 
-  if ( have_shell_energy == 1 )
+  if ( pd_glob[mn]->gv[R_SHELL_ENERGY] == 1 )
     {
       /* no source terms available.  Feel free to add some!  */
     } /* End of shell_energy cards */
 
-   if( have_shell_filmp == 1 )
+   if( pd_glob[mn]->gv[R_SHELL_FILMP] == 1 )
     {
 
       model_read = look_for_mat_prop(imp, "Film Evaporation Model", 
@@ -10800,7 +10702,7 @@
 
     }
 
-  if( have_shell_filmh == 1 )
+  if( pd_glob[mn]->gv[R_SHELL_FILMH] == 1 )
     {
 
       model_read = look_for_mat_prop(imp, "Disjoining Pressure Model", 
@@ -10872,7 +10774,7 @@
 
     }
 
-  if( have_shell_partc == 1 )
+  if( pd_glob[mn]->gv[R_SHELL_PARTC] == 1 )
     {
 
       model_read = look_for_mat_prop(imp, "Diffusion Coefficient Model", 
@@ -10932,22 +10834,16 @@
 					get confused if there are shell elements and no FSI model is specified.
 					Need to check that this doesn't break anything.*/  
 
-<<<<<<< HEAD
-  if ( pd_glob[mn]->e[R_LUBP]
-       || pd_glob[mn]->e[R_LUBP_2]
-       || pd_glob[mn]->e[R_SHELL_FILMP]
-       || pd_glob[mn]->e[R_SHELL_SAT_OPEN]
-       ||  pd_glob[mn]->e[R_SHELL_SAT_OPEN_2]
-       || (pd_glob[mn]->e[R_SHELL_NORMAL1] &&
-           pd_glob[mn]->e[R_SHELL_NORMAL2] &&
-           pd_glob[mn]->e[R_SHELL_NORMAL3])
-       || (pd_glob[mn]->e[R_TFMP_MASS] || pd_glob[mn]->e[R_TFMP_BOUND])
+  if ( pd_glob[mn]->gv[R_LUBP]
+       || pd_glob[mn]->gv[R_LUBP_2]
+       || pd_glob[mn]->gv[R_SHELL_FILMP]
+       || pd_glob[mn]->gv[R_SHELL_SAT_OPEN]
+       ||  pd_glob[mn]->gv[R_SHELL_SAT_OPEN_2]
+       || (pd_glob[mn]->gv[R_SHELL_NORMAL1] &&
+           pd_glob[mn]->gv[R_SHELL_NORMAL2] &&
+           pd_glob[mn]->gv[R_SHELL_NORMAL3])
+       || (pd_glob[mn]->gv[R_TFMP_MASS] || pd_glob[mn]->gv[R_TFMP_BOUND])
      ) {
-=======
-  if ( (have_lubp == 1) || (have_lubp2 == 1) ||
-       (have_shell_filmp == 1) ||
-       (have_shell_sat_open == 1) || (have_shell_sat_open2 == 1) ) {
->>>>>>> 48a67847
 
     model_read = look_for_mat_prop(imp, "FSI Deformation Model",
 				   &(mat_ptr->FSIModel),
@@ -10997,7 +10893,7 @@
    * Added by SAR 2010-03-01
    */
   
-  if( (have_shell_sat_closed == 1) || 
+  if( (pd_glob[mn]->gv[R_SHELL_SAT_CLOSED] == 1) || 
       (have_shell_sat_open == 1)   || 
       (have_shell_sat_open2 == 1) )   {
     
@@ -11285,7 +11181,7 @@
    * Added by SAR 2010-12-20
    */
   
-  if( have_shell_sat_gasn == 1 ) {
+  if( pd_glob[mn]->gv[R_SHELL_SAT_GASN] == 1 ) {
     
     // Gas diffusivity
     model_read = look_for_mat_prop(imp, "Porous Shell Gas Diffusivity", 
@@ -11327,7 +11223,7 @@
     // So far, the density card only pertains to the gas model.
     // The incompressible liquid density does not matter.
    */
-  if(pd_glob[mn]->e[R_TFMP_MASS] || pd_glob[mn]->e[R_TFMP_BOUND]) {
+  if(pd_glob[mn]->gv[R_TFMP_MASS] || pd_glob[mn]->gv[R_TFMP_BOUND]) {
     char input[MAX_CHAR_IN_INPUT] = "zilch\0"; 
     strcpy(search_string, "Thin Film Multiphase Density");
     model_read = look_for_optional(imp,
@@ -11380,7 +11276,7 @@
     ECHO(es, echo_file);
   }
   
-  if(pd_glob[mn]->e[R_TFMP_MASS] || pd_glob[mn]->e[R_TFMP_BOUND]) {
+  if(pd_glob[mn]->gv[R_TFMP_MASS] || pd_glob[mn]->gv[R_TFMP_BOUND]) {
     char input[MAX_CHAR_IN_INPUT] = "zilch\0"; 
     strcpy(search_string, "Thin Film Multiphase Viscosity");
     model_read = look_for_optional(imp,
@@ -11416,7 +11312,7 @@
       EH(-1, "No default fluid viscosities, to specify them use the \"Thin Film Multiphase Viscosity\" card.");
     }
   }
-  if(pd_glob[mn]->e[R_TFMP_MASS] || pd_glob[mn]->e[R_TFMP_BOUND]) {
+  if(pd_glob[mn]->gv[R_TFMP_MASS] || pd_glob[mn]->gv[R_TFMP_BOUND]) {
     char input[MAX_CHAR_IN_INPUT] = "zilch\0"; 
     strcpy(search_string, "Thin Film Multiphase Diffusivity Model");
     model_read = look_for_optional(imp,
@@ -11462,7 +11358,7 @@
   }
 
 
-  if(pd_glob[mn]->e[R_TFMP_BOUND]) {
+  if(pd_glob[mn]->gv[R_TFMP_BOUND]) {
     char input[MAX_CHAR_IN_INPUT] = "zilch\0"; 
     strcpy(search_string, "Thin Film Multiphase Dissolution Model");
     model_read = look_for_optional(imp,
@@ -11497,7 +11393,7 @@
     }
   }
 
-  if(pd_glob[mn]->e[R_TFMP_MASS] || pd_glob[mn]->e[R_TFMP_BOUND]) {
+  if(pd_glob[mn]->gv[R_TFMP_MASS] || pd_glob[mn]->gv[R_TFMP_BOUND]) {
     char input[MAX_CHAR_IN_INPUT] = "zilch\0"; 
     strcpy(search_string, "Thin Film Multiphase Relative Permeability Model");
     model_read = look_for_optional(imp,
@@ -11534,7 +11430,7 @@
     }
   }
   
-  if(pd_glob[mn]->e[R_TFMP_BOUND] || pd_glob[mn]->e[R_TFMP_MASS]) {
+  if(pd_glob[mn]->gv[R_TFMP_BOUND] || pd_glob[mn]->gv[R_TFMP_MASS]) {
     strcpy(search_string, "Thin Film Multiphase Mass Lumping");
     model_read = look_for_optional(imp,
 				   search_string,
@@ -11567,7 +11463,7 @@
     ECHO(es, echo_file);    
   }
   
-  if(pd_glob[mn]->e[R_TFMP_BOUND]) {
+  if(pd_glob[mn]->gv[R_TFMP_BOUND]) {
     char input[MAX_CHAR_IN_INPUT] = "zilch\0"; 
     strcpy(model_name, "\0");
     strcpy(search_string, "Thin Film Multiphase Clipping");
@@ -11614,7 +11510,7 @@
     ECHO(es, echo_file);
   }
 
-  if(pd_glob[mn]->e[R_TFMP_MASS] || pd_glob[mn]->e[R_TFMP_BOUND]) {
+  if(pd_glob[mn]->gv[R_TFMP_MASS] || pd_glob[mn]->gv[R_TFMP_BOUND]) {
     char input[MAX_CHAR_IN_INPUT] = "zilch\0"; 
     strcpy(search_string, "Thin Film Multiphase Drop Lattice");
     model_read = look_for_optional(imp,
@@ -11646,7 +11542,7 @@
   }
 
   /* check for roller-web gap thickness model */
-  if(pd_glob[mn]->e[R_TFMP_BOUND]) {
+  if(pd_glob[mn]->gv[R_TFMP_BOUND]) {
     char input[MAX_CHAR_IN_INPUT] = "zilch\0";
     strcpy(search_string, "Elastohydrodynamic Lubrication Gap Model");
     model_read = look_for_optional(imp,
@@ -11686,7 +11582,7 @@
   }
 
   /* check for roller-web normal calculation method (only needed if gap model is NDOTD) */
-  if(pd_glob[mn]->e[R_MESH1] && pd_glob[mn]->e[R_TFMP_BOUND]
+  if(pd_glob[mn]->gv[R_MESH1] && pd_glob[mn]->gv[R_TFMP_BOUND]
      && mat_ptr->ehl_gap_model == GM_NDOTD) {
     char input[MAX_CHAR_IN_INPUT] = "zilch\0";
     strcpy(search_string, "Elastohydrodynamic Lubrication Normal Calculation Method");
@@ -11737,7 +11633,7 @@
   }
 
   /* check for 2d bar integration kind */
-  if(pd_glob[mn]->e[R_TFMP_BOUND]) {
+  if(pd_glob[mn]->gv[R_TFMP_BOUND]) {
     char input[MAX_CHAR_IN_INPUT] = "zilch\0";
     strcpy(search_string, "Elastohydrodynamic Lubrication Shell Integration Kind");
     model_read = look_for_optional(imp,
