--- conflicted
+++ resolved
@@ -3046,7 +3046,7 @@
 
 	  SPF_DBL_VEC( endofstring(es), num_const,mat_ptr->u_thermal_conductivity);       
 	}
-<<<<<<< HEAD
+
       else if( !strcmp(model_name, "FOAM_PBE") )
 	{
 	  mat_ptr->ConductivityModel = FOAM_PBE;
@@ -3058,7 +3058,11 @@
 	  /* 	      pd_glob[mn]->MaterialName, search_string, "THERMAL"); */
 	  /*     EH(-1, err_msg); */
 	  /*   } */
-=======
+	  mat_ptr->len_u_thermal_conductivity = num_const;
+
+	  SPF_DBL_VEC( endofstring(es), num_const,mat_ptr->u_thermal_conductivity);
+
+	}
       else if( !strcmp(model_name, "FOAM_PMDI_10") )
 	{
 	  mat_ptr->ConductivityModel = FOAM_PMDI_10;
@@ -3070,7 +3074,6 @@
 		      pd_glob[mn]->MaterialName, search_string, "FOAM_PMDI_10");
 	      EH(-1, err_msg);
 	    }
->>>>>>> dcf3c08b
 
 	  mat_ptr->len_u_thermal_conductivity = num_const;
 
