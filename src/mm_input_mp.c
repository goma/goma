/************************************************************************ *
* Goma - Multiphysics finite element software                             *
* Sandia National Laboratories                                            *
*                                                                         *
* Copyright (c) 2022 Goma Developers, National Technology & Engineering   *
*               Solutions of Sandia, LLC (NTESS)                          *
*                                                                         *
* Under the terms of Contract DE-NA0003525, the U.S. Government retains   *
* certain rights in this software.                                        *
*                                                                         *
* This software is distributed under the GNU General Public License.      *
* See LICENSE file.                                                       *
\************************************************************************/

/*
 *$Id: mm_input_mp.c,v 5.37 2010-07-30 21:14:52 prschun Exp $
 */

/*************** R O U T I N E S   I N   T H E   F I L E ***********************
 *
 *    NAME				TYPE		CALLED_BY
 *--------------------------------------------------------------------
 *
 *    look_for_optional_string          int
 *    rd_mp_specs	       		void		read_input_file
 ******************************************************************************/

#include <math.h>
#include <stdio.h>
#include <stdlib.h>
#include <string.h>
#include <strings.h> /* for strcasecmp */

#include "el_elm.h"
#include "mm_as.h"
#include "mm_as_const.h"
#include "mm_as_structs.h"
#include "mm_eh.h"
#include "mm_input.h"
#include "mm_mp.h"
#include "mm_mp_const.h"
#include "mm_mp_structs.h"
#include "rf_allo.h"
#include "rf_bc.h"
#include "rf_bc_const.h"
#include "rf_fem.h"
#include "rf_fem_const.h"
#include "rf_io_const.h"
#include "std.h"

#define GOMA_MM_INPUT_C

#define NO_USER      NULL
#define NO_INPUT     0
#define SCALAR_INPUT 1
#define VECTOR_INPUT 3

extern Spfrtn sr; /* External declaration for the sprintf return variable,sr
                   *  sr is defined in mm_input.c */

/******************************************************************************/
/******************************************************************************/
/******************************************************************************/

static void fallback_chemkin_generic_prop(int *model_read,
                                          int species_num,
                                          int *propID,
                                          int canBeGenericallyHandled,
                                          MATRL_PROP_STRUCT *mat_ptr)

/****************************************************************************
 *
 * fallback_chemkin_generic_prop
 *
 *        This routine will check to see whether an unspecified entry in
 *  the Goma's material file can be filled in with the generic CHEMKIN_MODEL
 *  property. If it can be used, then the model_read parameter is changed
 *  to "satisfied", and the property ID is set to CHEMKIN_MODEL if it has not
 *  previously been set nonzero by the chemkin initialization routine.
 *  The property ID is left alone, if it has been previously set by the
 *  chemkin initialization routine.  CHEMKIN_MODEL is a generic chemkin
 *  constitutive model for the current property.
 *        The routine checks to see whether the default database is set to
 *  chemkin to make this determination.
 *        This routine also checks to see whether it is called for the
 *  last species in the mechanism. If the mechanism is nondilute so that the
 *  number of species is different than the number of species equations, it
 *  changes the value of the model_read so as not to generate an error
 *  call on return. The parameters for the "non-condensible", i.e., last
 *  species in the mechanism are input via special cases later on. Therefore,
 *  we don't want to create an error condition here.
 *
 *       This code snipet also handles the case of input for nondilute
 *  formulations, where the number of species is 1 larger than the number
 *  of species equations. In this case, sometimes the property input for the
 *  last species in the mechanism (the one whose continuity equation is not
 *  part of the solutin set) is not specified. For backwards compatibility,
 *  we must allow this to be OK. (((.
 *
 *  Input
 * --------
 *  *model_read    = Address of the model id read in from the input
 *                   deck. If none was found this will be equal to -1.
 *                   This routine only considers the case where no
 *                   model was found.
 *  *species_num   = pointer to the species index in question.
 *  *propID        = Address in the integer property arrray corresponding
 *                   to the Material property constituitive equation model
 *                   for the species above.
 *  canBeGenericallyHandled =
 *                   This value is either true or false. If true it means,
 *                   for this particular property, that chemkin can handle
 *                   the calculation even if the propID wasn't initially
 *                   set by the chemkin initialization process.
 *  mat_ptr        = Pointer to the material structure.
 *
 *  Output
 * ---------
 * *model_read     = If chemkin can handle the missing property, this value
 *                   is changed from -1 to 1.
 *                   (this is also set to 1 if we are addressing the last
 *                    species in a nondilute material, where the number
 *                    of species equations is one less than the total
 *                    number of equations)
 * *propID         = If chemkin can handle a missing property, and the
 *                   property model value has not been previously specified
 *                   the property model is set to CHEMKIN_MODEL.
 *                   (this is also set to 0 if we are addressing the last
 *                    species in a nondilute material, where the number
 *                    of species equations is one less than the total
 *                    number of equations)
 ****************************************************************************/
{
  if (*model_read == -1) {
    if (mat_ptr->DefaultDatabase == DB_CHEMKIN_MAT) {
      if ((*propID == UNINITIALIZED_MODEL) || (*propID == NO_MODEL)) {
        if (canBeGenericallyHandled) {
          *propID = CHEMKIN_MODEL;
          *model_read = 1;
        }
      } else {
        *model_read = 1;
      }
    } else {
      if (mat_ptr->Num_Species_Eqn != mat_ptr->Num_Species) {
        if (species_num == mat_ptr->Num_Species_Eqn) {
          *model_read = 1;
          *propID = UNINITIALIZED_MODEL;
        }
      }
    }
  }
}
/******************************************************************************/
/******************************************************************************/
/******************************************************************************/

int look_for_optional_string(FILE *ifp,
                             const char *match_string,
                             char retn_string[],
                             int retn_string_len)

/***************************************************************************
 *
 * look_for_optional_string:
 *
 *	Scan the input file (reading in strings according to 'read_string(ifp,)'
 *	specifications) until the character pattern in 'string' is matched.
 *	If 'string' is not matched, return a value of -1.
 *	If 'string' is matched, return the number of characters read
 *  into the return string not including the trailing null character.
 *
 *  The string value after an equals sign is returned in retn_string upon
 *  successful search of string. On an unsuccessful return, the
 *  retn_string is set to the null string.
 *
 *  This search starts at the current position in the input
 *  file and searches to the end until it finds the input string.
 *  If this routine can't find the input string, it returns to the
 *  file position where the search was started. If it finds the
 *	string pattern, it leaves the file pointer positioned after the
 *  new line character at the end of matched line.
 *
 *  Input
 * --------
 *  ifp          = file pointer to file "input"
 *  match_string = contains string pattern to be matched.
 *  retn_string_len = max string length of retn_string permissible
 *
 *  Output
 * ---------
 *  retn_string  = On return it contains the string after the
 *                 equals sign on a line containing the match_string
 *                 If the match_string is not found, this string
 *                 is not touched.
 *
 *  Example:
 *
 *   Line:
 *     Default Model = Any which way but loose
 *
 *   Calling statement
 *
 *     look_for_optional_string(ifp,"Default Model", retn_string);
 *
 *   On return, rntn_string will be equal to "Any which way but loose" and
 *   return value will be equal to 23
 ***************************************************************************/
{
  int retn;
  char tmp_string[MAX_CHAR_IN_INPUT];
  if ((retn_string_len < 1) || (!match_string) || (!ifp)) {
    GOMA_EH(GOMA_ERROR, "look_for_optional_string interface ERROR");
  }
  retn = look_forward_optional(ifp, match_string, tmp_string, '=');
  if (retn == 1) {
    retn = read_string(ifp, tmp_string, '\n');
    strip(tmp_string);
    (void)strncpy(retn_string, tmp_string, retn_string_len);
    retn_string[retn_string_len - 1] = '\0';
    retn = strlen(retn_string);
  }
  return retn;
}
/******************************************************************************/
/******************************************************************************/
/******************************************************************************/

void rd_mp_specs(FILE *imp, char input[], int mn, char *echo_file)

/***************************************************************************
 *
 * rd_mp_specs -- read material properties specifications
 *
 * Comments:
 *
 * Input
 * -----------
 *
 * imp = File pointer for the material file for this material.
 * input = buffer array used to read the input file.
 *         MAX_CHAR_IN_INPUT long (256 chars in length, currently)
 * mn = Index of the current material in the list of materials defined for
 *      this problem.
 **************************************************************************/
{ /*start*/
  char err_msg[MAX_CHAR_ERR_MSG];
  int i, j, var;
  int imtrx;
  int ipore;
  static const char yo[] = "rd_mp_specs";
  struct Elastic_Constitutive *dum_ptr;

  int ConstitutiveEquation;
  int LameLambdaModel;
  dbl a0, a1, a2, a3, a4, a5, a6, a7, a8, a9, a10, a11;
  dbl v0[DIM];
  int i0;
  /* dummy variable to hold modal data before it is put into the ve struct */
  dbl *modal_data;
  int DiffusionConstitutiveEquation = -1;
  int PorousDiffusionConstitutiveEquation = -1;
  int ElasticConstitutiveEquation = -1;
  int PlasticConstitutiveEquation = -1;
  int MomentumSourceModel = -1;
  int HeatSourceModel = -1;
  int SpeciesSourceModel = -1;
  int SpeciesTimeIntegration;
  int PorousTimeIntegration;
  int Num_liquid_phase_components = 1;        /*PRS: hardwired for Porous (see
                                                below) 052901 */
  int Num_insoluble_gas_phase_components = 1; /*PRS: hardwired for Porous (see
                                                below) 052901 */
  int iread;
  int num_const, species_no;
  int porous_no, porous_shell_no;
  int PorousShellOn;
  int mm;                          /* modal counter */
  int ii, jj, n_dij, k, n_species; /* KSC: 7/98 */
  dbl dij, E, T0;                  /* KSC: 7/98, 9/04 */
  int n_rxn;                       /* KSC/GHE: 10/98 */

  int have_mesh_eqn;
  int have_por_liq_pres;
  int have_por_gas_pres;
  int have_por_porosity;
  int have_por_sink_mass;
  int have_por_energy;
  int have_shell_sat_open;
  int have_shell_sat_open2;
  int have_shear_rate;
  /* int have_vort_dir; */

  /*
   *  Pointers to Material property structures. "matr_ptr" points to the
   *  current structure that we will be filling up in this routine.
   *  mp_glob is a global vector of pointers to material prop structures.
   */
  /*  extern MATRL_PROP_STRUCT **mp_glob; cf mm_mp.h */
  MATRL_PROP_STRUCT *mat_ptr = mp_glob[mn];
  PROBLEM_DESCRIPTION_STRUCT *pd_ptr = pd_glob[mn];

  /*  fpos_t file_position; position in file at start of search */

  char model_name[MAX_CHAR_IN_INPUT];
  char *s; /* used to tokenize optional input string. */
  char echo_string[MAX_CHAR_ECHO_INPUT] = "\0";
  char search_string[MAX_CHAR_IN_INPUT];
  char *es = echo_string;

  int model_read, retn;
  int matl_model = 0;
  int NO_SPECIES = -1; /* Signal to parsing routine to not
                        * expect a species num                    */
  int n_ij, read_bc_mp = -1;
  dbl chi_ij, mw, mv;

  /*
   *  Copy the materials name into the materials structure from the
   *  problem structure
   */
  (void)strncpy(mat_ptr->Material_Name, pd_glob[mn]->MaterialName, MAX_MATLNAME);

  /*
   *  Copy the number of species and species equations into the material
   *  property structure. The number of species in each material may vary
   *  in the future.
   */
  mat_ptr->Num_Species_Eqn = pd_glob[mn]->Num_Species_Eqn;
  mat_ptr->Num_Species = pd_glob[mn]->Num_Species;
  mat_ptr->Num_Porous_Eqn = pd_glob[mn]->Num_Porous_Eqn;
  mat_ptr->Num_Porous_Shell_Eqn = pd_glob[mn]->Num_Porous_Shell_Eqn;

  /*
   *  Intialize to good default behavior
   */

  for (i = 0; i < mat_ptr->Num_Species; i++) {
    mat_ptr->SpeciesTimeIntegration[i] = STANDARD;
    mat_ptr->AdvectiveScalingModel[i] = CONSTANT;
    mat_ptr->ExtrinsicIndependentSpeciesVar[i] = 0;
    mat_ptr->AdvectiveScaling[i] = 1.0;
    mat_ptr->FreeVolSolvent[i] = TRUE;
  }

  /*
   *  Database Location Section --
   *
   *       This section assigns the DefaultDatabase  int variable in the
   *       material  structure.
   */
  mat_ptr->DefaultDatabase = DB_GOMA_MAT;
  retn = look_for_optional_string(imp, "Default Database", input, MAX_CHAR_IN_INPUT);
  if (retn > 0) {
    if (!strcasecmp(input, "chemkin_mat"))
      mat_ptr->DefaultDatabase = DB_CHEMKIN_MAT;
    else if (!strcasecmp(input, "goma_mat"))
      mat_ptr->DefaultDatabase = DB_GOMA_MAT;
    else {
      sr = sprintf(err_msg, "Unknown value for Default Database: %s, use chemkin_mat or goma_mat\n",
                   input);
      GOMA_EH(GOMA_ERROR, err_msg);

      SPF(es, "%s = %s", "Default Database", input);
      ECHO(es, echo_file);
    }
#ifndef USE_CHEMKIN
    if (!strcasecmp(input, "chemkin_mat")) {
      fprintf(stderr, "ERROR! The default database has been specified as chemkin.\n");
      fprintf(stderr, "\tHowever, CHEMKIN has not been linked in!\n");
      fprintf(stderr, "\tGOMA must be recompiled with the USE_CHEMKIN definition!\n");
      GOMA_EH(GOMA_ERROR, "chemkin not linked in\n");
    }
#endif
  }

  /*
   *  If we have a Chemkin material, then lets
   *  1) read in the chemkin database,  if it hasn't already been read in
   *  2) Initialize this material structure with the chemkin properties
   *  3) check for inconsistencies
   *
   *  For Goma Default Databases, lets do initializations dependent upon
   *  the number of species in this material.
   */
  if (mat_ptr->DefaultDatabase == DB_CHEMKIN_MAT) {
#ifdef USE_CHEMKIN
    retn = chemkin_mat_prop_init(mat_ptr, mn, pd_ptr);
    if (retn < 0) {
      sr = sprintf(err_msg, "%s%d had an inconsistency, BAIL!/n",
                   "Chemkin Material property specification for material ", mn);
      GOMA_EH(GOMA_ERROR, err_msg);
    }
#endif
  } else {
    retn = goma_mat_prop_init(mat_ptr, mn, pd_ptr);
    if (retn < 0) {
      sprintf(err_msg, "%s for mat %d had an inconsistency, BAIL!/n", "goma_mat_prop_int", mn);
      GOMA_EH(GOMA_ERROR, err_msg);
    }
  }

  /* Assume no second level set phase */

  if (ls != NULL)
    mat_ptr->mp2nd =
        (SECOND_LS_PHASE_PROP_STRUCT *)alloc_void_struct_1(sizeof(SECOND_LS_PHASE_PROP_STRUCT), 1);
  else
    mat_ptr->mp2nd = NULL;

  /*
   * Density section
   *
   *
   *        Read the "Density" line in the materials property data file.
   *        this will  handle the generic cases of CONSTANT, USER, and USER_GEN
   */

  ECHO("\n---Density\n", echo_file);

  model_name[0] = '\0';
  model_read = look_for_mat_prop(imp, "Density", &(mat_ptr->DensityModel), &(mat_ptr->density),
                                 &(mat_ptr->u_density), &(mat_ptr->len_u_density), model_name,
                                 SCALAR_INPUT, &NO_SPECIES, es);

  /*
   *    Handle specific density models, finish reading the input line.
   */
  if (model_read == -1 && !strcmp(model_name, "FILL")) {
    mat_ptr->DensityModel = DENSITY_FILL;
    num_const = read_constants(imp, &(mat_ptr->u_density), 0);
    if (num_const < 2) {
      sprintf(err_msg, "Material %s - expected at least 2 constants for %s %s model.\n",
              pd_ptr->MaterialName, "Density", "FILL");
      GOMA_EH(GOMA_ERROR, err_msg);
    }
    mat_ptr->len_u_density = num_const;

    SPF_DBL_VEC(endofstring(es), num_const, mat_ptr->u_density);
  } else if (model_read == -1 && !strcmp(model_name, "SUSPENSION")) {
    mat_ptr->DensityModel = DENSITY_SUSPENSION;
    num_const = read_constants(imp, &(mat_ptr->u_density), 0);
    if (num_const < 3) {
      sprintf(err_msg, "Material %s - expected at least 3 constants for %s %s model.\n",
              pd_glob[mn]->MaterialName, "Density", "SUSPENSION");
      GOMA_EH(GOMA_ERROR, err_msg);
    }
    mat_ptr->len_u_density = num_const;

    SPF_DBL_VEC(endofstring(es), num_const, mat_ptr->u_density);
  } else if (model_read == -1 && !strcmp(model_name, "SOLVENT_POLYMER")) {
    mat_ptr->DensityModel = SOLVENT_POLYMER;
    num_const = read_constants(imp, &(mat_ptr->u_density), 0);
    if (num_const < 1) {
      sprintf(err_msg, "Material %s - expected at least 1 constants for %s %s model.\n",
              pd_glob[mn]->MaterialName, "Density", "SOLVENT_POLYMER");
      GOMA_EH(GOMA_ERROR, err_msg);
    }
    mat_ptr->len_u_density = num_const;
    mat_ptr->specific_volume[pd_glob[mn]->Num_Species_Eqn] = mat_ptr->u_density[0];

    SPF_DBL_VEC(endofstring(es), num_const, mat_ptr->u_density);

  } else if (model_read == -1 && !strcmp(model_name, "REACTIVE_FOAM")) {
    mat_ptr->DensityModel = REACTIVE_FOAM;
    num_const = read_constants(imp, &(mat_ptr->u_density), 0);
    if (num_const < 1) {
      sprintf(err_msg, "Material %s - expected at least 1 constants for %s %s model.\n",
              pd_glob[mn]->MaterialName, "Density", "REACTIVE_FOAM");
      GOMA_EH(GOMA_ERROR, err_msg);
    }
    mat_ptr->len_u_density = num_const;
    mat_ptr->specific_volume[pd_glob[mn]->Num_Species_Eqn] = mat_ptr->u_density[0];
    SPF_DBL_VEC(endofstring(es), num_const, mat_ptr->u_density);
  }
  /* MMH */
  else if (model_read == -1 && !strcmp(model_name, "SUSPENSION_PM")) {
    mat_ptr->DensityModel = DENSITY_SUSPENSION_PM;
    num_const = read_constants(imp, &(mat_ptr->u_density), 0);
    if (num_const < 3) {
      sprintf(err_msg, "Material %s - expected at least 3 constants for %s %s model.\n",
              pd_glob[mn]->MaterialName, "Density", "SUSPENSION_PM");
      GOMA_EH(GOMA_ERROR, err_msg);
    }
    mat_ptr->len_u_density = num_const;
    SPF_DBL_VEC(endofstring(es), num_const, mat_ptr->u_density);
  } else if (model_read == -1 && !strcmp(model_name, "THERMAL_BATTERY")) {
    mat_ptr->DensityModel = DENSITY_THERMAL_BATTERY;
    num_const = read_constants(imp, &(mat_ptr->u_density), 0);
    if (num_const < 2) {
      sprintf(err_msg, "Material %s - expected at least 2 constants for %s %s model.\n",
              pd_glob[mn]->MaterialName, "Density", "THERMAL_BATTERY");
      GOMA_EH(GOMA_ERROR, err_msg);
    }
    mat_ptr->len_u_density = num_const;
    SPF_DBL_VEC(endofstring(es), num_const, mat_ptr->u_density);
  } else if (model_read == -1 && !strcmp(model_name, "IDEAL_GAS")) {
    mat_ptr->DensityModel = DENSITY_IDEAL_GAS;
    num_const = read_constants(imp, &(mat_ptr->u_density), 0);
    if (num_const < 2) {
      sprintf(err_msg, "Material %s - expected at least 2 constants for %s %s model.\n",
              pd_glob[mn]->MaterialName, "Density", "IDEAL_GAS");
      GOMA_EH(GOMA_ERROR, err_msg);
    }
    mat_ptr->len_u_density = num_const;
    SPF_DBL_VEC(endofstring(es), num_const, mat_ptr->u_density);
  } else if (model_read == -1 && !strcmp(model_name, "LEVEL_SET")) {
    mat_ptr->DensityModel = DENSITY_LEVEL_SET;
    num_const = read_constants(imp, &(mat_ptr->u_density), 0);
    if (num_const < 3) {
      sprintf(err_msg, "Material %s - expected at least 3 constants for %s %s model.\n",
              pd_glob[mn]->MaterialName, "Density", "LEVEL_SET");
      GOMA_EH(GOMA_ERROR, err_msg);
    }

    if (mat_ptr->u_density[2] == 0.0)
      mat_ptr->u_density[2] = ls->Length_Scale / 2.0;

    mat_ptr->len_u_density = num_const;
    SPF_DBL_VEC(endofstring(es), num_const, mat_ptr->u_density);
  } else if (model_read == -1 && !strcmp(model_name, "CONST_PHASE_FUNCTION")) {
    mat_ptr->DensityModel = DENSITY_CONST_PHASE_FUNC;
    num_const = read_constants(imp, &(mat_ptr->u_density), 0);

    if (num_const < pfd->num_phase_funcs + 2) {
      sprintf(err_msg, "Material %s - expect at least %d constants for %s %s model.\n",
              pd_glob[mn]->MaterialName, pfd->num_phase_funcs + 2, "Density",
              "CONST_PHASE_FUNCTION");
      GOMA_EH(GOMA_ERROR, err_msg);
    }
    mat_ptr->len_u_density = num_const;
    SPF_DBL_VEC(endofstring(es), num_const, mat_ptr->u_density);
  } else if (model_read == -1 && !strcmp(model_name, "FOAM")) {
    mat_ptr->DensityModel = DENSITY_FOAM;
    num_const = read_constants(imp, &(mat_ptr->u_density), 0);
    if (num_const < 6) {
      sprintf(err_msg, "Material %s - expected at least 6 constants for %s %s model.\n",
              pd_glob[mn]->MaterialName, "Density", "FOAM");
      GOMA_EH(GOMA_ERROR, err_msg);
    }
    mat_ptr->len_u_density = num_const;
    SPF_DBL_VEC(endofstring(es), num_const, mat_ptr->u_density);
  } else if (model_read == -1 && !strcmp(model_name, "FOAM_PMDI_10")) {
    mat_ptr->DensityModel = DENSITY_FOAM_PMDI_10;
    num_const = read_constants(imp, &(mat_ptr->u_density), 0);
    if (num_const < 3) {
      sprintf(err_msg, "Material %s - expected at least 3 constants for %s %s model.\n",
              pd_glob[mn]->MaterialName, "Density", "FOAM_PMDI_10");
      GOMA_EH(GOMA_ERROR, err_msg);
    }
    mat_ptr->len_u_density = num_const;
    SPF_DBL_VEC(endofstring(es), num_const, mat_ptr->u_density);
  } else if (model_read == -1 && !strcmp(model_name, "MOMENT_BASED")) {
    mat_ptr->DensityModel = DENSITY_MOMENT_BASED;
    num_const = read_constants(imp, &(mat_ptr->u_density), 0);
    if (num_const < 2) {
      sprintf(err_msg, "Material %s - expected at least 2 constants for %s %s model.\n",
              pd_glob[mn]->MaterialName, "Density", "FOAM_PMDI_10");
      GOMA_EH(GOMA_ERROR, err_msg);
    }
    mat_ptr->len_u_density = num_const;
    SPF_DBL_VEC(endofstring(es), num_const, mat_ptr->u_density);
  } else if (model_read == -1 && !strcmp(model_name, "FOAM_CONC")) {
    mat_ptr->DensityModel = DENSITY_FOAM_CONC;
    num_const = read_constants(imp, &(mat_ptr->u_density), 0);
    if (num_const < 8) {
      sprintf(err_msg, "Material %s - expected at least 8 constants for %s %s model.\n",
              pd_glob[mn]->MaterialName, "Density", "FOAM_CONC");
      GOMA_EH(GOMA_ERROR, err_msg);
    }
    mat_ptr->len_u_density = num_const;
    SPF_DBL_VEC(endofstring(es), num_const, mat_ptr->u_density);
  } else if (model_read == -1 && !strcmp(model_name, "FOAM_TIME")) {
    mat_ptr->DensityModel = DENSITY_FOAM_TIME;
    num_const = read_constants(imp, &(mat_ptr->u_density), 0);
    if (num_const < 4) {
      sprintf(err_msg, "Material %s - expected at least 4 constants for %s %s model.\n",
              pd_glob[mn]->MaterialName, "Density", "FOAM_TIME");
      GOMA_EH(GOMA_ERROR, err_msg);
    }
    mat_ptr->len_u_density = num_const;
    SPF_DBL_VEC(endofstring(es), num_const, mat_ptr->u_density);
  } else if (model_read == -1 && !strcmp(model_name, "FOAM_TIME_TEMP")) {
    mat_ptr->DensityModel = DENSITY_FOAM_TIME_TEMP;
    num_const = read_constants(imp, &(mat_ptr->u_density), 0);
    if (num_const < 5) {
      sprintf(err_msg, "Material %s - expected at least 5 constants for %s %s model.\n",
              pd_glob[mn]->MaterialName, "Density", "FOAM_TIME_TEMP");
      GOMA_EH(GOMA_ERROR, err_msg);
    }
    mat_ptr->len_u_density = num_const;
    SPF_DBL_VEC(endofstring(es), num_const, mat_ptr->u_density);
  } else if (model_read == -1 && !strcmp(model_name, "CONSTANT_LAST_CONC")) {
    mat_ptr->DensityModel = DENSITY_CONSTANT_LAST_CONC;
    num_const = read_constants(imp, &(mat_ptr->u_density), 0);
    if (num_const < 1) {
      sprintf(err_msg, "Material %s - expected at least 1 constants for %s %s model.\n",
              pd_glob[mn]->MaterialName, "Density", "CONSTANT_LAST_CONC");
      GOMA_EH(GOMA_ERROR, err_msg);
    }
    mat_ptr->len_u_density = num_const;
    SPF_DBL_VEC(endofstring(es), num_const, mat_ptr->u_density);
  } else if (model_read == -1 && !strcmp(model_name, "FOAM_PBE")) {
    mat_ptr->DensityModel = DENSITY_FOAM_PBE;
    num_const = read_constants(imp, &(mat_ptr->u_density), 0);
    if (num_const != 3) {
      sprintf(err_msg, "Material %s - expected 3 constants for %s %s model.\n",
              pd_glob[mn]->MaterialName, "Density", "FOAM_PBE");
      GOMA_EH(GOMA_ERROR, err_msg);
    }
    mat_ptr->len_u_density = num_const;
    SPF_DBL_VEC(endofstring(es), num_const, mat_ptr->u_density);
  } else if (model_read == -1 && !strcmp(model_name, "FOAM_PBE_EQN")) {
    mat_ptr->DensityModel = DENSITY_FOAM_PBE_EQN;
    num_const = read_constants(imp, &(mat_ptr->u_density), 0);
    if (num_const != 3) {
      sprintf(err_msg, "Material %s - expected 3 constants for %s %s model.\n",
              pd_glob[mn]->MaterialName, "Density", "FOAM_PBE");
      GOMA_EH(GOMA_ERROR, err_msg);
    }
    mat_ptr->len_u_density = num_const;
    SPF_DBL_VEC(endofstring(es), num_const, mat_ptr->u_density);
  } else {
    sprintf(err_msg, "Material %s - unrecognized model for %s \"%s\" ???\n",
            pd_glob[mn]->MaterialName, "Density", model_name);
    GOMA_EH(model_read, err_msg);
  }

  ECHO(es, echo_file);

  model_read = look_for_mat_prop(imp, "Second Level Set Density", &(i0), &(a0), NO_USER, NULL,
                                 model_name, SCALAR_INPUT, &NO_SPECIES, es);

  if (model_read != -1) {
    if (ls == NULL)
      GOMA_EH(GOMA_ERROR, "Second Level Set Density requires activation of Level Set Tracking.\n");

    mat_ptr->mp2nd->DensityModel = i0;
    mat_ptr->mp2nd->density = a0;

    stringup(model_name);

    if (!strcmp(model_name, "CONSTANT")) {
      if (fscanf(imp, "%s", input) != 1) {
        GOMA_EH(GOMA_ERROR, "Expecting trailing keyword for Second Level Set Density.\n");
      }

      stringup(input);

      if (strncmp(input, "POSITIVE", 3) == 0) {
        mat_ptr->mp2nd->densitymask[0] = 0;
        mat_ptr->mp2nd->densitymask[1] = 1;
      } else if (strncmp(input, "NEGATIVE", 3) == 0) {
        mat_ptr->mp2nd->densitymask[0] = 1;
        mat_ptr->mp2nd->densitymask[1] = 0;
      } else {
        GOMA_EH(GOMA_ERROR, "Keyword must be POSITIVE or NEGATIVE for Second Level Set Density.\n");
      }
      SPF(endofstring(es), " %s", input);
      if (pfd != NULL) {
        for (i = 0; i < pfd->num_phase_funcs; i++) {
          if (fscanf(imp, "%lf", &(mat_ptr->mp2nd->density_phase[i])) != 1) {
            GOMA_EH(GOMA_ERROR, "error reading phase density");
          }
          SPF(endofstring(es), " %g", mat_ptr->mp2nd->density_phase[i]);
        }
      }

    } else {
      GOMA_EH(GOMA_ERROR, "Second Level Set Density model can only be CONSTANT.\n");
    }
  }

  ECHO(es, echo_file);

  /*
   * Solid Constitutive Equation
   */
  ECHO("\n----Solid Constitutive Equation\n", echo_file);

  model_read = look_for_mat_prop(imp, "Solid Constitutive Equation", &(ElasticConstitutiveEquation),
                                 &a0, NO_USER, NULL, model_name, NO_INPUT, &NO_SPECIES, es);
  if (model_read == 1)
    GOMA_EH(GOMA_ERROR, "Can't have USER or CONSTANT for Solid Constitutive Equation");

  if (!strcmp(model_name, "LINEAR")) {
    ElasticConstitutiveEquation = LINEAR;
  } else if (!strcmp(model_name, "NONLINEAR") || !strcmp(model_name, "NONLINEAR_PLANE_STRAIN")) {
    ElasticConstitutiveEquation = NONLINEAR;
  } else if (!strcmp(model_name, "INCOMP_PSTRAIN")) {
    ElasticConstitutiveEquation = INCOMP_PSTRAIN;
  } else if (!strcmp(model_name, "INCOMP_PSTRESS")) {
    ElasticConstitutiveEquation = INCOMP_PSTRESS;
  } else if (!strcmp(model_name, "HOOKEAN_PSTRAIN")) {
    ElasticConstitutiveEquation = HOOKEAN_PSTRAIN;
  } else if (!strcmp(model_name, "HOOKEAN_PSTRESS")) {
    ElasticConstitutiveEquation = HOOKEAN_PSTRESS;
  } else if (!strcmp(model_name, "INCOMP_3D")) {
    ElasticConstitutiveEquation = INCOMP_3D;
  } else if (!strcmp(model_name, "KELVIN_VOIGT")) {
    ElasticConstitutiveEquation = KELVIN_VOIGT;
  } else /* default to nonlinear */
  {
    ElasticConstitutiveEquation = NONLINEAR;
    SPF(endofstring(es), "\t(%s)", "Solid Constitutive Equation defaulting to NONLINEAR");
  }
  /*This seems a little redundant! prs (2/24/95) */
  cr_glob[mn]->MeshFluxModel = ElasticConstitutiveEquation;

  ECHO(es, echo_file);

  model_read = look_for_mat_prop(imp, "Plasticity Equation", &(PlasticConstitutiveEquation), &a0,
                                 NO_USER, NULL, model_name, NO_INPUT, &NO_SPECIES, es);

  if (model_read == 1)
    GOMA_EH(GOMA_ERROR, "Can't have USER or CONSTANT for Plasticity Constitutive Equation");
  if (!strcmp(model_name, "EVP_HYPER")) {
    PlasticConstitutiveEquation = EVP_HYPER;
  } else {
    PlasticConstitutiveEquation = NO_MODEL;
  }
  evpl_glob[mn]->ConstitutiveEquation = PlasticConstitutiveEquation;

  ECHO(es, echo_file);

  /* An optional additional type of mesh motion which includes an inertial term in the
     momentum equation */

  if (pd_glob[mn]->MeshMotion == LAGRANGIAN || pd_glob[mn]->MeshMotion == DYNAMIC_LAGRANGIAN ||
      pd_glob[mn]->MeshMotion == TOTAL_ALE) {
    model_read = look_for_mat_prop(imp, "Convective Lagrangian Velocity",
                                   &(pd_glob[mn]->MeshInertia), elc_glob[mn]->v_mesh_sfs, NO_USER,
                                   NULL, model_name, VECTOR_INPUT, &NO_SPECIES, es);
    if (model_read == -1) {
      pd_glob[mn]->MeshInertia = 0;
      elc_glob[mn]->v_mesh_sfs_model = 0;
      if (!strcmp(model_name, "ROTATIONAL")) {
        pd_glob[mn]->MeshInertia = 1;
        elc_glob[mn]->v_mesh_sfs_model = ROTATIONAL;

        num_const = read_constants(imp, &(elc_glob[mn]->u_v_mesh_sfs), NO_SPECIES);

        if (num_const < 4) {
          sr = sprintf(err_msg, "Matl %s expected at least 4 constants for %s %s model.\n",
                       pd_glob[mn]->MaterialName, "Convective Lagrangian Velocity", "ROTATIONAL");
          GOMA_EH(GOMA_ERROR, err_msg);
        }
        elc_glob[mn]->len_u_v_mesh_sfs = num_const;

        SPF_DBL_VEC(endofstring(es), num_const, elc_glob[mn]->u_v_mesh_sfs);
      }
      if (!strcmp(model_name, "ROTATIONAL_3D")) {
        pd_glob[mn]->MeshInertia = 1;
        elc_glob[mn]->v_mesh_sfs_model = ROTATIONAL_3D;

        num_const = read_constants(imp, &(elc_glob[mn]->u_v_mesh_sfs), NO_SPECIES);

        if (num_const < 7) {
          sr =
              sprintf(err_msg, "Matl %s expected at least 7 constants for %s %s model.\n",
                      pd_glob[mn]->MaterialName, "Convective Lagrangian Velocity", "ROTATIONAL_3D");
          GOMA_EH(GOMA_ERROR, err_msg);
        }
        elc_glob[mn]->len_u_v_mesh_sfs = num_const;

        SPF_DBL_VEC(endofstring(es), num_const, elc_glob[mn]->u_v_mesh_sfs);
      }
      if (!strcmp(model_name, "OSC_LINEAR")) {
        pd_glob[mn]->MeshInertia = 1;
        elc_glob[mn]->v_mesh_sfs_model = OSC_LINEAR;

        num_const = read_constants(imp, &(elc_glob[mn]->u_v_mesh_sfs), NO_SPECIES);

        if (num_const < 5) {
          sr = sprintf(err_msg, "Matl %s expected at least 5 constants for %s %s model.\n",
                       pd_glob[mn]->MaterialName, "Convective Lagrangian Velocity", "OSC_LINEAR");
          GOMA_EH(GOMA_ERROR, err_msg);
        }
        elc_glob[mn]->len_u_v_mesh_sfs = num_const;

        SPF_DBL_VEC(endofstring(es), num_const, elc_glob[mn]->u_v_mesh_sfs);
      }
      if (!strcmp(model_name, "NONE")) {
        pd_glob[mn]->MeshInertia = 0;
        elc_glob[mn]->v_mesh_sfs_model = 0;
        elc_glob[mn]->v_mesh_sfs[0] = 0.;
        elc_glob[mn]->v_mesh_sfs[1] = 0.;
        elc_glob[mn]->v_mesh_sfs[2] = 0.;
      }

    } else {
      elc_glob[mn]->v_mesh_sfs_model = pd_glob[mn]->MeshInertia;
      if (pd_glob[mn]->TimeIntegration == TRANSIENT) {
        GOMA_WH(-1, "Currently can't do transient mesh motion with inertia");
      }
    }

    ECHO(es, echo_file);

  } else {
    pd_glob[mn]->MeshInertia = 0;
  }

  /* read in constants for constitutive equation if they are input */

  model_read = look_for_mat_proptable(imp, "Lame MU", &(elc_glob[mn]->lame_mu_model),
                                      &(elc_glob[mn]->lame_mu), &(elc_glob[mn]->u_mu),
                                      &(elc_glob[mn]->len_u_mu), &(elc_glob[mn]->lame_mu_tableid),
                                      model_name, SCALAR_INPUT, &NO_SPECIES, es);
  if (model_read == -1) {
    if (!strcmp(model_name, "POWER_LAW")) {
      elc_glob[mn]->lame_mu_model = POWER_LAW;
      num_const = read_constants(imp, &(elc_glob[mn]->u_mu), NO_SPECIES);
      if (num_const < 3) {
        sr = sprintf(err_msg, "Matl %s expected at least 3 constants for %s %s model.\n",
                     pd_glob[mn]->MaterialName, "Lame MU", "POWER_LAW");
        GOMA_EH(GOMA_ERROR, err_msg);
      }
      elc_glob[mn]->len_u_mu = num_const;

    } else if (!strcmp(model_name, "CONTACT_LINE")) {
      elc_glob[mn]->lame_mu_model = CONTACT_LINE;
      num_const = read_constants(imp, &(elc_glob[mn]->u_mu), NO_SPECIES);
      if (num_const < 4) {
        sr = sprintf(err_msg, "Matl %s expected at least 4 constants for %s %s model.\n",
                     pd_glob[mn]->MaterialName, "Lame MU", "CONTACT_LINE");
        GOMA_EH(GOMA_ERROR, err_msg);
      }
      elc_glob[mn]->len_u_mu = num_const;
    } else if (!strcmp(model_name, "SHEAR_HARDEN")) {
      elc_glob[mn]->lame_mu_model = SHEAR_HARDEN;
      num_const = read_constants(imp, &(elc_glob[mn]->u_mu), NO_SPECIES);
      if (num_const < 2) {
        sr = sprintf(err_msg, "Matl %s expected at least 2 constants for %s %s model.\n",
                     pd_glob[mn]->MaterialName, "Lame MU", "SHEAR_HARDEN");
        GOMA_EH(GOMA_ERROR, err_msg);
      }
      elc_glob[mn]->len_u_mu = num_const;
    } else if (!strcmp(model_name, "EXPONENTIAL")) {
      elc_glob[mn]->lame_mu_model = EXPONENTIAL;
      num_const = read_constants(imp, &(elc_glob[mn]->u_mu), NO_SPECIES);
      if (num_const < 3) {
        sr = sprintf(err_msg, "Matl %s expected at least 3 constants for %s %s model.\n",
                     pd_glob[mn]->MaterialName, "Lame MU", "EXPONENTIAL");
        GOMA_EH(GOMA_ERROR, err_msg);
      }
      elc_glob[mn]->len_u_mu = num_const;
    } else if (!strcmp(model_name, "DENSE_POWER_LAW")) {
      elc_glob[mn]->lame_mu_model = DENSE_POWER_LAW;
      num_const = read_constants(imp, &(elc_glob[mn]->u_mu), NO_SPECIES);
      if (num_const < 2) {
        sr = sprintf(err_msg, "Matl %s expected at least 2 constants for %s %s model.\n",
                     pd_glob[mn]->MaterialName, "Lame MU", "DENSE_POWER_LAW");
        GOMA_EH(GOMA_ERROR, err_msg);
      }
      elc_glob[mn]->len_u_mu = num_const;
    } else {
      sr = sprintf(err_msg, "Material %s - unrecognized model for %s \"%s\" ???\n",
                   pd_glob[mn]->MaterialName, "Lame MU", model_name);
      GOMA_EH(model_read, err_msg);
    }

    SPF_DBL_VEC(endofstring(es), num_const, elc_glob[mn]->u_mu);
  }

  ECHO(es, echo_file);

  model_read =
      look_for_mat_prop(imp, "Lame LAMBDA", &(elc_glob[mn]->lame_lambda_model),
                        &(elc_glob[mn]->lame_lambda), &(elc_glob[mn]->u_lambda),
                        &(elc_glob[mn]->len_u_lambda), model_name, SCALAR_INPUT, &NO_SPECIES, es);
  if (model_read == -1) {
    if (!strcmp(model_name, "POWER_LAW")) {
      elc_glob[mn]->lame_lambda_model = POWER_LAW;
      num_const = read_constants(imp, &(elc_glob[mn]->u_lambda), NO_SPECIES);
      if (num_const < 3) {
        sr = sprintf(err_msg, "Matl %s expected at least 3 constants for %s %s model.\n",
                     pd_glob[mn]->MaterialName, "Lame LAMBDA", "POWER_LAW");
        GOMA_EH(GOMA_ERROR, err_msg);
      }
      elc_glob[mn]->len_u_lambda = num_const;
    } else if (!strcmp(model_name, "EXPONENTIAL")) {
      elc_glob[mn]->lame_lambda_model = EXPONENTIAL;
      num_const = read_constants(imp, &(elc_glob[mn]->u_lambda), NO_SPECIES);
      if (num_const < 3) {
        sr = sprintf(err_msg, "Matl %s expected at least 3 constants for %s %s model.\n",
                     pd_glob[mn]->MaterialName, "Lame LAMBDA", "EXPONENTIAL");
        GOMA_EH(GOMA_ERROR, err_msg);
      }
      elc_glob[mn]->len_u_lambda = num_const;
    } else if (!strcmp(model_name, "POISSON_RATIO")) {
      elc_glob[mn]->lame_lambda_model = POISSON_RATIO;
      num_const = read_constants(imp, &(elc_glob[mn]->u_lambda), NO_SPECIES);
      if (num_const < 1) {
        sr = sprintf(err_msg, "Matl %s expected at least 1 constant for %s %s model.\n",
                     pd_glob[mn]->MaterialName, "Lame LAMBDA", "POISSON_RATIO");
        GOMA_EH(GOMA_ERROR, err_msg);
      }
      elc_glob[mn]->len_u_lambda = num_const;
    } else {
      sr = sprintf(err_msg, "Material %s - unrecognized model for %s \"%s\" ???\n",
                   pd_glob[mn]->MaterialName, "Lame LAMBDA", model_name);
      GOMA_EH(model_read, err_msg);
    }
    SPF_DBL_VEC(endofstring(es), num_const, elc_glob[mn]->u_lambda);
  }

  ECHO(es, echo_file);

  /* Temperature shift multiplier for Lame Lambda and Lame Mu */

  /*Initialize for good default behavior */
  elc_glob[mn]->lameTempShiftModel = CONSTANT;
  elc_glob[mn]->lame_TempShift = 1.;

  if (elc_glob[mn]->lame_mu_model == TABLE || elc_glob[mn]->lame_lambda_model == TABLE) {
    /* Only Constant or Table for now */
    model_read = look_for_mat_proptable(
        imp, "Lame Temperature Shift", &(elc_glob[mn]->lameTempShiftModel),
        &(elc_glob[mn]->lame_TempShift), &(elc_glob[mn]->u_lame_TempShift),
        &(elc_glob[mn]->len_u_lame_TempShift), &(elc_glob[mn]->lame_TempShift_tableid), model_name,
        SCALAR_INPUT, &NO_SPECIES, es);
    if (model_read == -1) {
      if (!strcmp(model_name, "POWER_LAW")) {
        elc_glob[mn]->lameTempShiftModel = POWER_LAW;
        num_const = read_constants(imp, &(elc_glob[mn]->u_lame_TempShift), NO_SPECIES);
        if (num_const < 3) {
          sr = sprintf(err_msg, "Matl %s expected at least 3 constants for %s %s model.\n",
                       pd_glob[mn]->MaterialName, "Lame Temperature Shift", "POWER_LAW");
          GOMA_EH(GOMA_ERROR, err_msg);
        }
        elc_glob[mn]->len_u_lame_TempShift = num_const;
      } else {
        sr = sprintf(err_msg, "Material %s - unrecognized model for %s \"%s\" ???\n",
                     pd_glob[mn]->MaterialName, "LAME Temperature Shift", model_name);
        GOMA_EH(model_read, err_msg);
      }

      SPF_DBL_VEC(endofstring(es), num_const, elc_glob[mn]->u_lame_TempShift);
    }

    ECHO(es, echo_file);
  }

  model_read = look_for_mat_prop(
      imp, "Solid Viscosity", &(elc_glob[mn]->solid_viscosity_model),
      &(elc_glob[mn]->solid_viscosity), &(elc_glob[mn]->u_solid_viscosity),
      &(elc_glob[mn]->len_u_solid_viscosity), model_name, SCALAR_INPUT, &NO_SPECIES, es);

  if (model_read == -1) {
    elc_glob[mn]->solid_viscosity_model = CONSTANT;
    elc_glob[mn]->solid_viscosity = 0.0;

    SPF(es, "\t(%s = CONSTANT %.4g)", "Solid Viscosity", 0.0);
  }
  ECHO(es, echo_file);

  model_read = look_for_mat_prop(imp, "Solid Dilational Viscosity",
                                 &(elc_glob[mn]->solid_dil_viscosity_model),
                                 &(elc_glob[mn]->solid_dil_viscosity), NO_USER, NULL, model_name,
                                 SCALAR_INPUT, &NO_SPECIES, es);

  if (model_read == -1) {
    elc_glob[mn]->solid_dil_viscosity_model = CONSTANT;
    elc_glob[mn]->solid_dil_viscosity = 0.0;

    SPF(es, "\t(%s = CONSTANT %.4g)", "Solid Dilational Viscosity", 0.0);
  }
  ECHO(es, echo_file);

  /* Bending stiffness of structural shells */
  model_read = look_for_mat_prop(
      imp, "Shell bending stiffness", &(elc_glob[mn]->bend_stiffness_model),
      &(elc_glob[mn]->bend_stiffness), &(elc_glob[mn]->u_bend_stiffness),
      &(elc_glob[mn]->len_u_bend_stiffness), model_name, SCALAR_INPUT, &NO_SPECIES, es);

  /* Model must be CONSTANT for now! */
  if (model_read == 1 && strcmp(model_name, "CONSTANT") != 0) {
    sr = sprintf(err_msg, "Material %s - unrecognized model for %s \"%s\" ???\n",
                 pd_glob[mn]->MaterialName, "Shell bending stiffness", model_name);
    GOMA_EH(model_read, err_msg);
  } else if (model_read == -1) {
    /* Default to CONSTANT(1) */
    elc_glob[mn]->bend_stiffness_model = CONSTANT;
    elc_glob[mn]->bend_stiffness = 1.0;
  }

  ECHO(es, echo_file);

  /* Extensional stiffness of structural shells */
  model_read = look_for_mat_prop(
      imp, "Shell extensional stiffness", &(elc_glob[mn]->exten_stiffness_model),
      &(elc_glob[mn]->exten_stiffness), &(elc_glob[mn]->u_exten_stiffness),
      &(elc_glob[mn]->len_u_exten_stiffness), model_name, SCALAR_INPUT, &NO_SPECIES, es);

  /* Model must be CONSTANT for now! */
  if (model_read == 1 && strcmp(model_name, "CONSTANT") != 0) {
    sr = sprintf(err_msg, "Material %s - unrecognized model for %s \"%s\" ???\n",
                 pd_glob[mn]->MaterialName, "Extensional bending stiffness", model_name);
    GOMA_EH(model_read, err_msg);
  } else if (model_read == -1) {
    /* Default to CONSTANT(1) */
    elc_glob[mn]->exten_stiffness_model = CONSTANT;
    elc_glob[mn]->exten_stiffness = 1.0;
  }

  ECHO(es, echo_file);

  /* Poisson ratio of structural shells */
  model_read =
      look_for_mat_prop(imp, "Shell Poisson ratio", &(elc_glob[mn]->poisson_model),
                        &(elc_glob[mn]->poisson), &(elc_glob[mn]->u_poisson),
                        &(elc_glob[mn]->len_u_poisson), model_name, SCALAR_INPUT, &NO_SPECIES, es);

  /* Model must be CONSTANT for now! */
  if (model_read == 1 && strcmp(model_name, "CONSTANT") != 0) {
    sr = sprintf(err_msg, "Material %s - unrecognized model for %s \"%s\" ???\n",
                 pd_glob[mn]->MaterialName, "Shell Poisson ratio", model_name);
    GOMA_EH(model_read, err_msg);
  } else if (model_read == -1) {
    /* Default to CONSTANT(1) */
    elc_glob[mn]->poisson_model = CONSTANT;
    elc_glob[mn]->poisson = 0.5;
  }

  ECHO(es, echo_file);

  /* check for shell tangent calculator model */
  if (pd_glob[mn]->gv[R_MESH1] && pd_glob[mn]->gv[R_SHELL_CURVATURE]) {
    char input[MAX_CHAR_IN_INPUT] = "zilch\0";
    strcpy(search_string, "Shell Tangent Computation Method");
    model_read = look_for_optional(imp, search_string, input, '=');

    if (model_read == 1) {
      if (fscanf(imp, "%s", model_name) != 1) {
        sr = sprintf(err_msg, "Error reading model name string in material file, property %s",
                     search_string);
        GOMA_EH(GOMA_ERROR, err_msg);
      }

      SPF(es, "%s = %s", search_string, model_name);
      if (model_read == 1 && !strcmp(model_name, "ISOPARAMETRIC")) {
        model_read = 1;
        mat_ptr->shell_tangent_model = ISOPARAMETRIC;
        //	num_const = read_constants(imp, &(mat_ptr->shell_tangent_seed_vec),
        // NO_SPECIES);

        if (num_const != 0) {
          GOMA_EH(GOMA_ERROR,
                  "ISOPARAMETRIC Shell Tangent Computation Method takes no other input parameters");
        }
      } else if (model_read == 1 && !strcmp(model_name, "SEEDED")) {
        model_read = 1;
        mat_ptr->shell_tangent_model = SEEDED;
        num_const = read_constants(imp, &(mat_ptr->shell_tangent_seed_vec_const), NO_SPECIES);
        mat_ptr->len_shell_tangent_seed_vec_const = num_const;

        SPF_DBL_VEC(endofstring(es), num_const, mat_ptr->shell_tangent_seed_vec_const);

        if (num_const != 3) {
          GOMA_EH(GOMA_ERROR, "SEEDED Shell Tangent Computation Model requires input of the seed "
                              "as three components of a unit vector.");
        }
      }

      else {
        // default is isoparametric
        mat_ptr->shell_tangent_model = ISOPARAMETRIC;
        SPF(es, "%s = %s", search_string, "ISOPARAMETRIC");
      }

      ECHO(es, echo_file);
    }
  }

  /* check for shell moment tensor calculator model */
  if (pd_glob[mn]->gv[R_MESH1] && pd_glob[mn]->gv[R_SHELL_CURVATURE]) {
    char input[MAX_CHAR_IN_INPUT] = "zilch\0";
    strcpy(search_string, "Shell Moment Tensor Model");
    model_read = look_for_optional(imp, search_string, input, '=');

    if (model_read == 1) {
      if (fscanf(imp, "%s", model_name) != 1) {
        sr = sprintf(err_msg, "Error reading model name string in material file, property %s",
                     search_string);
        GOMA_EH(GOMA_ERROR, err_msg);
      }

      SPF(es, "%s = %s", search_string, model_name);
      if (model_read == 1 && !strcmp(model_name, "EXPANDED")) {
        model_read = 1;
        mat_ptr->shell_moment_tensor_model = SMT_EXPANDED;
        //	num_const = read_constants(imp, &(mat_ptr->shell_tangent_seed_vec),
        // NO_SPECIES);

        if (num_const != 0) {
          GOMA_EH(GOMA_ERROR, "EXPANDED Shell Moment Tensor Model takes no other input parameters");
        }
      } else

          if (model_read == 1 && !strcmp(model_name, "SIMPLE")) {
        model_read = 1;
        mat_ptr->shell_moment_tensor_model = SMT_SIMPLE;
        //	num_const = read_constants(imp, &(mat_ptr->shell_tangent_seed_vec),
        // NO_SPECIES);

        if (num_const != 0) {
          GOMA_EH(GOMA_ERROR, "SIMPLE Shell Moment Tensor Model takes no other input parameters");
        }
      }

      else {
        // default is simple
        mat_ptr->shell_tangent_model = SMT_SIMPLE;
        SPF(es, "%s = %s", search_string, "SIMPLE");
      }

      ECHO(es, echo_file);
    }
  }

  model_read = look_for_mat_prop(imp, "Stress Free Solvent Vol Frac", &(LameLambdaModel),
                                 &(elc_glob[mn]->Strss_fr_sol_vol_frac), NO_USER, NULL, model_name,
                                 SCALAR_INPUT, &NO_SPECIES, es);
  ECHO(es, echo_file);

  model_read = look_for_mat_prop(
      imp, "Solid Thermal Expansion", &(elc_glob[mn]->thermal_expansion_model),
      &(elc_glob[mn]->thermal_expansion), &(elc_glob[mn]->u_thermal_expansion),
      &(elc_glob[mn]->len_u_thermal_expansion), model_name, SCALAR_INPUT, &NO_SPECIES, es);
  if (model_read == -1) {

    if (!strcmp(model_name, "SHRINKAGE")) {
      elc_glob[mn]->thermal_expansion_model = SHRINKAGE;
      num_const = read_constants(imp, &(elc_glob[mn]->u_thermal_expansion), NO_SPECIES);
      if (num_const < 2) {
        sr = sprintf(err_msg, "Matl %s expected at least 2 constants for %s %s model.\n",
                     pd_glob[mn]->MaterialName, "Thermal Expansion", "SHRINKAGE");
        GOMA_EH(GOMA_ERROR, err_msg);
      }
      elc_glob[mn]->len_u_thermal_expansion = num_const;
    } else if (!strcmp(model_name, "IDEAL_GAS")) {
      elc_glob[mn]->thermal_expansion_model = IDEAL_GAS;
      num_const = read_constants(imp, &(elc_glob[mn]->u_thermal_expansion), NO_SPECIES);
      if (num_const < 1) {
        sr = sprintf(err_msg, "Matl %s expected at least 1 constant for %s %s model.\n",
                     pd_glob[mn]->MaterialName, "Thermal Expansion", "IDEAL_GAS");
        GOMA_EH(GOMA_ERROR, err_msg);
      }
      elc_glob[mn]->len_u_thermal_expansion = num_const;
    } else {
      elc_glob[mn]->thermal_expansion_model = CONSTANT;
      elc_glob[mn]->thermal_expansion = 0.0;
    }

    SPF(es, "\t(%s = CONSTANT %.4g)", "Solid Thermal Expansion", 0.0);
  }

  ECHO(es, echo_file);

  model_read = look_for_mat_prop(imp, "Solid Reference Temperature",
                                 &(elc_glob[mn]->solid_reference_temp_model),
                                 &(elc_glob[mn]->solid_reference_temp), NO_USER, NULL, model_name,
                                 SCALAR_INPUT, &NO_SPECIES, es);

  if (model_read == -1) {
    elc_glob[mn]->solid_reference_temp_model = CONSTANT;
    elc_glob[mn]->solid_reference_temp = 0.0;

    SPF(es, "\t(%s = CONSTANT %.4g)", "Solid Reference Temperature", 0.0);
  }
  ECHO(es, echo_file);

  if (evpl_glob[mn]->ConstitutiveEquation == EVP_HYPER) {
    /*get plastic viscosity and yield stress */
    model_read = look_for_mat_prop(imp, "Plastic Viscosity", &(evpl_glob[mn]->plastic_mu_model),
                                   &(evpl_glob[mn]->plastic_mu), NO_USER, NULL, model_name,
                                   SCALAR_INPUT, &NO_SPECIES, es);

    if (model_read == -1) {
      if (!strcmp(model_name, "LINEAR")) {
        evpl_glob[mn]->plastic_mu_model = LINEAR;
        num_const = read_constants(imp, &(evpl_glob[mn]->u_plastic_mu), NO_SPECIES);
        if (num_const < 2) {
          sr = sprintf(err_msg, "Matl %s expected at least 2 constants for %s %s model.\n",
                       pd_glob[mn]->MaterialName, "Plastic Viscosity", "LINEAR");
          GOMA_EH(GOMA_ERROR, err_msg);
        }
        evpl_glob[mn]->len_u_plastic_mu = num_const;

      } else {
        sr = sprintf(err_msg, "Material %s - unrecognized model for %s \"%s\" ???\n",
                     pd_glob[mn]->MaterialName, "Plastic Viscosity", model_name);
        GOMA_EH(model_read, err_msg);
      }
      SPF_DBL_VEC(endofstring(es), num_const, evpl_glob[mn]->u_plastic_mu);
    }

    ECHO(es, echo_file);

    model_read = look_for_mat_prop(imp, "EVP Yield Stress", &(evpl_glob[mn]->yield_model),
                                   &(evpl_glob[mn]->yield), NO_USER, NULL, model_name, SCALAR_INPUT,
                                   &NO_SPECIES, es);

    if (model_read == -1 && !strcmp(model_name, "LINEAR")) {
      evpl_glob[mn]->yield_model = LINEAR;
      num_const = read_constants(imp, &(evpl_glob[mn]->u_yield), NO_SPECIES);
      if (num_const < 2) {
        sr = sprintf(err_msg, "Matl %s expected at least 2 constants for %s %s model.\n",
                     pd_glob[mn]->MaterialName, "EVP Yield Stress", "LINEAR");
        GOMA_EH(GOMA_ERROR, err_msg);
      }
      evpl_glob[mn]->len_u_yield = num_const;
      SPF_DBL_VEC(endofstring(es), num_const, evpl_glob[mn]->u_yield);
    } else {
      sr = sprintf(err_msg, "Material %s - unrecognized model for %s \"%s\" ???\n",
                   pd_glob[mn]->MaterialName, "EVP Yield Stress", model_name);
      GOMA_EH(model_read, err_msg);
    }
    ECHO(es, echo_file);
  }
  /*********************************************************************/
  /*Before we continue, test to see if this is a Total ALE material, in
   *which case the solid props just parsed will be loaded into the real solid
   *properties, and some additional properties of the pseudo-solid will now
   *be loaded up.  This next section is ignored if you are ARBITRARY or LAGRANGIAN
   *material type
   */
  /*********************************************************************/

  if (pd_glob[mn]->MeshMotion == TOTAL_ALE) {

    /* First transfer already parsed real-properties to the appropriate
     * structure elements. Do this by swapping pointers. You need to maintain
     * though some of the elastic (elc) and constitutive relations (cr)
     * constants in both.
     */

    cr_glob[mn]->RealSolidFluxModel = ElasticConstitutiveEquation;
    dum_ptr = elc_rs_glob[mn];
    elc_rs_glob[mn] = elc_glob[mn];
    elc_glob[mn] = dum_ptr;
    elc_glob[mn]->Strss_fr_sol_vol_frac = elc_rs_glob[mn]->Strss_fr_sol_vol_frac;
    elc_glob[mn]->thermal_expansion = 0.;
    elc_glob[mn]->thermal_expansion_model = CONSTANT;
    elc_glob[mn]->solid_reference_temp_model = CONSTANT;
    elc_glob[mn]->solid_reference_temp = 25.;
    elc_glob[mn]->solid_viscosity = 0.;
    elc_glob[mn]->solid_viscosity_model = CONSTANT;
    elc_glob[mn]->solid_dil_viscosity = 0.;
    elc_glob[mn]->solid_dil_viscosity_model = CONSTANT;

    model_read =
        look_for_mat_prop(imp, "Pseudo-Solid Constitutive Equation", &(ElasticConstitutiveEquation),
                          &a0, NO_USER, NULL, model_name, NO_INPUT, &NO_SPECIES, es);

    if (model_read == 1)
      GOMA_EH(GOMA_ERROR, "Can't have USER or CONSTANT for Pseudo-Solid Constitutive Equation");

    if (!strcmp(model_name, "LINEAR")) {
      ElasticConstitutiveEquation = LINEAR;
    } else if (!strcmp(model_name, "NONLINEAR") || !strcmp(model_name, "NONLINEAR_PLANE_STRAIN")) {
      ElasticConstitutiveEquation = NONLINEAR;
    } else if (!strcmp(model_name, "INCOMP_PSTRAIN")) {
      ElasticConstitutiveEquation = INCOMP_PSTRAIN;
    } else if (!strcmp(model_name, "INCOMP_PSTRESS")) {
      ElasticConstitutiveEquation = INCOMP_PSTRESS;
    } else if (!strcmp(model_name, "HOOKEAN_PSTRAIN")) {
      ElasticConstitutiveEquation = HOOKEAN_PSTRAIN;
    } else if (!strcmp(model_name, "HOOKEAN_PSTRESS")) {
      ElasticConstitutiveEquation = HOOKEAN_PSTRESS;
    } else if (!strcmp(model_name, "INCOMP_3D")) {
      ElasticConstitutiveEquation = INCOMP_3D;
    } else if (!strcmp(model_name, "KELVIN_VOIGT")) {
      ElasticConstitutiveEquation = KELVIN_VOIGT;
    } else if (!strcmp(model_name, "EVP_HYPER")) {
      ElasticConstitutiveEquation = EVP_HYPER;
      GOMA_EH(GOMA_ERROR, "Pseudo-solid constitutive equationis elasto-viscoplastic. Hmm. Won't "
                          "continue with my better judgement");
    } else /* default to nonlinear */
    {
      ElasticConstitutiveEquation = NONLINEAR;
      GOMA_WH(-1, "Pseudo-solid Elastic Constitutive set to default NONLINEAR");
    }

    ECHO(es, echo_file);

    /*This seems a little redundant! prs (2/24/95) */
    cr_glob[mn]->MeshFluxModel = ElasticConstitutiveEquation;

    /* An optional additional type of mesh motion which includes an intertial term in the
       momentum equation */

    /* read in constants for constitutive equation if they are input */

    model_read =
        look_for_mat_prop(imp, "Pseudo-Solid Lame MU", &(elc_glob[mn]->lame_mu_model),
                          &(elc_glob[mn]->lame_mu), &(elc_glob[mn]->u_mu),
                          &(elc_glob[mn]->len_u_mu), model_name, SCALAR_INPUT, &NO_SPECIES, es);
    if (model_read == -1) {
      if (!strcmp(model_name, "CONTACT_LINE")) {
        elc_glob[mn]->lame_mu_model = CONTACT_LINE;
        num_const = read_constants(imp, &(elc_glob[mn]->u_mu), NO_SPECIES);
        if (num_const < 4) {
          sr = sprintf(err_msg, "Matl %s expected at least 4 constants for %s %s model.\n",
                       pd_glob[mn]->MaterialName, "Lame MU", "CONTACT_LINE");
          GOMA_EH(GOMA_ERROR, err_msg);
        }
        elc_glob[mn]->len_u_mu = num_const;
        SPF_DBL_VEC(endofstring(es), num_const, elc_glob[mn]->u_mu);
      } else {
        sr = sprintf(err_msg, "Material %s - unrecognized model for %s \"%s\" ???\n",
                     pd_glob[mn]->MaterialName, "Pseudo-Solid Lame MU", model_name);
        GOMA_EH(model_read, err_msg);
      }

      ECHO(es, echo_file);
    }

    model_read =
        look_for_mat_prop(imp, "Pseudo-Solid Lame LAMBDA", &(elc_glob[mn]->lame_lambda_model),
                          &(elc_glob[mn]->lame_lambda), &(elc_glob[mn]->u_lambda),
                          &(elc_glob[mn]->len_u_lambda), model_name, SCALAR_INPUT, &NO_SPECIES, es);
    if (model_read == -1) {
      if (!strcmp(model_name, "POISSON_RATIO")) {
        elc_glob[mn]->lame_lambda_model = POISSON_RATIO;
        num_const = read_constants(imp, &(elc_glob[mn]->u_lambda), NO_SPECIES);
        if (num_const < 1) {
          sr = sprintf(err_msg, "Matl %s expected at least 1 constant for %s %s model.\n",
                       pd_glob[mn]->MaterialName, "Lame LAMBDA", "POISSON_RATIO");
          GOMA_EH(GOMA_ERROR, err_msg);
        }
        elc_glob[mn]->len_u_lambda = num_const;
        SPF_DBL_VEC(endofstring(es), num_const, elc_glob[mn]->u_mu);
      } else {
        sr = sprintf(err_msg, "Material %s - unrecognized model for %s \"%s\" ???\n",
                     pd_glob[mn]->MaterialName, "Lame LAMBDA", model_name);
        GOMA_EH(model_read, err_msg);
      }
    }

    ECHO(es, echo_file);
  } // End TOTAL ALE

  ECHO("\n---Fluid Constitutive Equation \n", echo_file);

  /*********************************************************************/
  /*
   * Read in generalized Newtonian constitutive equation type together
   * with the relevant constants depending on whether the the fluid is:
   *
   *       Newtonian: mu
   *       Power Law: mu0 nexp
   *       Carreau: mu0 nexp muinf lam aexp
   */
  model_read = look_for_mat_prop(imp, "Liquid Constitutive Equation", &(ConstitutiveEquation),
                                 &(a0), NO_USER, NULL, model_name, NO_INPUT, &NO_SPECIES, es);
  if (model_read == 1) {
    GOMA_EH(GOMA_ERROR,
            "Liquid Constitutive Equations options CONSTANT, USER, USER_GEN are not valid\n");
  }

  if (!strcmp(model_name, "NEWTONIAN")) {
    ConstitutiveEquation = NEWTONIAN;
  } else if (!strcmp(model_name, "POWER_LAW")) {
    ConstitutiveEquation = POWER_LAW;
  } else if (!strcmp(model_name, "POWERLAW_SUSPENSION")) {
    ConstitutiveEquation = POWERLAW_SUSPENSION;
  } else if (!strcmp(model_name, "CARREAU")) {
    ConstitutiveEquation = CARREAU;
  } else if (!strcmp(model_name, "CARREAU_SUSPENSION")) {
    ConstitutiveEquation = CARREAU_SUSPENSION;
  } else if (!strcmp(model_name, "SUSPENSION")) {
    ConstitutiveEquation = SUSPENSION;
  } else if (!strcmp(model_name, "EPOXY")) {
    ConstitutiveEquation = EPOXY;
  } else if (!strcmp(model_name, "SYLGARD")) {
    ConstitutiveEquation = SYLGARD;
  } else if (!strcmp(model_name, "FILLED_EPOXY")) {
    ConstitutiveEquation = FILLED_EPOXY;
  } else if (!strcmp(model_name, "FOAM_EPOXY")) {
    ConstitutiveEquation = FOAM_EPOXY;
  } else if (!strcmp(model_name, "THERMAL")) {
    ConstitutiveEquation = THERMAL;
  } else if (!strcmp(model_name, "CURE")) {
    ConstitutiveEquation = CURE;
  } else if (!strcmp(model_name, "BINGHAM")) {
    ConstitutiveEquation = BINGHAM;
  } else if (!strcmp(model_name, "BINGHAM_WLF")) {
    ConstitutiveEquation = BINGHAM_WLF;
  } else if (!strcmp(model_name, "BINGHAM_MIXED")) {
    ConstitutiveEquation = BINGHAM_MIXED;
  } else if (!strcmp(model_name, "CARREAU_WLF")) {
    ConstitutiveEquation = CARREAU_WLF;
  } else if (!strcmp(model_name, "HERSCHEL_BULKLEY")) {
    ConstitutiveEquation = HERSCHEL_BULKLEY;
  } else if (!strcmp(model_name, "BOND")) {
    ConstitutiveEquation = BOND;
  } else if (!strcmp(model_name, "BOND_SH")) {
    ConstitutiveEquation = BOND_SH;
  } else if (!strcmp(model_name, "CARREAU_WLF_CONC_PL")) {
    ConstitutiveEquation = CARREAU_WLF_CONC_PL;
  } else if (!strcmp(model_name, "CARREAU_WLF_CONC_EXP")) {
    ConstitutiveEquation = CARREAU_WLF_CONC_EXP;
  } else if (!strcmp(model_name, "FOAM_PMDI_10")) {
    ConstitutiveEquation = FOAM_PMDI_10;
  } else {
    GOMA_EH(GOMA_ERROR, "Unrecognizable Constitutive Equation");
  }

  ECHO(es, echo_file);

  pd_glob[mn]->MomentumFluxModel = ConstitutiveEquation;
  cr_glob[mn]->MomentumFluxModel = CR_MF_NEWTON_0;
  gn_glob[mn]->ConstitutiveEquation = ConstitutiveEquation;
  mp_glob[mn]->DilationalViscosityModel = DILVISCM_KAPPAWIPESMU;

  /* read in constants for constitutive equation if they are input */

  if (ConstitutiveEquation == NEWTONIAN) {
    model_read = look_for_mat_proptable(
        imp, "Viscosity", &(mp_glob[mn]->ViscosityModel), &(mp_glob[mn]->viscosity),
        &(mp_glob[mn]->u_viscosity), &(mp_glob[mn]->len_u_viscosity),
        &(mp_glob[mn]->viscosity_tableid), model_name, SCALAR_INPUT, &NO_SPECIES, es);

    if (model_read == -1 && !strcmp(model_name, "FILL")) {
      mat_ptr->ViscosityModel = FILL;

      num_const = read_constants(imp, &(mat_ptr->u_viscosity), 0);

      if (num_const < 2) {
        sr = sprintf(err_msg, "Matl %s expected at least 2 constants for %s %s model.\n",
                     pd_glob[mn]->MaterialName, "Viscosity", "FILL");
        GOMA_EH(GOMA_ERROR, err_msg);
      }
      mat_ptr->len_u_viscosity = num_const;
      SPF_DBL_VEC(endofstring(es), num_const, mat_ptr->u_viscosity);
    } else if (model_read == -1 && !strcmp(model_name, "LEVEL_SET")) {
      mat_ptr->ViscosityModel = LEVEL_SET;

      num_const = read_constants(imp, &(mat_ptr->u_viscosity), 0);

      if (num_const < 3) {
        sr = sprintf(err_msg, "Matl %s expected at least 3 constants for %s %s model.\n",
                     pd_glob[mn]->MaterialName, "Viscosity", "LEVEL_SET");
        GOMA_EH(GOMA_ERROR, err_msg);
      }

      if (mat_ptr->u_viscosity[2] == 0.0)
        mat_ptr->u_viscosity[2] = ls->Length_Scale / 2.0;

      mat_ptr->len_u_viscosity = num_const;
      SPF_DBL_VEC(endofstring(es), num_const, mat_ptr->u_viscosity);
    } else if (model_read == -1 && !strcmp(model_name, "LEVEL_SET_Q")) {
      mat_ptr->ViscosityModel = LS_QUADRATIC;

      num_const = read_constants(imp, &(mat_ptr->u_viscosity), 0);

      if (num_const < 3) {
        sr = sprintf(err_msg, "Matl %s expected at least 3 constants for %s %s model.\n",
                     pd_glob[mn]->MaterialName, "Viscosity", "LEVEL_SET");
        GOMA_EH(GOMA_ERROR, err_msg);
      }

      if (mat_ptr->u_viscosity[2] == 0.0)
        mat_ptr->u_viscosity[2] = ls->Length_Scale / 2.0;

      mat_ptr->len_u_viscosity = num_const;
      SPF_DBL_VEC(endofstring(es), num_const, mat_ptr->u_viscosity);
    } else if (model_read == -1 && !strcmp(model_name, "SUSPENSION_PM")) {
      mat_ptr->ViscosityModel = SUSPENSION_PM;

      num_const = read_constants(imp, &(mat_ptr->u_viscosity), 0);
      mat_ptr->viscosity = mat_ptr->u_viscosity[0];

      if (num_const < 1) {
        sr = sprintf(err_msg, "Matl %s expected at least 1 constant for %s %s model.\n",
                     pd_glob[mn]->MaterialName, "Viscosity", "SUSPENSION_PM");
        GOMA_EH(GOMA_ERROR, err_msg);
      }
      mat_ptr->len_u_viscosity = num_const;
      SPF_DBL_VEC(endofstring(es), num_const, mat_ptr->u_viscosity);
    } else if (model_read == -1 && !strcmp(model_name, "CONST_PHASE_FUNCTION")) {
      mat_ptr->ViscosityModel = CONST_PHASE_FUNCTION;
      num_const = read_constants(imp, &(mat_ptr->u_viscosity), 0);

      if (num_const < pfd->num_phase_funcs + 2) {
        sr = sprintf(err_msg, "Matl %s expected at least %d constants for %s %s model.\n",
                     pd_glob[mn]->MaterialName, pfd->num_phase_funcs + 2, "Viscosity",
                     "CONST_PHASE_FUNCTION");
        GOMA_EH(GOMA_ERROR, err_msg);
      }
      mat_ptr->len_u_viscosity = num_const;
      SPF_DBL_VEC(endofstring(es), num_const, mat_ptr->u_viscosity);
    } else {
      GOMA_EH(model_read, "Viscosity");
      gn_glob[mn]->mu0 = mat_ptr->viscosity;
    }
    gn_glob[mn]->mu0 = mat_ptr->viscosity;

    ECHO(es, echo_file);
  }

  if (ConstitutiveEquation == POWER_LAW || ConstitutiveEquation == POWERLAW_SUSPENSION ||
      ConstitutiveEquation == CARREAU || ConstitutiveEquation == CARREAU_SUSPENSION ||
      ConstitutiveEquation == BINGHAM || ConstitutiveEquation == BINGHAM_WLF ||
      ConstitutiveEquation == CARREAU_WLF || ConstitutiveEquation == SUSPENSION ||
      ConstitutiveEquation == EPOXY || ConstitutiveEquation == SYLGARD ||
      ConstitutiveEquation == FILLED_EPOXY || ConstitutiveEquation == THERMAL ||
      ConstitutiveEquation == CURE || ConstitutiveEquation == HERSCHEL_BULKLEY ||
      ConstitutiveEquation == CARREAU_WLF_CONC_PL || ConstitutiveEquation == CARREAU_WLF_CONC_EXP ||
      ConstitutiveEquation == BOND || ConstitutiveEquation == BOND_SH ||
      ConstitutiveEquation == FOAM_EPOXY || ConstitutiveEquation == FOAM_PMDI_10) {
    model_read =
        look_for_mat_prop(imp, "Low Rate Viscosity", &(gn_glob[mn]->mu0Model), &(gn_glob[mn]->mu0),
                          NO_USER, NULL, model_name, SCALAR_INPUT, &NO_SPECIES, es);

    if (model_read == -1 && !strcmp(model_name, "LEVEL_SET")) {
      gn_glob[mn]->mu0Model = LEVEL_SET;

      num_const = read_constants(imp, &(gn_glob[mn]->u_mu0), 0);

      if (num_const < 3) {
        sr = sprintf(err_msg, "Matl %s expected at least 3 constants for %s %s model.\n",
                     pd_glob[mn]->MaterialName, "Low Rate Viscosity", "LEVEL_SET");
        GOMA_EH(GOMA_ERROR, err_msg);
      }

      gn_glob[mn]->len_u_mu0 = num_const;
      SPF_DBL_VEC(endofstring(es), num_const, gn_glob[mn]->u_mu0);

      if (gn_glob[mn]->u_mu0[2] == 0.0)
        gn_glob[mn]->u_mu0[2] = ls->Length_Scale / 2.0;

    } else {
      GOMA_EH(model_read, "Low Rate Viscosity");
    }

    ECHO(es, echo_file);
  }

  if (ConstitutiveEquation == POWER_LAW || ConstitutiveEquation == POWERLAW_SUSPENSION ||
      ConstitutiveEquation == CARREAU || ConstitutiveEquation == CARREAU_SUSPENSION ||
      ConstitutiveEquation == BINGHAM || ConstitutiveEquation == BINGHAM_WLF ||
      ConstitutiveEquation == CARREAU_WLF || ConstitutiveEquation == SUSPENSION ||
      ConstitutiveEquation == FILLED_EPOXY || ConstitutiveEquation == HERSCHEL_BULKLEY ||
      ConstitutiveEquation == CARREAU_WLF_CONC_PL || ConstitutiveEquation == CARREAU_WLF_CONC_EXP) {
    model_read = look_for_mat_prop(imp, "Power Law Exponent", &(gn_glob[mn]->nexpModel),
                                   &(gn_glob[mn]->nexp), NO_USER, NULL, model_name, SCALAR_INPUT,
                                   &NO_SPECIES, es);

    if (model_read == -1 && !strcmp(model_name, "LEVEL_SET")) {
      gn_glob[mn]->nexpModel = LEVEL_SET;

      num_const = read_constants(imp, &(gn_glob[mn]->u_nexp), 0);

      if (num_const < 3) {
        sr = sprintf(err_msg, "Matl %s expected at least 3 constants for %s %s model.\n",
                     pd_glob[mn]->MaterialName, "Power law exponent", "LEVEL_SET");
        GOMA_EH(GOMA_ERROR, err_msg);
      }

      gn_glob[mn]->len_u_nexp = num_const;
      SPF_DBL_VEC(endofstring(es), num_const, gn_glob[mn]->u_nexp);

      if (gn_glob[mn]->u_nexp[2] == 0.0)
        gn_glob[mn]->u_nexp[2] = ls->Length_Scale / 2.0;

    } else {
      GOMA_EH(model_read, "Power Law Exponent");
    }
    ECHO(es, echo_file);
  }

  if (ConstitutiveEquation == CARREAU || ConstitutiveEquation == CARREAU_SUSPENSION ||
      ConstitutiveEquation == CARREAU_WLF || ConstitutiveEquation == BINGHAM ||
      ConstitutiveEquation == BINGHAM_WLF || ConstitutiveEquation == CARREAU_WLF_CONC_PL ||
      ConstitutiveEquation == CARREAU_WLF_CONC_EXP || ConstitutiveEquation == BOND_SH ||
      ConstitutiveEquation == BOND || ConstitutiveEquation == BINGHAM_MIXED) {
    model_read = look_for_mat_prop(imp, "High Rate Viscosity", &(gn_glob[mn]->muinfModel),
                                   &(gn_glob[mn]->muinf), NO_USER, NULL, model_name, SCALAR_INPUT,
                                   &NO_SPECIES, es);

    if (model_read == -1 && !strcmp(model_name, "LEVEL_SET")) {
      gn_glob[mn]->muinfModel = LEVEL_SET;

      num_const = read_constants(imp, &(gn_glob[mn]->u_muinf), 0);

      if (num_const < 3) {
        sr = sprintf(err_msg, "Matl %s expected at least 3 constants for %s %s model.\n",
                     pd_glob[mn]->MaterialName, "Low Rate Viscosity", "LEVEL_SET");
        GOMA_EH(GOMA_ERROR, err_msg);
      }

<<<<<<< HEAD
      gn_glob[mn]->len_u_muinf = num_const;
      SPF_DBL_VEC(endofstring(es), num_const, gn_glob[mn]->u_muinf);
=======
  if ( !strcmp(model_name, "GIESEKUS") )
    {
      vn_glob[mn]->ConstitutiveEquation = GIESEKUS;
    }
  else if ( !strcmp(model_name, "WHITE_METZNER") )
    {
      vn_glob[mn]->ConstitutiveEquation = WHITE_METZNER;
    } 
  else if ( !strcmp(model_name, "OLDROYDB") )
    {
      vn_glob[mn]->ConstitutiveEquation = OLDROYDB;
    } 
  else if ( !strcmp(model_name, "PTT") ||
	    !strcmp(model_name, "PHAN THIEN-TANNER") ||
	    !strcmp(model_name, "PHAN-THIEN TANNER") )
    {
      vn_glob[mn]->ConstitutiveEquation = PTT;
    } 
  else if ( !strcmp(model_name, "SARAMITO_OLDROYDB") )
    {
      vn_glob[mn]->ConstitutiveEquation = SARAMITO_OLDROYDB;
    }
  else if ( !strcmp(model_name, "SARAMITO_GIESEKUS") )
    {
      vn_glob[mn]->ConstitutiveEquation = SARAMITO_GIESEKUS;
    }
  else if ( !strcmp(model_name, "SARAMITO_PTT") )
    {
      vn_glob[mn]->ConstitutiveEquation = SARAMITO_PTT;
    } 
  else if ( !strcmp(model_name, "MODIFIED_JEFFREYS") )
    {
      vn_glob[mn]->ConstitutiveEquation = MODIFIED_JEFFREYS;
    } 
  else if ( !strcmp(model_name, "NOPOLYMER") )
    {
      vn_glob[mn]->ConstitutiveEquation = NOPOLYMER;
      /* set defaults if the next section is not entered */
      vn_glob[mn]->wt_funcModel = GALERKIN;
      vn_glob[mn]->wt_func =0.;
      vn_glob[mn]->evssModel = EVSS_G;
      vn_glob[mn]->dg_J_model = FALSE;
    } 
  else 
    {
      vn_glob[mn]->ConstitutiveEquation = NOPOLYMER;
      /* set defaults if the next section is not entered */
      vn_glob[mn]->wt_funcModel = GALERKIN;
      vn_glob[mn]->wt_func =0.;
      vn_glob[mn]->evssModel = EVSS_G;
      vn_glob[mn]->dg_J_model = FALSE;
      strcpy(es,"\t(Polymer Constitutive Equation = NOPOLYMER)");
    }
  ECHO(es,echo_file);
>>>>>>> 06d8c849

      if (gn_glob[mn]->u_muinf[2] == 0.0)
        gn_glob[mn]->u_muinf[2] = ls->Length_Scale / 2.0;

    } else {
      GOMA_EH(model_read, "High Rate Viscosity");
    }
    ECHO(es, echo_file);

<<<<<<< HEAD
    if (ConstitutiveEquation != BOND && ConstitutiveEquation != BINGHAM_MIXED) {
      model_read =
          look_for_mat_prop(imp, "Time Constant", &(gn_glob[mn]->lamModel), &(gn_glob[mn]->lam),
                            NO_USER, NULL, model_name, SCALAR_INPUT, &NO_SPECIES, es);
=======
      strcpy(search_string, "Polymer Stress Formulation");

      model_read = look_for_mat_prop(imp, search_string, 
				     &(vn_glob[mn]->evssModel), 
				     &(a0), NO_USER, NULL, model_name, NO_INPUT,
				     &NO_SPECIES,es);
      if ( !strcmp(model_name, "EVSS_G") )
	{
	  if( vn_glob[mn]->ConstitutiveEquation == PTT || 
	      vn_glob[mn]->ConstitutiveEquation == SARAMITO_PTT ) 
	    EH(-1,"Error: EVSS_G stress formulation is not implemented in this case.");

	  vn_glob[mn]->evssModel = EVSS_G;
	}
      else if ( !strcmp(model_name, "EVSS_F") )
	{
	  vn_glob[mn]->evssModel = EVSS_F;
	}
      else if ( !strcmp(model_name, "EVSS_GRADV") )
	{
	  vn_glob[mn]->evssModel = EVSS_GRADV;
	}
      else if ( !strcmp(model_name, "EVSS_L") )
	{
	  vn_glob[mn]->evssModel = EVSS_L;
	}
      else if ( !strcmp(model_name, "LOG_CONF") )
	{
	  vn_glob[mn]->evssModel = LOG_CONF;
	}
      else if ( !strcmp(model_name, "LOG_CONF_GRADV") )
	{
	  vn_glob[mn]->evssModel = LOG_CONF_GRADV;
	}
      else
	{
	  if( vn_glob[mn]->ConstitutiveEquation == PTT || 
	      vn_glob[mn]->ConstitutiveEquation == SARAMITO_PTT ) 
	    EH(-1,"Error: EVSS_G stress formulation is not implemented in this case.");

	  vn_glob[mn]->evssModel = EVSS_G; /* default to Rajagopalan's 
					      formulation */

	  SPF(es,"\t(%s = %s)", "Polymer Stress Formulation","EVSS_G" );
	}

      ECHO(es,echo_file);

      strcpy(search_string,"Polymer Weight Function");
      
      model_read = look_for_mat_prop(imp,search_string , 
				     &(vn_glob[mn]->wt_funcModel), 
				     &(a0), NO_USER, NULL, model_name, NO_INPUT,
				     &NO_SPECIES,es);
      
      if ( !strcmp(model_name, "GALERKIN") )
	{
	  vn_glob[mn]->wt_funcModel = GALERKIN;
	} 
      else if ( !strcmp(model_name, "SUPG") )
	{
	  vn_glob[mn]->wt_funcModel = SUPG;
	} 
      else 
	{
	  vn_glob[mn]->wt_funcModel = GALERKIN;

	  SPF(es,"\t(%s = %s)", search_string ,"GALERKIN"); 
	}

      ECHO(es,echo_file);

      if( vn_glob[mn]->wt_funcModel == SUPG)
	{

	  strcpy(search_string,"Polymer Weighting");
	  
	  model_read = look_for_mat_prop(imp, search_string, 
					 &(ConstitutiveEquation), 
					 &(vn_glob[mn]->wt_func), NO_USER, NULL,
					 model_name, SCALAR_INPUT, &NO_SPECIES,es);

	  EH(model_read, "Polymer Weighting not set");
	}
      else 
	{
	  vn_glob[mn]->wt_func =0.;
	  SPF(es,"\t(%s = %s %g)", search_string, "CONSTANT", vn_glob[mn]->wt_func);
	}

      strcpy(search_string,"Polymer Shift Function");

      if( look_forward_optional(imp, search_string,input, '=') == 1 )
	{ 
	  if ( fscanf(imp,"%s", model_name) != 1 )
	    {
	      EH(-1, "Need option for Polymer Shift Function ");
	    }

	  SPF(es,"%s = %s", search_string, model_name);

	  if ( !strcmp(model_name, "CONSTANT"))
	    {
	      vn_glob[mn]->shiftModel = CONSTANT;

	      num_const = read_constants(imp, &( vn_glob[mn]->shift),
					 NO_SPECIES);
	      if ( num_const < 1) 
		{
		  log_err(
                  "Matl %s expected at least 1 constants for %s model.\n",
		  pd_glob[mn]->MaterialName, "CONSTANT_WLF shift factor");
		}
	      vn_glob[mn]->len_shift = num_const;

	      SPF_DBL_VEC(endofstring(es), num_const,  vn_glob[mn]->shift );

	    }
	  else  if ( !strcmp(model_name, "MODIFIED_WLF"))
	    {
	      vn_glob[mn]->shiftModel = MODIFIED_WLF;

	      num_const = read_constants(imp, &( vn_glob[mn]->shift),
					 NO_SPECIES);
	      
	      if ( num_const < 2) 
		{
		  log_err(
                  "Matl %s expected at least 2 constants for %s model.\n",
		  pd_glob[mn]->MaterialName, "MODIFIED_WLF shift factor");
		}
	      vn_glob[mn]->len_shift = num_const;

	      SPF_DBL_VEC(endofstring(es), num_const,  vn_glob[mn]->shift );
	    }
	  else 
	    {
	      vn_glob[mn]->shiftModel = CONSTANT;
	      vn_glob[mn]->shift = alloc_dbl_1(1,1.0);
	      vn_glob[mn]->len_shift = 1;
	      SPF(es,"\t(%s = %s %.4g)", search_string, "CONSTANT", 1.0 );
	    }
	}
      else
	{
	      vn_glob[mn]->shiftModel = CONSTANT;
	      vn_glob[mn]->shift = alloc_dbl_1(1,1.0);
	      vn_glob[mn]->len_shift = 1;
	      SPF(es,"\t(%s = %s %.4g)", search_string, "CONSTANT", 1.0 );
	}

      ECHO(es,echo_file);


      strcpy(search_string,"Discontinuous Jacobian Formulation");

      if( look_forward_optional(imp,search_string ,input, '=') == 1 )
	{
	  if ( fscanf(imp,"%s", model_name) != 1 )
	    {
	      EH(-1, "Need option for Discontinuous Jacobian Formulation ");
	    }

	  SPF(es,"%s = %s", search_string, model_name);

	  if ( !strcmp(model_name, "FULL"))
	    {
	      vn_glob[mn]->dg_J_model = FULL_DG;
	    }
	  else  if ( !strcmp(model_name, "EXPLICIT"))
	    {
	      vn_glob[mn]->dg_J_model = EXPLICIT_DG;

	      num_const = read_constants(imp, &( vn_glob[mn]->dg_J_model_wt),
					 NO_SPECIES);
	      
	      if ( num_const < 1) 
		{
		  log_err(
                  "Matl %s expected at least 1 constants for %s model.\n",
		  pd_glob[mn]->MaterialName, "EXPLICIT_DG weighting factor");
		}
	      vn_glob[mn]->len_dg_J_model_wt = num_const;

	      SPF_DBL_VEC(endofstring(es), num_const, vn_glob[mn]->dg_J_model_wt );

	    }
	  else  if ( !strcmp(model_name, "SEGREGATED"))
	    {
	      vn_glob[mn]->dg_J_model = SEGREGATED;

	      num_const = read_constants(imp, &( vn_glob[mn]->dg_J_model_wt),
					 NO_SPECIES);
	      if ( num_const < 1) 
		{
		 log_err(
                 "Matl %s expected at least 1 constants for %s model.\n",
		 pd_glob[mn]->MaterialName, "SEGREGATED weighting factor");
		}
	      vn_glob[mn]->len_dg_J_model_wt = num_const;
	      SPF_DBL_VEC(endofstring(es), num_const, vn_glob[mn]->dg_J_model_wt );
	    }
	  else 
	    {
	      vn_glob[mn]->dg_J_model = FALSE;
	      SPF(es,"\t(%s = %s)", search_string, "FALSE");
	    }
	}
      else
	{
          vn_glob[mn]->dg_J_model = FALSE;
	  SPF(es,"\t(%s = %s)", search_string, "FALSE");
	}

      ECHO(es,echo_file);
    
      /* read in adaptive viscosity scaling: if it is zero
         we have the normal formulation without numerical artifacts */

      strcpy(search_string,"Adaptive Viscosity Scaling");

      model_read = look_for_mat_prop(imp, search_string,
		      	             &(ConstitutiveEquation),
			             &(vn_glob[mn]->eps), NO_USER, NULL,
				     model_name, SCALAR_INPUT, &NO_SPECIES,es);
      if(model_read == -1)
	{
          vn_glob[mn]->eps =0.;
	  SPF(es,"\t(%s = %s %.4g)", search_string, "CONSTANT",  vn_glob[mn]->eps);
        }

      ECHO(es,echo_file);

      /* allocate space */

      strcpy(search_string, "Polymer Viscosity");

      if(vn_glob[mn]->modes == 0)EH(-1, "Need to specify number of VE modes in input deck");

      modal_data = (dbl *) array_alloc(1,vn_glob[mn]->modes,sizeof(dbl)); 

      model_read = look_for_modal_prop(imp,search_string , 
				       vn_glob[mn]->modes, 
				       &matl_model,
				       modal_data,
				       es);
      if( model_read < 1 )
	{
	  if( model_read == -1) SPF(err_msg,"%s card is missing.",search_string);
	  if( model_read == -2) SPF(err_msg,"Only CONSTANT, POWER LAW and HERSCHEL_BULKLEY %s mode models supported.", search_string);
	  fprintf(stderr,"%s\n",err_msg);
	  exit(-1);
	}

	// in case of non-constant polymer viscosity, parse polymer viscosity parameters
	// For now, these all assume a single node
	const bool mupIsConstant = matl_model == CONSTANT;

	    int nExpModel  = CONSTANT;
      int aExpModel  = CONSTANT;
			int fExpModel  = CONSTANT;
      int mu0Model   = CONSTANT;
      int muInfModel = CONSTANT;
      int lamModel   = CONSTANT;
      int tauyModel  = CONSTANT;
      dbl nExpVal    = 0;
      dbl aExpVal    = 0;
			dbl fExpVal    = 0;
      dbl mu0Val     = 0;
      dbl muInfVal   = 0;
      dbl lamVal     = 0;
      dbl tauyVal    = 0;
		
	if(!mupIsConstant)
		{
			model_read = look_for_mat_prop(imp, "Polymer Low Rate Viscosity", 
																			&(mu0Model), 
																			&(mu0Val), NO_USER, NULL,
																			model_name, SCALAR_INPUT, &NO_SPECIES,es);  
			printf("Polymer Low Rate Viscosity model %s\n",model_name);
			printf("Polymer Low Rate Viscosity value %E\n",mu0Val    );
			ECHO(es,echo_file); 

			model_read = look_for_mat_prop(imp, "Polymer Power Law Exponent", 
																			&(nExpModel), 
																			&(nExpVal), NO_USER, NULL,
																			model_name, SCALAR_INPUT, &NO_SPECIES,es);
			printf("Polymer Power Law Exponent model %s\n",model_name);
			printf("Polymer Power Law Exponent value %E\n",nExpVal   ); 
			ECHO(es,echo_file);

		model_read = look_for_mat_prop(imp, "Polymer High Rate Viscosity", 
																			&(muInfModel), 
																			&(muInfVal), NO_USER, NULL,
																			model_name, SCALAR_INPUT, &NO_SPECIES,es);  
			printf("Polymer High Rate Viscosity model %s\n",model_name);
			printf("Polymer High Rate Viscosity value %E\n",muInfVal    );
			ECHO(es,echo_file); 

			model_read = look_for_mat_prop(imp, "Polymer Viscosity Time Constant", 
																			&(lamModel), 
																			&(lamVal), NO_USER, NULL,
																			model_name, SCALAR_INPUT, &NO_SPECIES,es);  
			printf("Polymer Viscosity Time Constant model %s\n",model_name);
			printf("Polymer Viscosity Time Constant value %E\n",lamVal    );
			ECHO(es,echo_file); 

			model_read = look_for_mat_prop(imp, "Polymer Aexp", 
																			&(aExpModel), 
																			&(aExpVal), NO_USER, NULL,
																			model_name, SCALAR_INPUT, &NO_SPECIES,es);
			printf("Polymer Aexp model %s\n",model_name);
			printf("Polymer Aexp value %E\n",aExpVal   ); 
			ECHO(es,echo_file);

			model_read = look_for_mat_prop(imp, "Polymer Yield Stress", 
																			&(tauyModel), 
																			&(tauyVal), NO_USER, NULL,
																			model_name, SCALAR_INPUT, &NO_SPECIES,es);  
			printf("Polymer Yield Stress model %s\n",model_name);
			printf("Polymer Yield Stress value %E\n",tauyVal   );
			ECHO(es,echo_file); 

			model_read = look_for_mat_prop(imp, "Polymer Viscosity Yield Exponent", 
																			&(fExpModel), 
																			&(fExpVal), NO_USER, NULL,
																			model_name, SCALAR_INPUT, &NO_SPECIES,es);  
			printf("Polymer Viscosity Yield Exponent model %s\n",model_name);
			printf("Polymer Viscosity Yield Exponent value %E\n",fExpVal   );
			ECHO(es,echo_file); 
		}

      ECHO(es,echo_file);

      for(mm=0;mm<vn_glob[mn]->modes;mm++)
	{
	  ve_glob[mn][mm]->gn->ConstitutiveEquation = matl_model;
	  ve_glob[mn][mm]->gn->mu0        = (mupIsConstant ? modal_data[mm] : mu0Val);

  	ve_glob[mn][mm]->gn->muinf      = muInfVal;
  	ve_glob[mn][mm]->gn->muinfModel = muInfModel;

  	ve_glob[mn][mm]->gn->lam        = lamVal;
  	ve_glob[mn][mm]->gn->lamModel   = lamModel;

  	ve_glob[mn][mm]->gn->aexp       = aExpVal;
  	ve_glob[mn][mm]->gn->aexpModel  = aExpModel;

  	ve_glob[mn][mm]->gn->nexp       = nExpVal;
  	ve_glob[mn][mm]->gn->nexpModel  = nExpModel;

  	ve_glob[mn][mm]->gn->tau_yModel = tauyModel;
  	ve_glob[mn][mm]->gn->tau_y      = tauyVal;

  	ve_glob[mn][mm]->gn->fexpModel  = fExpModel;
  	ve_glob[mn][mm]->gn->fexp       = fExpVal;
	}
      strcpy( search_string, "Polymer Time Constant");

      model_read = look_for_modal_prop(imp,search_string , 
				       vn_glob[mn]->modes, 
				       &matl_model,
				       modal_data,
				       es);
      if( model_read < 1 )
	{
	  if( model_read == -1) SPF(err_msg,"%s card is missing.",search_string);
	  if( model_read == -2) SPF(err_msg,"Only CONSTANT %s mode model supported.", search_string);
	  fprintf(stderr,"%s\n",err_msg);
	  exit(-1);
	}
>>>>>>> 06d8c849

      if (model_read == -1 && !strcmp(model_name, "LEVEL_SET")) {
        gn_glob[mn]->lamModel = LEVEL_SET;

<<<<<<< HEAD
        num_const = read_constants(imp, &(gn_glob[mn]->u_lam), 0);
=======
      for(mm=0;mm<vn_glob[mn]->modes;mm++)
	{
	  ve_glob[mn][mm]->time_const = modal_data[mm];
	  ve_glob[mn][mm]->time_constModel = matl_model;
	}

      if (vn_glob[mn]->ConstitutiveEquation == GIESEKUS ||
	  vn_glob[mn]->ConstitutiveEquation == SARAMITO_GIESEKUS )
	{
	  strcpy(search_string, "Mobility Parameter");

	  model_read = look_for_modal_prop(imp, "Mobility Parameter", 
					   vn_glob[mn]->modes, 
					   &matl_model,
					   modal_data,
					   es);

	  if( model_read < 1 )
	    {
	      if( model_read == -1) SPF(err_msg,"%s is missing", search_string);
	      if( model_read == -2) SPF(err_msg,"Only CONSTANT %s mode models supported.", search_string);
	      fprintf(stderr,"%s\n",err_msg);
	      exit(-1);
	    }

	  for(mm=0;mm<vn_glob[mn]->modes;mm++)
	    {
	      ve_glob[mn][mm]->alpha = modal_data[mm];
	      ve_glob[mn][mm]->alphaModel = matl_model;
	    }

	  ECHO(es,echo_file);

	}
     else
       {
	 for(mm=0;mm<vn_glob[mn]->modes;mm++)
	   {
	     ve_glob[mn][mm]->alpha=0.;
	     ve_glob[mn][mm]->alphaModel=CONSTANT;
	   }
       }

	/*
	 * If one of the Saramito model combinations is enabled, ensure that a yield stress card is
	 * present
	*/
      if (vn_glob[mn]->ConstitutiveEquation == SARAMITO_OLDROYDB || 
	  vn_glob[mn]->ConstitutiveEquation == SARAMITO_PTT      ||
	  vn_glob[mn]->ConstitutiveEquation == SARAMITO_GIESEKUS)
	{
	  /* Should yield stress be a modal property? Let's assume not for now */
	  dbl tau_y_val;
	  dbl fexp_val;

	  strcpy(search_string, "Polymer Yield Stress");
	  model_read = look_for_mat_prop(imp, search_string, 
					 &(ConstitutiveEquation), 
					 &tau_y_val,
					 NO_USER, NULL,
					 model_name, SCALAR_INPUT, &NO_SPECIES,es);

	  if( model_read < 1 )
	    {
	      if( model_read == -1) SPF(err_msg,"%s card is missing.",search_string);
	      if( model_read == -2) SPF(err_msg,"Only CONSTANT %s mode model supported.", search_string);
	      fprintf(stderr,"%s\n",err_msg);
	      exit(-1);
	    }

	  strcpy(search_string, "Yield Exponent");
	  model_read = look_for_mat_prop(imp, search_string, 
					 &(ConstitutiveEquation), 
					 &fexp_val,
					 NO_USER, NULL,
					 model_name, SCALAR_INPUT, &NO_SPECIES,es);

	  if( model_read < 1 )
	    {
	      if( model_read == -1) SPF(err_msg,"%s card is missing.",search_string);
	      if( model_read == -2) SPF(err_msg,"Only CONSTANT %s mode model supported.", search_string);
	      fprintf(stderr,"%s\n",err_msg);
	      exit(-1);
	    }
			       
	  for(mm=0;mm<vn_glob[mn]->modes;mm++)
	    {
	      ve_glob[mn][mm]->gn->tau_y = tau_y_val;
		  ve_glob[mn][mm]->gn->fexp = fexp_val;
	    }
	  ECHO(es,echo_file);
	}


      if (vn_glob[mn]->ConstitutiveEquation == PTT || 
			    vn_glob[mn]->ConstitutiveEquation == SARAMITO_PTT )
	{
	  strcpy(search_string, "PTT Xi parameter");

	  model_read = look_for_modal_prop(imp, search_string, 
					   vn_glob[mn]->modes, 
					   &matl_model,
					   modal_data,
					   es);

	  if( model_read < 1 )
	    {
	      if( model_read == -1) SPF(err_msg,"%s card is missing", search_string);
	      if( model_read == -2) SPF(err_msg,"Only CONSTANT %s  mode model supported.",search_string);
	      fprintf(stderr,"%s\n",err_msg);
	      exit(-1);
	    }

	  if( vn_glob[mn]->evssModel == LOG_CONF || vn_glob[mn]->evssModel == LOG_CONF_GRADV)
	    {
	      if ( modal_data[mn] != 0.0 )
		{
		  SPF(err_msg, "PTT Xi Parameter must equal zero for LOG_CONF formulation");
		  fprintf(stderr, "%s\n", err_msg);
		  exit(-1);
		}
	    }
	  
	  for(mm=0;mm<vn_glob[mn]->modes;mm++)
	    {
	      ve_glob[mn][mm]->xi = modal_data[mm];
	      ve_glob[mn][mm]->xiModel = matl_model;
	    }

	  ECHO(es,echo_file);

	  strcpy(search_string, "PTT Epsilon parameter");

	  model_read = look_for_modal_prop(imp,search_string , 
					   vn_glob[mn]->modes, 
					   &matl_model,
					   modal_data,
					   es);

	  if( model_read < 1 )
	    {
	      if( model_read == -1) SPF(err_msg,"%s card is missing", search_string);
	      if( model_read == -2) SPF(err_msg,"Only CONSTANT %s  mode model supported.",search_string);
	      fprintf(stderr,"%s\n",err_msg);
	      exit(-1);
	    }

	  ECHO(es,echo_file);

	  for(mm=0;mm<vn_glob[mn]->modes;mm++)
	    {
	      ve_glob[mn][mm]->eps = modal_data[mm];
	      ve_glob[mn][mm]->epsModel = matl_model;
	    }
	}
	if (vn_glob[mn]->ConstitutiveEquation == MODIFIED_JEFFREYS )
	{
	  strcpy(search_string, "Jeffreys Viscosity");

	  model_read = look_for_modal_prop(imp, search_string, 
					   vn_glob[mn]->modes, 
					   &matl_model,
					   modal_data,
					   es);

	  if( model_read < 1 )
	    {
	      if( model_read == -1) SPF(err_msg,"%s card is missing", search_string);
	      if( model_read == -2) SPF(err_msg,"Only CONSTANT %s  mode model supported.",search_string);
	      fprintf(stderr,"%s\n",err_msg);
	      exit(-1);
	    }
	  
		ECHO(es,echo_file);

	  for(mm=0;mm<vn_glob[mn]->modes;mm++)
	    {
	      ve_glob[mn][mm]->muJeffreys      = modal_data[mm];
	      ve_glob[mn][mm]->muJeffreysModel = matl_model;
	    }
	}
     else
       {
	 for(mm=0;mm<vn_glob[mn]->modes;mm++)
	   {
	     ve_glob[mn][mm]->xi=0.;
	     ve_glob[mn][mm]->xiModel=CONSTANT;
	   }

	 for(mm=0;mm<vn_glob[mn]->modes;mm++)
	   {
	     ve_glob[mn][mm]->eps=0.;
	     ve_glob[mn][mm]->epsModel=CONSTANT;
	   }

	 for(mm=0;mm<vn_glob[mn]->modes;mm++)
	   {
	     ve_glob[mn][mm]->muJeffreys=0.;
	     ve_glob[mn][mm]->muJeffreysModel=CONSTANT;
	   }
       }

      free(modal_data);
    }
  
  /* surface tension */
  strcpy(search_string, "Surface Tension");
>>>>>>> 06d8c849

        if (num_const < 3) {
          sr = sprintf(err_msg, "Matl %s expected at least 3 constants for %s %s model.\n",
                       pd_glob[mn]->MaterialName, "Low Rate Viscosity", "LEVEL_SET");
          GOMA_EH(GOMA_ERROR, err_msg);
        }

        gn_glob[mn]->len_u_lam = num_const;
        SPF_DBL_VEC(endofstring(es), num_const, gn_glob[mn]->u_lam);

        if (gn_glob[mn]->u_lam[2] == 0.0)
          gn_glob[mn]->u_lam[2] = ls->Length_Scale / 2.0;

      } else {
        GOMA_EH(model_read, "Time Constant");
      }

      ECHO(es, echo_file);
    }
  }

  if (ConstitutiveEquation == CARREAU || ConstitutiveEquation == CARREAU_SUSPENSION ||
      ConstitutiveEquation == CARREAU_WLF || ConstitutiveEquation == BINGHAM ||
      ConstitutiveEquation == BINGHAM_WLF || ConstitutiveEquation == CARREAU_WLF_CONC_PL ||
      ConstitutiveEquation == CARREAU_WLF_CONC_EXP || ConstitutiveEquation == BOND_SH ||
      ConstitutiveEquation == BOND) {
    model_read = look_for_mat_prop(imp, "Aexp", &(gn_glob[mn]->aexpModel), &(gn_glob[mn]->aexp),
                                   NO_USER, NULL, model_name, SCALAR_INPUT, &NO_SPECIES, es);

    if (model_read == -1 && !strcmp(model_name, "LEVEL_SET")) {
      gn_glob[mn]->aexpModel = LEVEL_SET;

      num_const = read_constants(imp, &(gn_glob[mn]->u_aexp), 0);

      if (num_const < 3) {
        sr = sprintf(err_msg, "Matl %s expected at least 3 constants for %s %s model.\n",
                     pd_glob[mn]->MaterialName, "Low Rate Viscosity", "LEVEL_SET");
        GOMA_EH(GOMA_ERROR, err_msg);
      }

      gn_glob[mn]->len_u_aexp = num_const;
      SPF_DBL_VEC(endofstring(es), num_const, gn_glob[mn]->u_aexp);

      if (gn_glob[mn]->u_aexp[2] == 0.0)
        gn_glob[mn]->u_aexp[2] = ls->Length_Scale / 2.0;

    } else {
      GOMA_EH(model_read, "Aexp");
    }

    ECHO(es, echo_file);
  }

  if (ConstitutiveEquation == BINGHAM || ConstitutiveEquation == BINGHAM_WLF ||
      ConstitutiveEquation == POWERLAW_SUSPENSION || ConstitutiveEquation == CARREAU_SUSPENSION ||
      ConstitutiveEquation == CARREAU_WLF || ConstitutiveEquation == EPOXY ||
      ConstitutiveEquation == SYLGARD || ConstitutiveEquation == FILLED_EPOXY ||
      ConstitutiveEquation == CARREAU_WLF_CONC_PL || ConstitutiveEquation == CARREAU_WLF_CONC_EXP ||
      ConstitutiveEquation == THERMAL || ConstitutiveEquation == BOND ||
      ConstitutiveEquation == FOAM_EPOXY || ConstitutiveEquation == FOAM_PMDI_10) {
    model_read = look_for_mat_prop(imp, "Thermal Exponent", &(gn_glob[mn]->atexpModel),
                                   &(gn_glob[mn]->atexp), NO_USER, NULL, model_name, SCALAR_INPUT,
                                   &NO_SPECIES, es);

    if (model_read == -1 && !strcmp(model_name, "LEVEL_SET")) {
      gn_glob[mn]->atexpModel = LEVEL_SET;

      num_const = read_constants(imp, &(gn_glob[mn]->u_atexp), 0);

      if (num_const < 3) {
        sr = sprintf(err_msg, "Matl %s expected at least 3 constants for %s %s model.\n",
                     pd_glob[mn]->MaterialName, "Thermal Exponent", "LEVEL_SET");
        GOMA_EH(GOMA_ERROR, err_msg);
      }

      gn_glob[mn]->len_u_atexp = num_const;
      SPF_DBL_VEC(endofstring(es), num_const, gn_glob[mn]->u_atexp);

      if (gn_glob[mn]->u_atexp[2] == 0.0)
        gn_glob[mn]->u_atexp[2] = ls->Length_Scale / 2.0;

    } else {
      GOMA_EH(model_read, "Thermal Exponent");
    }
    ECHO(es, echo_file);
  }

  if (ConstitutiveEquation == CARREAU_WLF || ConstitutiveEquation == BINGHAM_WLF ||
      ConstitutiveEquation == CARREAU_WLF_CONC_PL || ConstitutiveEquation == BOND ||
      ConstitutiveEquation == CARREAU_WLF_CONC_EXP) {
    model_read = look_for_mat_prop(imp, "Thermal WLF Constant2", &(gn_glob[mn]->wlfc2Model),
                                   &(gn_glob[mn]->wlfc2), NO_USER, NULL, model_name, SCALAR_INPUT,
                                   &NO_SPECIES, es);

    if (model_read == -1 && !strcmp(model_name, "LEVEL_SET")) {
      gn_glob[mn]->wlfc2Model = LEVEL_SET;

      num_const = read_constants(imp, &(gn_glob[mn]->u_wlfc2), 0);

      if (num_const < 3) {
        sr = sprintf(err_msg, "Matl %s expected at least 3 constants for %s %s model.\n",
                     pd_glob[mn]->MaterialName, "Thermal Exponent", "LEVEL_SET");
        GOMA_EH(GOMA_ERROR, err_msg);
      }

      gn_glob[mn]->len_u_wlfc2 = num_const;
      SPF_DBL_VEC(endofstring(es), num_const, gn_glob[mn]->u_wlfc2);

      if (gn_glob[mn]->u_wlfc2[2] == 0.0)
        gn_glob[mn]->u_wlfc2[2] = ls->Length_Scale / 2.0;

    } else {
      GOMA_EH(model_read, "Thermal WLF Constant2");
    }
    ECHO(es, echo_file);
  }

  if (ConstitutiveEquation == BINGHAM || ConstitutiveEquation == BINGHAM_WLF ||
      ConstitutiveEquation == BOND || ConstitutiveEquation == HERSCHEL_BULKLEY ||
      ConstitutiveEquation == BINGHAM_MIXED) {
    model_read =
        look_for_mat_prop(imp, "Yield Stress", &(gn_glob[mn]->tau_yModel), &(gn_glob[mn]->tau_y),
                          &(gn_glob[mn]->u_tau_y), &(gn_glob[mn]->len_u_tau_y), model_name,
                          SCALAR_INPUT, &NO_SPECIES, es);
    GOMA_EH(model_read, "Yield Stress");
    ECHO(es, echo_file);
  }

  if (ConstitutiveEquation == BINGHAM || ConstitutiveEquation == BOND ||
      ConstitutiveEquation == BINGHAM_WLF) {
    model_read =
        look_for_mat_prop(imp, "Yield Exponent", &(gn_glob[mn]->fexpModel), &(gn_glob[mn]->fexp),
                          NO_USER, NULL, model_name, SCALAR_INPUT, &NO_SPECIES, es);
    GOMA_EH(model_read, "Yield Exponent");
    ECHO(es, echo_file);
  }

  if (ConstitutiveEquation == BINGHAM_MIXED) {
    model_read = look_for_mat_prop(imp, "Epsilon Regularization", &(gn_glob[mn]->epsilonModel),
                                   &(gn_glob[mn]->epsilon), NO_USER, NULL, model_name, SCALAR_INPUT,
                                   &NO_SPECIES, es);
    GOMA_EH(model_read, "Epsilon Regularization");
    ECHO(es, echo_file);
  }
  /*
   * For now, apply thixotrophy to just the shear-thinning models although
   * it should be general for all
   */

  if (ConstitutiveEquation == POWER_LAW || ConstitutiveEquation == POWERLAW_SUSPENSION ||
      ConstitutiveEquation == CARREAU || ConstitutiveEquation == CARREAU_SUSPENSION ||
      ConstitutiveEquation == BINGHAM || ConstitutiveEquation == BINGHAM_WLF ||
      ConstitutiveEquation == CARREAU_WLF || ConstitutiveEquation == SUSPENSION ||
      ConstitutiveEquation == EPOXY || ConstitutiveEquation == SYLGARD ||
      ConstitutiveEquation == FILLED_EPOXY || ConstitutiveEquation == THERMAL ||
      ConstitutiveEquation == CURE || ConstitutiveEquation == HERSCHEL_BULKLEY ||
      ConstitutiveEquation == CARREAU_WLF_CONC_PL || ConstitutiveEquation == CARREAU_WLF_CONC_EXP ||
      ConstitutiveEquation == BOND || ConstitutiveEquation == BOND_SH ||
      ConstitutiveEquation == FOAM_EPOXY) {
    model_read = look_for_mat_prop(imp, "Thixotropic Factor", &(gn_glob[mn]->thixoModel),
                                   &(gn_glob[mn]->thixo_factor), NO_USER, NULL, model_name,
                                   SCALAR_INPUT, &NO_SPECIES, es);

    if (model_read == -1 && !strcmp(model_name, "LEVEL_SET")) {
      gn_glob[mn]->thixoModel = LEVEL_SET;

      num_const = read_constants(imp, &(gn_glob[mn]->u_thixo_factor), 0);

      if (num_const < 3) {
        sr = sprintf(err_msg, "Matl %s expected at least 3 constants for %s %s model.\n",
                     pd_glob[mn]->MaterialName, "Thixotropic Factor", "LEVEL_SET");
        GOMA_EH(GOMA_ERROR, err_msg);
      }

      gn_glob[mn]->len_u_thixo = num_const;
      SPF_DBL_VEC(endofstring(es), num_const, gn_glob[mn]->u_thixo_factor);

      if (gn_glob[mn]->u_thixo_factor[2] == 0.0)
        gn_glob[mn]->u_thixo_factor[2] = ls->Length_Scale / 2.0;

    } else {
      gn_glob[mn]->thixoModel = CONSTANT;
      fprintf(stderr, "MAT %d Thixotropic Factor = %g\n", mn, gn_glob[mn]->thixo_factor);
      GOMA_WH(model_read, "Defaulting Thixotropic Factor to Zero");
    }

    ECHO(es, echo_file);
  }

  if (ConstitutiveEquation == SUSPENSION || ConstitutiveEquation == POWERLAW_SUSPENSION ||
      ConstitutiveEquation == CARREAU_SUSPENSION || ConstitutiveEquation == FILLED_EPOXY) {
    model_read = look_for_mat_prop(imp, "Suspension Maximum Packing", &(gn_glob[mn]->maxpackModel),
                                   &(gn_glob[mn]->maxpack), NO_USER, NULL, model_name, SCALAR_INPUT,
                                   &NO_SPECIES, es);
    GOMA_EH(model_read, "Suspension Maximum Packing");
    ECHO(es, echo_file);

    iread = look_for_optional(imp, "Suspension Species Number", input, '=');
    if (fscanf(imp, "%d", &species_no) != 1) {
      GOMA_EH(GOMA_ERROR, "error reading Suspension Species Number");
    }
    gn_glob[mn]->sus_species_no = species_no;

    SPF(es, "%s %d", input, species_no);
    ECHO(es, echo_file);
  }

  if (ConstitutiveEquation == CARREAU_WLF_CONC_PL || ConstitutiveEquation == CARREAU_WLF_CONC_EXP) {
    model_read = look_for_mat_prop(imp, "Suspension Maximum Packing", &(gn_glob[mn]->maxpackModel),
                                   &(gn_glob[mn]->maxpack), NO_USER, NULL, model_name, SCALAR_INPUT,
                                   &NO_SPECIES, es);
    GOMA_EH(model_read, "Suspension Maximum Packing");
    ECHO(es, echo_file);

    model_read =
        look_for_mat_prop(imp, "Yield Exponent", &(gn_glob[mn]->fexpModel), &(gn_glob[mn]->fexp),
                          NO_USER, NULL, model_name, SCALAR_INPUT, &NO_SPECIES, es);
    GOMA_EH(model_read, "Yield Exponent");
    ECHO(es, echo_file);
  }

  if (ConstitutiveEquation == CURE || ConstitutiveEquation == EPOXY ||
      ConstitutiveEquation == FILLED_EPOXY || ConstitutiveEquation == FOAM_PMDI_10) {
    model_read = look_for_mat_prop(imp, "Cure Gel Point", &(gn_glob[mn]->gelpointModel),
                                   &(gn_glob[mn]->gelpoint), NO_USER, NULL, model_name,
                                   SCALAR_INPUT, &NO_SPECIES, es);
    GOMA_EH(model_read, "Cure Gel Point");
    ECHO(es, echo_file);
    model_read = look_for_mat_prop(imp, "Cure A Exponent", &(gn_glob[mn]->cureaexpModel),
                                   &(gn_glob[mn]->cureaexp), NO_USER, NULL, model_name,
                                   SCALAR_INPUT, &NO_SPECIES, es);
    GOMA_EH(model_read, "Cure  A Exponent");
    ECHO(es, echo_file);
    model_read = look_for_mat_prop(imp, "Cure B Exponent", &(gn_glob[mn]->curebexpModel),
                                   &(gn_glob[mn]->curebexp), NO_USER, NULL, model_name,
                                   SCALAR_INPUT, &NO_SPECIES, es);
    GOMA_EH(model_read, "Cure B Exponent");

    look_for(imp, "Cure Species Number", input, '=');
    if (fscanf(imp, "%d", &species_no) != 1) {
      GOMA_EH(GOMA_ERROR, "error reading Cure Species Number");
    }

    SPF(endofstring(es), " %d", species_no);
    ECHO(es, echo_file);

    gn_glob[mn]->cure_species_no = species_no;

    model_read = look_for_mat_prop(imp, "Unreacted Gel Temperature", &(gn_glob[mn]->tgel0Model),
                                   &(gn_glob[mn]->tgel0), NO_USER, NULL, model_name, SCALAR_INPUT,
                                   &NO_SPECIES, es);
    GOMA_EH(model_read, "Unreacted Gel Temperature");
    ECHO(es, echo_file);
  }

  if (ConstitutiveEquation == BOND_SH) {

    iread = look_for_optional(imp, "Suspension Species Number", input, '=');
    if (fscanf(imp, "%d", &species_no) != 1) {
      GOMA_EH(GOMA_ERROR, "error reading Suspension Species Number");
    }
    gn_glob[mn]->sus_species_no = species_no;

    SPF(endofstring(es), " %d", species_no);
    ECHO(es, echo_file);
  }
  if (ConstitutiveEquation == FOAM_EPOXY) {

    iread = look_for_optional(imp, "Suspension Species Number", input, '=');
    if (fscanf(imp, "%d", &species_no) != 1) {
      GOMA_EH(GOMA_ERROR, "error reading Suspension Species Number");
    }
    gn_glob[mn]->sus_species_no = species_no;

    SPF(endofstring(es), " %d", species_no);
    ECHO(es, echo_file);

    model_read = look_for_mat_prop(imp, "Cure Gel Point", &(gn_glob[mn]->gelpointModel),
                                   &(gn_glob[mn]->gelpoint), NO_USER, NULL, model_name,
                                   SCALAR_INPUT, &NO_SPECIES, es);
    GOMA_EH(model_read, "Cure Gel Point");
    ECHO(es, echo_file);

    look_for(imp, "Cure Species Number", input, '=');
    if (fscanf(imp, "%d", &species_no) != 1) {
      GOMA_EH(GOMA_ERROR, "error reading Cure Species Number");
    }
    SPF(es, "%s = %d", input, species_no);
    ECHO(es, echo_file);

    gn_glob[mn]->cure_species_no = species_no;
  }

  if (ConstitutiveEquation == SYLGARD) {
    model_read = look_for_mat_prop(imp, "Cure Gel Point", &(gn_glob[mn]->gelpointModel),
                                   &(gn_glob[mn]->gelpoint), NO_USER, NULL, model_name,
                                   SCALAR_INPUT, &NO_SPECIES, es);
    GOMA_EH(model_read, "Cure Gel Point");
    ECHO(es, echo_file);

    model_read = look_for_mat_prop(imp, "Cure A Exponent", &(gn_glob[mn]->cureaexpModel),
                                   &(gn_glob[mn]->cureaexp), NO_USER, NULL, model_name,
                                   SCALAR_INPUT, &NO_SPECIES, es);
    GOMA_EH(model_read, "Cure  A Exponent");
    ECHO(es, echo_file);

    look_for(imp, "Cure Species Number", input, '=');
    if (fscanf(imp, "%d", &species_no) != 1) {
      GOMA_EH(GOMA_ERROR, "error reading Cure Species Number");
    }
    SPF(es, "%s = %d", input, species_no);
    ECHO(es, echo_file);

    gn_glob[mn]->cure_species_no = species_no;
  }

  if (ConstitutiveEquation == BOND) {
    look_for(imp, "Bond Evolution Parameters", input, '=');
    if (fscanf(imp, "%le %le %le %le %le %le", &gn_glob[mn]->k1, &gn_glob[mn]->k2, &gn_glob[mn]->n0,
               &gn_glob[mn]->pexp, &gn_glob[mn]->qexp, &gn_glob[mn]->diff) != 6) {
      GOMA_EH(GOMA_ERROR, "error reading Bond Evolution Parameters");
    }
    SPF(es, "%s = ", "Bond Evolution Parameters");
    SPF(endofstring(es), " %.4g %.4g %.4g %.4g %.4g %.4g", gn_glob[mn]->k1, gn_glob[mn]->k2,
        gn_glob[mn]->n0, gn_glob[mn]->pexp, gn_glob[mn]->qexp, gn_glob[mn]->diff);
  }

  // Set the default
  mp_glob[mn]->DilationalViscosityModel = DILVISCM_KAPPAWIPESMU;
  model_read = look_for_mat_proptable(
      imp, "Dilational Viscosity", &(mp_glob[mn]->DilationalViscosityModel),
      &(mp_glob[mn]->dilationalViscosity), &(mp_glob[mn]->u_dilationalViscosity),
      &(mp_glob[mn]->len_u_dilationalViscosity), &(mp_glob[mn]->dilationalViscosity_tableid),
      model_name, SCALAR_INPUT, &NO_SPECIES, es);
  if (model_read == 1) {
    mp_glob[mn]->DilationalViscosityModel = DILVISCM_KAPPACONSTANT;
  }
  if (model_read == -1 && !strcmp(model_name, "DILVISCM_KAPPAWIPESMU")) {
    mp_glob[mn]->dilationalViscosity = 0.0;
  } else if (model_read == -1 && !strcmp(model_name, "DILVISCM_KAPPACONSTANT")) {
    mp_glob[mn]->DilationalViscosityModel = DILVISCM_KAPPACONSTANT;
    num_const = read_constants(imp, &(mat_ptr->u_dilationalViscosity), 0);
    mat_ptr->dilationalViscosity = mat_ptr->u_dilationalViscosity[0];

    if (num_const < 1) {
      sr = sprintf(err_msg, "Matl %s expected at least 1 constant for %s %s model.\n",
                   pd_glob[mn]->MaterialName, "Dilational Viscosity", "DILVISCM_KAPPACONSTANT");
      GOMA_EH(GOMA_ERROR, err_msg);
    }
    mat_ptr->len_u_dilationalViscosity = num_const;
    SPF_DBL_VEC(endofstring(es), num_const, mat_ptr->u_dilationalViscosity);
  } else if (model_read == -1 && !strcmp(model_name, "DILVISCM_KAPPAFIXEDRATIO")) {
    mp_glob[mn]->DilationalViscosityModel = DILVISCM_KAPPAFIXEDRATIO;
    num_const = read_constants(imp, &(mat_ptr->u_dilationalViscosity), 0);
    mat_ptr->dilationalViscosityRatio = mat_ptr->u_dilationalViscosity[0];
    mat_ptr->dilationalViscosity = 0.0;
    if (num_const < 1) {
      sr = sprintf(err_msg, "Matl %s expected at least 1 constant for %s %s model.\n",
                   pd_glob[mn]->MaterialName, "Dilational Viscosity", "DILVISCM_KAPPAFIXEDRATIO");
      GOMA_EH(GOMA_ERROR, err_msg);
    }
    mat_ptr->len_u_dilationalViscosity = num_const;
    SPF_DBL_VEC(endofstring(es), num_const, mat_ptr->u_dilationalViscosity);
  } else if (model_read == -1 && !strcmp(model_name, "DILVISCM_KAPPABUBBLES")) {
    mp_glob[mn]->DilationalViscosityModel = DILVISCM_KAPPABUBBLES;
    num_const = read_constants(imp, &(mat_ptr->u_dilationalViscosity), 0);
    mat_ptr->len_u_dilationalViscosity = num_const;
    SPF_DBL_VEC(endofstring(es), num_const, mat_ptr->u_dilationalViscosity);
  } else if (strcmp(model_name, " ")) {
    // We're here if we found the card, but couldn't read it
    GOMA_EH(model_read, "Dilational Viscosity");
  }

  model_read = look_for_mat_prop(imp, "Dilational Viscosity Multiplier", &(i0), &(a0), NO_USER,
                                 NULL, model_name, SCALAR_INPUT, &NO_SPECIES, es);

  mat_ptr->dilationalViscosityMultiplier = 1.0;

  if (model_read != -1) {
    mat_ptr->dilationalViscosityMultiplier = a0;

    stringup(model_name);

    if (strcmp(model_name, "CONSTANT")) {
      GOMA_EH(GOMA_ERROR, "Dilational Viscosity Multiplier can only be CONSTANT.\n");
    }
    ECHO(es, echo_file);
  }

  model_read = look_for_mat_prop(imp, "Second Level Set Viscosity", &(i0), &(a0), NO_USER, NULL,
                                 model_name, SCALAR_INPUT, &NO_SPECIES, es);

  if (model_read != -1) {

    if (ls == NULL)
      GOMA_EH(GOMA_ERROR,
              "Second Level Set Viscosity requires activation of Level Set Tracking.\n");

    mat_ptr->mp2nd->ViscosityModel = i0;
    mat_ptr->mp2nd->viscosity = a0;

    stringup(model_name);

    if (!strcmp(model_name, "CONSTANT") || !strcmp(model_name, "RATIO")) {
      if (fscanf(imp, "%s", input) != 1) {
        GOMA_EH(GOMA_ERROR, "Expecting trailing keyword for Second Level Set Viscosity.\n");
      }

      stringup(input);

      if (strncmp(input, "POSITIVE", 3) == 0) {
        mat_ptr->mp2nd->viscositymask[0] = 0;
        mat_ptr->mp2nd->viscositymask[1] = 1;
      } else if (strncmp(input, "NEGATIVE", 3) == 0) {
        mat_ptr->mp2nd->viscositymask[0] = 1;
        mat_ptr->mp2nd->viscositymask[1] = 0;
      } else {
        GOMA_EH(GOMA_ERROR,
                "Keyword must be POSITIVE or NEGATIVE for Second Level Set Viscosity.\n");
      }

      SPF(endofstring(es), " %s", input);
      if (pfd != NULL) {
        for (i = 0; i < pfd->num_phase_funcs; i++) {
          if (fscanf(imp, "%lf", &(mat_ptr->mp2nd->viscosity_phase[i])) != 1) {
            GOMA_EH(GOMA_ERROR, "error reading phase viscosity");
          }
          SPF(endofstring(es), " %g", mat_ptr->mp2nd->viscosity_phase[i]);
        }
      }
    } else {
      GOMA_EH(GOMA_ERROR, "Second Level Set Viscosity model can only be CONSTANT or RATIO.\n");
    }
    ECHO(es, echo_file);
  }
  /** Momentum Equation weight Function	**/

  strcpy(search_string, "Momentum Weight Function");
  model_read =
      look_for_mat_prop(imp, search_string, &(mat_ptr->Mwt_funcModel), &(mat_ptr->Mwt_func),
                        NO_USER, NULL, model_name, SCALAR_INPUT, &NO_SPECIES, es);
  if (strncmp(model_name, " ", 1) != 0) {
    if (!strcmp(model_name, "GALERKIN")) {
      mat_ptr->Mwt_funcModel = GALERKIN;
      mat_ptr->Mwt_func = 0.;
    } else if (!strcmp(model_name, "SUPG")) {
      int err;
      mat_ptr->Mwt_funcModel = SUPG;
      err = fscanf(imp, "%lg", &(mat_ptr->Mwt_func));
      if (err != 1) {
        GOMA_EH(GOMA_ERROR, "Expected to read one double for Momentum Weight Function SUPG");
      }
      SPF(endofstring(es), " %.4g", mat_ptr->Mwt_func);
    } else if (!strcmp(model_name, "SUPG_SHAKIB")) {
      int err;
      mat_ptr->Mwt_funcModel = SUPG_SHAKIB;
      err = fscanf(imp, "%lg", &(mat_ptr->Mwt_func));
      if (err != 1) {
        GOMA_EH(GOMA_ERROR, "Expected to read one double for Momentum Weight Function SUPG");
      }
      SPF(endofstring(es), " %.4g", mat_ptr->Mwt_func);
    } else {
      SPF(err_msg, "Syntax error or invalid model for %s\n", search_string);
      GOMA_EH(GOMA_ERROR, err_msg);
    }
  } else {
    mat_ptr->Mwt_funcModel = GALERKIN;
    mat_ptr->Mwt_func = 0.;
    SPF(es, "\t(%s = %s)", search_string, "GALERKIN");
  }

  ECHO(es, echo_file);

  /*
   *  Polymer Constitutive Equation
   *
   */
  model_read = look_for_mat_prop(imp, "Polymer Constitutive Equation", &(ConstitutiveEquation),
                                 &(a0), NO_USER, NULL, model_name, NO_INPUT, &NO_SPECIES, es);
  stringup(model_name);

  if (!strcmp(model_name, "GIESEKUS")) {
    vn_glob[mn]->ConstitutiveEquation = GIESEKUS;
  } else if (!strcmp(model_name, "WHITE_METZNER")) {
    vn_glob[mn]->ConstitutiveEquation = WHITE_METZNER;
  } else if (!strcmp(model_name, "OLDROYDB")) {
    vn_glob[mn]->ConstitutiveEquation = OLDROYDB;
  } else if (!strcmp(model_name, "PTT") || !strcmp(model_name, "PHAN THIEN-TANNER") ||
             !strcmp(model_name, "PHAN-THIEN TANNER")) {
    vn_glob[mn]->ConstitutiveEquation = PTT;
  } else if (!strcmp(model_name, "SARAMITO_OLDROYDB")) {
    vn_glob[mn]->ConstitutiveEquation = SARAMITO_OLDROYDB;
  } else if (!strcmp(model_name, "SARAMITO_GIESEKUS")) {
    vn_glob[mn]->ConstitutiveEquation = SARAMITO_GIESEKUS;
  } else if (!strcmp(model_name, "SARAMITO_PTT")) {
    vn_glob[mn]->ConstitutiveEquation = SARAMITO_PTT;
  } else if (!strcmp(model_name, "NOPOLYMER")) {
    vn_glob[mn]->ConstitutiveEquation = NOPOLYMER;
    /* set defaults if the next section is not entered */
    vn_glob[mn]->wt_funcModel = GALERKIN;
    vn_glob[mn]->wt_func = 0.;
    vn_glob[mn]->evssModel = EVSS_G;
    vn_glob[mn]->dg_J_model = FALSE;
  } else {
    vn_glob[mn]->ConstitutiveEquation = NOPOLYMER;
    /* set defaults if the next section is not entered */
    vn_glob[mn]->wt_funcModel = GALERKIN;
    vn_glob[mn]->wt_func = 0.;
    vn_glob[mn]->evssModel = EVSS_G;
    vn_glob[mn]->dg_J_model = FALSE;
    strcpy(es, "\t(Polymer Constitutive Equation = NOPOLYMER)");
  }
  ECHO(es, echo_file);

  /* this will be true if a VE constitutive equation is specified
   * if the NOPOLYMER option is used we can skip this section
   */
  if (vn_glob[mn]->ConstitutiveEquation) {

    strcpy(search_string, "Polymer Stress Formulation");

    model_read = look_for_mat_prop(imp, search_string, &(vn_glob[mn]->evssModel), &(a0), NO_USER,
                                   NULL, model_name, NO_INPUT, &NO_SPECIES, es);
    if (!strcmp(model_name, "EVSS_G")) {
      if (vn_glob[mn]->ConstitutiveEquation == PTT ||
          vn_glob[mn]->ConstitutiveEquation == SARAMITO_PTT)
        GOMA_EH(GOMA_ERROR, "Error: EVSS_G stress formulation is not implemented in this case.");

      vn_glob[mn]->evssModel = EVSS_G;
    } else if (!strcmp(model_name, "EVSS_F")) {
      vn_glob[mn]->evssModel = EVSS_F;
    } else if (!strcmp(model_name, "EVSS_GRADV")) {
      vn_glob[mn]->evssModel = EVSS_GRADV;
    } else if (!strcmp(model_name, "EVSS_L")) {
      vn_glob[mn]->evssModel = EVSS_L;
    } else if (!strcmp(model_name, "LOG_CONF")) {
      vn_glob[mn]->evssModel = LOG_CONF;
    } else if (!strcmp(model_name, "LOG_CONF_TRANSIENT")) {
      vn_glob[mn]->evssModel = LOG_CONF_TRANSIENT;
    } else if (!strcmp(model_name, "LOG_CONF_TRANSIENT_GRADV")) {
      vn_glob[mn]->evssModel = LOG_CONF_TRANSIENT_GRADV;
    } else if (!strcmp(model_name, "LOG_CONF_GRADV")) {
      vn_glob[mn]->evssModel = LOG_CONF_GRADV;
    } else {
      if (vn_glob[mn]->ConstitutiveEquation == PTT ||
          vn_glob[mn]->ConstitutiveEquation == SARAMITO_PTT)
        GOMA_EH(GOMA_ERROR, "Error: EVSS_G stress formulation is not implemented in this case.");

      vn_glob[mn]->evssModel = EVSS_G; /* default to Rajagopalan's
                                          formulation */

      SPF(es, "\t(%s = %s)", "Polymer Stress Formulation", "EVSS_G");
    }

    ECHO(es, echo_file);

    strcpy(search_string, "Polymer Weight Function");

    model_read = look_for_mat_prop(imp, search_string, &(vn_glob[mn]->wt_funcModel), &(a0), NO_USER,
                                   NULL, model_name, NO_INPUT, &NO_SPECIES, es);

    if (!strcmp(model_name, "GALERKIN")) {
      vn_glob[mn]->wt_funcModel = GALERKIN;
    } else if (!strcmp(model_name, "SUPG")) {
      vn_glob[mn]->wt_funcModel = SUPG;
    } else {
      vn_glob[mn]->wt_funcModel = GALERKIN;

      SPF(es, "\t(%s = %s)", search_string, "GALERKIN");
    }

    ECHO(es, echo_file);

    if (vn_glob[mn]->wt_funcModel == SUPG) {

      strcpy(search_string, "Polymer Weighting");

      model_read =
          look_for_mat_prop(imp, search_string, &(ConstitutiveEquation), &(vn_glob[mn]->wt_func),
                            NO_USER, NULL, model_name, SCALAR_INPUT, &NO_SPECIES, es);

      GOMA_EH(model_read, "Polymer Weighting not set");
    } else {
      vn_glob[mn]->wt_func = 0.;
      SPF(es, "\t(%s = %s %g)", search_string, "CONSTANT", vn_glob[mn]->wt_func);
    }

    strcpy(search_string, "Polymer Shock Capturing");
    model_read =
        look_for_mat_prop(imp, search_string, &(mat_ptr->Ewt_funcModel), &(mat_ptr->Ewt_func),
                          NO_USER, NULL, model_name, SCALAR_INPUT, &NO_SPECIES, es);
    if (strncmp(model_name, " ", 1) != 0) {
      if (!strcmp(model_name, "NONE")) {
        vn_glob[mn]->shockcaptureModel = SC_NONE;
        vn_glob[mn]->shockcapture = 0.0;
      } else if (!strcmp(model_name, "DCDD")) {
        int err;
        vn_glob[mn]->shockcaptureModel = SC_DCDD;
        err = fscanf(imp, "%lg", &(vn_glob[mn]->shockcapture));
        if (err != 1) {
          GOMA_EH(GOMA_ERROR, "Expected to read one double for Polymer Shock Capturing = DCDD");
        }
        SPF(endofstring(es), " %.4g", vn_glob[mn]->shockcapture);
      } else {
        GOMA_EH(GOMA_ERROR, "Syntax error or invalid model for %s\n", search_string);
      }
    } else {
      vn_glob[mn]->shockcaptureModel = SC_NONE;
      vn_glob[mn]->shockcapture = 0.0;
      SPF(es, "\t(%s = %s)", search_string, "NONE");
    }

    ECHO(es, echo_file);

    strcpy(search_string, "Polymer Shift Function");

    if (look_forward_optional(imp, search_string, input, '=') == 1) {
      if (fscanf(imp, "%s", model_name) != 1) {
        GOMA_EH(GOMA_ERROR, "Need option for Polymer Shift Function ");
      }

      SPF(es, "%s = %s", search_string, model_name);

      if (!strcmp(model_name, "CONSTANT")) {
        vn_glob[mn]->shiftModel = CONSTANT;

        num_const = read_constants(imp, &(vn_glob[mn]->shift), NO_SPECIES);
        if (num_const < 1) {
          log_err("Matl %s expected at least 1 constants for %s model.\n",
                  pd_glob[mn]->MaterialName, "CONSTANT_WLF shift factor");
        }
        vn_glob[mn]->len_shift = num_const;

        SPF_DBL_VEC(endofstring(es), num_const, vn_glob[mn]->shift);

      } else if (!strcmp(model_name, "MODIFIED_WLF")) {
        vn_glob[mn]->shiftModel = MODIFIED_WLF;

        num_const = read_constants(imp, &(vn_glob[mn]->shift), NO_SPECIES);

        if (num_const < 2) {
          log_err("Matl %s expected at least 2 constants for %s model.\n",
                  pd_glob[mn]->MaterialName, "MODIFIED_WLF shift factor");
        }
        vn_glob[mn]->len_shift = num_const;

        SPF_DBL_VEC(endofstring(es), num_const, vn_glob[mn]->shift);
      } else {
        vn_glob[mn]->shiftModel = CONSTANT;
        vn_glob[mn]->shift = alloc_dbl_1(1, 1.0);
        vn_glob[mn]->len_shift = 1;
        SPF(es, "\t(%s = %s %.4g)", search_string, "CONSTANT", 1.0);
      }
    } else {
      vn_glob[mn]->shiftModel = CONSTANT;
      vn_glob[mn]->shift = alloc_dbl_1(1, 1.0);
      vn_glob[mn]->len_shift = 1;
      SPF(es, "\t(%s = %s %.4g)", search_string, "CONSTANT", 1.0);
    }

    ECHO(es, echo_file);

    strcpy(search_string, "Discontinuous Jacobian Formulation");

    if (look_forward_optional(imp, search_string, input, '=') == 1) {
      if (fscanf(imp, "%s", model_name) != 1) {
        GOMA_EH(GOMA_ERROR, "Need option for Discontinuous Jacobian Formulation ");
      }

      SPF(es, "%s = %s", search_string, model_name);

      if (!strcmp(model_name, "FULL")) {
        vn_glob[mn]->dg_J_model = FULL_DG;
      } else if (!strcmp(model_name, "EXPLICIT")) {
        vn_glob[mn]->dg_J_model = EXPLICIT_DG;

        num_const = read_constants(imp, &(vn_glob[mn]->dg_J_model_wt), NO_SPECIES);

        if (num_const < 1) {
          log_err("Matl %s expected at least 1 constants for %s model.\n",
                  pd_glob[mn]->MaterialName, "EXPLICIT_DG weighting factor");
        }
        vn_glob[mn]->len_dg_J_model_wt = num_const;

        SPF_DBL_VEC(endofstring(es), num_const, vn_glob[mn]->dg_J_model_wt);

      } else if (!strcmp(model_name, "SEGREGATED")) {
        vn_glob[mn]->dg_J_model = SEGREGATED;

        num_const = read_constants(imp, &(vn_glob[mn]->dg_J_model_wt), NO_SPECIES);
        if (num_const < 1) {
          log_err("Matl %s expected at least 1 constants for %s model.\n",
                  pd_glob[mn]->MaterialName, "SEGREGATED weighting factor");
        }
        vn_glob[mn]->len_dg_J_model_wt = num_const;
        SPF_DBL_VEC(endofstring(es), num_const, vn_glob[mn]->dg_J_model_wt);
      } else {
        vn_glob[mn]->dg_J_model = FALSE;
        SPF(es, "\t(%s = %s)", search_string, "FALSE");
      }
    } else {
      vn_glob[mn]->dg_J_model = FALSE;
      SPF(es, "\t(%s = %s)", search_string, "FALSE");
    }

    ECHO(es, echo_file);

    /* read in adaptive viscosity scaling: if it is zero
       we have the normal formulation without numerical artifacts */

    strcpy(search_string, "Adaptive Viscosity Scaling");

    model_read = look_for_mat_prop(imp, search_string, &(ConstitutiveEquation), &(vn_glob[mn]->eps),
                                   NO_USER, NULL, model_name, SCALAR_INPUT, &NO_SPECIES, es);
    if (model_read == -1) {
      vn_glob[mn]->eps = 0.;
      SPF(es, "\t(%s = %s %.4g)", search_string, "CONSTANT", vn_glob[mn]->eps);
    }

    ECHO(es, echo_file);

    /* allocate space */

    strcpy(search_string, "Polymer Viscosity");

    if (vn_glob[mn]->modes == 0)
      GOMA_EH(GOMA_ERROR, "Need to specify number of VE modes in input deck");

    modal_data = (dbl *)array_alloc(1, vn_glob[mn]->modes, sizeof(dbl));

    model_read =
        look_for_modal_prop(imp, search_string, vn_glob[mn]->modes, &matl_model, modal_data, es);
    if (model_read < 1) {
      if (model_read == -1)
        SPF(err_msg, "%s card is missing.", search_string);
      if (model_read == -2)
        SPF(err_msg, "Only CONSTANT %s mode model supported.", search_string);
      fprintf(stderr, "%s\n", err_msg);
      exit(-1);
    }

    ECHO(es, echo_file);

    for (mm = 0; mm < vn_glob[mn]->modes; mm++) {
      ve_glob[mn][mm]->gn->ConstitutiveEquation = matl_model;
      ve_glob[mn][mm]->gn->mu0 = modal_data[mm];
      ve_glob[mn][mm]->gn->mu0Model = matl_model;
      ve_glob[mn][mm]->gn->muinf = 0.;
      ve_glob[mn][mm]->gn->muinfModel = CONSTANT;
      ve_glob[mn][mm]->gn->lam = 0.;
      ve_glob[mn][mm]->gn->lamModel = CONSTANT;
      ve_glob[mn][mm]->gn->aexp = 0.;
      ve_glob[mn][mm]->gn->aexpModel = CONSTANT;
      ve_glob[mn][mm]->gn->nexp = 0.;
      ve_glob[mn][mm]->gn->nexpModel = CONSTANT;
    }

    strcpy(search_string, "Positive Level Set Polymer Viscosity");

    model_read =
        look_for_modal_prop(imp, search_string, vn_glob[mn]->modes, &matl_model, modal_data, es);

    if (model_read == 1) {

      if (ls == NULL)
        GOMA_EH(
            GOMA_ERROR,
            "Positive Level Set Polymer Viscosity requires activation of Level Set Tracking.\n");

      for (mm = 0; mm < vn_glob[mn]->modes; mm++) {
        ve_glob[mn][mm]->gn->pos_ls_mup = modal_data[mm];
        ve_glob[mn][mm]->gn->mu0Model = VE_LEVEL_SET;
        ve_glob[mn][mm]->gn->ConstitutiveEquation = VE_LEVEL_SET;
      }

      ECHO(es, echo_file);
    } else if (model_read == -2) {
      SPF(err_msg, "Only CONSTANT %s mode model supported.", search_string);
      fprintf(stderr, "%s\n", err_msg);
      exit(-1);
    }

    strcpy(search_string, "Polymer Time Constant");

    model_read =
        look_for_modal_prop(imp, search_string, vn_glob[mn]->modes, &matl_model, modal_data, es);
    if (model_read < 1) {
      if (model_read == -1)
        SPF(err_msg, "%s card is missing.", search_string);
      if (model_read == -2)
        SPF(err_msg, "Only CONSTANT %s mode model supported.", search_string);
      fprintf(stderr, "%s\n", err_msg);
      exit(-1);
    }

    ECHO(es, echo_file);

    for (mm = 0; mm < vn_glob[mn]->modes; mm++) {
      ve_glob[mn][mm]->time_const = modal_data[mm];
      ve_glob[mn][mm]->time_constModel = matl_model;
    }

    strcpy(search_string, "Positive Level Set Polymer Time Constant");

    model_read =
        look_for_modal_prop(imp, search_string, vn_glob[mn]->modes, &matl_model, modal_data, es);

    if (model_read == 1) {

      if (ls == NULL)
        GOMA_EH(GOMA_ERROR, "Positive Level Set Polymer Time Constant requires activation of Level "
                            "Set Tracking.\n");

      for (mm = 0; mm < vn_glob[mn]->modes; mm++) {
        ve_glob[mn][mm]->pos_ls.time_const = modal_data[mm];
        if (ve_glob[mn][mm]->time_constModel != CONSTANT) {
          fprintf(stderr, "%s\n",
                  "Only CONSTANT Polymer Time Constant model supported for viscoelastic level set");
          exit(-1);
        }
        ve_glob[mn][mm]->time_constModel = VE_LEVEL_SET;
      }

      ECHO(es, echo_file);
    } else if (model_read == -2) {
      SPF(err_msg, "Only CONSTANT %s mode model supported.", search_string);
      fprintf(stderr, "%s\n", err_msg);
      exit(-1);
    }

    if (vn_glob[mn]->ConstitutiveEquation == GIESEKUS ||
        vn_glob[mn]->ConstitutiveEquation == SARAMITO_GIESEKUS) {
      strcpy(search_string, "Mobility Parameter");

      model_read = look_for_modal_prop(imp, "Mobility Parameter", vn_glob[mn]->modes, &matl_model,
                                       modal_data, es);

      if (model_read < 1) {
        if (model_read == -1)
          SPF(err_msg, "%s is missing", search_string);
        if (model_read == -2)
          SPF(err_msg, "Only CONSTANT %s mode models supported.", search_string);
        fprintf(stderr, "%s\n", err_msg);
        exit(-1);
      }

      for (mm = 0; mm < vn_glob[mn]->modes; mm++) {
        ve_glob[mn][mm]->alpha = modal_data[mm];
        ve_glob[mn][mm]->alphaModel = matl_model;
      }

      ECHO(es, echo_file);

      strcpy(search_string, "Positive Level Set Mobility Parameter");

      model_read =
          look_for_modal_prop(imp, search_string, vn_glob[mn]->modes, &matl_model, modal_data, es);

      if (model_read == 1) {

        if (ls == NULL)
          GOMA_EH(
              GOMA_ERROR,
              "Positive Level Set Mobility Parameter requires activation of Level Set Tracking.\n");

        for (mm = 0; mm < vn_glob[mn]->modes; mm++) {
          ve_glob[mn][mm]->pos_ls.alpha = modal_data[mm];
          ve_glob[mn][mm]->alphaModel = VE_LEVEL_SET;
        }

        ECHO(es, echo_file);
      } else if (model_read == -2) {
        SPF(err_msg, "Only CONSTANT %s mode model supported.", search_string);
        fprintf(stderr, "%s\n", err_msg);
        exit(-1);
      }

    } else {
      for (mm = 0; mm < vn_glob[mn]->modes; mm++) {
        ve_glob[mn][mm]->alpha = 0.;
        ve_glob[mn][mm]->pos_ls.alpha = 0.;
        ve_glob[mn][mm]->alphaModel = CONSTANT;
      }
    }

    /*
     * If one of the Saramito model combinations is enabled, ensure that a yield stress card is
     * present
     */
    if (vn_glob[mn]->ConstitutiveEquation == SARAMITO_OLDROYDB ||
        vn_glob[mn]->ConstitutiveEquation == SARAMITO_PTT ||
        vn_glob[mn]->ConstitutiveEquation == SARAMITO_GIESEKUS) {
      /* Should yield stress be a modal property? Let's assume not for now */
      dbl tau_y_val;
      dbl fexp_val;
      dbl nexp_val;

      strcpy(search_string, "Polymer Yield Stress");
      model_read = look_for_mat_prop(imp, search_string, &(ConstitutiveEquation), &tau_y_val,
                                     NO_USER, NULL, model_name, SCALAR_INPUT, &NO_SPECIES, es);

      if (model_read < 1) {
        if (model_read == -1)
          SPF(err_msg, "%s card is missing.", search_string);
        if (model_read == -2)
          SPF(err_msg, "Only CONSTANT %s mode model supported.", search_string);
        fprintf(stderr, "%s\n", err_msg);
        exit(-1);
      }

      strcpy(search_string, "Yield Exponent");
      model_read = look_for_mat_prop(imp, search_string, &(ConstitutiveEquation), &fexp_val,
                                     NO_USER, NULL, model_name, SCALAR_INPUT, &NO_SPECIES, es);

      if (model_read < 1) {
        if (model_read == -1)
          SPF(err_msg, "%s card is missing.", search_string);
        if (model_read == -2)
          SPF(err_msg, "Only CONSTANT %s mode model supported.", search_string);
        fprintf(stderr, "%s\n", err_msg);
        exit(-1);
      }
      strcpy(search_string, "Saramito Power Law Exponent");
      model_read = look_for_mat_prop(imp, search_string, &(ConstitutiveEquation), &nexp_val,
                                     NO_USER, NULL, model_name, SCALAR_INPUT, &NO_SPECIES, es);

      if (model_read < 1) {
        if (model_read == -1) {
          nexp_val = 1;
        } else if (model_read == -2) {
          SPF(err_msg, "Only CONSTANT %s mode model supported.", search_string);
          GOMA_EH(GOMA_ERROR, err_msg);
        }
      }

      for (mm = 0; mm < vn_glob[mn]->modes; mm++) {
        ve_glob[mn][mm]->gn->tau_y = tau_y_val;
        ve_glob[mn][mm]->gn->fexp = fexp_val;
        ve_glob[mn][mm]->gn->nexp = nexp_val;

        // set polymer viscosity to (consistency index)^(1/nexp) when nexp != 1
        if (nexp_val != 1)
          ve_glob[mn][mm]->gn->mu0 = pow(ve_glob[mn][mm]->gn->mu0, 1. / nexp_val);
      }
      ECHO(es, echo_file);
    }

    if (vn_glob[mn]->ConstitutiveEquation == PTT ||
        vn_glob[mn]->ConstitutiveEquation == SARAMITO_PTT) {
      strcpy(search_string, "PTT Xi parameter");

      model_read =
          look_for_modal_prop(imp, search_string, vn_glob[mn]->modes, &matl_model, modal_data, es);

      if (model_read < 1) {
        if (model_read == -1)
          SPF(err_msg, "%s card is missing", search_string);
        if (model_read == -2)
          SPF(err_msg, "Only CONSTANT %s  mode model supported.", search_string);
        fprintf(stderr, "%s\n", err_msg);
        exit(-1);
      }

      if (vn_glob[mn]->evssModel == LOG_CONF || vn_glob[mn]->evssModel == LOG_CONF_GRADV) {
        if (modal_data[mn] != 0.0) {
          SPF(err_msg, "PTT Xi Parameter must equal zero for LOG_CONF formulation");
          fprintf(stderr, "%s\n", err_msg);
          exit(-1);
        }
      }

      for (mm = 0; mm < vn_glob[mn]->modes; mm++) {
        ve_glob[mn][mm]->xi = modal_data[mm];
        ve_glob[mn][mm]->xiModel = matl_model;
      }

      ECHO(es, echo_file);

      strcpy(search_string, "Positive Level Set PTT Xi parameter");

      model_read =
          look_for_modal_prop(imp, search_string, vn_glob[mn]->modes, &matl_model, modal_data, es);

      if (model_read == 1) {

        if (ls == NULL)
          GOMA_EH(
              GOMA_ERROR,
              "Positive Level Set PTT Xi parameter requires activation of Level Set Tracking.\n");

        for (mm = 0; mm < vn_glob[mn]->modes; mm++) {
          ve_glob[mn][mm]->pos_ls.xi = modal_data[mm];
          ve_glob[mn][mm]->xiModel = VE_LEVEL_SET;
        }

        ECHO(es, echo_file);
      } else if (model_read == -2) {
        SPF(err_msg, "Only CONSTANT %s mode model supported.", search_string);
        fprintf(stderr, "%s\n", err_msg);
        exit(-1);
      }

      strcpy(search_string, "PTT Epsilon parameter");

      model_read =
          look_for_modal_prop(imp, search_string, vn_glob[mn]->modes, &matl_model, modal_data, es);

      if (model_read < 1) {
        if (model_read == -1)
          SPF(err_msg, "%s card is missing", search_string);
        if (model_read == -2)
          SPF(err_msg, "Only CONSTANT %s  mode model supported.", search_string);
        fprintf(stderr, "%s\n", err_msg);
        exit(-1);
      }

      ECHO(es, echo_file);

      for (mm = 0; mm < vn_glob[mn]->modes; mm++) {
        ve_glob[mn][mm]->eps = modal_data[mm];
        ve_glob[mn][mm]->epsModel = matl_model;
      }

      strcpy(search_string, "Positive Level Set PTT Epsilon parameter");

      model_read =
          look_for_modal_prop(imp, search_string, vn_glob[mn]->modes, &matl_model, modal_data, es);

      if (model_read == 1) {

        if (ls == NULL)
          GOMA_EH(GOMA_ERROR, "Positive Level Set PTT Epsilon parameter requires activation of "
                              "Level Set Tracking.\n");

        for (mm = 0; mm < vn_glob[mn]->modes; mm++) {
          ve_glob[mn][mm]->pos_ls.eps = modal_data[mm];
          ve_glob[mn][mm]->epsModel = VE_LEVEL_SET;
        }

        ECHO(es, echo_file);
      } else if (model_read == -2) {
        SPF(err_msg, "Only CONSTANT %s mode model supported.", search_string);
        fprintf(stderr, "%s\n", err_msg);
        exit(-1);
      }
    } else {
      for (mm = 0; mm < vn_glob[mn]->modes; mm++) {
        ve_glob[mn][mm]->xi = 0.;
        ve_glob[mn][mm]->pos_ls.xi = 0.;
        ve_glob[mn][mm]->xiModel = CONSTANT;
      }

      for (mm = 0; mm < vn_glob[mn]->modes; mm++) {
        ve_glob[mn][mm]->eps = 0.;
        ve_glob[mn][mm]->pos_ls.eps = 0.;
        ve_glob[mn][mm]->epsModel = CONSTANT;
      }
    }

    free(modal_data);
  }

  /* surface tension */
  strcpy(search_string, "Surface Tension");

  model_read = look_for_mat_prop(imp, search_string, &(mat_ptr->SurfaceTensionModel),
                                 &(mat_ptr->surface_tension), &(mat_ptr->u_surface_tension),
                                 &(mat_ptr->len_u_surface_tension), model_name, SCALAR_INPUT,
                                 &NO_SPECIES, es);

  if (model_read == -1) {
    if (!strcmp(model_name, "DILATION")) {
      mat_ptr->SurfaceTensionModel = DILATION;

      num_const = read_constants(imp, &(mat_ptr->u_surface_tension), NO_SPECIES);

      if (num_const < 2) {
        sr = snprintf(err_msg, MAX_CHAR_ERR_MSG,
                      "Matl %s expected at least 2 constants for %s %s model.\n",
                      pd_glob[mn]->MaterialName, search_string, model_name);
        GOMA_EH(GOMA_ERROR, err_msg);
      }
      mat_ptr->len_u_surface_tension = num_const;

      SPF_DBL_VEC(endofstring(es), num_const, mat_ptr->u_surface_tension);

    } else if (!strcmp(model_name, "GIBBS_ISOTHERM")) {
      mat_ptr->SurfaceTensionModel = GIBBS_ISOTHERM;

      num_const = read_constants(imp, &(mat_ptr->u_surface_tension), NO_SPECIES);

      if (num_const < 3) {
        sr = snprintf(err_msg, MAX_CHAR_ERR_MSG,
                      "Matl %s expected at least 3 constants for %s %s model.\n",
                      pd_glob[mn]->MaterialName, search_string, model_name);
        GOMA_EH(GOMA_ERROR, err_msg);
      }
      mat_ptr->len_u_surface_tension = num_const;

      SPF_DBL_VEC(endofstring(es), num_const, mat_ptr->u_surface_tension);

    } else {
      mat_ptr->SurfaceTensionModel = CONSTANT;
      mat_ptr->surface_tension =
          1.; /* NOTE TO FUTURE DEVELOPERS:  FOR THE LOVE OF ALL THAT IS HOLY AND RIGHTGEOUS ON
               * GOD'S GREEN EARTH, PLEASE MAKE CERTAIN THAT THE DEFAULT VALUE FOR SURFACE TENSION
               * SET IN THIS ROUTINE IS 1.0 THE FUTURE OF ALL FREEDOM-LOVING PEOPLE DEPENDS UPON
               * THIS
               */

      SPF(es, "\t(%s = %s %.4g)", search_string, "CONSTANT", mat_ptr->surface_tension);
    }
  }

  ECHO(es, echo_file);

  /* Projection Equation Surface Diffusivity */

  strcpy(search_string, "Projection Equation Surface Diffusion Coefficient");

  model_read =
      look_for_mat_prop(imp, search_string, &i, &(mat_ptr->SurfaceDiffusionCoeffProjectionEqn),
                        NO_USER, NULL, model_name, SCALAR_INPUT, &NO_SPECIES, es);
  if (model_read == -1) {
    mat_ptr->SurfaceDiffusionCoeffProjectionEqn = 0.0;
  } else {
    if (strcmp(model_name, "CONSTANT")) {
      sr = sprintf(err_msg, "Matl %s: Surface diffusion model must be const.\n",
                   pd_glob[mn]->MaterialName);
      GOMA_EH(GOMA_ERROR, err_msg);
    }
    num_const = 1;
    SPF(es, "\t(%s = %s %.4g)", search_string, "CONSTANT",
        mat_ptr->SurfaceDiffusionCoeffProjectionEqn);
  }

  /*
   * Thermal ProBperties
   *
   */

  ECHO("\n----Thermal Properties\n", echo_file);

  if (mn == 0)
    mat_ptr->thermal_cond_external_field = -1;

  strcpy(search_string, "Heat Flux Model");

  model_read = look_forward_optional(imp, search_string, input, '=');

  if (model_read == 1) {
    if (fscanf(imp, "%s", model_name) != 1) {
      GOMA_EH(GOMA_ERROR, "Need option for Heat Flux Model ");
    }

    SPF(es, "%s = %s", search_string, model_name);

    if (!strcmp(model_name, "USER")) {
      cr_glob[mn]->HeatFluxModel = CR_HF_USER;
    } else {
      cr_glob[mn]->HeatFluxModel = CR_HF_FOURIER_0;
    }
    ECHO(es, echo_file);
  }

  strcpy(search_string, "Conductivity");

  model_read = look_for_mat_proptable(
      imp, search_string, &(mat_ptr->ConductivityModel), &(mat_ptr->thermal_conductivity),
      &(mat_ptr->u_thermal_conductivity), &(mat_ptr->len_u_thermal_conductivity),
      &(mat_ptr->thermal_conductivity_tableid), model_name, SCALAR_INPUT, &NO_SPECIES, es);

  if (model_read == -1) {

    if (!strcmp(model_name, "CONST_LS") || !strcmp(model_name, "LEVEL_SET")) {
      mat_ptr->ConductivityModel = LEVEL_SET;
      num_const = read_constants(imp, &(mat_ptr->u_thermal_conductivity), 0);
      if (num_const < 3) {
        sprintf(err_msg, "Material %s - expected at least 3 constants for %s %s model.\n",
                pd_glob[mn]->MaterialName, search_string, "LEVEL_SET");
        GOMA_EH(GOMA_ERROR, err_msg);
      }

      if (mat_ptr->u_thermal_conductivity[2] == 0.0)
        mat_ptr->u_thermal_conductivity[2] = ls->Length_Scale / 2.0;

      mat_ptr->len_u_thermal_conductivity = num_const;

      SPF_DBL_VEC(endofstring(es), num_const, mat_ptr->u_thermal_conductivity);
    } else if (!strcmp(model_name, "THERMAL")) {
      mat_ptr->ConductivityModel = THERMAL_HEAT;
      num_const = read_constants(imp, &(mat_ptr->u_thermal_conductivity), 0);
      if (num_const < 5) {
        sprintf(err_msg, "Material %s - expected at least 5 constants for %s %s model.\n",
                pd_glob[mn]->MaterialName, search_string, "THERMAL");
        GOMA_EH(GOMA_ERROR, err_msg);
      }

      mat_ptr->len_u_thermal_conductivity = num_const;

      SPF_DBL_VEC(endofstring(es), num_const, mat_ptr->u_thermal_conductivity);
    }

    else if (!strcmp(model_name, "FOAM_PBE")) {
      mat_ptr->ConductivityModel = FOAM_PBE;
      num_const = read_constants(imp, &(mat_ptr->u_thermal_conductivity), 0);
      /* if (num_const < 5)  */
      /*   { */
      /*     sprintf(err_msg,  */
      /* 	      "Material %s - expected at least 5 constants for %s %s model.\n", */
      /* 	      pd_glob[mn]->MaterialName, search_string, "THERMAL"); */
      /*     GOMA_EH(GOMA_ERROR, err_msg); */
      /*   } */
      mat_ptr->len_u_thermal_conductivity = num_const;

      SPF_DBL_VEC(endofstring(es), num_const, mat_ptr->u_thermal_conductivity);

    } else if (!strcmp(model_name, "FOAM_PMDI_10")) {
      mat_ptr->ConductivityModel = FOAM_PMDI_10;
      num_const = read_constants(imp, &(mat_ptr->u_thermal_conductivity), 0);
      if (num_const < 2) {
        sprintf(err_msg, "Material %s - expected at least 2 constants for %s %s model.\n",
                pd_glob[mn]->MaterialName, search_string, "FOAM_PMDI_10");
        GOMA_EH(GOMA_ERROR, err_msg);
      }

      mat_ptr->len_u_thermal_conductivity = num_const;

      SPF_DBL_VEC(endofstring(es), num_const, mat_ptr->u_thermal_conductivity);
    } else if (!strcmp(model_name, "EXTERNAL_FIELD")) {
      if (fscanf(imp, "%s", input) != 1) {
        GOMA_EH(GOMA_ERROR,
                "Expecting trailing keyword for Thermal Conductivity EXTERNAL_FIELD model.\n");
      }
      ii = 0;
      for (j = 0; j < efv->Num_external_field; j++) {
        if (!strcmp(efv->name[j], input)) {
          ii = 1;
          mat_ptr->thermal_cond_external_field = j;
          break;
        }
      }
      if (ii == 0) {
        GOMA_EH(GOMA_ERROR, "Cannot match the name with that in the external field file");
      }
      mat_ptr->ConductivityModel = EXTERNAL_FIELD;
      /* pick up scale factor for property */
      num_const = read_constants(imp, &(mat_ptr->u_thermal_conductivity), NO_SPECIES);
      mat_ptr->len_u_thermal_conductivity = num_const;
      if (num_const < 1) {
        sr = sprintf(err_msg, "Matl %s expected at least 1 constant for %s %s model.\n",
                     pd_glob[mn]->MaterialName, "Thermal Conductivity", "EXTERNAL_FIELD");
        GOMA_EH(GOMA_ERROR, err_msg);
      }
    } else {
      SPF(err_msg, "%s card read error.  Card missing or unknown model.", search_string);
      GOMA_EH(GOMA_ERROR, err_msg);
    }
  }

  ECHO(es, echo_file);

  strcpy(search_string, "Second Level Set Conductivity");

  model_read = look_for_mat_prop(imp, search_string, &(i0), &(a0), NO_USER, NULL, model_name,
                                 SCALAR_INPUT, &NO_SPECIES, es);

  if (model_read != -1) {

    if (ls == NULL)
      GOMA_EH(GOMA_ERROR,
              "Second Level Set Conductivity requires activation of Level Set Tracking.\n");

    mat_ptr->mp2nd->ThermalConductivityModel = i0;
    mat_ptr->mp2nd->thermalconductivity = a0;

    stringup(model_name);

    if (!strcmp(model_name, "CONSTANT")) {
      if (fscanf(imp, "%s", input) != 1) {
        GOMA_EH(GOMA_ERROR, "Expecting trailing keyword for Second Level Set Conductivity.\n");
      }

      stringup(input);

      if (strncmp(input, "POSITIVE", 3) == 0) {
        mat_ptr->mp2nd->thermalconductivitymask[0] = 0;
        mat_ptr->mp2nd->thermalconductivitymask[1] = 1;
      } else if (strncmp(input, "NEGATIVE", 3) == 0) {
        mat_ptr->mp2nd->thermalconductivitymask[0] = 1;
        mat_ptr->mp2nd->thermalconductivitymask[1] = 0;
      } else {
        GOMA_EH(GOMA_ERROR,
                "Keyword must be POSITIVE or NEGATIVE for Second Level Set Conductivity.\n");
      }
      SPF(endofstring(es), " %s", input);
      if (pfd != NULL) {
        for (i = 0; i < pfd->num_phase_funcs; i++) {
          if (fscanf(imp, "%lf", &(mat_ptr->mp2nd->thermalconductivity_phase[i])) != 1) {
            GOMA_EH(GOMA_ERROR, "error reading phase thermal conductivity");
          }
          SPF(endofstring(es), " %g", mat_ptr->mp2nd->thermalconductivity_phase[i]);
        }
      }
    } else {
      GOMA_EH(GOMA_ERROR, "Second Level Set Conductivity model can only be CONSTANT.\n");
    }
  } else {
    if (strlen(es) != 0) {
      SPF(err_msg, "Syntax error or unsupported model for %s ", search_string);
      GOMA_EH(GOMA_ERROR, err_msg);
    }
  }

  ECHO(es, echo_file);

  strcpy(search_string, "Heat Capacity");

  model_read = look_for_mat_proptable(
      imp, search_string, &(mat_ptr->HeatCapacityModel), &(mat_ptr->heat_capacity),
      &(mat_ptr->u_heat_capacity), &(mat_ptr->len_u_heat_capacity),
      &(mat_ptr->heat_capacity_tableid), model_name, SCALAR_INPUT, &NO_SPECIES, es);

  if (!strcmp(model_name, "ENTHALPY")) {
    mat_ptr->HeatCapacityModel = ENTHALPY;

    if (fscanf(imp, "%lf %lf", &(mat_ptr->heat_capacity), &(mat_ptr->latent_heat_fusion[0])) != 2) {
      GOMA_EH(GOMA_ERROR, "Expecting 2 floats for ENTHALPY model on Heat Capacity card");
    }

    SPF(endofstring(es), " %.4g %.4g", mat_ptr->heat_capacity, mat_ptr->latent_heat_fusion[0]);
  } else if (!strcmp(model_name, "CONST_LS") || !strcmp(model_name, "LEVEL_SET")) {
    mat_ptr->HeatCapacityModel = LEVEL_SET;
    num_const = read_constants(imp, &(mat_ptr->u_heat_capacity), 0);
    if (num_const < 3) {
      sprintf(err_msg, "Material %s - expected at least 3 constants for %s %s model.\n",
              pd_glob[mn]->MaterialName, search_string, "LEVEL_SET");
      GOMA_EH(GOMA_ERROR, err_msg);
    }

    if (mat_ptr->u_heat_capacity[2] == 0.0)
      mat_ptr->u_heat_capacity[2] = ls->Length_Scale / 2.0;

    mat_ptr->len_u_heat_capacity = num_const;

    SPF_DBL_VEC(endofstring(es), num_const, mat_ptr->u_heat_capacity);

  } else if (!strcmp(model_name, "THERMAL")) {
    mat_ptr->HeatCapacityModel = THERMAL_HEAT;
    num_const = read_constants(imp, &(mat_ptr->u_heat_capacity), 0);
    if (num_const < 5) {
      sprintf(err_msg, "Material %s - expected at least 5 constants for %s %s model.\n",
              pd_glob[mn]->MaterialName, search_string, "THERMAL");
      GOMA_EH(GOMA_ERROR, err_msg);
    }

    mat_ptr->len_u_heat_capacity = num_const;

    SPF_DBL_VEC(endofstring(es), num_const, mat_ptr->u_heat_capacity);

  } else if (!strcmp(model_name, "FOAM_PMDI_10")) {
    mat_ptr->HeatCapacityModel = FOAM_PMDI_10;
    num_const = read_constants(imp, &(mat_ptr->u_heat_capacity), 0);
    if (num_const < 2) {
      sprintf(err_msg, "Material %s - expected at least 2 constants for %s %s model.\n",
              pd_glob[mn]->MaterialName, search_string, "FOAM_PMDI_10");
      GOMA_EH(GOMA_ERROR, err_msg);
    }

    mat_ptr->len_u_heat_capacity = num_const;

    SPF_DBL_VEC(endofstring(es), num_const, mat_ptr->u_heat_capacity);

  }

  else {
    GOMA_EH(model_read, "Heat Capacity");
  }

  ECHO(es, echo_file);

  strcpy(search_string, "Second Level Set Heat Capacity");

  model_read = look_for_mat_prop(imp, search_string, &(i0), &(a0), NO_USER, NULL, model_name,
                                 SCALAR_INPUT, &NO_SPECIES, es);

  if (model_read != -1) {

    if (ls == NULL)
      GOMA_EH(GOMA_ERROR,
              "Second Level Set Heat Capacity requires activation of Level Set Tracking.\n");

    mat_ptr->mp2nd->HeatCapacityModel = i0;
    mat_ptr->mp2nd->heatcapacity = a0;

    stringup(model_name);

    if (!strcmp(model_name, "CONSTANT")) {
      if (fscanf(imp, "%s", input) != 1) {
        GOMA_EH(GOMA_ERROR, "Expecting trailing keyword for Second Level Set Heat Capacity.\n");
      }

      stringup(input);

      if (strncmp(input, "POSITIVE", 3) == 0) {
        mat_ptr->mp2nd->heatcapacitymask[0] = 0;
        mat_ptr->mp2nd->heatcapacitymask[1] = 1;
      } else if (strncmp(input, "NEGATIVE", 3) == 0) {
        mat_ptr->mp2nd->heatcapacitymask[0] = 1;
        mat_ptr->mp2nd->heatcapacitymask[1] = 0;
      } else {
        GOMA_EH(GOMA_ERROR,
                "Keyword must be POSITIVE or NEGATIVE for Second Level Set Heat Capacity.\n");
      }
      SPF(endofstring(es), " %s", input);
      if (pfd != NULL) {
        for (i = 0; i < pfd->num_phase_funcs; i++) {
          if (fscanf(imp, "%lf", &(mat_ptr->mp2nd->heatcapacity_phase[i])) != 1) {
            GOMA_EH(GOMA_ERROR, "error reading phase heat capacity");
          }
          SPF(endofstring(es), " %g", mat_ptr->mp2nd->heatcapacity_phase[i]);
        }
      }
    } else {
      GOMA_EH(GOMA_ERROR, "Second Level Set Heat Capacity model can only be CONSTANT.\n");
    }
  }

  ECHO(es, echo_file);

  strcpy(search_string, "Volume Expansion");
  model_read = look_for_mat_prop(imp, search_string, &(mat_ptr->VolumeExpansionModel),
                                 &(mat_ptr->Volume_Expansion), NO_USER, NULL, model_name,
                                 SCALAR_INPUT, &NO_SPECIES, es);

  if (model_read == -1) {
    if (strncmp(model_name, " ", 1) != 0) {
      SPF(err_msg, "Syntax error or invalid model for %s\n", search_string);
      GOMA_EH(GOMA_ERROR, err_msg);
    } else {
      SPF(es, "\t(%s = ) card is missing.  No default assigned.", search_string);
    }
  }
  ECHO(es, echo_file);

  strcpy(search_string, "Reference Temperature");
  model_read = look_for_mat_prop(imp, search_string, &(mat_ptr->ReferenceModel[TEMPERATURE]),
                                 &(mat_ptr->reference[TEMPERATURE]), NO_USER, NULL, model_name,
                                 SCALAR_INPUT, &NO_SPECIES, es);

  if (model_read == -1) {
    if (strncmp(model_name, " ", 1) != 0) {
      SPF(err_msg, "Syntax error or invalid model for %s\n", search_string);
      GOMA_EH(GOMA_ERROR, err_msg);
    } else {
      SPF(es, "\t(%s = ) card is missing.  No default assigned.", search_string);
    }
  }
  ECHO(es, echo_file);

  strcpy(search_string, "Liquidus Temperature");
  model_read = look_for_mat_prop(imp, search_string, &(mat_ptr->LiquidusModel),
                                 &(mat_ptr->melting_point_liquidus), NO_USER, NULL, model_name,
                                 SCALAR_INPUT, &NO_SPECIES, es);

  if (model_read == -1) {
    if (strncmp(model_name, " ", 1) != 0) {
      SPF(err_msg, "Syntax error or invalid model for %s\n", search_string);
      GOMA_EH(GOMA_ERROR, err_msg);
    } else {
      SPF(es, "\t(%s = ) card is missing.  No default assigned.", search_string);
    }
  }
  ECHO(es, echo_file);

  strcpy(search_string, "Solidus Temperature");
  model_read = look_for_mat_prop(imp, search_string, &(mat_ptr->SolidusModel),
                                 &(mat_ptr->melting_point_solidus), NO_USER, NULL, model_name,
                                 SCALAR_INPUT, &NO_SPECIES, es);

  if (model_read == -1) {
    if (strncmp(model_name, " ", 1) != 0) {
      SPF(err_msg, "Syntax error or invalid model for %s\n", search_string);
      GOMA_EH(GOMA_ERROR, err_msg);
    } else {
      SPF(es, "\t(%s = ) card is missing.  No default assigned.", search_string);
    }
  }
  ECHO(es, echo_file);

  strcpy(search_string, "Energy Weight Function");
  model_read =
      look_for_mat_prop(imp, search_string, &(mat_ptr->Ewt_funcModel), &(mat_ptr->Ewt_func),
                        NO_USER, NULL, model_name, SCALAR_INPUT, &NO_SPECIES, es);
  if (strncmp(model_name, " ", 1) != 0) {
    if (!strcmp(model_name, "GALERKIN")) {
      mat_ptr->Ewt_funcModel = GALERKIN;
      mat_ptr->Ewt_func = 0.;
    } else if (!strcmp(model_name, "SUPG")) {
      int err;
      mat_ptr->Ewt_funcModel = SUPG;
      err = fscanf(imp, "%lg", &(mat_ptr->Ewt_func));
      if (err != 1) {
        GOMA_EH(GOMA_ERROR, "Expected to read one double for Energy Weight Function SUPG");
      }
      SPF(endofstring(es), " %.4g", mat_ptr->Ewt_func);
    } else {
      SPF(err_msg, "Syntax error or invalid model for %s\n", search_string);
      GOMA_EH(GOMA_ERROR, err_msg);
    }
  } else {
    mat_ptr->Ewt_funcModel = GALERKIN;
    mat_ptr->Ewt_func = 0.;
    SPF(es, "\t(%s = %s)", search_string, "GALERKIN");
  }

  ECHO(es, echo_file);

  strcpy(search_string, "Energy Divergence Term");
  model_read =
      look_for_mat_prop(imp, search_string, &(mat_ptr->Ewt_funcModel), &(mat_ptr->Ewt_func),
                        NO_USER, NULL, model_name, SCALAR_INPUT, &NO_SPECIES, es);
  if (strncmp(model_name, " ", 1) != 0) {
    if (!strcmp(model_name, "yes") || !strcmp(model_name, "on")) {
      mat_ptr->Energy_Div_Term = 1;
    } else if (!strcmp(model_name, "no") || !strcmp(model_name, "off")) {
      mat_ptr->Energy_Div_Term = 0;
    } else {
      SPF(err_msg, "Syntax error or invalid model for %s\n", search_string);
      GOMA_EH(GOMA_ERROR, err_msg);
    }
  } else {
    mat_ptr->Energy_Div_Term = 0;
    SPF(es, "\t(%s = %s)", search_string, "off");
  }

  ECHO(es, echo_file);
  strcpy(search_string, "Residence Time Weight Function");
  model_read =
      look_for_mat_prop(imp, search_string, &(mat_ptr->Rst_funcModel), &(mat_ptr->Rst_func),
                        NO_USER, NULL, model_name, SCALAR_INPUT, &NO_SPECIES, es);
  if (model_read == -1) {
    if (!strcmp(model_name, "LINEAR_TIMETEMP")) {
      mat_ptr->Rst_funcModel = LINEAR_TIMETEMP;
    } else if (!strcmp(model_name, "EXPONENTIAL_TIMETEMP")) {
      mat_ptr->Rst_funcModel = EXPONENTIAL_TIMETEMP;
      int err = fscanf(imp, "%lg", &(mat_ptr->Rst_func));
      if (err != 1) {
        GOMA_EH(GOMA_ERROR, "Expected to read one double for Residence Time Weight Function");
      }
      SPF(endofstring(es), " %.4g", mat_ptr->Rst_func);
    } else if (!strcmp(model_name, "DROP_EVAP")) {
      mat_ptr->Rst_funcModel = DROP_EVAP;
    } else {
      mat_ptr->Rst_funcModel = CONSTANT;
      mat_ptr->Rst_func = 1.;
      mat_ptr->Rst_func_supg = 0.;
    }
    if (fscanf(imp, "%lg %lg %lg", &mat_ptr->Rst_func, &mat_ptr->Rst_diffusion,
               &mat_ptr->Rst_func_supg) != 3) {
      mat_ptr->Rst_func = 1.;
      mat_ptr->Rst_diffusion = 1. / LITTLE_PENALTY;
      mat_ptr->Rst_func_supg = 0.;
    }

    SPF(endofstring(es), " %.4g %.4g %.4g", mat_ptr->Rst_func, mat_ptr->Rst_diffusion,
        mat_ptr->Rst_func_supg);
  } else {
    mat_ptr->Rst_funcModel = CONSTANT;
    mat_ptr->Rst_func = 1.;
    mat_ptr->Rst_diffusion = 1. / LITTLE_PENALTY;
    mat_ptr->Rst_func_supg = 0.;
    SPF(es, "\t(%s = %s)", search_string, "CONSTANT");
  }
  ECHO(es, echo_file);

  /*
   * Electrical Properties
   *
   */

  ECHO("\n----Electrical Properties\n", echo_file);

  if (mn == 0)
    mat_ptr->elec_cond_external_field = -1;

  strcpy(search_string, "Electrical Conductivity");
  model_read = look_for_mat_prop(
      imp, search_string, &(mat_ptr->Elec_ConductivityModel), &(mat_ptr->electrical_conductivity),
      &(mat_ptr->u_electrical_conductivity), &(mat_ptr->len_u_electrical_conductivity), model_name,
      SCALAR_INPUT, &NO_SPECIES, es);

  if (model_read == -1) {
    if (!strcmp(model_name, "LEVEL_SET")) {
      mat_ptr->Elec_ConductivityModel = LEVEL_SET;

      num_const = read_constants(imp, &(mat_ptr->u_electrical_conductivity), 0);

      if (num_const < 3) {
        sr = sprintf(err_msg, "Matl %s expected at least 3 constants for %s %s model.\n",
                     pd_glob[mn]->MaterialName, "Thermal Exponent", "LEVEL_SET");
        GOMA_EH(GOMA_ERROR, err_msg);
      }

      mat_ptr->len_u_electrical_conductivity = num_const;
      SPF_DBL_VEC(endofstring(es), num_const, mat_ptr->u_electrical_conductivity);

      if (mat_ptr->u_electrical_conductivity[2] == 0.0)
        mat_ptr->u_electrical_conductivity[2] = ls->Length_Scale / 2.0;

    } else if (strncmp(model_name, " ", 1) != 0) {
      if (!strcmp(model_name, "ELECTRODE_KINETICS")) {
        mat_ptr->Elec_ConductivityModel = ELECTRODE_KINETICS;
      } else if (!strcmp(model_name, "ELECTRONEUTRALITY_SM")) {
        mat_ptr->Elec_ConductivityModel = ELECTRONEUTRALITY_SM;
      } else if (!strcmp(model_name, "ELECTRONEUTRALITY_FICKIAN")) {
        mat_ptr->Elec_ConductivityModel = ELECTRONEUTRALITY_FICKIAN;
      } else if (!strcmp(model_name, "EXTERNAL_FIELD")) {
        if (fscanf(imp, "%s", input) != 1) {
          GOMA_EH(GOMA_ERROR,
                  "Expecting trailing keyword for Electrical Conductivity EXTERNAL_FIELD model.\n");
        }
        ii = 0;
        for (j = 0; j < efv->Num_external_field; j++) {
          if (!strcmp(efv->name[j], input)) {
            ii = 1;
            mat_ptr->elec_cond_external_field = j;
            break;
          }
        }
        if (ii == 0) {
          GOMA_EH(GOMA_ERROR, "Cannot match the name with that in the external field file");
        }
        mat_ptr->Elec_ConductivityModel = EXTERNAL_FIELD;

        /* pick up scale factor for property */
        num_const = read_constants(imp, &(mat_ptr->u_electrical_conductivity), NO_SPECIES);
        mat_ptr->len_u_electrical_conductivity = num_const;
        if (num_const < 1) {
          sr = sprintf(err_msg, "Matl %s expected at least 1 constant for %s %s model.\n",
                       pd_glob[mn]->MaterialName, "Electrical Conductivity", "EXTERNAL_FIELD");
          GOMA_EH(GOMA_ERROR, err_msg);
        }
      }
    } else {
      /* no card defaulting case */
      mat_ptr->Elec_ConductivityModel = CONSTANT;
      mat_ptr->electrical_conductivity = 1.0;
      SPF(es, "\t(%s = %s %.4g)", search_string, "CONSTANT", mat_ptr->electrical_conductivity);
    }
  }
  ECHO(es, echo_file);

  /*
   * There is now a defined electrical permittivity, so it is no
   * longer necessary to use electrical conductivity in its place.
   */
  rewind(imp);
  strcpy(search_string, "Electrical Permittivity");
  model_read =
      look_for_mat_prop(imp, search_string, &(mat_ptr->PermittivityModel), &(mat_ptr->permittivity),
                        &(mat_ptr->u_permittivity), &(mat_ptr->len_u_permittivity), model_name,
                        SCALAR_INPUT, &NO_SPECIES, es);
  if (model_read == -1) {
    if (strncmp(model_name, " ", 1) != 0) {
      SPF(err_msg, "Syntax error or invalid model for %s\n", search_string);
      GOMA_EH(GOMA_ERROR, err_msg);
    } else {
      mat_ptr->PermittivityModel = CONSTANT;
      mat_ptr->permittivity = 1.;
      SPF(es, "\t(%s = %s %.4g)", search_string, "CONSTANT", mat_ptr->permittivity);
    }
  }
  ECHO(es, echo_file);

  /*
   * There is now a defined magnetic permeability.
   */
  rewind(imp);
  strcpy(search_string, "Magnetic Permeability");
  model_read = look_for_mat_prop(
      imp, search_string, &(mat_ptr->MagneticPermeabilityModel), &(mat_ptr->magnetic_permeability),
      &(mat_ptr->u_magnetic_permeability), &(mat_ptr->len_u_magnetic_permeability), model_name,
      SCALAR_INPUT, &NO_SPECIES, es);
  if (model_read == -1) {
    if (strncmp(model_name, " ", 1) != 0) {
      SPF(err_msg, "Syntax error or invalid model for %s\n", search_string);
      GOMA_EH(GOMA_ERROR, err_msg);
    } else {
      mat_ptr->MagneticPermeabilityModel = CONSTANT;
      mat_ptr->magnetic_permeability = 1.;
      SPF(es, "\t(%s = %s %.4g)", search_string, "CONSTANT", mat_ptr->magnetic_permeability);
    }
  }
  ECHO(es, echo_file);

  strcpy(search_string, "Electrical Surface Diffusivity");
  model_read = look_for_mat_prop(
      imp, search_string, &(mat_ptr->Elect_Surf_DiffusivityModel),
      &(mat_ptr->elect_surf_diffusivity), &(mat_ptr->u_elect_surf_diffusivity),
      &(mat_ptr->len_u_elect_surf_diffusivity), model_name, SCALAR_INPUT, &NO_SPECIES, es);
  if (model_read == -1) {
    if (strncmp(model_name, " ", 1) != 0) {
      SPF(err_msg, "Syntax error or invalid model for %s\n", search_string);
      GOMA_EH(GOMA_ERROR, err_msg);
    } else {
      mat_ptr->Elect_Surf_DiffusivityModel = CONSTANT;
      mat_ptr->elect_surf_diffusivity = 0.;
      SPF(es, "\t(%s = %s %.4g)", search_string, "CONSTANT", mat_ptr->elect_surf_diffusivity);
    }
  }
  ECHO(es, echo_file);

  strcpy(search_string, "Shell User Parameter");
  model_read = look_for_mat_prop(imp, search_string, &(mat_ptr->Shell_User_ParModel),
                                 &(mat_ptr->shell_user_par), &(mat_ptr->u_shell_user_par),
                                 &(mat_ptr->len_u_shell_user_par), model_name, SCALAR_INPUT,
                                 &NO_SPECIES, es);
  if (model_read == -1) {
    if (strncmp(model_name, " ", 1) != 0) {
      SPF(err_msg, "Syntax error or invalid model for %s\n", search_string);
      GOMA_EH(GOMA_ERROR, err_msg);
    } else {
      mat_ptr->Shell_User_ParModel = CONSTANT;
      mat_ptr->shell_user_par = 0.;
      SPF(es, "\t(%s = %s %.4g)", search_string, "CONSTANT", mat_ptr->shell_user_par);
    }
  }
  ECHO(es, echo_file);

  /*
   * However, this card will allow a choice of the k value to be used in
   * assemble_potential(): electrical conductivity(default) or permittivity.
   */

  strcpy(search_string, "Voltage Formulation");
  model_read = look_for_optional(imp, search_string, input, '=');

  if (model_read == 1) {
    (void)read_string(imp, input, '\n');
    strip(input);
    stringup(input);

    if (strcmp(input, "PERMITTIVITY") == 0) {
      mat_ptr->VoltageFormulation = V_PERMITTIVITY;
      /* However, this will require a CONSTANT electrical conductivity */
      if (mat_ptr->Elec_ConductivityModel != CONSTANT) {
        GOMA_EH(
            GOMA_ERROR,
            "permittivity voltage formulation requires a CONSTANT electrical conductivity model!");
      }
    } else if (strcmp(input, "CONDUCTIVITY") == 0) {
      mat_ptr->VoltageFormulation = V_CONDUCTIVITY;
    } else {
      GOMA_EH(GOMA_ERROR, "Unknown option for voltage formulation!");
    }
    SPF(es, "%s = %s", search_string, input);
  } else {
    mat_ptr->VoltageFormulation = V_CONDUCTIVITY;
    SPF(es, "\t(%s = %s)", search_string, "CONDUCTIVITY");
  }

  ECHO(es, echo_file);

  /*
   * Acoustic Properties
   *
   */

  ECHO("\n----Acoustic Properties\n", echo_file);

  strcpy(search_string, "Acoustic Wave Number");
  model_read = look_for_mat_proptable(
      imp, search_string, &(mat_ptr->wave_numberModel), &(mat_ptr->wave_number),
      &(mat_ptr->u_wave_number), &(mat_ptr->len_u_wave_number), &(mat_ptr->wave_number_tableid),
      model_name, SCALAR_INPUT, &NO_SPECIES, es);
  if (model_read == -1) {
    if (!strcmp(model_name, "CONST_LS") || !strcmp(model_name, "LEVEL_SET")) {
      mat_ptr->wave_numberModel = LEVEL_SET;
      num_const = read_constants(imp, &(mat_ptr->u_wave_number), 0);
      if (num_const < 3) {
        sprintf(err_msg, "Material %s - expected at least 3 constants for %s %s model.\n",
                pd_glob[mn]->MaterialName, "Acoustic Wave Number", "LEVEL_SET");
        GOMA_EH(GOMA_ERROR, err_msg);
      }

      if (mat_ptr->u_wave_number[2] == 0.0)
        mat_ptr->u_wave_number[2] = ls->Length_Scale / 2.0;

      mat_ptr->len_u_wave_number = num_const;
      SPF_DBL_VEC(endofstring(es), num_const, mat_ptr->u_wave_number);

    } else if (strncmp(model_name, " ", 1) == 0) {
      mat_ptr->wave_numberModel = CONSTANT;
      mat_ptr->wave_number = 1.;
      SPF(es, "\t(%s = %s %.4g)", search_string, "CONSTANT", mat_ptr->wave_number);
    } else {
      SPF(err_msg, "Invalid model or syntax error for %s", search_string);
      GOMA_EH(GOMA_ERROR, err_msg);
    }
  }

  ECHO(es, echo_file);

  strcpy(search_string, "Second Level Set Acoustic Wave Number");
  model_read = look_for_mat_prop(imp, search_string, &(i0), &(a0), NO_USER, NULL, model_name,
                                 SCALAR_INPUT, &NO_SPECIES, es);
  if (model_read != -1) {
    if (ls == NULL)
      GOMA_EH(GOMA_ERROR,
              "Second Level Set Acoustic Wave Number requires activation of Level Set Tracking.\n");

    mat_ptr->mp2nd->wavenumberModel = i0;
    mat_ptr->mp2nd->wavenumber = a0;

    stringup(model_name);

    if (!strcmp(model_name, "CONSTANT")) {
      if (fscanf(imp, "%s", input) != 1) {
        GOMA_EH(GOMA_ERROR, "Expecting trailing keyword for Second Level Set Wave Number.\n");
      }

      stringup(input);

      if (strncmp(input, "POSITIVE", 3) == 0) {
        mat_ptr->mp2nd->wavenumbermask[0] = 0;
        mat_ptr->mp2nd->wavenumbermask[1] = 1;
      } else if (strncmp(input, "NEGATIVE", 3) == 0) {
        mat_ptr->mp2nd->wavenumbermask[0] = 1;
        mat_ptr->mp2nd->wavenumbermask[1] = 0;
      } else {
        GOMA_EH(GOMA_ERROR,
                "Keyword must be POSITIVE or NEGATIVE for Second Level Set Wave Number.\n");
      }
      SPF(endofstring(es), " %s", input);
      if (pfd != NULL) {
        for (i = 0; i < pfd->num_phase_funcs; i++) {
          if (fscanf(imp, "%lf", &(mat_ptr->mp2nd->wavenumber_phase[i])) != 1) {
            GOMA_EH(GOMA_ERROR, "error reading phase wave number");
          }
          SPF(endofstring(es), " %g", mat_ptr->mp2nd->wavenumber_phase[i]);
        }
      }
    } else {
      GOMA_EH(GOMA_ERROR, "Second Level Set Wave Number model can only be CONSTANT.\n");
    }
  } else if (strncmp(model_name, " ", 1) != 0) {
    SPF(err_msg, "Syntax error or invalid model for %s", search_string);
    GOMA_EH(GOMA_ERROR, err_msg);
  }

  ECHO(es, echo_file);

  strcpy(search_string, "Acoustic Impedance");

  model_read = look_for_mat_proptable(
      imp, search_string, &(mat_ptr->Acoustic_ImpedanceModel), &(mat_ptr->acoustic_impedance),
      &(mat_ptr->u_acoustic_impedance), &(mat_ptr->len_u_acoustic_impedance),
      &(mat_ptr->acoustic_impedance_tableid), model_name, SCALAR_INPUT, &NO_SPECIES, es);
  if (model_read == -1) {
    if (!strcmp(model_name, "CONST_LS") || !strcmp(model_name, "LEVEL_SET")) {
      mat_ptr->Acoustic_ImpedanceModel = LEVEL_SET;
      num_const = read_constants(imp, &(mat_ptr->u_acoustic_impedance), 0);
      if (num_const < 3) {
        sprintf(err_msg, "Material %s - expected at least 3 constants for %s %s model.\n",
                pd_glob[mn]->MaterialName, "Acoustic Impedance", "LEVEL_SET");
        GOMA_EH(GOMA_ERROR, err_msg);
      }

      if (mat_ptr->u_acoustic_impedance[2] == 0.0)
        mat_ptr->u_acoustic_impedance[2] = ls->Length_Scale / 2.0;

      mat_ptr->len_u_acoustic_impedance = num_const;
      SPF_DBL_VEC(endofstring(es), num_const, mat_ptr->u_acoustic_impedance);
    } else {
      mat_ptr->Acoustic_ImpedanceModel = CONSTANT;
      mat_ptr->acoustic_impedance = 1.;
      SPF(es, "\t(%s = %s %.4g)", search_string, "CONSTANT", mat_ptr->acoustic_impedance);
    }
  }

  ECHO(es, echo_file);

  strcpy(search_string, "Second Level Set Acoustic Impedance");

  model_read = look_for_mat_prop(imp, search_string, &(i0), &(a0), NO_USER, NULL, model_name,
                                 SCALAR_INPUT, &NO_SPECIES, es);

  if (model_read == 1) {

    if (ls == NULL)
      GOMA_EH(GOMA_ERROR,
              "Second Level Set Acoustic Impedance requires activation of Level Set Tracking.\n");

    mat_ptr->mp2nd->AcousticImpedanceModel = i0;
    mat_ptr->mp2nd->acousticimpedance = a0;

    stringup(model_name);

    if (!strcmp(model_name, "CONSTANT")) {
      if (fscanf(imp, "%s", input) != 1) {
        GOMA_EH(GOMA_ERROR,
                "Expecting trailing keyword for Second Level Set Acoustic Impedance.\n");
      }

      stringup(input);

      if (strncmp(input, "POSITIVE", 3) == 0) {
        mat_ptr->mp2nd->acousticimpedancemask[0] = 0;
        mat_ptr->mp2nd->acousticimpedancemask[1] = 1;
      } else if (strncmp(input, "NEGATIVE", 3) == 0) {
        mat_ptr->mp2nd->acousticimpedancemask[0] = 1;
        mat_ptr->mp2nd->acousticimpedancemask[1] = 0;
      } else {
        GOMA_EH(GOMA_ERROR,
                "Keyword must be POSITIVE or NEGATIVE for Second Level Set Acoustic Impedance.\n");
      }
      SPF(endofstring(es), " %s", input);
      if (pfd != NULL) {
        for (i = 0; i < pfd->num_phase_funcs; i++) {
          if (fscanf(imp, "%lf", &(mat_ptr->mp2nd->acousticimpedance_phase[i])) != 1) {
            GOMA_EH(GOMA_ERROR, "error reading phase acoustic impedance");
          }
          SPF(endofstring(es), " %g", mat_ptr->mp2nd->acousticimpedance_phase[i]);
        }
      }
    } else {
      GOMA_EH(GOMA_ERROR, "Second Level Set Acoustic Impedance model can only be CONSTANT.\n");
    }
  } else if (strncmp(model_name, " ", 1) != 0) {
    SPF(err_msg, "Syntax error or invalid model for %s", search_string);
    GOMA_EH(GOMA_ERROR, err_msg);
  }

  ECHO(es, echo_file);

  strcpy(search_string, "Acoustic Absorption");

  model_read = look_for_mat_proptable(
      imp, search_string, &(mat_ptr->Acoustic_AbsorptionModel), &(mat_ptr->acoustic_absorption),
      &(mat_ptr->u_acoustic_absorption), &(mat_ptr->len_u_acoustic_absorption),
      &(mat_ptr->acoustic_absorption_tableid), model_name, SCALAR_INPUT, &NO_SPECIES, es);
  if (model_read == -1) {
    if (!strcmp(model_name, "CONST_LS") || !strcmp(model_name, "LEVEL_SET")) {
      mat_ptr->Acoustic_AbsorptionModel = LEVEL_SET;
      num_const = read_constants(imp, &(mat_ptr->u_acoustic_absorption), 0);
      if (num_const < 3) {
        sprintf(err_msg, "Material %s - expected at least 3 constants for %s %s model.\n",
                pd_glob[mn]->MaterialName, "Acoustic Absorption", "LEVEL_SET");
        GOMA_EH(GOMA_ERROR, err_msg);
      }

      if (mat_ptr->u_acoustic_absorption[2] == 0.0)
        mat_ptr->u_acoustic_absorption[2] = ls->Length_Scale / 2.0;

      mat_ptr->len_u_acoustic_absorption = num_const;
      SPF_DBL_VEC(endofstring(es), num_const, mat_ptr->u_acoustic_absorption);
    } else {
      mat_ptr->Acoustic_AbsorptionModel = CONSTANT;
      mat_ptr->acoustic_absorption = 1.;
      SPF(es, "\t(%s = %s %.4g)", search_string, "CONSTANT", mat_ptr->acoustic_absorption);
    }
  }

  ECHO(es, echo_file);

  strcpy(search_string, "Second Level Set Acoustic Absorption");

  model_read = look_for_mat_prop(imp, search_string, &(i0), &(a0), NO_USER, NULL, model_name,
                                 SCALAR_INPUT, &NO_SPECIES, es);

  if (model_read == 1) {

    if (ls == NULL)
      GOMA_EH(GOMA_ERROR,
              "Second Level Set Acoustic Absorption requires activation of Level Set Tracking.\n");

    mat_ptr->mp2nd->AcousticAbsorptionModel = i0;
    mat_ptr->mp2nd->acousticabsorption = a0;

    stringup(model_name);

    if (!strcmp(model_name, "CONSTANT")) {
      if (fscanf(imp, "%s", input) != 1) {
        GOMA_EH(GOMA_ERROR,
                "Expecting trailing keyword for Second Level Set Acoustic Absorption.\n");
      }

      stringup(input);

      if (strncmp(input, "POSITIVE", 3) == 0) {
        mat_ptr->mp2nd->acousticabsorptionmask[0] = 0;
        mat_ptr->mp2nd->acousticabsorptionmask[1] = 1;
      } else if (strncmp(input, "NEGATIVE", 3) == 0) {
        mat_ptr->mp2nd->acousticabsorptionmask[0] = 1;
        mat_ptr->mp2nd->acousticabsorptionmask[1] = 0;
      } else {
        GOMA_EH(GOMA_ERROR,
                "Keyword must be POSITIVE or NEGATIVE for Second Level Set Acoustic Absorption.\n");
      }
      SPF(endofstring(es), " %s", input);
      if (pfd != NULL) {
        for (i = 0; i < pfd->num_phase_funcs; i++) {
          if (fscanf(imp, "%lf", &(mat_ptr->mp2nd->acousticabsorption_phase[i])) != 1) {
            GOMA_EH(GOMA_ERROR, "error reading phase acoustic absorption");
          }
          SPF(endofstring(es), " %g", mat_ptr->mp2nd->acousticabsorption_phase[i]);
        }
      }
    } else {
      GOMA_EH(GOMA_ERROR, "Second Level Set Acoustic Absorption model can only be CONSTANT.\n");
    }
  } else if (strncmp(model_name, " ", 1) != 0) {
    SPF(err_msg, "Syntax error or invalid model for %s", search_string);
    GOMA_EH(GOMA_ERROR, err_msg);
  }

  ECHO(es, echo_file);

  strcpy(search_string, "Acoustic Ksquared Sign");

  model_read = look_for_mat_prop(imp, search_string, &(mat_ptr->Ksquared_SignModel),
                                 &(mat_ptr->acoustic_ksquared_sign), NO_USER, NULL, model_name,
                                 SCALAR_INPUT, &NO_SPECIES, es);

  if (model_read == -1) {
    mat_ptr->Ksquared_SignModel = CONSTANT;
    mat_ptr->acoustic_ksquared_sign = 1.0;

    SPF(es, "\t(%s = CONSTANT %.4g)", "Acoustic Ksquared Sign", 1.0);
  }

  ECHO(es, echo_file);

  strcpy(search_string, "Refractive Index");

  model_read = look_for_mat_proptable(
      imp, search_string, &(mat_ptr->Refractive_IndexModel), &(mat_ptr->refractive_index),
      &(mat_ptr->u_refractive_index), &(mat_ptr->len_u_refractive_index),
      &(mat_ptr->refractive_index_tableid), model_name, SCALAR_INPUT, &NO_SPECIES, es);
  if (model_read == -1) {
    if (!strcmp(model_name, "CONST_LS") || !strcmp(model_name, "LEVEL_SET")) {
      mat_ptr->Refractive_IndexModel = LEVEL_SET;
      num_const = read_constants(imp, &(mat_ptr->u_refractive_index), 0);
      if (num_const < 3) {
        sprintf(err_msg, "Material %s - expected at least 3 constants for %s %s model.\n",
                pd_glob[mn]->MaterialName, "Refractive Index", "LEVEL_SET");
        GOMA_EH(GOMA_ERROR, err_msg);
      }

      if (mat_ptr->u_refractive_index[2] == 0.0)
        mat_ptr->u_refractive_index[2] = ls->Length_Scale / 2.0;

      mat_ptr->len_u_refractive_index = num_const;
      SPF_DBL_VEC(endofstring(es), num_const, mat_ptr->u_refractive_index);
    } else {
      mat_ptr->Refractive_IndexModel = CONSTANT;
      mat_ptr->refractive_index = 1.;
      SPF(es, "\t(%s = %s %.4g)", search_string, "CONSTANT", mat_ptr->refractive_index);
    }
  }

  ECHO(es, echo_file);

  strcpy(search_string, "Second Level Set Refractive Index");

  model_read = look_for_mat_prop(imp, search_string, &(i0), &(a0), NO_USER, NULL, model_name,
                                 SCALAR_INPUT, &NO_SPECIES, es);

  if (model_read == 1) {

    if (ls == NULL)
      GOMA_EH(GOMA_ERROR,
              "Second Level Set Refractive Index requires activation of Level Set Tracking.\n");

    mat_ptr->mp2nd->RefractiveIndexModel = i0;
    mat_ptr->mp2nd->refractiveindex = a0;

    stringup(model_name);

    if (!strcmp(model_name, "CONSTANT")) {
      if (fscanf(imp, "%s", input) != 1) {
        GOMA_EH(GOMA_ERROR, "Expecting trailing keyword for Second Level Set Refractive Index.\n");
      }

      stringup(input);

      if (strncmp(input, "POSITIVE", 3) == 0) {
        mat_ptr->mp2nd->refractiveindexmask[0] = 0;
        mat_ptr->mp2nd->refractiveindexmask[1] = 1;
      } else if (strncmp(input, "NEGATIVE", 3) == 0) {
        mat_ptr->mp2nd->refractiveindexmask[0] = 1;
        mat_ptr->mp2nd->refractiveindexmask[1] = 0;
      } else {
        GOMA_EH(GOMA_ERROR,
                "Keyword must be POSITIVE or NEGATIVE for Second Level Set Refractive Index.\n");
      }
      SPF(endofstring(es), " %s", input);
      if (pfd != NULL) {
        for (i = 0; i < pfd->num_phase_funcs; i++) {
          if (fscanf(imp, "%lf", &(mat_ptr->mp2nd->refractiveindex_phase[i])) != 1) {
            GOMA_EH(GOMA_ERROR, "error reading phase refractive index");
          }
          SPF(endofstring(es), " %g", mat_ptr->mp2nd->refractiveindex_phase[i]);
        }
      }
    } else {
      GOMA_EH(GOMA_ERROR, "Second Level Set Refractive Index model can only be CONSTANT.\n");
    }
  } else if (strncmp(model_name, " ", 1) != 0) {
    SPF(err_msg, "Syntax error or invalid model for %s", search_string);
    GOMA_EH(GOMA_ERROR, err_msg);
  }

  ECHO(es, echo_file);

  strcpy(search_string, "Light Absorption");

  model_read = look_for_mat_proptable(
      imp, search_string, &(mat_ptr->Light_AbsorptionModel), &(mat_ptr->light_absorption),
      &(mat_ptr->u_light_absorption), &(mat_ptr->len_u_light_absorption),
      &(mat_ptr->light_absorption_tableid), model_name, SCALAR_INPUT, &NO_SPECIES, es);
  if (model_read == -1) {
    if (!strcmp(model_name, "CONST_LS") || !strcmp(model_name, "LEVEL_SET")) {
      mat_ptr->Light_AbsorptionModel = LEVEL_SET;
      num_const = read_constants(imp, &(mat_ptr->u_light_absorption), 0);
      if (num_const < 3) {
        sprintf(err_msg, "Material %s - expected at least 3 constants for %s %s model.\n",
                pd_glob[mn]->MaterialName, "Light Absorption", "LEVEL_SET");
        GOMA_EH(GOMA_ERROR, err_msg);
      }

      if (mat_ptr->u_light_absorption[2] == 0.0)
        mat_ptr->u_light_absorption[2] = ls->Length_Scale / 2.0;

      mat_ptr->len_u_light_absorption = num_const;
      SPF_DBL_VEC(endofstring(es), num_const, mat_ptr->u_light_absorption);
    } else {
      mat_ptr->Light_AbsorptionModel = CONSTANT;
      mat_ptr->light_absorption = 1.;
      SPF(es, "\t(%s = %s %.4g)", search_string, "CONSTANT", mat_ptr->light_absorption);
    }
  }

  ECHO(es, echo_file);

  strcpy(search_string, "Second Level Set Light Absorption");

  model_read = look_for_mat_prop(imp, search_string, &(i0), &(a0), NO_USER, NULL, model_name,
                                 SCALAR_INPUT, &NO_SPECIES, es);

  if (model_read == 1) {

    if (ls == NULL)
      GOMA_EH(GOMA_ERROR,
              "Second Level Set Light Absorption requires activation of Level Set Tracking.\n");

    mat_ptr->mp2nd->LightAbsorptionModel = i0;
    mat_ptr->mp2nd->lightabsorption = a0;

    stringup(model_name);

    if (!strcmp(model_name, "CONSTANT")) {
      if (fscanf(imp, "%s", input) != 1) {
        GOMA_EH(GOMA_ERROR, "Expecting trailing keyword for Second Level Set Light Absorption.\n");
      }

      stringup(input);

      if (strncmp(input, "POSITIVE", 3) == 0) {
        mat_ptr->mp2nd->lightabsorptionmask[0] = 0;
        mat_ptr->mp2nd->lightabsorptionmask[1] = 1;
      } else if (strncmp(input, "NEGATIVE", 3) == 0) {
        mat_ptr->mp2nd->lightabsorptionmask[0] = 1;
        mat_ptr->mp2nd->lightabsorptionmask[1] = 0;
      } else {
        GOMA_EH(GOMA_ERROR,
                "Keyword must be POSITIVE or NEGATIVE for Second Level Set Light Absorption.\n");
      }
      SPF(endofstring(es), " %s", input);
      if (pfd != NULL) {
        for (i = 0; i < pfd->num_phase_funcs; i++) {
          if (fscanf(imp, "%lf", &(mat_ptr->mp2nd->lightabsorption_phase[i])) != 1) {
            GOMA_EH(GOMA_ERROR, "error reading phase light absorption");
          }
          SPF(endofstring(es), " %g", mat_ptr->mp2nd->lightabsorption_phase[i]);
        }
      }
    } else {
      GOMA_EH(GOMA_ERROR, "Second Level Set Light Absorption model can only be CONSTANT.\n");
    }
  } else if (strncmp(model_name, " ", 1) != 0) {
    SPF(err_msg, "Syntax error or invalid model for %s", search_string);
    GOMA_EH(GOMA_ERROR, err_msg);
  }

  ECHO(es, echo_file);

  strcpy(search_string, "Extinction Index");

  model_read = look_for_mat_proptable(
      imp, search_string, &(mat_ptr->Extinction_IndexModel), &(mat_ptr->extinction_index),
      &(mat_ptr->u_extinction_index), &(mat_ptr->len_u_extinction_index),
      &(mat_ptr->extinction_index_tableid), model_name, SCALAR_INPUT, &NO_SPECIES, es);
  if (model_read == -1) {
    if (!strcmp(model_name, "CONST_LS") || !strcmp(model_name, "LEVEL_SET")) {
      mat_ptr->Extinction_IndexModel = LEVEL_SET;
      num_const = read_constants(imp, &(mat_ptr->u_extinction_index), 0);
      if (num_const < 3) {
        sprintf(err_msg, "Material %s - expected at least 3 constants for %s %s model.\n",
                pd_glob[mn]->MaterialName, "Extinction Index", "LEVEL_SET");
        GOMA_EH(GOMA_ERROR, err_msg);
      }

      if (mat_ptr->u_extinction_index[2] == 0.0)
        mat_ptr->u_extinction_index[2] = ls->Length_Scale / 2.0;

      mat_ptr->len_u_extinction_index = num_const;
      SPF_DBL_VEC(endofstring(es), num_const, mat_ptr->u_extinction_index);
    } else {
      mat_ptr->Extinction_IndexModel = CONSTANT;
      mat_ptr->extinction_index = 0.;
      SPF(es, "\t(%s = %s %.4g)", search_string, "CONSTANT", mat_ptr->extinction_index);
    }
  }

  ECHO(es, echo_file);

  strcpy(search_string, "Second Level Set Extinction Index");

  model_read = look_for_mat_prop(imp, search_string, &(i0), &(a0), NO_USER, NULL, model_name,
                                 SCALAR_INPUT, &NO_SPECIES, es);

  if (model_read == 1) {

    if (ls == NULL)
      GOMA_EH(GOMA_ERROR,
              "Second Level Set Extinction Index requires activation of Level Set Tracking.\n");

    mat_ptr->mp2nd->ExtinctionIndexModel = i0;
    mat_ptr->mp2nd->extinctionindex = a0;

    stringup(model_name);

    if (!strcmp(model_name, "CONSTANT")) {
      if (fscanf(imp, "%s", input) != 1) {
        GOMA_EH(GOMA_ERROR, "Expecting trailing keyword for Second Level Set Extinction Index.\n");
      }

      stringup(input);

      if (strncmp(input, "POSITIVE", 3) == 0) {
        mat_ptr->mp2nd->extinctionindexmask[0] = 0;
        mat_ptr->mp2nd->extinctionindexmask[1] = 1;
      } else if (strncmp(input, "NEGATIVE", 3) == 0) {
        mat_ptr->mp2nd->extinctionindexmask[0] = 1;
        mat_ptr->mp2nd->extinctionindexmask[1] = 0;
      } else {
        GOMA_EH(GOMA_ERROR,
                "Keyword must be POSITIVE or NEGATIVE for Second Level Set Extinction Index.\n");
      }
      SPF(endofstring(es), " %s", input);
      if (pfd != NULL) {
        for (i = 0; i < pfd->num_phase_funcs; i++) {
          if (fscanf(imp, "%lf", &(mat_ptr->mp2nd->extinctionindex_phase[i])) != 1) {
            GOMA_EH(GOMA_ERROR, "error reading phase extinction index");
          }
          SPF(endofstring(es), " %g", mat_ptr->mp2nd->extinctionindex_phase[i]);
        }
      }
    } else {
      GOMA_EH(GOMA_ERROR, "Second Level Set Extinction Index model can only be CONSTANT.\n");
    }
  } else if (strncmp(model_name, " ", 1) != 0) {
    SPF(err_msg, "Syntax error or invalid model for %s", search_string);
    GOMA_EH(GOMA_ERROR, err_msg);
  }

  ECHO(es, echo_file);

  /* New porous section */
  /*To avoid the ordering
   * complaints, let's rewind the mat file and start looking from the
   * beginning.
   */

  ECHO("\n----Porous Media Properties\n", echo_file);

  rewind(imp);
  mat_ptr->porosity_external_field_index = -1;
  mat_ptr->perm_external_field_index = -1;
  mat_ptr->Xperm_external_field_index = -1;
  mat_ptr->rel_liq_perm_external_field_index = -1;
  efv->ev_dpordt_index = -1;
  mat_ptr->SAT_external_field_index = -1;
  mat_ptr->por_shell_closed_porosity_ext_field_index = -1;
  mat_ptr->por_shell_closed_height_ext_field_index = -1;
  mat_ptr->por_shell_closed_radius_ext_field_index = -1;

  /* This initialization is for porous shell equations */
  for (i = 0; i < MAX_POR_SHELL; i++) {
    mat_ptr->por_shell_porosity_ext_field_index[i] = -1;
    mat_ptr->por_shell_height_ext_field_index[i] = -1;
    mat_ptr->por_shell_permeability_ext_field_index[i] = -1;
    mat_ptr->por_shell_rel_perm_ext_field_index[i] = -1;
    mat_ptr->por_shell_cap_pres_ext_field_index[i] = -1;
    mat_ptr->por_shell_cap_pres_hyst_curve_type_ext_field_index[i] = -1;
    mat_ptr->por_shell_cap_pres_hyst_num_switch_ext_field_index[i] = -1;
  }

  /*
   * Porous Section 1:  Microstructure Properties.  These are inputs
   * that are really a function of solid skeleton phase, and also some very
   * specific Darcy-law constants (e.g. permeabilities) that are only accessible
   * experimentally, in some cases.
   *
   * Also input here is the compressibility of the solvent liquid phase, which is
   * taken to be constant regardless of composition.  This compressibility is required
   * for numerical stability on impregnation problems.
   *
   * Microstructure stuff ************************************
   */

  /* Check for existance of porous media variables in any matrix*/

  have_por_liq_pres = 0;
  have_por_gas_pres = 0;
  have_por_porosity = 0;
  have_por_sink_mass = 0;
  have_por_energy = 0;
  have_shell_sat_open = 0;
  have_shell_sat_open2 = 0;
  int have_shell_sat_n = 0;
  PorousShellOn = 0;

  for (imtrx = 0; imtrx < upd->Total_Num_Matrices; imtrx++) {
    if (pd_glob[mn]->e[imtrx][R_POR_LIQ_PRES]) {
      have_por_liq_pres = 1;
    }
    if (pd_glob[mn]->e[imtrx][R_POR_GAS_PRES]) {
      have_por_gas_pres = 1;
    }
    if (pd_glob[mn]->e[imtrx][R_POR_POROSITY]) {
      have_por_porosity = 1;
    }
    if (pd_glob[mn]->e[imtrx][R_POR_ENERGY]) {
      have_por_energy = 1;
    }
    if (pd_glob[mn]->e[imtrx][R_SHELL_SAT_OPEN]) {
      have_shell_sat_open = 1;
    }
    if (pd_glob[mn]->e[imtrx][R_SHELL_SAT_OPEN_2]) {
      have_shell_sat_open2 = 1;
    }
    if ((pd_glob[mn]->e[imtrx][R_SHELL_SAT_1]) || (pd_glob[mn]->e[imtrx][R_SHELL_SAT_2]) ||
        (pd_glob[mn]->e[imtrx][R_SHELL_SAT_3])) {
      PorousShellOn = 1;
      have_shell_sat_n = 1;
    }
  }

  strcpy(search_string, "Media Type");
  model_read = look_for_mat_prop(imp, search_string, &(mat_ptr->PorousMediaType), &(a0), NO_USER,
                                 NULL, model_name, NO_INPUT, &NO_SPECIES, es);
  if (model_read == -1 && (!strcmp(model_name, "CONTINUOUS") || !strcmp(model_name, "NONE"))) {
    mat_ptr->PorousMediaType = CONTINUOUS;
    /*consistency checks */
    if (have_por_liq_pres == 1) {
      SPF(err_msg, "CONTINUOUS model for %s cannot be used with porous equation\n", search_string);
      GOMA_EH(GOMA_ERROR, err_msg);
    }
  } else if (model_read == -1 && !strcmp(model_name, "POROUS_SATURATED")) {
    mat_ptr->PorousMediaType = POROUS_SATURATED;
    /*consistency checks */
    if (have_por_liq_pres == 0) {
      GOMA_EH(
          GOMA_ERROR,
          "You cannot run a porous media simulation without selecting the porous media equations");
    }
    mat_ptr->CapStress = NO_MODEL; /*so proper effective stress principle is chosen*/
  } else if (model_read == -1 && !strcmp(model_name, "POROUS_TWO_PHASE")) {
    mat_ptr->PorousMediaType = POROUS_TWO_PHASE;
    if (have_por_liq_pres == 0 || have_por_gas_pres == 0) {
      GOMA_EH(GOMA_ERROR, "You cannot run a two-phase porous media simulation without selecting "
                          "both the porous_liq and porous_gas equations");
    }
  } else if (model_read == -1 && (!strcmp(model_name, "POROUS_UNSATURATED") ||
                                  !strcmp(model_name, "POROUS_PART_SAT"))) {
    mat_ptr->PorousMediaType = POROUS_UNSATURATED;
    if (have_por_liq_pres == 0) {
      GOMA_EH(
          GOMA_ERROR,
          "You cannot run a porous media simulation without selecting the porous media equations");
    }
  } else if (model_read == -1 && (!strcmp(model_name, "POROUS_BRINKMAN"))) {
    mat_ptr->PorousMediaType = POROUS_BRINKMAN;
    mat_ptr->i_ys = 0;
  } else if (model_read == -1 && (!strcmp(model_name, "POROUS_SHELL_UNSATURATED"))) {
    mat_ptr->PorousMediaType = POROUS_SHELL_UNSATURATED;
    mat_ptr->i_ys = 0;
    if (!have_shell_sat_open && !have_shell_sat_open2 && !have_shell_sat_n) {
      GOMA_EH(GOMA_ERROR, "You cannot run a porous shell media simulation without selecting the "
                          "porous shell equation(s)");
    }
  } else if ((model_read == -1) && (strncmp(model_name, " ", 1) == 0)) {
    mat_ptr->PorousMediaType = CONTINUOUS;
    /*consistency checks */
    if (have_por_liq_pres == 1) {
      SPF(err_msg, "CONTINUOUS model for %s cannot be used with porous equation\n", search_string);
      GOMA_EH(GOMA_ERROR, err_msg);
    }

    SPF(es, "\t(%s = %s)", search_string, "CONTINUOUS");
  } else {
    SPF(err_msg, "Incorrect syntax or model choice for %s\n", search_string);
    GOMA_EH(GOMA_ERROR, err_msg);
  }

  ECHO(es, echo_file);

  if ((mat_ptr->PorousMediaType != CONTINUOUS) &&
      (!PorousShellOn)) /* This only applies to continuum porous media equations */
  {
    /* create a list of the porous media equations
       active in this material                     */
    i = 0;

    for (j = 0; j < MAX_POROUS_NUM; j++) {
      for (imtrx = 0; imtrx < upd->Total_Num_Matrices; imtrx++) {
        if (pd_glob[mn]->e[imtrx][R_POR_LIQ_PRES + j]) {
          mat_ptr->Porous_Eqn[i] = R_POR_LIQ_PRES + j;
          i++;
        }
      }
    }
    if (have_shell_sat_open == 1) {
      mat_ptr->Porous_Eqn[i] = R_SHELL_SAT_OPEN;
      i++;
    }

    if (have_shell_sat_open2 == 1) {
      mat_ptr->Porous_Eqn[i] = R_SHELL_SAT_OPEN_2;
      i++;
    }

    if (i != pd_glob[mn]->Num_Porous_Eqn) {
      GOMA_EH(GOMA_ERROR, "Possible duplicate porous media equations");
    }

    strcpy(search_string, "Porosity");
    model_read =
        look_for_mat_prop(imp, search_string, &(mat_ptr->PorosityModel), &(mat_ptr->porosity),
                          NO_USER, NULL, model_name, SCALAR_INPUT, &NO_SPECIES, es);

    if ((have_por_porosity == 1) && strcmp(model_name, "DEFORM")) {
      GOMA_EH(GOMA_ERROR, " you must have a DEFORM porosity model with the pore porosity equation");
    }

    if (model_read == -1 && !strcmp(model_name, "DEFORM")) {
      if (have_por_porosity ==
          0) /* OK OK i get it...no R_POR_POROSITY without DEFORM and vice versa */
      {
        GOMA_EH(GOMA_ERROR,
                "You cannot calculate porosity variation without the pore porosity equation");
      }

      mat_ptr->PorosityModel = DEFORM;
      num_const = read_constants(imp, &(mat_ptr->u_porosity), NO_SPECIES);
      if (num_const < 1) {
        sr = sprintf(err_msg, "Matl %s %s %s model needs initial undeformed porosity \n",
                     pd_glob[mn]->MaterialName, "Porosity", "DEFORM");
        GOMA_EH(GOMA_ERROR, err_msg);
      }
      mat_ptr->len_u_porosity = num_const;
      SPF_DBL_VEC(endofstring(es), num_const, mat_ptr->u_porosity);

    } else if (model_read == -1 && !strcmp(model_name, "EXTERNAL_FIELD")) {
      if (fscanf(imp, "%s", input) != 1) {
        GOMA_EH(GOMA_ERROR, "Expecting trailing keyword for Porosity EXTERNAL_FIELD model.\n");
      }
      ii = 0;
      for (j = 0; j < efv->Num_external_field; j++) {
        if (!strcmp(efv->name[j], input)) {
          ii = 1;
          mat_ptr->porosity_external_field_index = j;
        }
      }
      if (ii == 0) {
        GOMA_EH(GOMA_ERROR, "Cannot match the name with that in the external field file");
      }
      mat_ptr->PorosityModel = EXTERNAL_FIELD;

      /* pick up scale factor for property */
      num_const = read_constants(imp, &(mat_ptr->u_porosity), NO_SPECIES);
      mat_ptr->len_u_porosity = num_const;
      if (num_const < 1) {
        sr = sprintf(err_msg, "Matl %s expected at least 1 constant for %s %s model.\n",
                     pd_glob[mn]->MaterialName, "Porosity", "EXTERNAL_FIELD");
        GOMA_EH(GOMA_ERROR, err_msg);
      }
    } else {
      GOMA_EH(model_read, "Porosity: Is card missing?");
    }

    ECHO(es, echo_file);

    /* Print out Porous Media Equation numbers used by Code */

    SPF(es, "\n(Active Porous Equations: pl = %d, pg = %d, porosity = %d, pe = %d)\n",
        have_por_liq_pres, have_por_gas_pres, have_por_porosity, have_por_energy);

    ECHO(es, echo_file);

    /* Porous (rock) compressibility */

    strcpy(search_string, "Porous Compressibility");
    model_read = look_for_mat_prop(
        imp, search_string, &(mat_ptr->PorousCompressibilityModel),
        &(mat_ptr->porous_compressibility), &(mat_ptr->u_porous_compressibility),
        &(mat_ptr->len_u_porous_compressibility), model_name, SCALAR_INPUT, &NO_SPECIES, es);
    /* model CONST_INIT also reads in an initial porosity value */
    if (model_read == -1 && !strcmp(model_name, "CONST_INIT")) {
      mat_ptr->PorousCompressibilityModel = POROUS_CONST_INIT;
      num_const = read_constants(imp, &mat_ptr->u_porous_compressibility, 0);
      if (num_const < 2) {
        sprintf(err_msg, "Material %s - expected at least 2 constants for %s %s model.\n",
                pd_glob[mn]->MaterialName, "Porous Compressibility", "CONST_INIT");
        GOMA_EH(GOMA_ERROR, err_msg);
      }
      mat_ptr->porous_compressibility = mat_ptr->u_porous_compressibility[0];
      mat_ptr->initial_porosity = mat_ptr->u_porous_compressibility[1];
      mat_ptr->len_u_porous_compressibility = num_const;
      SPF_DBL_VEC(endofstring(es), num_const, mat_ptr->u_porous_compressibility);
    } else {
#ifdef LIBRARY_MODE
      if (efv->ev_porous_decouple) {
        sprintf(err_msg, "Material %s - unrecognized model for %s \"%s\" ???\n",
                pd_glob[mn]->MaterialName, "Porous Compressibility", model_name);
        GOMA_EH(model_read, err_msg);
      }
#endif
    }

    ECHO(es, echo_file);

    strcpy(search_string, "Permeability");
    model_read = look_for_mat_prop(imp, search_string, &(mat_ptr->PermeabilityModel),
                                   &(mat_ptr->permeability), &(mat_ptr->u_permeability),
                                   &(mat_ptr->len_u_permeability), model_name, SCALAR_INPUT,
                                   &NO_SPECIES, es);
    if (model_read == -1 && !strcmp(model_name, "PSD_VOL")) {
      mat_ptr->PermeabilityModel = PSD_VOL;
      num_const = read_constants(imp, &(mat_ptr->u_permeability), NO_SPECIES);
      if (num_const < 4) {
        sr = sprintf(err_msg, "Matl %s expected at least 4 constants for %s %s model.\n",
                     pd_glob[mn]->MaterialName, "Permeability", "PSD_VOL");
        GOMA_EH(GOMA_ERROR, err_msg);
      }
      mat_ptr->len_u_permeability = num_const;
      SPF_DBL_VEC(endofstring(es), num_const, mat_ptr->u_permeability);
    } else if (model_read == -1 && !strcmp(model_name, "PSD_WEXP")) {
      mat_ptr->PermeabilityModel = PSD_WEXP;
      num_const = read_constants(imp, &(mat_ptr->u_permeability), NO_SPECIES);
      if (num_const < 4) {
        sr = sprintf(err_msg, "Matl %s expected at least 4 constants for %s %s model.\n",
                     pd_glob[mn]->MaterialName, "Permeability", "PSD_WEXP");
        GOMA_EH(GOMA_ERROR, err_msg);
      }
      mat_ptr->len_u_permeability = num_const;
      SPF_DBL_VEC(endofstring(es), num_const, mat_ptr->u_permeability);
    } else if (model_read == -1 && !strcmp(model_name, "PSD_SEXP")) {
      mat_ptr->PermeabilityModel = PSD_SEXP;
      num_const = read_constants(imp, &(mat_ptr->u_permeability), NO_SPECIES);
      if (num_const < 4) {
        sr = sprintf(err_msg, "Matl %s expected at least 4 constants for %s %s model.\n",
                     pd_glob[mn]->MaterialName, "Permeability", "PSD_SEXP");
        GOMA_EH(GOMA_ERROR, err_msg);
      }
      mat_ptr->len_u_permeability = num_const;
      SPF_DBL_VEC(endofstring(es), num_const, mat_ptr->u_permeability);
    } else if (model_read == -1 && !strcmp(model_name, "SOLIDIFICATION")) {
      mat_ptr->PermeabilityModel = SOLIDIFICATION;
      num_const = read_constants(imp, &(mat_ptr->u_permeability), NO_SPECIES);
      if (num_const < 1) {
        sr = sprintf(err_msg, "Matl %s expected at least 1 constants for %s %s model.\n",
                     pd_glob[mn]->MaterialName, "Permeability", "SOLIDIFICATION");
        GOMA_EH(GOMA_ERROR, err_msg);
      }

      mat_ptr->len_u_permeability = num_const;
      SPF_DBL_VEC(endofstring(es), num_const, mat_ptr->u_permeability);
    } else if (model_read == -1 && !strcmp(model_name, "TENSOR")) {
      mat_ptr->PermeabilityModel = K_TENSOR;
      num_const = read_constants(imp, &(mat_ptr->u_permeability), NO_SPECIES);
      if (pd_glob[mn]->Num_Dim == 3)
        GOMA_EH(GOMA_ERROR, "Tensor Permeability only 2D for now");
      if (num_const < 4) {
        sr = sprintf(err_msg, "Matl %s expected at least 4 constants for %s %s model.\n",
                     pd_glob[mn]->MaterialName, "Permeability", "TENSOR");
        GOMA_EH(GOMA_ERROR, err_msg);
      }

      mat_ptr->perm_tensor[0][0] = mat_ptr->u_permeability[0];
      mat_ptr->perm_tensor[1][1] = mat_ptr->u_permeability[1];
      mat_ptr->perm_tensor[1][0] = mat_ptr->u_permeability[2];
      mat_ptr->perm_tensor[0][1] = mat_ptr->u_permeability[3];
      mat_ptr->permeability = mat_ptr->u_permeability[0];

      mat_ptr->len_u_permeability = num_const;
      SPF_DBL_VEC(endofstring(es), num_const, mat_ptr->u_permeability);
    } else if (model_read == -1 && !strcmp(model_name, "KOZENY_CARMAN")) {
      mat_ptr->PermeabilityModel = KOZENY_CARMAN;
      num_const = read_constants(imp, &(mat_ptr->u_permeability), NO_SPECIES);
      if (num_const < 2) {
        GOMA_EH(GOMA_ERROR, "expected 2 constants for KOZENY_CARMAN perm model");
      }
      mat_ptr->len_u_permeability = num_const;
      SPF_DBL_VEC(endofstring(es), num_const, mat_ptr->u_permeability);
    } else if (model_read == -1 && !strcmp(model_name, "SINK_MASS_PERM")) {
      if (have_por_sink_mass == 0)
        GOMA_EH(GOMA_ERROR, "SINK_MASS_PERM model not permitted without sink eqn");

      mat_ptr->PermeabilityModel = SINK_MASS_PERM;
      num_const = read_constants(imp, &(mat_ptr->u_permeability), NO_SPECIES);
      if (num_const < 4) {
        GOMA_EH(GOMA_ERROR, "expected 4 constants for SINK_MASS_PERM perm model");
      }
      mat_ptr->len_u_permeability = num_const;
      SPF_DBL_VEC(endofstring(es), num_const, mat_ptr->u_permeability);
    } else if (model_read == -1 && !strcmp(model_name, "ORTHOTROPIC")) {
      mat_ptr->PermeabilityModel = ORTHOTROPIC;
      num_const = read_constants(imp, &(mat_ptr->u_permeability), NO_SPECIES);
      if (num_const < 12) {
        sr = sprintf(err_msg, "Matl %s expected at least 12 constants for %s %s model.\n",
                     pd_glob[mn]->MaterialName, "Permeability", "ORTHOTROPIC");
        GOMA_EH(GOMA_ERROR, err_msg);
      }

      memset(mat_ptr->perm_tensor, 0, sizeof(double) * DIM * DIM); /*these are loaded up later */
      mat_ptr->permeability = mat_ptr->u_permeability[0];          /*just in case */

      mat_ptr->len_u_permeability = num_const;
      SPF_DBL_VEC(endofstring(es), num_const, mat_ptr->u_permeability);
    }

    else if (model_read == -1 && !strcmp(model_name, "KC_TENSOR")) {
      mat_ptr->PermeabilityModel = KC_TENSOR;
      num_const = read_constants(imp, &(mat_ptr->u_permeability), NO_SPECIES);
      if (num_const < 13) {
        sr = sprintf(err_msg, "Matl %s expected at least 13 constants for %s %s model.\n",
                     pd_glob[mn]->MaterialName, "Permeability", "KC_TENSOR");
        GOMA_EH(GOMA_ERROR, err_msg);
      }

      memset(mat_ptr->perm_tensor, 0, sizeof(double) * DIM * DIM); /*these are loaded up later */

      mat_ptr->len_u_permeability = num_const;
      SPF_DBL_VEC(endofstring(es), num_const, mat_ptr->u_permeability);
    } else if (model_read == -1 && !strcmp(model_name, "SM_TENSOR")) {
      mat_ptr->PermeabilityModel = SM_TENSOR;
      num_const = read_constants(imp, &(mat_ptr->u_permeability), NO_SPECIES);
      if (num_const < 15) {
        sr = sprintf(err_msg, "Matl %s expected at least 15 constants for %s %s model.\n",
                     pd_glob[mn]->MaterialName, "Permeability", "SM_TENSOR");
        GOMA_EH(GOMA_ERROR, err_msg);
      }

      memset(mat_ptr->perm_tensor, 0, sizeof(double) * DIM * DIM); /*these are loaded up later */

      SPF_DBL_VEC(endofstring(es), num_const, mat_ptr->u_permeability);
    } else if (model_read == -1 && !strcmp(model_name, "SHELL_CYLINDER_SQUARE")) {
      mat_ptr->PermeabilityModel = SHELL_CYLINDER_SQUARE;
      num_const = read_constants(imp, &(mat_ptr->u_permeability), NO_SPECIES);

      memset(mat_ptr->perm_tensor, 0, sizeof(double) * DIM * DIM); /*these are loaded up later */
      mat_ptr->len_u_permeability = num_const;
      SPF_DBL_VEC(endofstring(es), num_const, mat_ptr->u_permeability);
    }

    else if (model_read == -1 && !strcmp(model_name, "EXTERNAL_FIELD")) {

      if (fscanf(imp, "%s", input) != 1) {
        GOMA_EH(GOMA_ERROR, "Expecting trailing keyword for Permeability EXTERNAL_FIELD model.\n");
      }
      ii = 0;
      for (j = 0; j < efv->Num_external_field; j++) {
        if (!strcmp(efv->name[j], input)) {
          ii = 1;
          mat_ptr->perm_external_field_index = j;
        }
      }
      if (ii == 0) {
        GOMA_EH(GOMA_ERROR, "Must activate external fields to use this Permeability model and "
                            "requested name must be an external field name");
      }
      mat_ptr->PermeabilityModel = EXTERNAL_FIELD;

      /* pick up scale factor for property */
      num_const = read_constants(imp, &(mat_ptr->u_permeability), NO_SPECIES);
      mat_ptr->len_u_permeability = num_const;
      if (num_const < 1) {
        sr = sprintf(err_msg, "Matl %s expected at least 1 constant for %s %s model.\n",
                     pd_glob[mn]->MaterialName, "Rel Liq Permeability", "EXTERNAL_FIELD");
        GOMA_EH(GOMA_ERROR, err_msg);
      }
    }

    else {
      GOMA_EH(model_read, "Permeability: Card missing or wrong model? ");
    }

    ECHO(es, echo_file);
    /*
     * Compressibility of liquid phase
     */
    mat_ptr->PorousLiqCompress = 0.;

    strcpy(search_string, "Liquid phase compressibility");
    model_read = look_for_mat_prop(imp, search_string, &(mat_ptr->PorousLiquidCompressModel),
                                   &(mat_ptr->PorousLiqCompress), NO_USER, NULL, model_name,
                                   SCALAR_INPUT, &NO_SPECIES, es);

    ECHO(es, echo_file);

    /*
     * Reference pressure for compressibility of liquid phase
     */
    strcpy(search_string, "Liquid phase reference pressure");
    mat_ptr->PorousLiqRefPress = 0.;
    model_read = look_for_mat_prop(imp, search_string, &(mat_ptr->PorousLiqRefPressModel),
                                   &(mat_ptr->PorousLiqRefPress), NO_USER, NULL, model_name,
                                   SCALAR_INPUT, &NO_SPECIES, es);
    ECHO(es, echo_file);
  } /*end of if( (mat_ptr->PorousMediaType != CONTINUOUS) && (!PorousShellOn) */

  /*
   * Read in the special Brinkman Equation Parameters:
   *    FlowingLiquid Viscosity
   *    Inertia Coefficent
   *    (porosity and permeability are obtained from above)
   */
  if (mat_ptr->PorousMediaType == POROUS_BRINKMAN) {
    strcpy(search_string, "FlowingLiquid Viscosity");
    model_read = look_for_mat_prop(
        imp, search_string, &(mat_ptr->FlowingLiquidViscosityModel),
        &(mat_ptr->FlowingLiquid_viscosity), &(mat_ptr->u_FlowingLiquid_viscosity),
        &(mat_ptr->len_u_FlowingLiquid_viscosity), model_name, SCALAR_INPUT, &NO_SPECIES, es);

    if (!strcmp(model_name, "MOLTEN_GLASS")) {
      mat_ptr->FlowingLiquidViscosityModel = MOLTEN_GLASS;
      num_const = read_constants(imp, &(mat_ptr->u_FlowingLiquid_viscosity), NO_SPECIES);
      if (num_const < 3) {
        sprintf(err_msg, "Matl %s (conc %d) needs at least 3 constants for %s %s model.\n",
                pd_glob[mn]->MaterialName, species_no, search_string, "MOLTEN GLASS");
        GOMA_EH(GOMA_ERROR, err_msg);
      }
      mat_ptr->len_u_FlowingLiquid_viscosity = num_const;
      SPF_DBL_VEC(endofstring(es), num_const, mat_ptr->u_FlowingLiquid_viscosity);

    } else if (!strcmp(model_name, "EPOXY")) {
      mat_ptr->FlowingLiquidViscosityModel = EPOXY;
      num_const = read_constants(imp, &(mat_ptr->u_FlowingLiquid_viscosity), NO_SPECIES);
      if (num_const < 6) {
        sprintf(err_msg, "Matl %s (conc %d) needs at least 6 constants for %s %s model.\n",
                pd_glob[mn]->MaterialName, species_no, search_string, "EPOXY");
        GOMA_EH(GOMA_ERROR, err_msg);
      }
      mat_ptr->len_u_FlowingLiquid_viscosity = num_const;
      SPF_DBL_VEC(endofstring(es), num_const, mat_ptr->u_FlowingLiquid_viscosity);

    } else {
      GOMA_EH(model_read, "FlowingLiquid Viscosity");
    }

    if ((mat_ptr->FlowingLiquid_viscosity != 0.) &&
        ((pd_glob[mn]->gv[R_LUBP]) || (pd_glob[mn]->gv[R_LUBP_2])))
      GOMA_WH(-1, "ON POROUS_BRINKMAN: You will get erroneous results if you are using the "
                  "brinkman formulation as an expedient for lubrication velocity calculation. "
                  "FlowingliquidViscosity should be zero in that case");

    ECHO(es, echo_file);

    model_read = look_for_mat_prop(imp, "Second Level Set FlowingLiquid Viscosity", &(i0), &(a0),
                                   NO_USER, NULL, model_name, SCALAR_INPUT, &NO_SPECIES, es);

    if (model_read != -1) {
      if (ls == NULL)
        GOMA_EH(GOMA_ERROR, "Second Level Set FlowingLiquid Viscosity requires activation of Level "
                            "Set Tracking.\n");

      mat_ptr->mp2nd->FlowingLiquidViscosityModel = i0;
      mat_ptr->mp2nd->FlowingLiquid_viscosity = a0;

      stringup(model_name);

      if (!strcmp(model_name, "CONSTANT")) {
        if (fscanf(imp, "%s", input) != 1) {
          GOMA_EH(GOMA_ERROR,
                  "Expecting trailing keyword for Second Level Set FlowingLiquid Viscosity.\n");
        }

        stringup(input);

        if (strncmp(input, "POSITIVE", 3) == 0) {
          mat_ptr->mp2nd->FlowingLiquid_viscositymask[0] = 0;
          mat_ptr->mp2nd->FlowingLiquid_viscositymask[1] = 1;
        } else if (strncmp(input, "NEGATIVE", 3) == 0) {
          mat_ptr->mp2nd->FlowingLiquid_viscositymask[0] = 1;
          mat_ptr->mp2nd->FlowingLiquid_viscositymask[1] = 0;
        } else {
          GOMA_EH(GOMA_ERROR, "Keyword must be POSITIVE or NEGATIVE for Second Level Set "
                              "FlowingLiquid Viscosity.\n");
        }
        SPF(endofstring(es), " %s", input);
        if (pfd != NULL) {
          for (i = 0; i < pfd->num_phase_funcs; i++) {
            if (fscanf(imp, "%lf", &(mat_ptr->mp2nd->FlowingLiquid_viscosity_phase[i])) != 1) {
              GOMA_EH(GOMA_ERROR, "error reading phase FlowingLiquid viscosity");
            }
            SPF(endofstring(es), " %g", mat_ptr->mp2nd->FlowingLiquid_viscosity_phase[i]);
          }
        }

      } else {
        GOMA_EH(GOMA_ERROR,
                "Second Level Set FlowingLiquid Viscosity model can only be CONSTANT.\n");
      }
    }

    ECHO(es, echo_file);

    strcpy(search_string, "Inertia Coefficient");
    model_read = look_for_mat_prop(imp, search_string, &(mat_ptr->InertiaCoefficientModel),
                                   &(mat_ptr->Inertia_coefficient), NO_USER, NULL, model_name,
                                   SCALAR_INPUT, &NO_SPECIES, es);
    ECHO(es, echo_file);
  } else {
    mat_ptr->FlowingLiquid_viscosity = 1.0;
    mat_ptr->Inertia_coefficient = 0.0;
    SPF(es, "\t(%s = %s %.4g)", "FlowingLiquid Viscosity", "CONSTANT",
        mat_ptr->FlowingLiquid_viscosity);
    ECHO(es, echo_file);
    SPF(es, "\t(%s = %s %.4g)", "Inertia Coefficient", "CONSTANT", mat_ptr->Inertia_coefficient);
    ECHO(es, echo_file);
  }

  if ((mat_ptr->PorousMediaType == POROUS_UNSATURATED ||
       mat_ptr->PorousMediaType == POROUS_TWO_PHASE ||
       mat_ptr->PorousMediaType == POROUS_SHELL_UNSATURATED) &&
      (!PorousShellOn)) {
    model_read = look_for_mat_prop(imp, "Capillary Network Stress", &(mat_ptr->CapStress), &(a0),
                                   NO_USER, NULL, model_name, NO_INPUT, &NO_SPECIES, es);
    if (model_read == -1 && !strcmp(model_name, "WETTING")) {
      mat_ptr->CapStress = WETTING;
    } else if (model_read == -1 && !strcmp(model_name, "PARTIALLY_WETTING")) {
      mat_ptr->CapStress = PARTIALLY_WETTING;
    } else if (model_read == -1 && !strcmp(model_name, "COMPRESSIBLE")) {
      mat_ptr->CapStress = COMPRESSIBLE;
    } else if (model_read == -1 && !strcmp(model_name, "NONE")) {
      mat_ptr->CapStress = NO_CAP_STRESS;
    } else
      GOMA_EH(GOMA_ERROR, "Error getting Capillary Network Stress");

    ECHO(es, echo_file);

    model_read = look_for_mat_prop(imp, "Rel Gas Permeability", &(mat_ptr->RelGasPermModel),
                                   &(mat_ptr->rel_gas_perm), NO_USER, NULL, model_name,
                                   SCALAR_INPUT, &NO_SPECIES, es);
    if (model_read == -1 && !strcmp(model_name, "SUM_TO_ONE")) {
      mat_ptr->RelGasPermModel = SUM_TO_ONE;
      num_const = read_constants(imp, &(mat_ptr->u_rel_gas_perm), NO_SPECIES);
      if (num_const < 1) {
        sr = sprintf(err_msg, "Matl %s expected at least 1 constant for %s %s model.\n",
                     pd_glob[mn]->MaterialName, "Rel Gas Permeability", "SUM_TO_ONE");
        GOMA_EH(GOMA_ERROR, err_msg);
      }
      mat_ptr->len_u_rel_gas_perm = num_const;
      SPF_DBL_VEC(endofstring(es), num_const, mat_ptr->u_rel_gas_perm);
    } else {
      GOMA_EH(model_read, "Rel Gas Permeability");
    }

    ECHO(es, echo_file);

    model_read = look_for_mat_prop(imp, "Rel Liq Permeability", &(mat_ptr->RelLiqPermModel),
                                   &(mat_ptr->rel_liq_perm), NO_USER, NULL, model_name,
                                   SCALAR_INPUT, &NO_SPECIES, es);
    if (model_read == -1 && !strcmp(model_name, "VAN_GENUCHTEN")) {
      mat_ptr->RelLiqPermModel = VAN_GENUCHTEN;
      num_const = read_constants(imp, &(mat_ptr->u_rel_liq_perm), NO_SPECIES);
      if (num_const < 4) {
        sr = sprintf(err_msg, "Matl %s expected at least 4 constants for %s %s model.\n",
                     pd_glob[mn]->MaterialName, "Rel Liq Permeability", "VAN_GENUCHTEN");
        GOMA_EH(GOMA_ERROR, err_msg);
      }
      mat_ptr->len_u_rel_liq_perm = num_const;
      SPF_DBL_VEC(endofstring(es), num_const, mat_ptr->u_rel_liq_perm);
    } else if (model_read == -1 && !strcmp(model_name, "PSD_VOL")) {
      mat_ptr->RelLiqPermModel = PSD_VOL;
      num_const = read_constants(imp, &(mat_ptr->u_rel_liq_perm), NO_SPECIES);
      if (num_const < 1) {
        sr = sprintf(err_msg, "Matl %s expected at least 1 constant for %s %s model.\n",
                     pd_glob[mn]->MaterialName, "Rel Liq Permeability", "PSD_VOL");
        GOMA_EH(GOMA_ERROR, err_msg);
      }
      mat_ptr->len_u_rel_liq_perm = num_const;
      SPF_DBL_VEC(endofstring(es), num_const, mat_ptr->u_rel_liq_perm);
    } else if (model_read == -1 && !strcmp(model_name, "PSD_WEXP")) {
      mat_ptr->RelLiqPermModel = PSD_WEXP;
      num_const = read_constants(imp, &(mat_ptr->u_rel_liq_perm), NO_SPECIES);
      if (num_const < 1) {
        sr = sprintf(err_msg, "Matl %s expected at least 1 constant for %s %s model.\n",
                     pd_glob[mn]->MaterialName, "Rel Liq Permeability", "PSD_WEXP");
        GOMA_EH(GOMA_ERROR, err_msg);
      }
      mat_ptr->len_u_rel_liq_perm = num_const;
      SPF_DBL_VEC(endofstring(es), num_const, mat_ptr->u_rel_liq_perm);
    } else if (model_read == -1 && !strcmp(model_name, "PSD_SEXP")) {
      mat_ptr->RelLiqPermModel = PSD_SEXP;
      num_const = read_constants(imp, &(mat_ptr->u_rel_liq_perm), NO_SPECIES);
      if (num_const < 1) {
        sr = sprintf(err_msg, "Matl %s expected at least 1 constant for %s %s model.\n",
                     pd_glob[mn]->MaterialName, "Rel Liq Permeability", "PSD_SEXP");
        GOMA_EH(GOMA_ERROR, err_msg);
      }
      mat_ptr->len_u_rel_liq_perm = num_const;
      SPF_DBL_VEC(endofstring(es), num_const, mat_ptr->u_rel_liq_perm);
    } else if (model_read == -1 && !strcmp(model_name, "EXTERNAL_FIELD")) {

      if (fscanf(imp, "%s", input) != 1) {
        GOMA_EH(GOMA_ERROR,
                "Expecting trailing keyword for Rel Liq Permeability EXTERNAL_FIELD model.\n");
      }
      ii = 0;
      for (j = 0; j < efv->Num_external_field; j++) {
        if (!strcmp(efv->name[j], input)) {
          ii = 1;
          mat_ptr->rel_liq_perm_external_field_index = j;
        }
      }
      if (ii == 0) {
        GOMA_EH(GOMA_ERROR, "Must activate external fields to use this Rel Liq Permeability model "
                            "and requested name must be an external field name");
      }
      mat_ptr->RelLiqPermModel = EXTERNAL_FIELD;

      /* pick up scale factor for property */
      num_const = read_constants(imp, &(mat_ptr->u_rel_liq_perm), NO_SPECIES);
      mat_ptr->len_u_rel_liq_perm = num_const;
      if (num_const < 1) {
        sr = sprintf(err_msg, "Matl %s expected at least 1 constant for %s %s model.\n",
                     pd_glob[mn]->MaterialName, "Rel Liq Permeability", "EXTERNAL_FIELD");
        GOMA_EH(GOMA_ERROR, err_msg);
      }
    } else if (model_read == -1 && !strcmp(model_name, "VAN_GENUCHTEN_EXTERNAL")) {
      if (fscanf(imp, "%s", input) != 1) {
        GOMA_EH(GOMA_ERROR, "Expecting trailing keyword for VAN_GENUCHTEN_EXTERNAL_FIELD model.\n");
      }
      ii = 0;
      for (j = 0; j < efv->Num_external_field; j++) {
        if (!strcmp(efv->name[j], input)) {
          ii = 1;
          mat_ptr->rel_liq_perm_external_field_index = j;
        }
      }
      if (ii == 0) {
        GOMA_EH(GOMA_ERROR,
                "Must activate external fields to use this VAN_GENUCHTEN_EXTERNAL model");
      }
      mat_ptr->RelLiqPermModel = VAN_GENUCHTEN_EXTERNAL;
      num_const = read_constants(imp, &(mat_ptr->u_rel_liq_perm), NO_SPECIES);
      if (num_const < 5) {
        sr = sprintf(err_msg, "Matl %s expected at least 5 constants for %s %s model.\n",
                     pd_glob[mn]->MaterialName, "Rel Liq Permeability", "VAN_GENUCHTEN_EXTERNAL");
        GOMA_EH(GOMA_ERROR, err_msg);
      }
      mat_ptr->len_u_rel_liq_perm = num_const;
      SPF_DBL_VEC(endofstring(es), num_const, mat_ptr->u_rel_liq_perm);
    } else {
      GOMA_EH(model_read, "Rel Liq Permeability");
    }
    ECHO(es, echo_file);

    /* Read in Saturation */ model_read = look_for_mat_proptable(
        imp, "Saturation", &(mat_ptr->SaturationModel), &(mat_ptr->saturation),
        &(mat_ptr->u_saturation), &(mat_ptr->len_u_saturation), &(mat_ptr->saturation_tableid),
        model_name, SCALAR_INPUT, &NO_SPECIES, es);

    if (model_read == -1 && !strcmp(model_name, "VAN_GENUCHTEN")) {
      mat_ptr->SaturationModel = VAN_GENUCHTEN;
      num_const = read_constants(imp, &(mat_ptr->u_saturation), NO_SPECIES);
      if (num_const < 4) {
        sr = sprintf(err_msg, "Matl %s expected at least 4 constants for %s %s model.\n",
                     pd_glob[mn]->MaterialName, "Saturation", "VAN_GENUCHTEN");
        GOMA_EH(GOMA_ERROR, err_msg);
      }
      mat_ptr->len_u_saturation = num_const;
      SPF_DBL_VEC(endofstring(es), num_const, mat_ptr->u_saturation);
    } else if (model_read == -1 && !strcmp(model_name, "PSD_VOL")) {
      mat_ptr->SaturationModel = PSD_VOL;
      num_const = read_constants(imp, &(mat_ptr->u_saturation), NO_SPECIES);
      if (num_const < 4) {
        sr = sprintf(err_msg, "Matl %s expected at least 4 constants for %s %s model.\n",
                     pd_glob[mn]->MaterialName, "Saturation", "PSD_VOL");
        GOMA_EH(GOMA_ERROR, err_msg);
      }
      mat_ptr->len_u_saturation = num_const;
      SPF_DBL_VEC(endofstring(es), num_const, mat_ptr->u_saturation);
    } else if (model_read == -1 && !strcmp(model_name, "PSD_WEXP")) {
      mat_ptr->SaturationModel = PSD_WEXP;
      num_const = read_constants(imp, &(mat_ptr->u_saturation), NO_SPECIES);
      if (num_const < 4) {
        sr = sprintf(err_msg, "Matl %s expected at least 4 constants for %s %s model.\n",
                     pd_glob[mn]->MaterialName, "Saturation", "PSD_WEXP");
        GOMA_EH(GOMA_ERROR, err_msg);
      }
      mat_ptr->len_u_saturation = num_const;
      SPF_DBL_VEC(endofstring(es), num_const, mat_ptr->u_saturation);
    } else if (model_read == -1 && !strcmp(model_name, "PSD_SEXP")) {
      mat_ptr->SaturationModel = PSD_SEXP;
      num_const = read_constants(imp, &(mat_ptr->u_saturation), NO_SPECIES);
      if (num_const < 4) {
        sr = sprintf(err_msg, "Matl %s expected at least 4 constants for %s %s model.\n",
                     pd_glob[mn]->MaterialName, "Saturation", "PSD_SEXP");
        GOMA_EH(GOMA_ERROR, err_msg);
      }
      mat_ptr->len_u_saturation = num_const;
      SPF_DBL_VEC(endofstring(es), num_const, mat_ptr->u_saturation);
    } else if (model_read == -1 && !strcmp(model_name, "TANH")) {
      mat_ptr->SaturationModel = TANH;
      num_const = read_constants(imp, &(mat_ptr->u_saturation), NO_SPECIES);
      if (num_const < 4) {
        sr = sprintf(err_msg, "Matl %s expected at least 4 constants for %s %s model.\n",
                     pd_glob[mn]->MaterialName, "Saturation", "TANH");
        GOMA_EH(GOMA_ERROR, err_msg);
      }
      mat_ptr->len_u_saturation = num_const;
      SPF_DBL_VEC(endofstring(es), num_const, mat_ptr->u_saturation);
    } else if (model_read == -1 && !strcmp(model_name, "SHELL_TANH")) {
      mat_ptr->SaturationModel = SHELL_TANH;
      num_const = read_constants(imp, &(mat_ptr->u_saturation), NO_SPECIES);
      if (num_const < 4) {
        sr = sprintf(err_msg, "Matl %s expected at least 4 constants for %s %s model.\n",
                     pd_glob[mn]->MaterialName, "Saturation", "SHELL_TANH");
        GOMA_EH(GOMA_ERROR, err_msg);
      }
      mat_ptr->len_u_saturation = num_const;
      SPF_DBL_VEC(endofstring(es), num_const, mat_ptr->u_saturation);
    } else if (model_read == -1 && !strcmp(model_name, "TANH_EXTERNAL")) {
      if (fscanf(imp, "%s", input) != 1) {
        GOMA_EH(GOMA_ERROR, "Expecting trailing keyword for TANH EXTERNAL_FIELD model.\n");
      }
      ii = 0;
      for (j = 0; j < efv->Num_external_field; j++) {
        if (!strcmp(efv->name[j], input)) {
          ii = 1;
          mat_ptr->SAT_external_field_index = j;
        }
      }
      if (ii == 0) {
        GOMA_EH(GOMA_ERROR, "Must activate external fields to use this TANH_EXTERNAL model");
      }
      mat_ptr->SaturationModel = TANH_EXTERNAL;
      num_const = read_constants(imp, &(mat_ptr->u_saturation), NO_SPECIES);
      if (num_const < 8) {
        sr = sprintf(err_msg, "Matl %s expected at least 8 constants for %s %s model.\n",
                     pd_glob[mn]->MaterialName, "Saturation", "TANH_EXTERNAL");
        GOMA_EH(GOMA_ERROR, err_msg);
      }
      mat_ptr->len_u_saturation = num_const;
      SPF_DBL_VEC(endofstring(es), num_const, mat_ptr->u_saturation);
    } else if (model_read == -1 && !strcmp(model_name, "TANH_HYST")) {
      mat_ptr->SaturationModel = TANH_HYST;
      num_const = read_constants(imp, &(mat_ptr->u_saturation), NO_SPECIES);
      if (num_const < 10) {
        sr = sprintf(err_msg, "Matl %s expected at least 10 constants for %s %s model.\n",
                     pd_glob[mn]->MaterialName, "Saturation", "TANH_HYST");
        GOMA_EH(GOMA_ERROR, err_msg);
      }
      mat_ptr->len_u_saturation = num_const;
      SPF_DBL_VEC(endofstring(es), num_const, mat_ptr->u_saturation);

    } else {
      GOMA_EH(model_read, "Saturation");
    }
    ECHO(es, echo_file);

    if (have_por_energy == 1) {
      /*
       * Density of solid matrix
       */
      mat_ptr->matrix_density = 1.;
      model_read = look_for_mat_prop(imp, "Matrix Density", &(mat_ptr->PorousMatrixDensityModel),
                                     &(mat_ptr->matrix_density), NO_USER, NULL, model_name,
                                     SCALAR_INPUT, &NO_SPECIES, es);
      if (model_read == -1 && strcmp(model_name, "CONSTANT")) {
        GOMA_EH(GOMA_ERROR, " Only a CONSTANT Matrix Density is allowed.");
      } else {
        GOMA_EH(model_read, "Matrix Density card needed for R_POR_ENERGY ");
      }

      ECHO(es, echo_file);

      /*
       * Specific heat of solid matrix
       */
      mat_ptr->specific_heat = 1.;
      model_read = look_for_mat_prop(
          imp, "Matrix Specific Heat", &(mat_ptr->PorousSpecificHeatModel),
          &(mat_ptr->matrix_density), NO_USER, NULL, model_name, SCALAR_INPUT, &NO_SPECIES, es);

      if (model_read == -1 && strcmp(model_name, "CONSTANT")) {
        GOMA_EH(GOMA_ERROR, " Only a CONSTANT Matrix Specific Heat is allowed.");
      } else {
        GOMA_EH(model_read, "Matrix Specific Heat needed for R_POR_ENERGY");
      }
      ECHO(es, echo_file);
    }
  }
  /*
   * Porous Section 2: Special Numerical treatment inputs are made here
   * for each porous equation.  Recall that each equation is really a species
   * conservation law, and so this will really be over 1 to the number of
   * possible species, in whatever phase, someday.  The input here is specifically
   * for the liquid phase solvent component, the gas-phase solvent component (air),
   * and the solid-phase solvent compont (just the solid skeleton).   Eventually you
   * will want the liquid-phase components to be looped when we add multicomponent
   * porous liquid capability. Possibly also you will loop over base gas phase
   * components (which will usually be air, with all other components in the gas
   * coming from the liquid
   */

  /* TAB here. just like to comment in passing that this whole porous media input section is
   * an unpleasant mess and needs fixing.  November 2005 */

  if (mat_ptr->PorousMediaType != CONTINUOUS && mat_ptr->PorousMediaType != POROUS_BRINKMAN &&
      (!PorousShellOn)) {

    /*
     *   Porous Weight Function:
     *
     *    This is where you specify GALERKIN or SUPG weighting functions
     *    To follow the theory of Brooks and Hughes, the weighting function
     *    value should be set equal to 1.0
     */
    model_read = look_for_mat_prop(imp, "Porous Weight Function", &(mat_ptr->Porous_wt_funcModel),
                                   &(mat_ptr->Porous_wt_func), NO_USER, NULL, model_name,
                                   SCALAR_INPUT, &NO_SPECIES, es);

    if (!strcmp(model_name, "GALERKIN")) {
      mat_ptr->Porous_wt_funcModel = GALERKIN;
      mat_ptr->Porous_wt_func = 0.0;
    } else if (!strcmp(model_name, "SUPG")) {
      int err;
      mat_ptr->Porous_wt_funcModel = SUPG;
      err = fscanf(imp, "%lg", &(mat_ptr->Porous_wt_func));
      if (err != 1) {
        GOMA_EH(GOMA_ERROR, "Expected to read one double for Porous Weight Function SUPG");
      }
      SPF(endofstring(es), " %.4g", mat_ptr->Porous_wt_func);
    } else {
      mat_ptr->Porous_wt_funcModel = GALERKIN;
      mat_ptr->Porous_wt_func = 0.0;

      SPF(es, "\t(%s = %s)", "Porous Weight Function", "GALERKIN");
    }
    ECHO(es, echo_file);

    /*
     *   Porous Mass Lumping:
     *
     *    This is where you specify whether you want to use
     *    Mass Lumping of the time derivative or whether you
     *    want to use a consistent time derivative treatment.
     *
     *    Note, the combination of Mass Lumping and SUPG has
     *    been shown to exhibit monotone behavior. Also note that
     *    mass lumping is only useful for partially saturated flows.
     */

    mat_ptr->Porous_Mass_Lump = FALSE;
    model_read = look_for_mat_prop(imp, "Porous Mass Lumping", &(mat_ptr->Porous_wt_funcModel),
                                   &(mat_ptr->Porous_wt_func), NO_USER, NULL, model_name,
                                   SCALAR_INPUT, &NO_SPECIES, es);

    if (mat_ptr->PorousMediaType != POROUS_SATURATED &&
        mat_ptr->PorousMediaType != POROUS_SHELL_UNSATURATED) {
      if (!strcasecmp(model_name, "yes") || !strcasecmp(model_name, "true")) {
        mat_ptr->Porous_Mass_Lump = TRUE;
      } else if (!strcasecmp(model_name, "no") || !strcasecmp(model_name, "false")) {
        mat_ptr->Porous_Mass_Lump = FALSE;
      } else {
        GOMA_EH(GOMA_ERROR, "Porous Mass Lumping must be set to TRUE, YES, FALSE, or NO!");
        mat_ptr->Porous_Mass_Lump = FALSE;
      }
    }
    /* Jim Simmons: make sure this consistency check is added to new parse code */
    if (mat_ptr->Porous_Mass_Lump == TRUE && mat_ptr->PorousMediaType == POROUS_SATURATED) {
      GOMA_EH(GOMA_ERROR,
              "Mass Lumping is NOT implemented for POROUS_SATURATED problems. Turn to FALSE");
    }

    ECHO(es, echo_file);

    /*
     * set porous number equal to max number of porous media phases
     * it is changed to the porous phase number of input property by
     * look_for_mat_prop
     */
    porous_no = mat_ptr->Num_Porous_Eqn;

    /*
     *   Porous Time Integration
     */
    model_read = look_for_mat_prop(imp, "Porous Time Integration", &(PorousTimeIntegration), &(a0),
                                   NO_USER, NULL, model_name, NO_INPUT, &porous_no, es);
    if (model_read == -1 && !strcmp(model_name, "STANDARD")) {
      mat_ptr->PorousTimeIntegration[porous_no] = STANDARD;
    } else if (model_read == -1 && !strcmp(model_name, "TAYLOR_GALERKIN")) {
      mat_ptr->PorousTimeIntegration[porous_no] = TAYLOR_GALERKIN;
    } else if (model_read == -1 && !strcmp(model_name, "TAYLOR_GALERKIN_EXP")) {
      mat_ptr->PorousTimeIntegration[porous_no] = TAYLOR_GALERKIN_EXP;
    } else {
      mat_ptr->PorousTimeIntegration[porous_no] = STANDARD;
      SPF(es, "\t(%s = %s)", "Porous Time Integration", "STANDARD");
    }
    ECHO(es, echo_file);

    /*
     * Porous Section 3:  Species Dependent properties are finally input
     * here.  Remember that really each porous media equation is a species balance
     * across all phases. Hence you will notice we split out the phases where
     * appropriate in separate card inputs, and loop someday over the species in
     * each base phase.     This is kind of confusing but eventually after specifying
     * the phase diffusion transport constitutive equation types, we then loop
     * over the base solvents of each phase.  In the case right now, there is only
     * one liquid solvent, but it can exist in 2 phases, hence the Liquid and Gas
     * qualifiers.   In the Gas, there is only one base component and it is insoluble
     * in liquid (e.g. air).  The finaly section here deals with specific properties
     * of air.
     */

    if (pd_glob[mn]->Num_Porous_Eqn > 0) {

      /*
       * Hey! If it's in there, then it should be fine. To avoid the ordering
       * complaints, let's rewind the mat file and start looking from the
       * beginning.
       */
      rewind(imp);

      /* Important Note from PRS: When we start allowing multicomponent (nonideal)
       * diffusion in the liquid phase and in the gas phase, we will need to make this
       * two cards (one for liquid and one for gas).  I could think of wanting to do
       * Stephan-Maxwell in the gas, and fickian only in the liquid, with, of course,
       * the microstructure tortuosity corrections. For now leave this be.  05/29/01
       */

      model_read = look_for_mat_prop(imp, "Porous Diffusion Constitutive Equation",
                                     &(PorousDiffusionConstitutiveEquation), &(a0), NO_USER, NULL,
                                     model_name, NO_INPUT, &NO_SPECIES, es);
      if (!strcmp(model_name, "DARCY")) {
        GOMA_EH(GOMA_ERROR,
                "DARCY model for Porous Diffusion Constitutive Equation no longer allowed");
      } else if (!strcmp(model_name, "DARCY_FICKIAN")) {
        PorousDiffusionConstitutiveEquation = DARCY_FICKIAN;
      } else if (!strcmp(model_name, "POWERLAW_DARCY_FICKIAN")) {
        PorousDiffusionConstitutiveEquation = POWERLAW_DARCY_FICKIAN;
      } else {
        sprintf(err_msg, "Matl %s, \"%s\" = \"%s\"?\n(valid: %s)\n[%s]", pd_glob[mn]->MaterialName,
                "Porous Diffusion Constitutive Equation", model_name, " DARCY_FICKIAN only",
                "If still bad - check orderings in the mat file!");
        GOMA_EH(GOMA_ERROR, err_msg);
      }

      pd_glob[mn]->PorousFluxModel = PorousDiffusionConstitutiveEquation;
      cr_glob[mn]->PorousFluxModel = PorousDiffusionConstitutiveEquation;
      ECHO(es, echo_file);
    }

    /*
     ***************************************************************************
     *  LOOP OVER THE SPECIES THAT can be present in gas and liquid phases.
     * These come from the base liquid composition as we are assuming the
     *  base gas phase components,  e.g. air, are insoluble in the liquid phase.
     * As of 05/29/01 we only  allow single component
     * and so this is a loop of 1 to 1.   Change will be made here for multicomponent.
     **************************************************************************
     */

    ECHO("\n----Species Transport Properties \n", echo_file);

    Num_liquid_phase_components = 1; /* Put this in the porous structure and read in
                                      * when you expand to more than one component
                                      */
    for (j = 0; j < Num_liquid_phase_components; j++) {
      /* N.B. porous_no is the species number, really.  Should be zero in
       * all cases, until we go multicomponent.  Name should be changed.
       * For now this card will be the vapor diffusivity value of the primary
       * liquid solvent component.    It is also assumed to be binary
       * diffusion.  However, this should also have a Porous Liquid Diffusivity
       * counterpart for the same species to account for the diffusion model
       * in the liquid phase.
       * PRS 052901
       */

      if (mat_ptr->PorousMediaType != POROUS_SATURATED) {
        model_read = look_for_porous_prop(
            imp, "Porous Gas Diffusivity", mat_ptr, mat_ptr->PorousDiffusivityModel,
            mat_ptr->porous_diffusivity, mat_ptr->u_porous_diffusivity,
            mat_ptr->len_u_porous_diffusivity, model_name, 0, &porous_no, es);
        /*
         * Postprocess unique Porous Diffusivity models
         */
        if (model_read == -1) {
          GOMA_EH(
              GOMA_ERROR,
              "Porous Gas Diffusivity: Bad Card syntax or need another set of porous mat cards?");
        } else if (model_read == 0) {
          if (!strcmp(model_name, "POROUS")) {
            mat_ptr->PorousDiffusivityModel[porous_no] = POROUS;
            num_const = mat_ptr->len_u_porous_diffusivity[porous_no];
            if (num_const < 5) {
              sprintf(err_msg, "Matl %s (eqn %d) needs at least 5 constants for %s %s model.\n",
                      pd_glob[mn]->MaterialName, porous_no, "Porous Gas Diffusivity", "POROUS");
              GOMA_EH(GOMA_ERROR, err_msg);
            }
          }

        } /* End of if (model_read == 0) */

        ECHO(es, echo_file);

        /*
         *  Porous Latent Heat of Vaporization Section
         *
         * set porous number equal to max number of porous media phases
         * it is changed to the porous phase number of input properly by
         * look_for_mat_prop
         */
        porous_no = mat_ptr->Num_Porous_Eqn;
        model_read =
            look_for_mat_prop(imp, "Porous Latent Heat Vaporization",
                              mat_ptr->PorousLatentHeatVapModel, mat_ptr->porous_latent_heat_vap,
                              NO_USER, NULL, model_name, SCALAR_INPUT, &porous_no, es);
        GOMA_EH(model_read, "Porous Latent Heat Vaporization");
        ECHO(es, echo_file);

        /*
         *  Porous Latent Heat of Fusion Section
         *
         * set porous number equal to max number of porous media phases
         * it is changed to the porous phase number of input property by
         * look_for_mat_prop
         */
        porous_no = mat_ptr->Num_Porous_Eqn;
        model_read = look_for_mat_prop(imp, "Porous Latent Heat Fusion",
                                       mat_ptr->PorousLatentHeatFusionModel,
                                       mat_ptr->porous_latent_heat_fusion, NO_USER, NULL,
                                       model_name, SCALAR_INPUT, &porous_no, es);
        GOMA_EH(model_read, "Porous Latent Heat Fusion");
        ECHO(es, echo_file);

        /*
         *  Vapor Pressure Section
         *
         * set porous number equal to max number of porous media phases
         * it is changed to the porous phase number of input property by
         * look_for_mat_prop
         */
        porous_no = mat_ptr->Num_Porous_Eqn;
        model_read =
            look_for_mat_prop(imp, "Porous Vapor Pressure", mat_ptr->PorousVaporPressureModel,
                              mat_ptr->porous_vapor_pressure, NO_USER, NULL, model_name,
                              SCALAR_INPUT, &porous_no, es);

        if (model_read == -1 && (!strcmp(model_name, "KELVIN") || !strcmp(model_name, "FLAT"))) {
          if (!strcmp(model_name, "KELVIN"))
            mat_ptr->PorousVaporPressureModel[porous_no] = KELVIN;
          if (!strcmp(model_name, "FLAT"))
            mat_ptr->PorousVaporPressureModel[porous_no] = FLAT;

          if (mat_ptr->PorousMediaType == POROUS_TWO_PHASE) {
            num_const = read_constants(imp, mat_ptr->u_porous_vapor_pressure, porous_no);
            if (num_const < 5) {
              sprintf(err_msg, "Matl %s (%s, conc %d) needs 5 constants for %s %s model.\n",
                      pd_glob[mn]->MaterialName, "porous 2-phase", porous_no,
                      "Porous Vapor Pressure", "KELVIN or FLAT");
              GOMA_EH(GOMA_ERROR, err_msg);
            }
            mat_ptr->len_u_porous_vapor_pressure[porous_no] = num_const;
            SPF_DBL_VEC(endofstring(es), num_const, mat_ptr->u_porous_vapor_pressure[porous_no]);
          } else if (mat_ptr->PorousMediaType == POROUS_UNSATURATED) {
            num_const = read_constants(imp, mat_ptr->u_porous_vapor_pressure, porous_no);
            if (num_const < 5) {
              sprintf(err_msg, "Matl %s (%s, conc %d) needs 5 constants for %s %s model.\n",
                      pd_glob[mn]->MaterialName, "porous unsaturated", porous_no,
                      "Porous Vapor Pressure", "KELVIN OR FLAT");
              GOMA_EH(GOMA_ERROR, err_msg);
            }
            mat_ptr->len_u_porous_vapor_pressure[porous_no] = num_const;
            SPF_DBL_VEC(endofstring(es), num_const, mat_ptr->u_porous_vapor_pressure[porous_no]);
          } else {
            sprintf(err_msg, "%s model invalid in matl %s unless %s is \"%s\" or \"%s\"\n",
                    "KELVIN or FLAT", pd_glob[mn]->MaterialName, "Media Type", "POROUS_TWO_PHASE",
                    "POROUS_UNSATURATED");
            GOMA_EH(GOMA_ERROR, err_msg);
          }
        } else if (model_read == -1 && !strcmp(model_name, "IDEAL_GAS")) {
          GOMA_EH(GOMA_ERROR, "No longer set the IDEAL_GAS properties/model on the "
                              "vapor pressure card. Use Gas Constants");
        } else if (model_read == -1 && !strcmp(model_name, "NON_VOLATILE")) {
          mat_ptr->PorousVaporPressureModel[porous_no] = NON_VOLATILE;
        } else {
          GOMA_EH(model_read, "Porous Vapor Pressure");
        }
        ECHO(es, echo_file);
      } /*end if(!POROUS_SATURATED) */

      /*
       *  Porous Liquid Volume Expansion Section
       *
       * set porous number equal to max number of porous media phases
       * it is changed to the porous phase number of input property  by
       *  look_for_mat_prop
       *
       * PRS (052901): This is a phase property that is component dependent.  You need to
       * add the Porous Gas Volume Expansion card for the gas phase as well, when
       * you go multicomponent.
       */
      if (mat_ptr->PorousMediaType != POROUS_SHELL_UNSATURATED) {
        model_read = look_for_porous_prop(imp, "Porous Liquid Volume Expansion", mat_ptr,
                                          mat_ptr->PorVolExpModel, mat_ptr->porous_vol_expansion,
                                          NO_USER, NULL, model_name, SCALAR_INPUT, &porous_no, es);
        GOMA_EH(model_read, "Porous Liquid Volume Expansion");
        ECHO(es, echo_file);
      }

    } /* End for(j=0;j<Num_liquid_phase_components; j++) */

    /*Final porous input stage */

    Num_insoluble_gas_phase_components = 1; /* Put this in the porous structure and read in
                                             * when you expand to more than one component
                                             */
    /*These cards are needed if there in all gas/liquid flow cases,
     * viz. TWO_PHASE and UNSATURATED.  In the Unsaturated case this
     * card is used to set the external CONSTANT ambient pressure*/
    if (mat_ptr->PorousMediaType != CONTINUOUS && mat_ptr->PorousMediaType != POROUS_SATURATED) {
      for (j = 0; j < Num_insoluble_gas_phase_components; j++) {
        /*
         *  Insoluble Porous Gas phase component  Section
         *  This supplants old way of using the Vapor Pressure
         *  card for this. YOu may want to make this 3 separate
         *  cards for the ideal gas model (viz. MW, Universal Gas Const, T)
         *
         */
        model_read =
            look_for_mat_prop(imp, "Porous Gas Constants", &(mat_ptr->PorousGasConstantsModel),
                              &(mat_ptr->porous_gas_constants), NO_USER, NULL, model_name,
                              SCALAR_INPUT, &NO_SPECIES, es);

        if (model_read == -1 && !strcmp(model_name, "IDEAL_GAS")) {
          mat_ptr->PorousGasConstantsModel = IDEAL_GAS;

          num_const = read_constants(imp, &(mat_ptr->u_porous_gas_constants), NO_SPECIES);
          if (num_const < 4) {
            sr = sprintf(err_msg, "Matl %s (conc %d) needs 4 constants for %s %s model.\n",
                         pd_glob[mn]->MaterialName, 0, "Porous Gas Constants", "IDEAL_GAS");
            GOMA_EH(GOMA_ERROR, err_msg);
          }
          mat_ptr->len_u_porous_gas_constants = num_const;
          SPF_DBL_VEC(endofstring(es), num_const, mat_ptr->u_porous_gas_constants);
        } else if (!strcmp(model_name, "CONSTANT")) {
          GOMA_EH(GOMA_ERROR, "Ironically we don't allow a CONSTANT model for Porous Gas "
                              "Constants.  Try IDEAL_GAS");
        } else {
          GOMA_EH(model_read, "Porous Gas Constants");
        }
        ECHO(es, echo_file);
      }
    }
  } /*if ( mat_ptr->PorousMediaType != CONTINUOUS && != POROUS_BRINKMAN)*/

  /*
   *  Porous Shell Section
   *
   */

  if ((mat_ptr->PorousMediaType == POROUS_SHELL_UNSATURATED) &&
      (PorousShellOn)) /* This only applies to porous shell  equations */
  {

    /* create a list of the porous media equations
       active in this material                     */
    i = 0;

    for (int imtrx = 0; imtrx < upd->Total_Num_Matrices; imtrx++) {
      if (pd_glob[mn]->e[imtrx][R_SHELL_SAT_1]) {
        mat_ptr->Porous_Shell_Eqn[i] = R_SHELL_SAT_1;
        i++;
      }

      if (pd_glob[mn]->e[imtrx][R_SHELL_SAT_2]) {
        mat_ptr->Porous_Shell_Eqn[i] = R_SHELL_SAT_2;
        i++;
      }

      if (pd_glob[mn]->e[imtrx][R_SHELL_SAT_3]) {
        mat_ptr->Porous_Shell_Eqn[i] = R_SHELL_SAT_3;
        i++;
      }
    }

    if (i != pd_glob[mn]->Num_Porous_Shell_Eqn) {
      GOMA_EH(GOMA_ERROR, "Number of porous shell equations do not add up");
    }

    /***************************************************************************
     *  LOOP OVER THE POROUS SHELL LAYERS.
     **************************************************************************/

    /* Initialize porous shell no with maximum number of porous shell layers read from pd */

    for (ipore = 0; ipore < pd_glob[mn]->Num_Porous_Shell_Eqn; ipore++) {

      /******************
       *                *
       * Read porosity  *
       *                *
       *******************/
      porous_shell_no = pd_glob[mn]->Num_Porous_Shell_Eqn;
      strcpy(search_string, "Porosity");
      model_read = look_for_mat_prop(imp, search_string, mat_ptr->PorousShellPorosityModel,
                                     mat_ptr->PorousShellPorosity, NO_USER, NULL, model_name,
                                     SCALAR_INPUT, &porous_shell_no, es);

      if (model_read == -1 && !strcmp(model_name, "EXTERNAL_FIELD")) {
        if (fscanf(imp, "%s", input) != 1) {
          GOMA_EH(GOMA_ERROR, "Expecting trailing keyword for Porosity EXTERNAL_FIELD model.\n");
        }
        ii = 0;
        for (j = 0; j < efv->Num_external_field; j++) {
          if (!strcmp(efv->name[j], input)) {
            ii = 1;
            mat_ptr->por_shell_porosity_ext_field_index[ipore] = j;
          }
        }
        if (ii == 0) {
          GOMA_EH(GOMA_ERROR, "Cannot match the name with that in the external field file");
        }
        mat_ptr->PorousShellPorosityModel[ipore] = EXTERNAL_FIELD;

        /* pick up scale factor for property */
        num_const = read_constants(imp, mat_ptr->u_PorousShellPorosity, porous_shell_no);
        mat_ptr->len_u_PorousShellPorosity[ipore] = num_const;
        if (num_const < 1) {
          sr = sprintf(err_msg, "Matl %s expected at least 1 constant for %s %s model.\n",
                       pd_glob[mn]->MaterialName, "Porosity", "EXTERNAL_FIELD");
          GOMA_EH(GOMA_ERROR, err_msg);
        }
      } else {
        GOMA_EH(model_read, "Porosity: Is card missing?");
      }

      if (porous_shell_no != ipore) {
        GOMA_EH(GOMA_ERROR, "Incomplete number of Porosity card");
      }

      ECHO(es, echo_file);

      /***************
       *             *
       * Read height *
       *             *
       ****************/
      porous_shell_no = pd_glob[mn]->Num_Porous_Shell_Eqn;
      strcpy(search_string, "Porous Shell Height");
      model_read = look_for_mat_prop(imp, search_string, mat_ptr->PorousShellHeightModel,
                                     mat_ptr->PorousShellHeight, NO_USER, NULL, model_name,
                                     SCALAR_INPUT, &porous_shell_no, es);
      if (model_read == -1 && !strcmp(model_name, "EXTERNAL_FIELD")) {
        if (fscanf(imp, "%s", input) != 1) {
          GOMA_EH(GOMA_ERROR,
                  "Expecting trailing keyword for Porous Shell Height EXTERNAL_FIELD model.\n");
        }
        ii = 0;
        for (j = 0; j < efv->Num_external_field; j++) {
          if (!strcmp(efv->name[j], input)) {
            ii = 1;
            mat_ptr->por_shell_height_ext_field_index[ipore] = j;
          }
        }
        if (ii == 0) {
          GOMA_EH(GOMA_ERROR, "Cannot match the name with that in the external field file");
        }
        mat_ptr->PorousShellHeightModel[ipore] = EXTERNAL_FIELD;

        /* pick up scale factor for property */
        num_const = read_constants(imp, mat_ptr->u_PorousShellHeight, porous_shell_no);
        mat_ptr->len_u_PorousShellHeight[ipore] = num_const;
        if (num_const < 1) {
          sr = sprintf(err_msg, "Matl %s expected at least 1 constant for %s %s model.\n",
                       pd_glob[mn]->MaterialName, "Porous Shell Height", "EXTERNAL_FIELD");
          GOMA_EH(GOMA_ERROR, err_msg);
        }
      } else {
        GOMA_EH(model_read, "Porous Shell Height: Is card missing?");
      }

      if (porous_shell_no != ipore) {
        GOMA_EH(GOMA_ERROR, "Incomplete number of Porous Shell Height card");
      }
      ECHO(es, echo_file);

      /*********************
       *                   *
       * Read permeability *
       *                   *
       *********************/
      porous_shell_no = pd_glob[mn]->Num_Porous_Shell_Eqn;
      strcpy(search_string, "Permeability");
      model_read = look_for_mat_prop(imp, search_string, mat_ptr->PorousShellPermeabilityModel,
                                     mat_ptr->PorousShellPermeability, NO_USER, NULL, model_name,
                                     SCALAR_INPUT, &porous_shell_no, es);
      if (model_read == -1 && !strcmp(model_name, "EXTERNAL_FIELD")) {
        if (fscanf(imp, "%s", input) != 1) {
          GOMA_EH(GOMA_ERROR,
                  "Expecting trailing keyword for Permeability EXTERNAL_FIELD model.\n");
        }
        ii = 0;
        for (j = 0; j < efv->Num_external_field; j++) {
          if (!strcmp(efv->name[j], input)) {
            ii = 1;
            mat_ptr->por_shell_permeability_ext_field_index[ipore] = j;
          }
        }
        if (ii == 0) {
          GOMA_EH(GOMA_ERROR, "Cannot match the name with that in the external field file");
        }
        mat_ptr->PorousShellPermeabilityModel[ipore] = EXTERNAL_FIELD;

        /* pick up scale factor for property */
        num_const = read_constants(imp, mat_ptr->u_PorousShellPermeability, porous_shell_no);
        mat_ptr->len_u_PorousShellPermeability[ipore] = num_const;
        if (num_const < 1) {
          sr = sprintf(err_msg, "Matl %s expected at least 1 constant for %s %s model.\n",
                       pd_glob[mn]->MaterialName, "Permeability", "EXTERNAL_FIELD");
          GOMA_EH(GOMA_ERROR, err_msg);
        }
      } else if (model_read == -1 && !strcmp(model_name, "ORTHOTROPIC")) {
        mat_ptr->PorousShellPermeabilityModel[ipore] = ORTHOTROPIC;
        num_const = read_constants(imp, mat_ptr->u_PorousShellPermeability, porous_shell_no);
        if (num_const < 12) {
          sr = sprintf(err_msg, "Matl %s expected at least 12 constants for %s %s model.\n",
                       pd_glob[mn]->MaterialName, "Permeability", "ORTHOTROPIC");
          GOMA_EH(GOMA_ERROR, err_msg);
        }

        memset(mat_ptr->PorousShellPermTensor[ipore], 0,
               sizeof(double) * DIM * DIM); /*these are loaded up later */
        mat_ptr->PorousShellPermeability[ipore] =
            mat_ptr->u_PorousShellPermeability[ipore][0]; /*just in case */

        mat_ptr->len_u_PorousShellPermeability[ipore] = num_const;
      } else {
        GOMA_EH(model_read, "Permeability: Is card missing?");
      }

      if (porous_shell_no != ipore) {
        GOMA_EH(GOMA_ERROR, "Incomplete number of Permeability card");
      }
      ECHO(es, echo_file);

      /******************************
       *                            *
       * Read relative permeability *
       *                            *
       * ****************************/
      porous_shell_no = pd_glob[mn]->Num_Porous_Shell_Eqn;
      strcpy(search_string, "Rel Liq Permeability");
      model_read = look_for_mat_prop(imp, search_string, mat_ptr->PorousShellRelPermModel,
                                     mat_ptr->PorousShellRelPerm, NO_USER, NULL, model_name,
                                     SCALAR_INPUT, &porous_shell_no, es);
      if (model_read == -1 && !strcmp(model_name, "EXTERNAL_FIELD")) {
        if (fscanf(imp, "%s", input) != 1) {
          GOMA_EH(GOMA_ERROR,
                  "Expecting trailing keyword for Rel Liq Permeability EXTERNAL_FIELD model.\n");
        }
        ii = 0;
        for (j = 0; j < efv->Num_external_field; j++) {
          if (!strcmp(efv->name[j], input)) {
            ii = 1;
            mat_ptr->por_shell_rel_perm_ext_field_index[ipore] = j;
          }
        }
        if (ii == 0) {
          GOMA_EH(GOMA_ERROR, "Cannot match the name with that in the external field file");
        }
        mat_ptr->PorousShellRelPermModel[ipore] = EXTERNAL_FIELD;
        /* pick up scale factor for property */
        num_const = read_constants(imp, mat_ptr->u_PorousShellRelPerm, porous_shell_no);
        mat_ptr->len_u_PorousShellRelPerm[ipore] = num_const;
        if (num_const < 1) {
          sr = sprintf(err_msg, "Matl %s expected at least 1 constant for %s %s model.\n",
                       pd_glob[mn]->MaterialName, "Permeability", "EXTERNAL_FIELD");
          GOMA_EH(GOMA_ERROR, err_msg);
        }
      } else if (model_read == -1 && !strcmp(model_name, "VAN_GENUCHTEN")) {
        mat_ptr->PorousShellRelPermModel[ipore] = VAN_GENUCHTEN;
        num_const = read_constants(imp, mat_ptr->u_PorousShellRelPerm, porous_shell_no);
        if (num_const < 4) {
          sr = sprintf(err_msg, "Matl %s expected at least 4 constants for %s %s model.\n",
                       pd_glob[mn]->MaterialName, "Rel Liq Permeability", "VAN_GENUCHTEN");
          GOMA_EH(GOMA_ERROR, err_msg);
        }
        mat_ptr->len_u_PorousShellRelPerm[ipore] = num_const;
      } else if (model_read == -1 && !strcmp(model_name, "VAN_GENUCHTEN_EXTERNAL")) {
        if (fscanf(imp, "%s", input) != 1) {
          GOMA_EH(GOMA_ERROR, "Expecting trailing keyword for Rel Liq Permeability "
                              "VAN_GENUCHTEN_EXTERNAL model.\n");
        }
        ii = 0;
        for (j = 0; j < efv->Num_external_field; j++) {
          if (!strcmp(efv->name[j], input)) {
            ii = 1;
            mat_ptr->por_shell_rel_perm_ext_field_index[ipore] = j;
          }
        }
        if (ii == 0) {
          GOMA_EH(GOMA_ERROR, "Cannot match the name with that in the external field file");
        }
        mat_ptr->PorousShellRelPermModel[ipore] = VAN_GENUCHTEN_EXTERNAL;
        num_const = read_constants(imp, mat_ptr->u_PorousShellRelPerm, porous_shell_no);
        if (num_const < 5) {
          sr = sprintf(err_msg, "Matl %s expected at least 5 constants for %s %s model.\n",
                       pd_glob[mn]->MaterialName, "Rel Liq Permeability", "VAN_GENUCHTEN_EXTERNAL");
          GOMA_EH(GOMA_ERROR, err_msg);
        }
        mat_ptr->len_u_PorousShellRelPerm[ipore] = num_const;
      } else {
        GOMA_EH(model_read, "Rel Liq Permeability: Is card missing?");
      }

      if (porous_shell_no != ipore) {
        GOMA_EH(GOMA_ERROR, "Incomplete number of Rel Liq Permeability card");
      }
      ECHO(es, echo_file);

      /***************************
       *                         *
       * Read cross permeability *
       *                         *
       ***************************/
      porous_shell_no = pd_glob[mn]->Num_Porous_Shell_Eqn;
      strcpy(search_string, "Porous Shell Cross Permeability");
      model_read = look_for_mat_prop(imp, search_string, mat_ptr->PorousShellCrossPermeabilityModel,
                                     mat_ptr->PorousShellCrossPermeability, NO_USER, NULL,
                                     model_name, SCALAR_INPUT, &porous_shell_no, es);
      if (model_read == -1 && !strcmp(model_name, "EXTERNAL_FIELD")) {
        if (fscanf(imp, "%s", input) != 1) {
          GOMA_EH(GOMA_ERROR, "Expecting trailing keyword for Porous Shell Cross Permeability "
                              "EXTERNAL_FIELD model.\n");
        }
        ii = 0;
        for (j = 0; j < efv->Num_external_field; j++) {
          if (!strcmp(efv->name[j], input)) {
            ii = 1;
            mat_ptr->por_shell_cross_permeability_ext_field_index[ipore] = j;
          }
        }
        if (ii == 0) {
          GOMA_EH(GOMA_ERROR, "Cannot match the name with that in the external field file");
        }
        mat_ptr->PorousShellCrossPermeabilityModel[ipore] = EXTERNAL_FIELD;

        /* pick up scale factor for property */
        num_const = read_constants(imp, mat_ptr->u_PorousShellCrossPermeability, porous_shell_no);
        mat_ptr->len_u_PorousShellCrossPermeability[ipore] = num_const;
        if (num_const < 1) {
          sr = sprintf(err_msg, "Matl %s expected at least 1 constant for %s %s model.\n",
                       pd_glob[mn]->MaterialName, "Porous Shell Cross Permeability",
                       "EXTERNAL_FIELD");
          GOMA_EH(GOMA_ERROR, err_msg);
        }
      } else {
        GOMA_EH(model_read, "Porous Shell Cross Permeability: Is card missing?");
      }

      if (porous_shell_no != ipore) {
        GOMA_EH(GOMA_ERROR, "Incomplete number of Porous Shell Cross Permeability card");
      }
      ECHO(es, echo_file);

      /***************************
       *                         *
       * Read capillary pressure *
       *                         *
       ***************************/
      porous_shell_no = pd_glob[mn]->Num_Porous_Shell_Eqn;
      strcpy(search_string, "Capillary Pressure");
      model_read = look_for_mat_prop(imp, search_string, mat_ptr->PorousShellCapPresModel,
                                     mat_ptr->PorousShellCapPres, NO_USER, NULL, model_name,
                                     SCALAR_INPUT, &porous_shell_no, es);

      if (model_read == -1 && !strcmp(model_name, "ATANH")) {
        mat_ptr->PorousShellCapPresModel[ipore] = ATANH;
        num_const = read_constants(imp, mat_ptr->u_PorousShellCapPres, porous_shell_no);
        if (num_const < 4) {
          sr = sprintf(err_msg, "Matl %s expected at least 4 constants for %s %s model.\n",
                       pd_glob[mn]->MaterialName, "Capillary Pressure", "ATANH");
          GOMA_EH(GOMA_ERROR, err_msg);
        }
        mat_ptr->len_u_PorousShellCapPres[ipore] = num_const;
      } else if (model_read == -1 && !strcmp(model_name, "SINH")) {
        mat_ptr->PorousShellCapPresModel[ipore] = SINH;
        num_const = read_constants(imp, mat_ptr->u_PorousShellCapPres, porous_shell_no);
        if (num_const < 4) {
          sr = sprintf(err_msg, "Matl %s expected at least 4 constants for %s %s model.\n",
                       pd_glob[mn]->MaterialName, "Capillary Pressure", "SINH");
          GOMA_EH(GOMA_ERROR, err_msg);
        }
        mat_ptr->len_u_PorousShellCapPres[ipore] = num_const;
      } else if (model_read == -1 && !strcmp(model_name, "VAN_GENUCHTEN")) {
        mat_ptr->PorousShellCapPresModel[ipore] = VAN_GENUCHTEN;
        num_const = read_constants(imp, mat_ptr->u_PorousShellCapPres, porous_shell_no);
        if (num_const < 4) {
          sr = sprintf(err_msg, "Matl %s expected at least 4 constants for %s %s model.\n",
                       pd_glob[mn]->MaterialName, "Capillary Pressure", "VAN_GENUCHTEN");
          GOMA_EH(GOMA_ERROR, err_msg);
        }
        mat_ptr->len_u_PorousShellCapPres[ipore] = num_const;
      } else if (model_read == -1 && !strcmp(model_name, "VAN_GENUCHTEN_EXTERNAL")) {
        if (fscanf(imp, "%s", input) != 1) {
          GOMA_EH(
              GOMA_ERROR,
              "Expecting trailing keyword for Capillary Pressure VAN_GENUCHTEN_EXTERNAL model.\n");
        }
        ii = 0;
        for (j = 0; j < efv->Num_external_field; j++) {
          if (!strcmp(efv->name[j], input)) {
            ii = 1;
            mat_ptr->por_shell_cap_pres_ext_field_index[ipore] = j;
          }
        }
        if (ii == 0) {
          GOMA_EH(GOMA_ERROR, "Cannot match the name with that in the external field file");
        }
        mat_ptr->PorousShellCapPresModel[ipore] = VAN_GENUCHTEN_EXTERNAL;
        num_const = read_constants(imp, mat_ptr->u_PorousShellCapPres, porous_shell_no);
        if (num_const < 8) {
          sr = sprintf(err_msg, "Matl %s expected at least 8 constants for %s %s model.\n",
                       pd_glob[mn]->MaterialName, "Capillary Pressure", "VAN_GENUCHTEN_EXTERNAL");
          GOMA_EH(GOMA_ERROR, err_msg);
        }
        mat_ptr->len_u_PorousShellCapPres[ipore] = num_const;
      } else if (model_read == -1 && !strcmp(model_name, "VAN_GENUCHTEN_HYST")) {
        mat_ptr->PorousShellCapPresModel[ipore] = VAN_GENUCHTEN_HYST;
        num_const = read_constants(imp, mat_ptr->u_PorousShellCapPres, porous_shell_no);
        if (num_const < 10) {
          sr = sprintf(err_msg, "Matl %s expected at least 10 constants for %s %s model.\n",
                       pd_glob[mn]->MaterialName, "Capillary Pressure", "VAN_GENUCHTEN_HYST");
          GOMA_EH(GOMA_ERROR, err_msg);
        }
        mat_ptr->len_u_PorousShellCapPres[ipore] = num_const;

        /* New change in 2021, use external field to store history of the curve.
         * For now, use fixed names of the field
         */
        if (efv->ev) {
          for (i = 0; i < efv->Num_external_field; i++) {

            /* Search for number of curve switches */
            if (!strcmp(efv->name[i], "NUM_SWITCH_1")) {
              mat_ptr->por_shell_cap_pres_hyst_num_switch_ext_field_index[0] = i;
            }

            if (!strcmp(efv->name[i], "NUM_SWITCH_2")) {
              mat_ptr->por_shell_cap_pres_hyst_num_switch_ext_field_index[1] = i;
            }

            if (!strcmp(efv->name[i], "NUM_SWITCH_3")) {
              mat_ptr->por_shell_cap_pres_hyst_num_switch_ext_field_index[2] = i;
            }

            /* Search for curve type - drainage or imbibition */
            if (!strcmp(efv->name[i], "CURVE_TYPE_1")) {
              mat_ptr->por_shell_cap_pres_hyst_curve_type_ext_field_index[0] = i;
            }
            if (!strcmp(efv->name[i], "CURVE_TYPE_2")) {
              mat_ptr->por_shell_cap_pres_hyst_curve_type_ext_field_index[1] = i;
            }
            if (!strcmp(efv->name[i], "CURVE_TYPE_3")) {
              mat_ptr->por_shell_cap_pres_hyst_curve_type_ext_field_index[2] = i;
            }
          }
        } else {
          GOMA_EH(GOMA_ERROR, " You need external fields to use VAN_GENUCHTEN_HYST");
        }

      } else if (model_read == -1 && !strcmp(model_name, "VAN_GENUCHTEN_HYST_EXT")) {
        if (fscanf(imp, "%s", input) != 1) {
          GOMA_EH(
              GOMA_ERROR,
              "Expecting trailing keyword for Capillary Pressure VAN_GENUCHTEN_HYST_EXT model.\n");
        }
        ii = 0;
        for (j = 0; j < efv->Num_external_field; j++) {
          if (!strcmp(efv->name[j], input)) {
            ii = 1;
            mat_ptr->por_shell_cap_pres_ext_field_index[ipore] = j;
          }
        }
        if (ii == 0) {
          GOMA_EH(GOMA_ERROR, "Cannot match the name with that in the external field file");
        }

        mat_ptr->PorousShellCapPresModel[ipore] = VAN_GENUCHTEN_HYST_EXT;
        num_const = read_constants(imp, mat_ptr->u_PorousShellCapPres, porous_shell_no);
        if (num_const < 18) {
          sr = sprintf(err_msg, "Matl %s expected at least 18 constants for %s %s model.\n",
                       pd_glob[mn]->MaterialName, "Capillary Pressure", "VAN_GENUCHTEN_HYST_EXT");
          GOMA_EH(GOMA_ERROR, err_msg);
        }
        mat_ptr->len_u_PorousShellCapPres[ipore] = num_const;
      } else {
        GOMA_EH(model_read, "Capillary Pressure: Is card missing?");
      }
      if (porous_shell_no != ipore) {
        GOMA_EH(GOMA_ERROR, "Incomplete number of Capillary Pressure card");
      }
      ECHO(es, echo_file);

    } /* End of loop over porous shell layers*/

    /*
     *   Porous Mass Lumping:
     *
     *    This is where you specify whether you want to use
     *    Mass Lumping of the time derivative or whether you
     *    want to use a consistent time derivative treatment.
     *    By default, mass lumping is always TRUE
     *
     */

    model_read = look_for_mat_prop(imp, "Porous Mass Lumping", NULL, NULL, NO_USER, NULL,
                                   model_name, SCALAR_INPUT, &NO_SPECIES, es);

    if (!strcasecmp(model_name, "yes") || !strcasecmp(model_name, "true")) {
      mat_ptr->Porous_Mass_Lump = TRUE;
    } else if (!strcasecmp(model_name, "no") || !strcasecmp(model_name, "false")) {
      mat_ptr->Porous_Mass_Lump = FALSE;
    } else {
      mat_ptr->Porous_Mass_Lump = TRUE;
    }

  } /*end of if( (mat_ptr->PorousMediaType == POROUS_SHELL_UNSATURATED) &&
                 (!PorousShellOn) ) */

  /* Special constants for sink models formulation -- PRS 8/19/05 */
  if (have_por_sink_mass == 1) {
    model_read =
        look_for_mat_prop(imp, "Sink Adsorption Rate Data", &(mat_ptr->PorousSinkConstantsModel),
                          &(mat_ptr->porous_sink_constants), NO_USER, NULL, model_name,
                          SCALAR_INPUT, &NO_SPECIES, es);
    if (model_read == -1 && !strcmp(model_name, "LINEAR")) {
      mat_ptr->PorousSinkConstantsModel = LINEAR;

      num_const = read_constants(imp, &(mat_ptr->u_porous_sink_constants), NO_SPECIES);
      if (num_const < 8) {
        sr = sprintf(err_msg, "Matl %s needs 8 constants for %s %s model.\n",
                     pd_glob[mn]->MaterialName, "Sink Adsorption Rate Data", "LINEAR");
        GOMA_EH(GOMA_ERROR, err_msg);
      }
      mat_ptr->len_u_porous_sink_constants = num_const;
    } else if (model_read == -1 && !strcmp(model_name, "POWER_LAW")) {
      mat_ptr->PorousSinkConstantsModel = POWER_LAW;

      num_const = read_constants(imp, &(mat_ptr->u_porous_sink_constants), NO_SPECIES);
      if (num_const < 4) {
        sr = sprintf(err_msg, "Matl %s needs 4 constants for %s %s model.\n",
                     pd_glob[mn]->MaterialName, "Sink Adsorption Rate Data", "POWER_LAW");
        GOMA_EH(GOMA_ERROR, err_msg);
      }
      mat_ptr->len_u_porous_sink_constants = num_const;
    } else if (!strcmp(model_name, "CONSTANT")) {
      GOMA_EH(GOMA_ERROR, "Ironically we don't allow a CONSTANT model for Sink Adsorption Rate "
                          "Data.  Try LINEAR");
    } else {
      GOMA_EH(model_read, "Sink Adsorption Rate Data");
    }
    ECHO(es, echo_file);
  }

  /*
   * *****************Species Stuff*******************************
   */

  /* Check for Boundary Condition which require constants from the
   * materials file.
   * Molecular Weight, Specific and Molar Volumes are required when
   * VL_POLY_BC or YFLUX_EQUIL_BC is specified.
   * Instead of reading the constants from the BC card itself, they
   * are specified in the material's file.
   * read_bc_mp != -1 indicates that some mat prop is needed for BC card.
   * ACSun 8/21/98
   */

  read_bc_mp = -1;
  for (i = 0; i < Num_BC; i++) {
    if (BC_Types[i].BC_Name == VL_POLY_BC || BC_Types[i].BC_Name == YFLUX_EQUIL_BC ||
        BC_Types[i].BC_Name == VL_EQUIL_PRXN_BC) {
      read_bc_mp = i;
    }
  }

  /* Check for existance of shear rate and vorticity variable in any matrix*/

  have_shear_rate = 0;
  //*have_vort_dir = 0;*/

  for (imtrx = 0; imtrx < upd->Total_Num_Matrices; imtrx++) {
    if (pd_glob[mn]->e[imtrx][R_SHEAR_RATE]) {
      have_shear_rate = 1;
    }
    /*if (pd_glob[mn]->e[imtrx][R_VORT_DIR1])
      {
       have_vort_dir = 1;
      }*/
  }

  if (pd_glob[mn]->Num_Species_Eqn > 0) {

    /*
     * Hey! If it's in there, then it should be fine. To avoid the ordering
     * complaints, let's rewind the mat file and start looking from the
     * beginning.
     */
    rewind(imp);

    /*
     *  Optionally read in the number of species in the material, and
     *  check for compatibility with the problem statement
     */
    (void)look_for_optional_int(imp, "Number of Species", &model_read, pd_glob[mn]->Num_Species);
    if (model_read != pd_glob[mn]->Num_Species) {
      if (model_read == pd_glob[mn]->Num_Species + 1) {
        pd_glob[mn]->Num_Species = model_read;
        mp_glob[mn]->Num_Species = model_read;
        if (upd->Max_Num_Species < mp_glob[mn]->Num_Species) {
          upd->Max_Num_Species = mp_glob[mn]->Num_Species;
        }
        SPF(es, "WARNING: Number of species in phase %d increased by mat file read to %d\n", mn,
            model_read);
        ECHO(es, echo_file);
      } else {
        fprintf(stderr, "ERROR: number of species in goma input and mat file differ: %d %d\n",
                pd_glob[mn]->Num_Species, model_read);
        GOMA_EH(GOMA_ERROR, "read_input_mp error");
      }
    }
    SPF(es, "%s = %d", "Number of Species", model_read);
    ECHO(es, echo_file);

    /*
     *     Read in the Diffusion Constitutive Equation Model
     */

    strcpy(search_string, "Diffusion Constitutive Equation");

    model_read = look_for_mat_prop(imp, search_string, &(DiffusionConstitutiveEquation), &(a0),
                                   NO_USER, NULL, model_name, NO_INPUT, &NO_SPECIES, es);
    /* EDW: Insert alternate call here! */
    if (!strcmp(model_name, "FICKIAN")) {
      DiffusionConstitutiveEquation = FICKIAN;
    } else if (!strcmp(model_name, "FICKIAN_SHELL")) {
      DiffusionConstitutiveEquation = FICKIAN_SHELL;
    } else if (!strcmp(model_name, "GENERALIZED_FICKIAN")) {
      DiffusionConstitutiveEquation = GENERALIZED_FICKIAN;
    } else if (!strcmp(model_name, "STEFAN_MAXWELL")) {
      DiffusionConstitutiveEquation = STEFAN_MAXWELL;
    } else if (!strcmp(model_name, "STEFAN_MAXWELL_CHARGED")) {
      DiffusionConstitutiveEquation = STEFAN_MAXWELL_CHARGED;
    } else if (!strcmp(model_name, "STEFAN_MAXWELL_VOLUME")) /*  RSL 6/29/00  */
    {
      DiffusionConstitutiveEquation = STEFAN_MAXWELL_VOLUME;
    } else if (!strcmp(model_name, "FICKIAN_CHARGED")) {
      DiffusionConstitutiveEquation = FICKIAN_CHARGED;
    } else if (!strcmp(model_name, "FICKIAN_CHARGED_X")) /*  RSL 9/18/00  */
    {
      DiffusionConstitutiveEquation = FICKIAN_CHARGED_X;
    } else if (!strcmp(model_name, "DARCY")) {
      DiffusionConstitutiveEquation = DARCY;
    } else if (!strcmp(model_name, "DARCY_FICKIAN")) {
      DiffusionConstitutiveEquation = DARCY_FICKIAN;
    } else if (!strcmp(model_name, "HYDRODYNAMIC")) {
      DiffusionConstitutiveEquation = HYDRODYNAMIC;

      if (have_shear_rate == 0)
        GOMA_EH(GOMA_ERROR, "HYDRODYNAMIC mass flux requires shear_rate dof in EQ list.");
    } else if (!strcmp(model_name, "HYDRODYNAMIC_QTENSOR")) {
      DiffusionConstitutiveEquation = HYDRODYNAMIC_QTENSOR;

      if (have_shear_rate == 0)
        GOMA_EH(GOMA_ERROR, "HYDRODYNAMIC_QTENSOR mass flux requires shear_rate dof in EQ list.");
    } else if (!strcmp(model_name, "HYDRODYNAMIC_QTENSOR_OLD")) {
      DiffusionConstitutiveEquation = HYDRODYNAMIC_QTENSOR_OLD;

      if (have_shear_rate == 0)
        GOMA_EH(GOMA_ERROR, "HYDRODYNAMIC_QTENSOR mass flux requires shear_rate dof in EQ list.");
    } else if (!strcmp(model_name, "SUSPENSION_BALANCE")) {
      DiffusionConstitutiveEquation = DM_SUSPENSION_BALANCE;

      /*   if( have_vort_dir == 0 ) */
      /* 	    GOMA_EH(GOMA_ERROR, "SUSPENSION_BALANCE mass flux requires a vorticity vector
       * in EQ list."); */
    } else if (!strcmp(model_name, "NONE")) {
      DiffusionConstitutiveEquation = NON_DIFFUSING;
    } else {
      sprintf(err_msg, "Matl %s, \"%s\" = \"%s\"?\n(valid: %s)\n[%s]", pd_glob[mn]->MaterialName,
              "Diffusion Constitutive Equation", model_name,
              "FICKIAN GENERALIZED_FICKIAN STEFAN_MAXWELL STEFAN_MAXWELL_CHARGED FICKIAN_CHARGED "
              "FICKIAN_CHARGED_X STEFAN_MAXWELL_VOLUME DARCY DARCY_FICKIAN HYDRODYNAMIC "
              "HYDRODYNAMIC_QTENSOR NONE", /*  RSL 9/18/00  */
              "If still bad - check orderings in the mat file!");
      GOMA_EH(GOMA_ERROR, err_msg);
    }

    pd_glob[mn]->MassFluxModel = DiffusionConstitutiveEquation;
    cr_glob[mn]->MassFluxModel = DiffusionConstitutiveEquation;

    ECHO(es, echo_file);

    strcpy(search_string, "PBE Blowing Agent Type");
    model_read = look_for_mat_prop(imp, search_string, &(mat_ptr->PBE_BA_Type), &(a0), NO_USER,
                                   NULL, model_name, NO_INPUT, &NO_SPECIES, es);

    if (!strcmp(model_name, "N_PENTANE")) {
      mat_ptr->PBE_BA_Type = PBE_N_PENTANE;
    } else if (!strcmp(model_name, "R_11")) {
      mat_ptr->PBE_BA_Type = PBE_R_11;
    } else if (!strcmp(model_name, " ")) // default
    {
      mat_ptr->PBE_BA_Type = PBE_N_PENTANE;
    } else {
      GOMA_EH(GOMA_ERROR, "Unknown PBA Blowing Agent Type");
    }

    ECHO(es, echo_file);
  }

  /* Parameters for Ryan's Q tensor model */
  model_read = look_for_mat_prop(
      imp, "Qtensor extension pressure", &(mat_ptr->QtensorExtensionPModel),
      &(mat_ptr->Qtensor_Extension_P), NO_USER, NULL, model_name, SCALAR_INPUT, &NO_SPECIES, es);
  ECHO(es, echo_file);

  model_read =
      look_for_mat_prop(imp, "Qtensor Nct", &(mat_ptr->QtensorNctModel), &(mat_ptr->Qtensor_Nct),
                        NO_USER, NULL, model_name, SCALAR_INPUT, &NO_SPECIES, es);
  ECHO(es, echo_file);

  model_read = look_for_mat_prop(imp, "Species Weight Function", &(mat_ptr->Spwt_funcModel),
                                 &(mat_ptr->Spwt_func), NO_USER, NULL, model_name, SCALAR_INPUT,
                                 &NO_SPECIES, es);

  if (!strcmp(model_name, "GALERKIN")) {
    mat_ptr->Spwt_funcModel = GALERKIN;
    mat_ptr->Spwt_func = 0.;
  } else if (!strcmp(model_name, "SUPG")) {
    int err;
    mat_ptr->Spwt_funcModel = SUPG;
    err = fscanf(imp, "%lg", &(mat_ptr->Spwt_func));
    if (err != 1) {
      GOMA_EH(GOMA_ERROR, "Expected to read one double for Species Weight Function SUPG");
    }
  } else if (!strcmp(model_name, "SUPG_GP")) {
    int err;
    mat_ptr->Spwt_funcModel = SUPG_GP;
    err = fscanf(imp, "%lg", &(mat_ptr->Spwt_func));
    if (err != 1) {
      GOMA_EH(GOMA_ERROR, "Expected to read one double for Species Weight Function SUPG_GP");
    }
  } else if (!strcmp(model_name, "SUPG_SHAKIB")) {
    int err;
    mat_ptr->Spwt_funcModel = SUPG_SHAKIB;
    err = fscanf(imp, "%lg", &(mat_ptr->Spwt_func));
    if (err != 1) {
      GOMA_EH(GOMA_ERROR, "Expected to read one double for Species Weight Function SUPG_SHAKIB");
    }
  } else {
    mat_ptr->Spwt_funcModel = GALERKIN;
    mat_ptr->Spwt_func = 0.;
    SPF(es, "\t(%s = %s)", "Species Weight Function", "GALERKIN");
  }
  ECHO(es, echo_file);

  model_read = look_for_mat_prop(imp, "Species SSPG Function", &(mat_ptr->SpSSPG_funcModel),
                                 &(mat_ptr->SpSSPG_func), NO_USER, NULL, model_name, SCALAR_INPUT,
                                 &NO_SPECIES, es);
  ECHO(es, echo_file);

  model_read = look_for_mat_prop(imp, "Species YZbeta Function", &(mat_ptr->SpYZbeta_funcModel),
                                 &(mat_ptr->SpYZbeta_func), NO_USER, NULL, model_name, SCALAR_INPUT,
                                 &NO_SPECIES, es);
  if (!strcmp(model_name, "ONE")) {
    mat_ptr->SpYZbeta_funcModel = YZBETA_ONE;
    if (fscanf(imp, "%lg", &(mat_ptr->SpYZbeta_func)) != 1) {
      GOMA_EH(GOMA_ERROR, "Could not read Scale for Species YZbeta Function YZBETA_ONE");
    }
  } else if (!strcmp(model_name, "TWO")) {
    mat_ptr->SpYZbeta_funcModel = YZBETA_TWO;
    if (fscanf(imp, "%lg", &(mat_ptr->SpYZbeta_func)) != 1) {
      GOMA_EH(GOMA_ERROR, "Could not read Scale for Species YZbeta Function YZBETA_TWO");
    }
  } else if (!strcmp(model_name, "MIXED")) {
    mat_ptr->SpYZbeta_funcModel = YZBETA_MIXED;
    if (fscanf(imp, "%lg", &(mat_ptr->SpYZbeta_func)) != 1) {
      GOMA_EH(GOMA_ERROR, "Could not read Scale for Species YZbeta Function YZBETA_MIXED");
    }
  } else if (!strcmp(model_name, "CUSTOM")) {
    mat_ptr->SpYZbeta_funcModel = YZBETA_CUSTOM;
    if (fscanf(imp, "%lg %lg", &(mat_ptr->SpYZbeta_func), &(mat_ptr->SpYZbeta_value)) != 2) {
      GOMA_EH(GOMA_ERROR,
              "Could not read Scale and beta value for Species YZbeta Function YZBETA_CUSTOM");
    }
  } else {
    mat_ptr->SpYZbeta_funcModel = SC_NONE;
    mat_ptr->SpYZbeta_func = 0.;
    SPF(es, "\t(%s = %s)", "Species YZbeta Function", "NONE");
  }
  ECHO(es, echo_file);

  /*
   *   Special section (LONG) to read in parameters associated with Stefan-Maxwell diffusion
   *   of neutral and/or charged species in concentrated solutions (as in thermal batteries).
   *
   *   KSC: added (7/98), revised (9/98, 9/2000).
   *
   */
  if (DiffusionConstitutiveEquation == STEFAN_MAXWELL ||
      DiffusionConstitutiveEquation == STEFAN_MAXWELL_CHARGED ||
      DiffusionConstitutiveEquation == STEFAN_MAXWELL_VOLUME) {

    if (pd_glob[mn]->Num_Species_Eqn + 1 != pd_glob[mn]->Num_Species) {
      fprintf(stderr, "ERROR stefan Maxwell diffusion model chosen but number of species, %d\n",
              pd_glob[mn]->Num_Species);
      fprintf(stderr, "\t isn't one less than number of species equations, %d\n",
              pd_glob[mn]->Num_Species_Eqn);
      GOMA_EH(GOMA_ERROR, "Error in number of species and species eqn specs");
    }
    n_species = pd_glob[mn]->Num_Species;

    if (n_species < 2) {
      GOMA_EH(
          GOMA_ERROR,
          "Error: Stefan_Maxwell model should be used for modeling transport of 2 or more species");
    }

    iread = look_for_optional(imp, "Diffusivity", input, '=');
    if (fscanf(imp, "%s", model_name) != 1) {
      GOMA_EH(GOMA_ERROR, "Error: need to specify diffusivity name, e.g. CONSTANT");
    }

    SPF(es, "%s = %s", "Diffusivity", model_name);

    if (DiffusionConstitutiveEquation == STEFAN_MAXWELL ||
        DiffusionConstitutiveEquation == STEFAN_MAXWELL_CHARGED ||
        DiffusionConstitutiveEquation == STEFAN_MAXWELL_VOLUME) /* added by RSL, 9/14/00 */
    {
      ECHO(es, echo_file);
      if (!strcmp(model_name, "CONSTANT")) {
        for (j = 0; j < n_species; j++)
          mat_ptr->DiffusivityModel[j] = CONSTANT;
        n_dij = (n_species * n_species - n_species) / 2;

        for (i = 0; i < n_dij; i++) /* reading the Stefan-Maxwell diffusivities */
        {
          if (fscanf(imp, "%d %d %lf", &ii, &jj, &dij) != 3) {
            GOMA_EH(GOMA_ERROR,
                    "Error in reading Stefan_Maxwell diffusivities: need to input i, j, and Dij");
          }
          mat_ptr->diffusivity_Stefan_Maxwell[ii][jj] = dij;
          mat_ptr->diffusivity_Stefan_Maxwell[jj][ii] = dij;
          SPF(es, "\t\t %d %d %.4g", ii, jj, dij);
          ECHO(es, echo_file);
        }
      } else if (!strcmp(model_name, "ARRHENIUS")) {
        for (j = 0; j < n_species; j++)
          mat_ptr->DiffusivityModel[j] = CONSTANT;
        n_dij = (n_species * n_species - n_species) / 2;
        for (i = 0; i < n_dij; i++) /* reading the Stefan-Maxwell diffusivities */
        {
          if (fscanf(imp, "%d %d %lf %lf %lf", &ii, &jj, &dij, &E, &T0) != 5) {
            GOMA_EH(GOMA_ERROR, "Error: need to input ii, jj, dij, E, T0");
          }
          mat_ptr->diffusivity_Stefan_Maxwell[ii][jj] = dij;
          mat_ptr->diffusivity_Stefan_Maxwell[jj][ii] = dij;
          mat_ptr->u_diffusivity_Stefan_Maxwell[ii][jj][0] = dij;
          mat_ptr->u_diffusivity_Stefan_Maxwell[jj][ii][0] = dij;
          mat_ptr->u_diffusivity_Stefan_Maxwell[ii][jj][1] = E;
          mat_ptr->u_diffusivity_Stefan_Maxwell[jj][ii][1] = E;
          mat_ptr->u_diffusivity_Stefan_Maxwell[ii][jj][2] = T0;
          mat_ptr->u_diffusivity_Stefan_Maxwell[jj][ii][2] = T0;
          SPF(es, "\t\t %d %d %.4g %.4g %.4g", ii, jj, dij, E, T0);
          ECHO(es, echo_file);
        }
      } else {
        GOMA_EH(GOMA_ERROR, "This S-M diffusivity model has not been implemented yet!");
      }
    }

    /*
     *  Get the number of chemical reactions involved in the present
     *  material block; KSC/GHE: 10/98
     */
    iread = look_for_optional(imp, "Number of chemical reactions", input, '=');
    if (fscanf(imp, "%d", &n_rxn) != 1) {
      GOMA_EH(GOMA_ERROR, "Expected to read 1 int for \"Number of chemical reactions\"");
    }

    pd_glob[mn]->Num_Rxn = n_rxn;
    if (n_rxn > MAX_RXN) {
      sprintf(err_msg,
              "Specified number of chemical rxns %d > %d, compiled limit - boost MAX_RXN in "
              "rf_fem_const.h",
              ii, MAX_RXN);
      GOMA_EH(GOMA_ERROR, err_msg);
    }
    SPF(es, "%s = %d", "Number of chemical reactions", n_rxn);
    ECHO(es, echo_file);

    /*
     *     if n_rxn > 0, then read Butler Volmer kinetics parameters;
     *        KSC: 10/98; revised: KSC 3/99
     *
     *
     */
    if (n_rxn > 0) {
      model_read = look_for_mat_prop(imp, "Reaction Rate", &(mat_ptr->ReactionRateModel),
                                     &(mat_ptr->reaction_rate), NO_USER, NULL, model_name,
                                     SCALAR_INPUT, &NO_SPECIES, es);

      if (model_read == -1 && !strcmp(model_name, "ELECTRODE_KINETICS")) {
        mat_ptr->ReactionRateModel = ELECTRODE_KINETICS;
        num_const = read_constants(imp, &(mat_ptr->u_reaction_rate), 0);
        if (num_const < 3) {
          sprintf(err_msg, "Material %s - expected at least 3 constants for %s %s model.\n",
                  pd_glob[mn]->MaterialName, "Reaction Rate", "ELECTRODE_KINETICS");
          GOMA_EH(GOMA_ERROR, err_msg);
        }
        mat_ptr->len_u_reaction_rate = num_const;
        SPF_DBL_VEC(endofstring(es), num_const, mat_ptr->u_reaction_rate);
      } else {
        GOMA_EH(GOMA_ERROR, "Error: reaction-rate models other than ELECTRODE_KINETICS awaits "
                            "future implementation");
      }

      model_read =
          look_for_mat_prop(imp, "Thermodynamic Potential", &(mat_ptr->ThermodynamicPotentialModel),
                            &(mat_ptr->thermodynamic_potential), NO_USER, NULL, model_name,
                            SCALAR_INPUT, &NO_SPECIES, es);

      if (model_read == -1 && !strcmp(model_name, "FeS2")) {
        mat_ptr->ThermodynamicPotentialModel = FeS2;
        num_const = read_constants(imp, &(mat_ptr->u_thermodynamic_potential), 0);
        if (num_const < 8) {
          sprintf(err_msg, "Material %s - expected at least 8 constants for %s %s model.\n",
                  pd_glob[mn]->MaterialName, "Thermodynamic Potential", "FeS2");
          GOMA_EH(GOMA_ERROR, err_msg);
        }
        mat_ptr->len_u_thermodynamic_potential = num_const;
        SPF_DBL_VEC(endofstring(es), num_const, mat_ptr->u_thermodynamic_potential);
      } else if (model_read == -1 && !strcmp(model_name, "LiSi")) {
        mat_ptr->ThermodynamicPotentialModel = LiSi;
        num_const = read_constants(imp, &(mat_ptr->u_thermodynamic_potential), 0);
        if (num_const < 7) {
          sprintf(err_msg, "Material %s - expected at least 7 constants for %s %s model.\n",
                  pd_glob[mn]->MaterialName, "Thermodynamic Potential", "LiSi");
          GOMA_EH(GOMA_ERROR, err_msg);
        }
        mat_ptr->len_u_thermodynamic_potential = num_const;
        SPF_DBL_VEC(endofstring(es), num_const, mat_ptr->u_thermodynamic_potential);
      } else if (model_read == -1 && !strcmp(model_name, "CONSTANT")) {
        mat_ptr->ThermodynamicPotentialModel = CONSTANT;
        num_const = read_constants(imp, &(mat_ptr->u_thermodynamic_potential), 0);
        if (num_const < 1) {
          sprintf(err_msg, "Material %s - expected at least 1 constant for %s %s model.\n",
                  pd_glob[mn]->MaterialName, "Thermodynamic Potential", "CONSTANT");
          GOMA_EH(GOMA_ERROR, err_msg);
        }
        mat_ptr->len_u_thermodynamic_potential = num_const;
        SPF_DBL_VEC(endofstring(es), num_const, mat_ptr->u_thermodynamic_potential);
      }

      ECHO(es, echo_file);

      model_read = look_for_mat_prop(imp, "Interfacial Area", &(mat_ptr->InterfacialAreaModel),
                                     &(mat_ptr->interfacial_area), NO_USER, NULL, model_name,
                                     SCALAR_INPUT, &NO_SPECIES, es);

      if (model_read == -1 && !strcmp(model_name, "THERMAL_BATTERY")) {
        mat_ptr->InterfacialAreaModel = THERMAL_BATTERY;
        num_const = read_constants(imp, &(mat_ptr->u_interfacial_area), 0);
        if (num_const < 9) {
          sprintf(err_msg, "Material %s - expected at least 9 constants for %s %s model.\n",
                  pd_glob[mn]->MaterialName, "Interfacial Area", "THERMAL_BATTERY");
          GOMA_EH(GOMA_ERROR, err_msg);
        }
        mat_ptr->len_u_interfacial_area = num_const;
        SPF_DBL_VEC(endofstring(es), num_const, mat_ptr->u_interfacial_area);
      } else if (model_read == -1 && !strcmp(model_name, "CONSTANT")) {
        mat_ptr->InterfacialAreaModel = CONSTANT;
        num_const = read_constants(imp, &(mat_ptr->u_interfacial_area), 0);
        if (num_const < 1) {
          sprintf(err_msg, "Material %s - expected at least 1 constant for %s %s model.\n",
                  pd_glob[mn]->MaterialName, "Interfacial Area", "CONSTANT");
          GOMA_EH(GOMA_ERROR, err_msg);
        }
        mat_ptr->len_u_interfacial_area = num_const;
        SPF_DBL_VEC(endofstring(es), num_const, mat_ptr->u_interfacial_area);
      }

      ECHO(es, echo_file);

    } /* end if (n_rxn >0) statement; KSC: 10/98, 2/02 */

    /*
     *    Read the solution temperature for systems
     *    involving charged species; KSC (9/98, 9/2000).
     *
     *     KEN ! YOUR A NICE GUY BUT I'M GOING TO CUT YOU !
     *                                                      - tab
     *
     */
    if (DiffusionConstitutiveEquation == STEFAN_MAXWELL_CHARGED ||
        DiffusionConstitutiveEquation == STEFAN_MAXWELL_VOLUME) {
      model_read =
          look_for_mat_prop(imp, "Solution Temperature", &(mat_ptr->SolutionTemperatureModel),
                            &(mat_ptr->solution_temperature), NO_USER, NULL, model_name,
                            SCALAR_INPUT, &NO_SPECIES, es);

      if (model_read == -1 && !strcmp(model_name, "THERMAL_BATTERY")) {
        mat_ptr->SolutionTemperatureModel = THERMAL_BATTERY;
        num_const = read_constants(imp, &(mat_ptr->u_solution_temperature), 0);
        if (num_const <
            6) { /* should 6 constants for the thermal_battery solution-temperature model */
          sprintf(err_msg, "Material %s - expected at least 6 constants for %s %s model.\n",
                  pd_glob[mn]->MaterialName, "Solution Temperature", "THERMAL_BATTERY");
          GOMA_EH(GOMA_ERROR, err_msg);
        }
        mat_ptr->len_u_solution_temperature = num_const;
        SPF_DBL_VEC(endofstring(es), num_const, mat_ptr->u_solution_temperature);
      }
    } else {
      /*
       * for a solution with neutral species, set
       * the solution temperature to 298 K
       * The temperature is irrelevant in solution with neutral species
       */
      mat_ptr->SolutionTemperatureModel = CONSTANT;
      mat_ptr->solution_temperature = 298.0;
      SPF(es, "\t(%s = %s %.4g)", "Solution Temperature", "CONSTANT",
          mat_ptr->solution_temperature);
    }

    ECHO(es, echo_file);

    model_read = look_for_mat_prop(imp, "Porosity", &(mat_ptr->PorosityModel), &(mat_ptr->porosity),
                                   NO_USER, NULL, model_name, SCALAR_INPUT, &NO_SPECIES, es);
    if (model_read == -1 && !strcmp(model_name, "THERMAL_BATTERY")) {
      mat_ptr->PorosityModel = THERMAL_BATTERY;
      num_const = read_constants(imp, &(mat_ptr->u_porosity), 0);
      if (num_const < 2) {
        sprintf(err_msg, "Material %s - expected at least 2 constants for %s %s model.\n",
                pd_glob[mn]->MaterialName, "Porosity", "THERMAL_BATTERY");
        GOMA_EH(GOMA_ERROR, err_msg);
      }
      mat_ptr->len_u_porosity = num_const;
      SPF_DBL_VEC(endofstring(es), num_const, mat_ptr->u_porosity);
    }

    ECHO(es, echo_file);

  } /* end of mp-input reading for STEFAN_MAXWELL, STEFAN_MAXWELL_ChARGED
       KSC: (7/98, 9/2000)
       *
       *  AND NOT A MOMENT TOO SOON !
       */

  /*
   * Read diffusivity and other properties for non-Stefan-Maxwell models;
   * it is captured in the while-loop to avoid conflict.  Added ACSun 9/98
   */

  /*
   ********************************************************************************
   *  LOOP OVER THE SPECIES EQUATIONS
   ********************************************************************************
   */

  /*
  * HKM  - Changed the following parameter to Num_Species instead of Num_Species_Eqn
  *        For dilute problems the two are the same. For nondilute problems, the
  *        material properties for the last species in the mechanism should be
  *        read in as well, even though there isn't an explicit conservation
  *        equation solved for it.
  *

  */

  for (j = 0; j < mat_ptr->Num_Species; j++) {
    if (DiffusionConstitutiveEquation != STEFAN_MAXWELL &&
        DiffusionConstitutiveEquation != STEFAN_MAXWELL_CHARGED &&
        DiffusionConstitutiveEquation != STEFAN_MAXWELL_VOLUME) {
      model_read = look_for_species_proptable(
          imp, "Diffusivity", mat_ptr, mat_ptr->DiffusivityModel, mat_ptr->diffusivity,
          mat_ptr->u_diffusivity, mat_ptr->len_u_diffusivity, &(mat_ptr->diffusivity_tableid[j]),
          model_name, 0, &species_no, es);

      fallback_chemkin_generic_prop(&model_read, j, &(mat_ptr->DiffusivityModel[j]), FALSE,
                                    mat_ptr);

      ECHO(es, echo_file);
      /*
       * Postprocess unique Diffusivity models
       */
      if (model_read == -1) {
        GOMA_EH(GOMA_ERROR,
                "Diffusivity: Bad Card syntax or need another set of species mat cards?");
      }

      else if (model_read == 0) {
        if (!strcmp(model_name, "POROUS")) {
          mat_ptr->DiffusivityModel[species_no] = POROUS;
          num_const = mat_ptr->len_u_diffusivity[species_no];
          if (num_const < 5) {
            sr = sprintf(err_msg, "Matl %s (conc %d) needs at least 5 constants for %s %s model.\n",
                         pd_glob[mn]->MaterialName, species_no, "Diffusivity", "POROUS");
            GOMA_EH(GOMA_ERROR, err_msg);
          }
        }

        /*
         * HYDRO is based on diffusive-flux model with contributions from shear gradient
         * (gammadot), viscosity gradient, curvature, and hindered settling.  Fickian
         * diffusion is available for rough convergence spots.
         *
         *  Thus, if HYDRO is specified, then the following additional parameters are
         *  looked for and must be supplied:
         *     "Shear Rate Diffusivity"
         *     "Viscosity Diffusivity"
         *     "Fickian Diffusivity"
         *     "Gravity-based Diffusivity"
         *
         *  For the Q-tensor diffusivity model, the following need to be defined:
         *     "Shear Rate Diffusivity"
         *     "Viscosity Diffusivity"
         *     "Q Tensor Diffusivity"
         *
         *  The Q Tensor diffusivity card takes the form of a model
         *  name (which currently must be CONSTANT or NONE), species
         *  number and then 3 floats (representing the flux modifier
         *  in the flow, normal, and vorticity directions).  i.e.,
         *
         *      Q Tensor Diffusivity = CONSTANT 0 1.0 1.0 0.5
         */
        else if (!strcmp(model_name, "HYDRO")) {

          mat_ptr->DiffusivityModel[species_no] = HYDRO;

          species_no = mat_ptr->Num_Species; /* set species number equal to max number of species
                                            it is changed to species number of input property
                                            by look_for_mat_prop */

          model_read = look_for_mat_prop(imp, "Shear Rate Diffusivity", mat_ptr->GamDiffType,
                                         mat_ptr->gam_diffusivity, mat_ptr->u_gadiffusivity, NULL,
                                         model_name, SCALAR_INPUT, &species_no, es);

          if (model_read == -1 && !strcmp(model_name, "LINEAR")) {
            mat_ptr->GamDiffType[species_no] = LINEAR;
            num_const = read_constants(imp, mat_ptr->u_gadiffusivity, species_no);
            mat_ptr->len_u_gadiffusivity[species_no] = num_const;
            SPF_DBL_VEC(endofstring(es), num_const, mat_ptr->u_gadiffusivity[species_no]);
          } else if (model_read == -1 && !strcmp(model_name, "CONST_LS")) {
            mat_ptr->GamDiffType[species_no] = LEVEL_SET;
            num_const = read_constants(imp, mat_ptr->u_gadiffusivity, species_no);

            if (num_const < 3) {
              sr =
                  sprintf(err_msg, "Matl %s %s needs 3 constants for %s  model: Kg and exponent.\n",
                          pd_glob[mn]->MaterialName, "Shear Rate Diffusivity", "CONST_LS");
              GOMA_EH(GOMA_ERROR, err_msg);
            }

            mat_ptr->len_u_gadiffusivity[species_no] = num_const;

            SPF_DBL_VEC(endofstring(es), num_const, mat_ptr->u_gadiffusivity[species_no]);
          } else {
            sr = sprintf(err_msg, "Material %s - unrecognized model for %s \"%s\" ???\n",
                         pd_glob[mn]->MaterialName, "Shear Rate Diffusivity", model_name);
            GOMA_EH(model_read, err_msg);
          }

          ECHO(es, echo_file);

          species_no = mat_ptr->Num_Species; /* set species number equal to max number of species
                                          it is changed to species number of input property
                                          by look_for_mat_prop */

          model_read = look_for_mat_prop(imp, "Viscosity Diffusivity", mat_ptr->MuDiffType,
                                         mat_ptr->mu_diffusivity, mat_ptr->u_mdiffusivity, NULL,
                                         model_name, SCALAR_INPUT, &species_no, es);

          if (model_read == -1 && !strcmp(model_name, "LINEAR")) {
            mat_ptr->MuDiffType[species_no] = LINEAR;
            num_const = read_constants(imp, mat_ptr->u_mdiffusivity, species_no);
            mat_ptr->len_u_mdiffusivity[species_no] = num_const;
            SPF_DBL_VEC(endofstring(es), num_const, mat_ptr->u_mdiffusivity[species_no]);
          } else if (model_read == -1 && !strcmp(model_name, "CONST_LS")) {
            mat_ptr->MuDiffType[species_no] = LEVEL_SET;
            num_const = read_constants(imp, mat_ptr->u_mdiffusivity, species_no);

            if (num_const < 3) {
              sr =
                  sprintf(err_msg, "Matl %s %s needs 3 constants for %s  model: Kg and exponent.\n",
                          pd_glob[mn]->MaterialName, "Viscosity Diffusivity", "CONST_LS");
              GOMA_EH(GOMA_ERROR, err_msg);
            }
            mat_ptr->len_u_mdiffusivity[species_no] = num_const;
            SPF_DBL_VEC(endofstring(es), num_const, mat_ptr->u_mdiffusivity[species_no]);
          }

          else {
            sr = sprintf(err_msg, "Material %s - unrecognized model for %s \"%s\" ???\n",
                         pd_glob[mn]->MaterialName, "Viscosity Diffusivity", model_name);
            GOMA_EH(model_read, err_msg);
          }

          ECHO(es, echo_file);

          species_no = mat_ptr->Num_Species; /* set species number equal to max number of species
                                          it is changed to species number of input property
                                          by look_for_mat_prop */

          model_read = look_for_mat_prop(imp, "Fickian Diffusivity", mat_ptr->FickDiffType,
                                         mat_ptr->f_diffusivity, mat_ptr->u_fdiffusivity, NULL,
                                         model_name, SCALAR_INPUT, &species_no, es);

          if (model_read == -1 && !strcmp(model_name, "ANISOTROPIC")) {
            mat_ptr->FickDiffType[species_no] = ANISOTROPIC;
            num_const = read_constants(imp, mat_ptr->u_fdiffusivity, species_no);
            if (num_const < 3) {
              sr = sprintf(err_msg, "Matl %s %s needs 3 constants for %s  model.\n",
                           pd_glob[mn]->MaterialName, "Fickian Diffusivity", "HYDRO Diffusivity");
              GOMA_EH(GOMA_ERROR, err_msg);
            }
            mat_ptr->len_u_fdiffusivity[species_no] = num_const;
            SPF_DBL_VEC(endofstring(es), num_const, mat_ptr->u_fdiffusivity[species_no]);
          } else if (model_read == -1 && !strcmp(model_name, "EXP_DECAY")) {
            mat_ptr->FickDiffType[species_no] = EXP_DECAY;
            num_const = read_constants(imp, mat_ptr->u_fdiffusivity, species_no);
            if (num_const < 2) {
              sr = sprintf(err_msg, "Matl %s %s needs 2 constants for %s  model.\n",
                           pd_glob[mn]->MaterialName, "EXP_DECAY Diffusivity", "HYDRO Diffusivity");
              GOMA_EH(GOMA_ERROR, err_msg);
            }
            mat_ptr->len_u_fdiffusivity[species_no] = num_const;
            SPF_DBL_VEC(endofstring(es), num_const, mat_ptr->u_fdiffusivity[species_no]);
          } else if (model_read == -1 && !strcmp(model_name, "SHOCK")) {
            mat_ptr->FickDiffType[species_no] = SHOCK;
            num_const = read_constants(imp, mat_ptr->u_fdiffusivity, species_no);
            if (num_const < 1) {
              sr = sprintf(err_msg, "Matl %s %s needs 1 constants for %s  model.\n",
                           pd_glob[mn]->MaterialName, "SHOCK Diffusivity", "HYDRO Diffusivity");
              GOMA_EH(GOMA_ERROR, err_msg);
            }
            mat_ptr->len_u_fdiffusivity[species_no] = num_const;
            SPF_DBL_VEC(endofstring(es), num_const, mat_ptr->u_fdiffusivity[species_no]);
          } else {
            sr = sprintf(err_msg, "Material %s - unrecognized model for %s \"%s\" ???\n",
                         pd_glob[mn]->MaterialName, "Fickian Diffusivity", model_name);
            GOMA_EH(GOMA_ERROR, err_msg);
          }

          ECHO(es, echo_file);

          species_no = mat_ptr->Num_Species; /* set species number equal to max number of species
                                          it is changed to species number of input property
                                          by look_for_mat_prop */

          model_read = look_for_mat_prop(imp, "Gravity-based Diffusivity", mat_ptr->GravDiffType,
                                         mat_ptr->g_diffusivity, mat_ptr->u_gdiffusivity, NULL,
                                         model_name, SCALAR_INPUT, &species_no, es);

          if (model_read == -1 && !strcmp(model_name, "BISECTION")) {
            mat_ptr->GravDiffType[species_no] = BISECTION;
            num_const = read_constants(imp, mat_ptr->u_gdiffusivity, species_no);
            if (num_const < 3) {
              sr = sprintf(err_msg,
                           "Matl %s %s needs 3 constants for %s  model: Kg, avg_conc, slope.\n",
                           pd_glob[mn]->MaterialName, "Gravity-based Diffusivity", "BISECTION");
              GOMA_EH(GOMA_ERROR, err_msg);
            }
            mat_ptr->len_u_gdiffusivity[species_no] = num_const;
            SPF_DBL_VEC(endofstring(es), num_const, mat_ptr->u_gdiffusivity[species_no]);
          } else if (model_read == -1 && !strcmp(model_name, "RZBISECTION")) {
            mat_ptr->GravDiffType[species_no] = RZBISECTION;
            num_const = read_constants(imp, mat_ptr->u_gdiffusivity, species_no);
            if (num_const < 4) {
              sr = sprintf(
                  err_msg,
                  "Matl %s %s needs 4 constants for %s  model: Kg, exponent, avg_conc, slope .\n",
                  pd_glob[mn]->MaterialName, "Gravity-based Diffusivity", "RZBISECTION");
              GOMA_EH(GOMA_ERROR, err_msg);
            }
            mat_ptr->len_u_gdiffusivity[species_no] = num_const;
            SPF_DBL_VEC(endofstring(es), num_const, mat_ptr->u_gdiffusivity[species_no]);
          } else if (model_read == -1 && !strcmp(model_name, "RICHARDSON_ZAKI")) {
            mat_ptr->GravDiffType[species_no] = RICHARDSON_ZAKI;
            num_const = read_constants(imp, mat_ptr->u_gdiffusivity, species_no);
            if (num_const < 2) {
              sr = sprintf(
                  err_msg, "Matl %s %s needs 2 constants for %s  model: Kg and exponent.\n",
                  pd_glob[mn]->MaterialName, "Gravity-based Diffusivity", "RICHARDSON_ZAKI");
              GOMA_EH(GOMA_ERROR, err_msg);
            }
            mat_ptr->len_u_gdiffusivity[species_no] = num_const;
            SPF_DBL_VEC(endofstring(es), num_const, mat_ptr->u_gdiffusivity[species_no]);
          } else if (model_read == -1 && !strcmp(model_name, "CONST_LS")) {
            mat_ptr->GravDiffType[species_no] = RICHARDSON_ZAKI;
            num_const = read_constants(imp, mat_ptr->u_gdiffusivity, species_no);
            if (num_const < 3) {
              sr =
                  sprintf(err_msg, "Matl %s %s needs 3 constants for %s  model: Kg and exponent.\n",
                          pd_glob[mn]->MaterialName, "Gravity-based Diffusivity", "CONST_LS");
              GOMA_EH(GOMA_ERROR, err_msg);
            }
            mat_ptr->len_u_gdiffusivity[species_no] = num_const;
            SPF_DBL_VEC(endofstring(es), num_const, mat_ptr->u_gdiffusivity[species_no]);
          } else {
            sr = sprintf(err_msg, "Material %s - unrecognized model for %s \"%s\" ???\n",
                         pd_glob[mn]->MaterialName, "Gravity-based Diffusivity", model_name);
            GOMA_EH(model_read, err_msg);
          }

          ECHO(es, echo_file);

          /* MMH: I made this optional so it would be
             backwards-compatible with the other HYDRO diffusivity
             model material files. */
          input[0] = '\0';
          look_for_optional_string(imp, "Q Tensor Diffusivity", input, MAX_CHAR_IN_INPUT);
          s = &(input[0]);
          if (s[0]) {
            strcpy(model_name, strtok(s, " \t"));
            if (!strncmp(model_name, "CONSTANT", 8)) {
              species_no = atoi(strtok(NULL, " \t"));

              mat_ptr->QTensorDiffType[species_no] = CONSTANT;

              for (i = 0; i < 3; i++)
                mat_ptr->q_diffusivity[species_no][i] = atof(strtok(NULL, " \t"));

              mat_ptr->len_u_qdiffusivity[species_no] = 0;

              /* 		 if(mat_ptr->q_diffusivity[species_no][0] != 1.0 || */
              /* 			    mat_ptr->q_diffusivity[species_no][1] != 1.0 || */
              /* 			    mat_ptr->q_diffusivity[species_no][2] != 0.5) */
              /* 			   GOMA_EH(GOMA_ERROR, "Sorry, the Q tensor components are
               * internally hard-coded to 1.0, 1.0, 0.5."); */

              SPF(es, "%s = %s %d", "Q Tensor Diffusivity", model_name, species_no);
              SPF_DBL_VEC(endofstring(es), 3, mat_ptr->q_diffusivity[species_no]);
            } else if (!strncmp(model_name, "NONE", 4)) {
              species_no = atoi(strtok(NULL, " \t"));
              mat_ptr->QTensorDiffType[species_no] = NO_MODEL;
              mat_ptr->len_u_qdiffusivity[species_no] = 0;
              SPF(es, "%s = %s %d", "Q Tensor Diffusivity", "NONE", species_no);
            } else {
              sr = sprintf(err_msg, "Material %s - unrecognized model for %s \"%s\" ???\n",
                           pd_glob[mn]->MaterialName, "Q Tensor Diffusivity", model_name);
              GOMA_EH(GOMA_ERROR, err_msg);
            }
            ECHO(es, echo_file);
          }

          if (model_read == -1) {

            /*
             * And just check to make sure this is active, too.
             */

            if (have_shear_rate == 0) {
              sr = sprintf(err_msg, "Matl %s (conc %d) %s %s model needs the \"%s\" eqn active.\n",
                           pd_glob[mn]->MaterialName, species_no, "Diffusivity", "HYDRO",
                           "shear_rate");
              GOMA_EH(GOMA_ERROR, err_msg);
            }
          }
        }
        /*
         * SUSPENSION is based on diffusive-flux model with contributions from the velocity
         *  gradient tensor, viscosity gradient, particle stress, and hindered settling.  Fickian
         * diffusion is available for rough convergence spots. There are currently no adjustable
         * parameters for this model, but the 2/9a*a, where a is the particle size, must be
         * entered for the settling term and the Fickian diffusivity is included for stability.
         *
         *  Thus, if SUSPENSION is specified, then the following additional parameters are
         *  looked for and must be supplied:
         *     "Fickian Diffusivity"
         *     "Gravity-based Diffusivity"
         *     "Q Tensor Diffusivity"
         */
        else if (!strcmp(model_name, "SUSPENSION")) {
          mat_ptr->DiffusivityModel[species_no] = SUSP_BAL;

          species_no = mat_ptr->Num_Species; /* set species number equal to max number of species
                                                it is changed to species number of input property
                                                by look_for_mat_prop */

          model_read = look_for_mat_prop(imp, "Fickian Diffusivity", mat_ptr->FickDiffType,
                                         mat_ptr->f_diffusivity, mat_ptr->u_fdiffusivity, NULL,
                                         model_name, SCALAR_INPUT, &species_no, es);

          if (model_read == -1 && !strcmp(model_name, "ANISOTROPIC")) {
            mat_ptr->FickDiffType[species_no] = ANISOTROPIC;
            num_const = read_constants(imp, mat_ptr->u_fdiffusivity, species_no);
            if (num_const < 3) {
              sr = sprintf(err_msg, "Matl %s %s needs 3 constants for %s  model.\n",
                           pd_glob[mn]->MaterialName, "Fickian Diffusivity",
                           "SUSPENSION Diffusivity");
              GOMA_EH(GOMA_ERROR, err_msg);
            }
            mat_ptr->len_u_fdiffusivity[species_no] = num_const;
            SPF_DBL_VEC(endofstring(es), num_const, mat_ptr->u_fdiffusivity[species_no]);
          } else if (model_read == -1 && !strcmp(model_name, "EXP_DECAY")) {
            mat_ptr->FickDiffType[species_no] = EXP_DECAY;
            num_const = read_constants(imp, mat_ptr->u_fdiffusivity, species_no);
            if (num_const < 2) {
              sr = sprintf(err_msg, "Matl %s %s needs 2 constants for %s  model.\n",
                           pd_glob[mn]->MaterialName, "Fickian Diffusivity",
                           "SUSPENSION Diffusivity");
              GOMA_EH(GOMA_ERROR, err_msg);
            }
            mat_ptr->len_u_fdiffusivity[species_no] = num_const;
            SPF_DBL_VEC(endofstring(es), num_const, mat_ptr->u_fdiffusivity[species_no]);
          } else {
            sr = sprintf(err_msg, "Material %s - unrecognized model for %s \"%s\" ???\n",
                         pd_glob[mn]->MaterialName, "Fickian Diffusivity", model_name);
            GOMA_EH(GOMA_ERROR, err_msg);
          }

          ECHO(es, echo_file);

          species_no = mat_ptr->Num_Species; /* set species number equal to max number of species
                                                it is changed to species number of input property
                                                by look_for_mat_prop */

          model_read = look_for_mat_prop(imp, "Q Tensor Diffusivity", mat_ptr->QTensorDiffType,
                                         mat_ptr->q_diffusivity[0], mat_ptr->u_qdiffusivity, NULL,
                                         model_name, SCALAR_INPUT, &species_no, es);

          if (model_read == -1 && !strcmp(model_name, "ANISOTROPIC")) {

            mat_ptr->QTensorDiffType[species_no] = ANISOTROPIC;
            num_const = read_constants(imp, mat_ptr->u_qdiffusivity, species_no);
            if (num_const < 3) {
              sr = sprintf(err_msg, "Matl %s %s needs 3 constants for %s  model.\n",
                           pd_glob[mn]->MaterialName, "Q Tensor Diffusivity",
                           "SUSPENSION Diffusivity");
              GOMA_EH(GOMA_ERROR, err_msg);
            }
            mat_ptr->len_u_qdiffusivity[species_no] = num_const;
            SPF_DBL_VEC(endofstring(es), num_const, mat_ptr->u_qdiffusivity[species_no]);

          } else if (!strncmp(model_name, "NONE", 4)) {
            species_no = atoi(strtok(NULL, " \t"));
            mat_ptr->QTensorDiffType[species_no] = NO_MODEL;
            mat_ptr->len_u_qdiffusivity[species_no] = 0;
            SPF(es, "%s = %s %d", "Q Tensor Diffusivity", "NONE", species_no);
          } else {
            sr = sprintf(err_msg, "Material %s - unrecognized model for %s \"%s\" ???\n",
                         pd_glob[mn]->MaterialName, "Q Tensor Diffusivity", model_name);
            GOMA_EH(GOMA_ERROR, err_msg);
          }

          ECHO(es, echo_file);

          species_no = mat_ptr->Num_Species; /* set species number equal to max number of species
                                                it is changed to species number of input property
                                                by look_for_mat_prop */

          model_read = look_for_mat_prop(imp, "Gravity-based Diffusivity", mat_ptr->GravDiffType,
                                         mat_ptr->g_diffusivity, mat_ptr->u_gdiffusivity, NULL,
                                         model_name, SCALAR_INPUT, &species_no, es);

          if (model_read == -1 && !strcmp(model_name, "BISECTION")) {
            mat_ptr->GravDiffType[species_no] = BISECTION;
            num_const = read_constants(imp, mat_ptr->u_gdiffusivity, species_no);
            if (num_const < 3) {
              sr = sprintf(err_msg,
                           "Matl %s %s needs 3 constants for %s  model: Kg, avg_conc, slope.\n",
                           pd_glob[mn]->MaterialName, "Gravity-based Diffusivity", "BISECTION");
              GOMA_EH(GOMA_ERROR, err_msg);
            }
            mat_ptr->len_u_gdiffusivity[species_no] = num_const;
            SPF_DBL_VEC(endofstring(es), num_const, mat_ptr->u_gdiffusivity[species_no]);
          } else if (model_read == -1 && !strcmp(model_name, "RZBISECTION")) {
            mat_ptr->GravDiffType[species_no] = RZBISECTION;
            num_const = read_constants(imp, mat_ptr->u_gdiffusivity, species_no);
            if (num_const < 4) {
              sr = sprintf(
                  err_msg,
                  "Matl %s %s needs 4 constants for %s  model: Kg, exponent, avg_conc, slope .\n",
                  pd_glob[mn]->MaterialName, "Gravity-based Diffusivity", "RZBISECTION");
              GOMA_EH(GOMA_ERROR, err_msg);
            }
            mat_ptr->len_u_gdiffusivity[species_no] = num_const;
            SPF_DBL_VEC(endofstring(es), num_const, mat_ptr->u_gdiffusivity[species_no]);
          } else if (model_read == -1 && !strcmp(model_name, "RICHARDSON_ZAKI")) {
            mat_ptr->GravDiffType[species_no] = RICHARDSON_ZAKI;
            num_const = read_constants(imp, mat_ptr->u_gdiffusivity, species_no);
            if (num_const < 2) {
              sr = sprintf(
                  err_msg, "Matl %s %s needs 2 constants for %s  model: Kg and exponent.\n",
                  pd_glob[mn]->MaterialName, "Gravity-based Diffusivity", "RICHARDSON_ZAKI");
              GOMA_EH(GOMA_ERROR, err_msg);
            }
            mat_ptr->len_u_gdiffusivity[species_no] = num_const;
            SPF_DBL_VEC(endofstring(es), num_const, mat_ptr->u_gdiffusivity[species_no]);
          } else {
            sr = sprintf(err_msg, "Material %s - unrecognized model for %s \"%s\" ???\n",
                         pd_glob[mn]->MaterialName, "Gravity-based Diffusivity", model_name);
            GOMA_EH(model_read, err_msg);
          }

          ECHO(es, echo_file);

          species_no = mat_ptr->Num_Species; /* set species number equal to max number of species
                                                it is changed to species number of input property
                                                by look_for_mat_prop */

          model_read = look_for_mat_prop(imp, "Suspension Balance Length Scales", mat_ptr->SBM_Type,
                                         mat_ptr->SBM_Lengths, mat_ptr->SBM_Lengths2, NULL,
                                         model_name, SCALAR_INPUT, &species_no, es);

          mat_ptr->SBM_Type[species_no] = CONSTANT;
          mat_ptr->SBM_Length_enabled = 1;
          if (model_read == -1 && !strcmp(model_name, "INPUT")) {
            num_const = read_constants(imp, mat_ptr->SBM_Lengths2, species_no);
            if (num_const < 3) {
              sr = sprintf(err_msg,
                           "Matl %s %s needs 3 constants: particle radius, characteristic length "
                           "scale, and max velocity.\n",
                           pd_glob[mn]->MaterialName, "Suspension Balance Length Scales");
              GOMA_EH(GOMA_ERROR, err_msg);
            }
            mat_ptr->len_SBM_Lengths2[species_no] = num_const;
            SPF_DBL_VEC(endofstring(es), num_const, mat_ptr->SBM_Lengths2[species_no]);

            ECHO(es, echo_file);
          } else {
            mat_ptr->SBM_Length_enabled = 0;
          }
        } else if (!strcmp(model_name, "FREE_VOL")) {
          mat_ptr->DiffusivityModel[species_no] = FREE_VOL;
          num_const = mat_ptr->len_u_diffusivity[species_no];
          if (num_const < 12) {
            sr =
                sprintf(err_msg, "Matl %s (conc %d) needs at least 12 constants for %s %s model.\n",
                        pd_glob[mn]->MaterialName, species_no, "Diffusivity", "FREE_VOL");
            GOMA_EH(GOMA_ERROR, err_msg);
          } else if (num_const < 13) {
            sr = sprintf(
                err_msg,
                "Matl %s (conc %d) needs u_diffusivity[w][12]=0 for Duda-Vrentas %s %s model.\n",
                pd_glob[mn]->MaterialName, species_no, "Diffusivity", "FREE_VOL");
            GOMA_EH(GOMA_ERROR, err_msg);
          } else if (num_const < 15 && (int)mat_ptr->u_diffusivity[species_no][12] != 0) {
            sr = sprintf(
                err_msg,
                "Matl %s (conc %d) needs at least 16 constants for non-Duda-Vrentas %s %s model.\n",
                pd_glob[mn]->MaterialName, species_no, "Diffusivity", "FREE_VOL");
            GOMA_EH(GOMA_ERROR, err_msg);
          } else if (num_const < 17 && (int)mat_ptr->u_diffusivity[species_no][12] == 4) {
            sr = sprintf(
                err_msg,
                "Matl %s (conc %d) needs at least 18 constants for friction-based %s %s model.\n",
                pd_glob[mn]->MaterialName, species_no, "Diffusivity", "FREE_VOL");
            GOMA_EH(GOMA_ERROR, err_msg);
          }

          switch ((int)mat_ptr->u_diffusivity[species_no][12]) {
          case 0:
            sr = SPF(err_msg, "\t## Matl %s (conc %d) using Vrentas & Duda %s %s model.##",
                     pd_glob[mn]->MaterialName, species_no, "Diffusivity", "FREE_VOL");
            ECHO(err_msg, echo_file);
            break;
          case 1:
            sr = SPF(err_msg, "\t ### Matl %s (conc %d) using Zelinsky & Hanley %s %s model.###\n",
                     pd_glob[mn]->MaterialName, species_no, "Diffusivity", "FREE_VOL");
            ECHO(err_msg, echo_file);
            break;
          case 2:
            sr = SPF(err_msg, "\t ### Matl %s (conc %d) using self-diffusion %s %s model.###\n",
                     pd_glob[mn]->MaterialName, species_no, "Diffusivity", "FREE_VOL");
            ECHO(err_msg, echo_file);
            break;
          case 3:
            sr = SPF(err_msg, "\t ### Matl %s (conc %d) using Alsoy & Duda %s %s model.###\n",
                     pd_glob[mn]->MaterialName, species_no, "Diffusivity", "FREE_VOL");
            ECHO(err_msg, echo_file);
            break;
          case 4:
            sr = SPF(err_msg, "\t ### Matl %s (conc %d) using friction-based %s %s model.### \n",
                     pd_glob[mn]->MaterialName, species_no, "Diffusivity", "FREE_VOL");
            ECHO(err_msg, echo_file);
            break;
          default:
            sr = SPF(err_msg, "\t ### Undefined %s %s model for Matl %s (conc %d) model.### \n",
                     "FREE_VOL", "Diffusivity", pd_glob[mn]->MaterialName, species_no);
            ECHO(err_msg, echo_file);
            break;
          }

          num_const = mat_ptr->Num_Species;
          mat_ptr->FreeVolSolvent[species_no] = TRUE;
          model_read = look_for_mat_prop(imp, "Free Volume Solvent", NULL, NULL, NO_USER, NULL,
                                         model_name, SCALAR_INPUT, &num_const, es);
          if (model_read == -1) {
            if (!strcasecmp(model_name, "yes") || !strcasecmp(model_name, "true")) {
              mat_ptr->FreeVolSolvent[num_const] = TRUE;
            } else if (!strcasecmp(model_name, "no") || !strcasecmp(model_name, "false")) {
              mat_ptr->FreeVolSolvent[num_const] = FALSE;
            } else {
              GOMA_WH(-1, "Defaulting Free Volume Solvent to TRUE");
              mat_ptr->FreeVolSolvent[species_no] = TRUE;
            }
          }
          fprintf(stderr, "Free Volume Solvent %d = %d\n", species_no,
                  mat_ptr->FreeVolSolvent[species_no]);
          /*		 if( pd_glob[mn]->Num_Species_Eqn != 1 )
                             {
                               GOMA_EH(GOMA_ERROR, "Binary Free volume models are for 2 components,
             or one tracked species.");
                             }   */
        }

        /* multicomponent, generalized fickian based formulation. */

        else if (!strcmp(model_name, "GENERALIZED_FREE_VOL")) {
          mat_ptr->DiffusivityModel[species_no] = GENERALIZED_FREE_VOL;
          num_const = mat_ptr->len_u_diffusivity[species_no];
          if (num_const < 12) {
            sr = sprintf(
                err_msg, "Matl %s (conc %d) needs at least 12 constants for %s %s model.\n",
                pd_glob[mn]->MaterialName, species_no, "Diffusivity", "GENERALIZED_FREE_VOL");
            GOMA_EH(GOMA_ERROR, err_msg);
          }
          if (pd_glob[mn]->Num_Species_Eqn < 1) {
            GOMA_EH(GOMA_ERROR, "Generalized models are for 2 or more BULK components.");
          }
        }
        /* Set a constant binary diffusivity if no concentration dependency
         * is known for generalized_fickian formulation.  It is known that
         * this is a poor approximation for multicomponent case.*/

        else if (!strcmp(model_name, "GENERALIZED")) {
          mat_ptr->DiffusivityModel[species_no] = GENERALIZED;
          num_const = mat_ptr->len_u_diffusivity[species_no];
          if (num_const < pd_glob[mn]->Num_Species_Eqn) {
            sr = sprintf(err_msg,
                         "Matl %s (conc %d) needs one constant for each i-j pair %s %s model.\n",
                         pd_glob[mn]->MaterialName, species_no, "Diffusivity", "GENERALIZED");
            GOMA_EH(GOMA_ERROR, err_msg);
          }
          if (pd_glob[mn]->Num_Species_Eqn < 2) {
            GOMA_EH(GOMA_ERROR, "Generalized diffusivity model is for 2 or more BULK components.");
          }
        } else if (!strcmp(model_name, "CONST_LS")) {
          mat_ptr->DiffusivityModel[species_no] = LEVEL_SET;
          num_const = mat_ptr->len_u_diffusivity[species_no];
        } else if (!strcmp(model_name, "CHAPMAN_GAS")) {
          mat_ptr->DiffusivityModel[species_no] = CHAPMAN_GAS;
          num_const = mat_ptr->len_u_diffusivity[species_no];
        } else {
          sprintf(err_msg, "Diffusivity. Unrecognized Diffusivity Model: %s", model_name);
          GOMA_EH(GOMA_ERROR, err_msg);
        }

      } /* End of if (model_read == 0) */

    } /*end of if(DiffusionConstitutiveEquation != STEFAN_MAXWELL &&
        DiffusionConstitutiveEquation != STEFAN_MAXWELL_CHARGED &&
        DiffusionConstitutiveEquation != STEFAN_MAXWELL_VOLUME) */

    species_no = mat_ptr->Num_Species; /* set species number equal to max number of species
                                          it is changed to species number of input property
                                          by look_for_mat_prop */

    int SpeciesSecondLevelSetDiffusivity;
    model_read = look_for_mat_prop(imp, "Species Second Level Set Diffusivity",
                                   &(SpeciesSecondLevelSetDiffusivity),
                                   mat_ptr->SpeciesSecondLevelSetDiffusivity, NO_USER, NULL,
                                   model_name, SCALAR_INPUT, &species_no, es);

    ECHO(es, echo_file);

    species_no = mat_ptr->Num_Species; /* set species number equal to max number of species
                                          it is changed to species number of input property
                                          by look_for_mat_prop */

    int SpeciesOnlyDiffusion;
    model_read = look_for_mat_prop(imp, "Species Level Set Diffusion Only", &(SpeciesOnlyDiffusion),
                                   &(a0), NO_USER, NULL, model_name, NO_INPUT, &species_no, es);

    mat_ptr->SpeciesOnlyDiffusion[species_no] = DIFF_OFF;
    if (model_read == -1 && !strcmp(model_name, "POSITIVE")) {
      mat_ptr->SpeciesOnlyDiffusion[species_no] = DIFF_POSITIVE;
    } else if (model_read == -1 && !strcmp(model_name, "NEGATIVE")) {
      mat_ptr->SpeciesOnlyDiffusion[species_no] = DIFF_NEGATIVE;
    }
    ECHO(es, echo_file);

    species_no = mat_ptr->Num_Species; /* set species number equal to max number of species
                                          it is changed to species number of input property
                                          by look_for_mat_prop */

    model_read = look_for_mat_prop(imp, "Species Time Integration", &(SpeciesTimeIntegration),
                                   &(a0), NO_USER, NULL, model_name, NO_INPUT, &species_no, es);
    if (model_read == -1 && !strcmp(model_name, "STANDARD")) {
      mat_ptr->SpeciesTimeIntegration[species_no] = STANDARD;
    } else if (model_read == -1 && !strcmp(model_name, "TAYLOR_GALERKIN")) {
      mat_ptr->SpeciesTimeIntegration[species_no] = TAYLOR_GALERKIN;
    } else if (model_read == -1 && !strcmp(model_name, "TAYLOR_GALERKIN_EXP")) {
      mat_ptr->SpeciesTimeIntegration[species_no] = TAYLOR_GALERKIN_EXP;
    } else {
      mat_ptr->SpeciesTimeIntegration[species_no] = STANDARD;
      SPF(es, "\t(%s = %s)", "Species Time Integration", "STANDARD");
    }

    ECHO(es, echo_file);

    model_read = look_for_mat_prop(imp, "Species Enable Div Term", &(SpeciesTimeIntegration), &(a0),
                                   NO_USER, NULL, model_name, NO_INPUT, &species_no, es);
    if (model_read == -1 && !strcmp(model_name, "on")) {
      mat_ptr->ExtrinsicIndependentSpeciesVar[species_no] = 1;
    } else if (model_read == -1 && !strcmp(model_name, "yes")) {
      mat_ptr->ExtrinsicIndependentSpeciesVar[species_no] = 1;
    } else {
      mat_ptr->ExtrinsicIndependentSpeciesVar[species_no] = 0;
      SPF(es, "\t(%s = %s)", "Species Enable Div Term", "off");
    }

    ECHO(es, echo_file);

    /* initialize to good default behavior */
    mat_ptr->AdvectiveScalingModel[species_no] = CONSTANT;
    mat_ptr->AdvectiveScaling[species_no] = 1.0;

    species_no = mat_ptr->Num_Species; /* set species number equal to max number of species
                                          it is changed to species number of input property
                                          by look_for_mat_prop */
    model_read = look_for_mat_prop(imp, "Advective Scaling", mat_ptr->AdvectiveScalingModel,
                                   mat_ptr->AdvectiveScaling, NO_USER, NULL, model_name,
                                   SCALAR_INPUT, &species_no, es);
    ECHO(es, echo_file);

    /*
     *  Latent Heat of Vaporization Section
     *
     *    set species number equal to max number of species
     *    it is changed to species number of input property  by look_for_mat_prop
     */
    species_no = mat_ptr->Num_Species;
    model_read = look_for_mat_prop(imp, "Latent Heat Vaporization", mat_ptr->LatentHeatVapModel,
                                   mat_ptr->latent_heat_vap, NO_USER, NULL, model_name,
                                   SCALAR_INPUT, &species_no, es);
    fallback_chemkin_generic_prop(&model_read, j, &(mat_ptr->LatentHeatVapModel[j]), TRUE, mat_ptr);
    GOMA_EH(model_read, "Latent Heat Vaporization");

    ECHO(es, echo_file);

    /*
     *  Latent Heat of Fusion Section
     *
     * set species number equal to max number of species
     * it is changed to species number of input property  by look_for_mat_prop
     */
    species_no = mat_ptr->Num_Species;
    model_read = look_for_mat_prop(imp, "Latent Heat Fusion", mat_ptr->LatentHeatFusionModel,
                                   mat_ptr->latent_heat_fusion, NO_USER, NULL, model_name,
                                   SCALAR_INPUT, &species_no, es);
    fallback_chemkin_generic_prop(&model_read, j, &(mat_ptr->LatentHeatFusionModel[j]), TRUE,
                                  mat_ptr);
    GOMA_EH(model_read, "Latent Heat Fusion");

    ECHO(es, echo_file);

    /*
     *  Vapor Pressure Section
     *
     * set species number equal to max number of species
     * it is changed to species number of input property  by look_for_mat_prop
     */
    species_no = mat_ptr->Num_Species;
    model_read = look_for_mat_prop(imp, "Vapor Pressure", mat_ptr->VaporPressureModel,
                                   mat_ptr->vapor_pressure, NO_USER, NULL, model_name, SCALAR_INPUT,
                                   &species_no, es);
    fallback_chemkin_generic_prop(&model_read, j, &(mat_ptr->VaporPressureModel[j]), TRUE, mat_ptr);
    if (model_read == -1 && (!strcmp(model_name, "KELVIN") || !strcmp(model_name, "FLAT"))) {
      if (!strcmp(model_name, "KELVIN"))
        mat_ptr->VaporPressureModel[species_no] = KELVIN;
      if (!strcmp(model_name, "FLAT"))
        mat_ptr->VaporPressureModel[species_no] = FLAT;

      if (mat_ptr->PorousMediaType == POROUS_TWO_PHASE) {
        num_const = read_constants(imp, mat_ptr->u_vapor_pressure, species_no);
        if (num_const < 5) {
          sr = sprintf(err_msg, "Matl %s (%s, conc %d) needs 5 constants for %s %s model.\n",
                       pd_glob[mn]->MaterialName, "porous 2-phase", species_no, "Vapor Pressure",
                       "KELVIN or FLAT");
          GOMA_EH(GOMA_ERROR, err_msg);
        }
        mat_ptr->len_u_vapor_pressure[species_no] = num_const;

        SPF_DBL_VEC(endofstring(es), num_const, mat_ptr->u_vapor_pressure[species_no]);

      } else if (mat_ptr->PorousMediaType == POROUS_UNSATURATED) {
        num_const = read_constants(imp, mat_ptr->u_vapor_pressure, species_no);
        if (num_const < 7) {
          sr = sprintf(err_msg, "Matl %s (%s, conc %d) needs 7 constants for %s %s model.\n",
                       pd_glob[mn]->MaterialName, "porous unsaturated", species_no,
                       "Vapor Pressure", "KELVIN OR FLAT");
          GOMA_EH(GOMA_ERROR, err_msg);
        }
        mat_ptr->len_u_vapor_pressure[species_no] = num_const;
        SPF_DBL_VEC(endofstring(es), num_const, mat_ptr->u_vapor_pressure[species_no]);
      } else {
        sr = sprintf(err_msg, "%s model invalid in matl %s unless %s is \"%s\" or \"%s\"\n",
                     "KELVIN or FLAT", pd_glob[mn]->MaterialName, "Media Type", "POROUS_TWO_PHASE",
                     "POROUS_UNSATURATED");
        GOMA_EH(GOMA_ERROR, err_msg);
      }
    } else if (model_read == -1 && !strcmp(model_name, "IDEAL_GAS")) {
      mat_ptr->VaporPressureModel[species_no] = IDEAL_GAS;

      num_const = read_constants(imp, mat_ptr->u_vapor_pressure, species_no);
      if (num_const < 3) {
        sr = sprintf(err_msg, "Matl %s (conc %d) needs 3 constants for %s %s model.\n",
                     pd_glob[mn]->MaterialName, species_no, "Vapor Pressure", "IDEAL_GAS");
        GOMA_EH(GOMA_ERROR, err_msg);
      }
      mat_ptr->len_u_vapor_pressure[species_no] = num_const;
      SPF_DBL_VEC(endofstring(es), num_const, mat_ptr->u_vapor_pressure[species_no]);

    } else if (model_read == -1 && !strcmp(model_name, "NON_VOLATILE")) {
      mat_ptr->VaporPressureModel[species_no] = NON_VOLATILE;
    } else if (model_read == -1 && !strcmp(model_name, "ANTOINE")) {
      mat_ptr->VaporPressureModel[species_no] = ANTOINE;

      num_const = read_constants(imp, mat_ptr->u_vapor_pressure, species_no);
      if (num_const < 6) {
        sr = sprintf(err_msg, "Matl %s (conc %d) needs 6 constants for %s %s model.\n",
                     pd_glob[mn]->MaterialName, species_no, "Vapor Pressure", "ANTOINE");
        GOMA_EH(GOMA_ERROR, err_msg);
      }
      mat_ptr->len_u_vapor_pressure[species_no] = num_const;
      SPF_DBL_VEC(endofstring(es), num_const, mat_ptr->u_vapor_pressure[species_no]);

    } else if (model_read == -1 && !strcmp(model_name, "RIEDEL")) {
      mat_ptr->VaporPressureModel[species_no] = RIEDEL;

      num_const = read_constants(imp, mat_ptr->u_vapor_pressure, species_no);
      if (num_const < 8) {
        sr = sprintf(err_msg, "Matl %s (conc %d) needs 6 constants for %s %s model.\n",
                     pd_glob[mn]->MaterialName, species_no, "Vapor Pressure", "RIEDEL");
        GOMA_EH(GOMA_ERROR, err_msg);
      }
      mat_ptr->len_u_vapor_pressure[species_no] = num_const;
      SPF_DBL_VEC(endofstring(es), num_const, mat_ptr->u_vapor_pressure[species_no]);
    } else {
      GOMA_EH(model_read, "Vapor Pressure");
    }

    ECHO(es, echo_file);

    /*
     *  Species Volume Expansion Section
     *
     * set species number equal to max number of species
     * it is changed to species number of input property  by look_for_mat_prop
     */
    model_read = look_for_species_prop(imp, "Species Volume Expansion", mat_ptr,
                                       mat_ptr->SpecVolExpModel, mat_ptr->species_vol_expansion,
                                       NO_USER, NULL, model_name, SCALAR_INPUT, &species_no, es);
    fallback_chemkin_generic_prop(&model_read, j, &(mat_ptr->SpecVolExpModel[j]), TRUE, mat_ptr);
    GOMA_EH(model_read, "Species Volume Expansion");

    ECHO(es, echo_file);

    /*
     * Specification of the Standard State Chemical Potential of the species
     * in the current material
     *   (mu_o(T) = This is a function of temperature only)
     */
    model_read = look_for_species_prop(imp, "Standard State Chemical Potential", mat_ptr,
                                       mat_ptr->SSChemPotModel, mat_ptr->SSChemPotData, NO_USER,
                                       NULL, model_name, SCALAR_INPUT, &species_no, es);
    fallback_chemkin_generic_prop(&model_read, j, &(mat_ptr->SSChemPotModel[j]), TRUE, mat_ptr);
    if (model_read == -1) {
      SPF(es, "\t(Standard State Chemical Potential defaulted)");
    }

    ECHO(es, echo_file);

    /*
     * Specification of the Chemical Potential of the species in the
     * solution
     */
    model_read = look_for_species_prop(imp, "Pure Species Chemical Potential", mat_ptr,
                                       mat_ptr->PSChemPotModel, mat_ptr->PSChemPotData, NO_USER,
                                       NULL, model_name, SCALAR_INPUT, &species_no, es);
    fallback_chemkin_generic_prop(&model_read, j, &(mat_ptr->PSChemPotModel[j]), TRUE, mat_ptr);
    if (model_read == 0) {
      if (!strcasecmp(model_name, "PRESSURE_INDEPENDENT")) {
        mat_ptr->PSChemPotModel[species_no] = PSCHEMPOT_PRESSURE_INDEPENDENT;
      } else if (!strcasecmp(model_name, "PRESSURE_IDEALGAS")) {
        mat_ptr->PSChemPotModel[species_no] = PSCHEMPOT_IDEALGAS;
      } else {
        GOMA_EH(GOMA_ERROR, "PSChemPot");
      }
    }

    if (model_read == -1) {
      SPF(es, "\t(Pure Species Chemical Potential defaulted)");
    }

    ECHO(es, echo_file);

    /*
     * Specification of the Chemical Potential of the species in the
     * solution
     */
    model_read = look_for_species_prop(imp, "Chemical Potential", mat_ptr, mat_ptr->ChemPotModel,
                                       mat_ptr->ChemPotData, NO_USER, NULL, model_name,
                                       SCALAR_INPUT, &species_no, es);
    fallback_chemkin_generic_prop(&model_read, j, &(mat_ptr->ChemPotModel[j]), TRUE, mat_ptr);
    if (model_read == 0) {
      if (!strcasecmp(model_name, "IDEAL_SOLUTION")) {
        mat_ptr->PSChemPotModel[species_no] = CHEMPOT_IDEALSOLN;
      } else if (!strcasecmp(model_name, "STOICHIOMETRIC_PHASE")) {
        mat_ptr->PSChemPotModel[species_no] = CHEMPOT_STOICHPHASE;
      } else {
        GOMA_EH(GOMA_ERROR, "ChemPot");
      }
    }
    if (model_read == -1) {
      SPF(es, "\t(Chemical Potential defaulted)");
    }

    ECHO(es, echo_file);

    /*
     *  Reference Concentration Section
     *
     * set species number equal to max number of species
     * it is changed to species number of input property  by look_for_mat_prop
     */
    model_read = look_for_species_prop(imp, "Reference Concentration", mat_ptr,
                                       mat_ptr->RefConcnModel, mat_ptr->reference_concn,
                                       mat_ptr->u_reference_concn, mat_ptr->len_u_reference_concn,
                                       model_name, SCALAR_INPUT, &species_no, es);

    fallback_chemkin_generic_prop(&model_read, j, &(mat_ptr->RefConcnModel[j]), TRUE, mat_ptr);
    if (mat_ptr->len_u_reference_concn[species_no] > 0)
      mat_ptr->reference_concn[species_no] = mat_ptr->u_reference_concn[species_no][0];

    GOMA_EH(model_read, "Reference Concentration");

    ECHO(es, echo_file);

    /*
     *                  Molecular Weight and Molar Volumes section
     *
     *
     * Molecular Weight and Molar Volumes are required when VL_POLY_BC
     * is specified
     * Instead of reading the constants from the BC card itself, they
     * are specified in the material's file.  8/21/98. ACSun
     *
     * HKM -> There should be checks to see that that they have
     *        been specified for those problem types
     */

    model_read = look_for_species_prop(imp, "Molecular Weight", mat_ptr,
                                       mat_ptr->MolecularWeightModel, mat_ptr->molecular_weight,
                                       NO_USER, NULL, model_name, SCALAR_INPUT, &species_no, es);
    fallback_chemkin_generic_prop(&model_read, j, &(mat_ptr->MolecularWeightModel[j]), TRUE,
                                  mat_ptr);
    ECHO(es, echo_file);

    model_read = look_for_species_prop(imp, "Specific Volume", mat_ptr,
                                       mat_ptr->SpecificVolumeModel, mat_ptr->specific_volume,
                                       NO_USER, NULL, model_name, SCALAR_INPUT, &species_no, es);
    fallback_chemkin_generic_prop(&model_read, j, &(mat_ptr->SpecificVolumeModel[j]), TRUE,
                                  mat_ptr);
    ECHO(es, echo_file);

    model_read = look_for_species_prop(imp, "Molar Volume", mat_ptr, mat_ptr->MolarVolumeModel,
                                       mat_ptr->molar_volume, NO_USER, NULL, model_name,
                                       SCALAR_INPUT, &species_no, es);
    fallback_chemkin_generic_prop(&model_read, j, &(mat_ptr->MolarVolumeModel[j]), TRUE, mat_ptr);
    ECHO(es, echo_file);

    model_read = look_for_species_prop(imp, "Charge Number", mat_ptr, mat_ptr->ChargeNumberModel,
                                       mat_ptr->charge_number, NO_USER, NULL, model_name,
                                       SCALAR_INPUT, &species_no, es);
    fallback_chemkin_generic_prop(&model_read, j, &(mat_ptr->ChargeNumberModel[j]), TRUE, mat_ptr);
    ECHO(es, echo_file);

  } /* End for(j=0;j<mat_ptr->Num_Species; j++) */

  if (DiffusionConstitutiveEquation == FICKIAN_CHARGED ||
      DiffusionConstitutiveEquation == FICKIAN_CHARGED_X) /*  RSL 6/23/02  */
  {
    model_read = look_for_mat_prop(
        imp, "Solution Temperature", &(mat_ptr->SolutionTemperatureModel),
        &(mat_ptr->solution_temperature), NO_USER, NULL, model_name, SCALAR_INPUT, &NO_SPECIES, es);
    GOMA_EH(model_read,
            "Solution Temperature must be specified when FICKIAN_CHARGED flux model is used.");
    ECHO(es, echo_file);
  }

  /*
   * Forward one pass parsing is choking. Go back and look better this
   * time.
   */
  rewind(imp);

  if (read_bc_mp != -1) {
    iread = look_for_optional(imp, "Non-condensable Molecular Weight", input, '=');
    if (iread != -1) {
      if (fscanf(imp, "%s %d %lf", model_name, &ii, &mw) != 3) {
        GOMA_EH(GOMA_ERROR, "Error reading non-condensable MW: e.g. CONSTANT species_no  MW");
      } else {
        mat_ptr->molecular_weight[mat_ptr->Num_Species_Eqn] = mw;
        SPF(es, "%s = %s %d %.4g", "Non-condensable Molecular Weight", model_name, ii, mw);
      }
      ECHO(es, echo_file);
    }

    iread = look_for_optional(imp, "Non-volatile Molar Volume", input, '=');
    if (iread != -1) {
      if (fscanf(imp, "%s %d %lf", model_name, &ii, &mv) != 3) {
        GOMA_EH(GOMA_ERROR,
                "Error reading non-volatile Molar Volume: e.g. CONSTANT  species_id  MV");
      } else {
        mat_ptr->molar_volume[pd_glob[mn]->Num_Species_Eqn] = mv;
        SPF(es, "%s = %s %d %.4g", "Non-volatile Molar Volume", model_name, ii, mw);
      }
      ECHO(es, echo_file);
    }

    iread = look_for_optional(imp, "Non-volatile Specific Volume", input, '=');
    if (iread != -1) {
      if (fscanf(imp, "%s %d %lf", model_name, &ii, &mv) != 3) {
        GOMA_EH(GOMA_ERROR,
                "Error reading non-volatile Specific Volume: e.g. CONSTANT  species_id  MV");
      } else {
        mat_ptr->specific_volume[pd_glob[mn]->Num_Species_Eqn] = mv;
        SPF(es, "%s = %s %d %.4g", "Non-volatile Specific Volume", model_name, ii, mw);
      }
      ECHO(es, echo_file);
    }

    iread = look_for_optional(imp, "Flory-Huggins parameters", input, '=');
    if (iread != -1) {
      n_species = pd_glob[mn]->Num_Species_Eqn + 1;
      /*number of independent interaction parameters */
      n_ij = (n_species * n_species - n_species) / 2;

      if (fscanf(imp, "%s", model_name) != 1) {
        GOMA_EH(GOMA_ERROR, "Error reading F-H parameter model name: e.g. CONSTANT");
      } else {
        for (i = 0; i < n_ij; i++) /* reading the chi parameters */
        {
          if (fscanf(imp, "%d %d %lf", &ii, &jj, &chi_ij) != 3) {
            GOMA_EH(GOMA_ERROR, "Error:must have three entries, i, j, and chi(i,j)");
          }
          mat_ptr->flory_param[ii][jj] = chi_ij;
          mat_ptr->flory_param[jj][ii] =
              chi_ij * mat_ptr->molar_volume[jj] / mat_ptr->molar_volume[ii];
        }
        for (k = 0; k < n_species; k++) {
          mat_ptr->flory_param[k][k] = 0.;
        }
        SPF(es, "%s = %s %d %d %.4g", "Flory-Huggins parameters", model_name, ii, jj, chi_ij);
      }
      ECHO(es, echo_file);
    }
  }

  /*
   * Moment Properties
   */

  if (pd_glob[mn]->gv[MOMENT0]) {
    ECHO("\n----Moment Properties\n", echo_file);

    model_read = look_for_mat_prop(imp, "Moment Weight Function", &(mat_ptr->Momentwt_funcModel),
                                   &(mat_ptr->Momentwt_func), NO_USER, NULL, model_name,
                                   SCALAR_INPUT, &NO_SPECIES, es);

    if (!strcmp(model_name, "SUPG")) {
      mat_ptr->Momentwt_funcModel = SUPG;
      if (fscanf(imp, "%lg", &(mat_ptr->Momentwt_func)) != 1) {
        GOMA_EH(GOMA_ERROR, "Could not read SUPG value for Moment Weight Function");
      }
      SPF(endofstring(es), "SUPG %.4g", mat_ptr->Mwt_func);
    } else {
      mat_ptr->Momentwt_funcModel = GALERKIN;
      mat_ptr->Momentwt_func = 0.;
      SPF(es, "\t(%s = %s)", "Moment Weight Function", "GALERKIN");
    }
    ECHO(es, echo_file);

    model_read = look_for_mat_prop(imp, "Moment SSPG Function", &(mat_ptr->MomentSSPG_funcModel),
                                   &(mat_ptr->MomentSSPG_func), NO_USER, NULL, model_name,
                                   SCALAR_INPUT, &NO_SPECIES, es);
    ECHO(es, echo_file);

    model_read = look_for_mat_prop(imp, "Moment Diffusivity", &(mat_ptr->MomentDiffusivityModel),
                                   &(mat_ptr->MomentDiffusivity), NO_USER, NULL, model_name,
                                   SCALAR_INPUT, &NO_SPECIES, es);
    ECHO(es, echo_file);

    model_read = look_for_mat_prop(imp, "Moment Second Level Set Diffusivity",
                                   &(mat_ptr->MomentSecondLevelSetDiffusivityModel),
                                   &(mat_ptr->MomentSecondLevelSetDiffusivity), NO_USER, NULL,
                                   model_name, SCALAR_INPUT, &NO_SPECIES, es);

    ECHO(es, echo_file);

    model_read = look_for_mat_prop(imp, "Moment Level Set Diffusion Only",
                                   &(mat_ptr->MomentLevelSetDiffusionOnly), &(a0), NO_USER, NULL,
                                   model_name, SCALAR_INPUT, &NO_SPECIES, es);

    if (!strcmp(model_name, "POSITIVE")) {
      mat_ptr->MomentLevelSetDiffusionOnly = DIFF_POSITIVE;
      SPF(endofstring(es), "POSITIVE");
    } else if (!strcmp(model_name, "NEGATIVE")) {
      mat_ptr->MomentLevelSetDiffusionOnly = DIFF_NEGATIVE;
      SPF(endofstring(es), "POSITIVE");
    } else {
      mat_ptr->MomentLevelSetDiffusionOnly = DIFF_OFF;
      SPF(endofstring(es), "OFF");
    }

    ECHO(es, echo_file);

    model_read = look_for_mat_prop(imp, "Moment Shock Function", &(mat_ptr->MomentShock_funcModel),
                                   &(mat_ptr->MomentShock_func), NO_USER, NULL, model_name,
                                   SCALAR_INPUT, &NO_SPECIES, es);

    if (!strcmp(model_name, "YZBETA")) {
      mat_ptr->MomentShock_funcModel = YZBETA_MIXED;
      if (fscanf(imp, "%lg %lg %lg %lg %lg", &(mat_ptr->MomentShock_func), &a0, &a1, &a2, &a3) !=
          5) {
        GOMA_EH(GOMA_ERROR,
                "Could not read YZbeta value for Moment Shock Function, expected 5 values");
      }
      mat_ptr->MomentShock_Ref[0] = a0;
      mat_ptr->MomentShock_Ref[1] = a1;
      mat_ptr->MomentShock_Ref[2] = a2;
      mat_ptr->MomentShock_Ref[3] = a3;
      SPF(endofstring(es), "YZBETA %.4g", mat_ptr->Mwt_func);
    } else {
      mat_ptr->MomentShock_funcModel = SC_NONE;
      mat_ptr->MomentShock_func = 0.;
      SPF(es, "\t(%s = %s)", "Moment Shock Function", "NONE");
    }
    ECHO(es, echo_file);

    model_read = look_for_mat_prop(imp, "Moment Growth Kernel", &(mat_ptr->moment_growth_model),
                                   &(mat_ptr->moment_growth_scale), NULL, NULL, model_name,
                                   SCALAR_INPUT, &NO_SPECIES, es);
    if (!strcmp(model_name, "VISCOSITY_SCALED")) {
      model_read = 1;
      mat_ptr->moment_growth_model = VISCOSITY_SCALED_GROWTH_RATE;
      if (fscanf(imp, "%lf", &a0) != 1) {
        sr = sprintf(err_msg, "Matl %s needs 1 constants for %s %s model.\n",
                     pd_glob[mn]->MaterialName, "Moment Growth Kernel", "VISCOSITY_SCALED");
        GOMA_EH(GOMA_ERROR, err_msg);
      }
      mat_ptr->moment_growth_scale = a0;
      SPF_DBL_VEC(endofstring(es), 1, &(mat_ptr->moment_growth_scale));
    } else if (!strcmp(model_name, "VISCOSITY_PRESSURE_SCALED")) {
      model_read = 1;
      mat_ptr->moment_growth_model = VISCOSITY_PRESSURE_GROWTH_RATE;
      if (fscanf(imp, "%lf %lf", &a0, &a1) != 2) {
        sr =
            sprintf(err_msg, "Matl %s needs 2 constants for %s %s model.\n",
                    pd_glob[mn]->MaterialName, "Moment Growth Kernel", "VISCOSITY_PRESSURE_SCALED");
        GOMA_EH(GOMA_ERROR, err_msg);
      }
      mat_ptr->moment_growth_scale = a0;
      mat_ptr->moment_growth_reference_pressure = a1;
      SPF_DBL_VEC(endofstring(es), 1, &(mat_ptr->moment_growth_scale));
    } else {
      if (model_read == -1) {
        GOMA_EH(model_read, "Moment Growth Kernel invalid");
      }
      GOMA_EH(model_read, "Moment Growth Kernel");
    }

    ECHO(es, echo_file);

    model_read =
        look_for_mat_prop(imp, "Moment Coalescence Kernel", &(mat_ptr->moment_coalescence_model),
                          &(mat_ptr->moment_coalescence_scale), NULL, NULL, model_name,
                          SCALAR_INPUT, &NO_SPECIES, es);
    if (!strcmp(model_name, "ADDITION")) {
      model_read = 1;
      mat_ptr->moment_coalescence_model = ADDITION_COALESCENCE;
      if (fscanf(imp, "%lf", &a0) != 1) {
        sr =
            sprintf(err_msg, "Matl %s needs 1 constants for %s %s model.\n",
                    pd_glob[mn]->MaterialName, "Moment Coalescence Kernel", "ADDITION_COALESCENCE");
        GOMA_EH(GOMA_ERROR, err_msg);
      }
      mat_ptr->moment_coalescence_scale = a0;
      SPF_DBL_VEC(endofstring(es), 1, &(mat_ptr->moment_coalescence_scale));
    } else if (!strcmp(model_name, "VISCOSITY_SCALED_ADDITION")) {
      model_read = 1;
      mat_ptr->moment_coalescence_model = VISCOSITY_SCALED_COALESCENCE;
      if (fscanf(imp, "%lf", &a0) != 1) {
        sr = sprintf(err_msg, "Matl %s needs 1 constants for %s %s model.\n",
                     pd_glob[mn]->MaterialName, "Moment Coalescence Kernel",
                     "VISCOSITY_SCALED_ADDITION");
        GOMA_EH(GOMA_ERROR, err_msg);
      }
      mat_ptr->moment_coalescence_scale = a0;
      SPF_DBL_VEC(endofstring(es), 1, &(mat_ptr->moment_coalescence_scale));
    } else if (!strcmp(model_name, "VISCOSITY_ADDITION_BUBBLE_RATIO")) {
      model_read = 1;
      mat_ptr->moment_coalescence_model = VISCOSITY_BUBBLE_RATIO_COALESCENCE;
      if (fscanf(imp, "%lf", &a0) != 1) {
        sr = sprintf(err_msg, "Matl %s needs 1 constants for %s %s model.\n",
                     pd_glob[mn]->MaterialName, "Moment Coalescence Kernel",
                     "VISCOSITY_ADDITION_BUBBLE_RATIO");
        GOMA_EH(GOMA_ERROR, err_msg);
      }
      mat_ptr->moment_coalescence_scale = a0;
      SPF_DBL_VEC(endofstring(es), 1, &(mat_ptr->moment_coalescence_scale));
    } else {
      if (model_read == -1) {
        GOMA_EH(model_read, "Moment Coalescence Kernel invalid");
      }
      GOMA_EH(model_read, "Moment Coalescence Kernel");
    }

    ECHO(es, echo_file);
  }

  /*
   * Source Terms
   */

  ECHO("\n----Volumetric Source Terms\n", echo_file);

  model_read = look_for_mat_prop(imp, "Navier-Stokes Source", &(mat_ptr->MomentumSourceModel),
                                 mat_ptr->momentum_source, &(mat_ptr->u_momentum_source),
                                 &(mat_ptr->len_u_momentum_source), model_name, VECTOR_INPUT,
                                 &NO_SPECIES, es);
  if (!strcmp(model_name, "BOUSS")) {
    MomentumSourceModel = BOUSS;
    model_read = 1;
    mat_ptr->MomentumSourceModel = MomentumSourceModel;
    if (fscanf(imp, "%lf %lf %lf", &a0, &a1, &a2) != 3) {
      sr = sprintf(err_msg, "Matl %s needs 3 constants for %s %s model.\n",
                   pd_glob[mn]->MaterialName, "Navier-Stokes Source", "BOUSS");
      GOMA_EH(GOMA_ERROR, err_msg);
    }
    mat_ptr->momentum_source[0] = a0;
    mat_ptr->momentum_source[1] = a1;
    mat_ptr->momentum_source[2] = a2;
    SPF_DBL_VEC(endofstring(es), 3, mat_ptr->momentum_source);
  } else if (!strcmp(model_name, "VARIABLE_DENSITY")) {
    MomentumSourceModel = VARIABLE_DENSITY;
    model_read = 1;
    mat_ptr->MomentumSourceModel = MomentumSourceModel;
    if (fscanf(imp, "%lf %lf %lf", &a0, &a1, &a2) != 3) {
      sr = sprintf(err_msg, "Matl %s needs 3 constants for %s %s model.\n",
                   pd_glob[mn]->MaterialName, "Navier-Stokes Source", "VARIABLE_DENSITY");
      GOMA_EH(GOMA_ERROR, err_msg);
    }
    mat_ptr->momentum_source[0] = a0;
    mat_ptr->momentum_source[1] = a1;
    mat_ptr->momentum_source[2] = a2;
    SPF_DBL_VEC(endofstring(es), 3, mat_ptr->momentum_source);
  } else if (!strcmp(model_name, "VARIABLE_DENSITY_NO_GAS")) {
    MomentumSourceModel = VARIABLE_DENSITY_NO_GAS;
    model_read = 1;
    mat_ptr->MomentumSourceModel = MomentumSourceModel;
    if (fscanf(imp, "%lf %lf %lf", &a0, &a1, &a2) != 3) {
      sr = sprintf(err_msg, "Matl %s needs 3 constants for %s %s model.\n",
                   pd_glob[mn]->MaterialName, "Navier-Stokes Source", "VARIABLE_DENSITY");
      GOMA_EH(GOMA_ERROR, err_msg);
    }
    mat_ptr->momentum_source[0] = a0;
    mat_ptr->momentum_source[1] = a1;
    mat_ptr->momentum_source[2] = a2;
    SPF_DBL_VEC(endofstring(es), 3, mat_ptr->momentum_source);
  } else if (!strcmp(model_name, "GRAV_VIBRATIONAL")) {
    MomentumSourceModel = GRAV_VIBRATIONAL;
    model_read = 1;
    mat_ptr->MomentumSourceModel = MomentumSourceModel;
    if (fscanf(imp, "%lf %lf %lf %lf %lf", &a0, &a1, &a2, &a3, &a4) != 5) {
      sr = sprintf(err_msg, "Matl %s needs 5 constants for %s %s model.\n",
                   pd_glob[mn]->MaterialName, "Navier-Stokes Source", "GRAV_VIBRATIONAL");
      GOMA_EH(GOMA_ERROR, err_msg);
    }
    mat_ptr->u_momentum_source = (dbl *)array_alloc(1, 2, sizeof(dbl));
    mat_ptr->len_u_momentum_source = 2;

    mat_ptr->momentum_source[0] = a0;
    mat_ptr->momentum_source[1] = a1;
    mat_ptr->momentum_source[2] = a2;
    mat_ptr->u_momentum_source[0] = a3;
    mat_ptr->u_momentum_source[1] = a4;
    SPF_DBL_VEC(endofstring(es), 3, mat_ptr->momentum_source);
    SPF_DBL_VEC(endofstring(es), 2, mat_ptr->u_momentum_source);
  } else if (!strcmp(model_name, "FILL")) {
    MomentumSourceModel = FILL_SRC;
    model_read = 1;
    mat_ptr->MomentumSourceModel = MomentumSourceModel;
    if (fscanf(imp, "%lf %lf %lf", &a0, &a1, &a2) != 3) {
      sr = sprintf(err_msg, "Matl %s needs 3 constants for %s %s model.\n",
                   pd_glob[mn]->MaterialName, "Navier-Stokes Source", "FILL");
      GOMA_EH(GOMA_ERROR, err_msg);
    }
    mat_ptr->momentum_source[0] = a0;
    mat_ptr->momentum_source[1] = a1;
    mat_ptr->momentum_source[2] = a2;
    SPF_DBL_VEC(endofstring(es), 3, mat_ptr->momentum_source);
  } else if (!strcmp(model_name, "LEVEL_SET") || !strcmp(model_name, "PHASE_FUNCTION")) {
    MomentumSourceModel = LEVEL_SET;
    model_read = 1;
    mat_ptr->MomentumSourceModel = MomentumSourceModel;
    if (fscanf(imp, "%lf %lf %lf", &a0, &a1, &a2) != 3) {
      sr = sprintf(err_msg, "Matl %s needs 3 constants for %s %s model.\n",
                   pd_glob[mn]->MaterialName, "Navier-Stokes Source", "LEVEL_SET");
      GOMA_EH(GOMA_ERROR, err_msg);
    }
    mat_ptr->momentum_source[0] = a0;
    mat_ptr->momentum_source[1] = a1;
    mat_ptr->momentum_source[2] = a2;
    SPF_DBL_VEC(endofstring(es), 3, mat_ptr->momentum_source);
  } else if (!strcmp(model_name, "SUSPEND")) {
    MomentumSourceModel = SUSPEND;
    model_read = 1;
    mat_ptr->MomentumSourceModel = MomentumSourceModel;
    if (fscanf(imp, "%lf %lf %lf %lf", &a0, &a1, &a2, &a3) != 4) {
      sr = sprintf(err_msg, "Matl %s needs 4 constants for %s %s model.\n",
                   pd_glob[mn]->MaterialName, "Navier-Stokes Source", "SUSPEND");
      GOMA_EH(GOMA_ERROR, err_msg);
    }
    mat_ptr->u_momentum_source = (dbl *)array_alloc(1, 1, sizeof(dbl));

    mat_ptr->len_u_momentum_source = 1;

    mat_ptr->momentum_source[0] = a0; /* x component of gravity */
    mat_ptr->momentum_source[1] = a1; /* y component of gravity */
    mat_ptr->momentum_source[2] = a2; /* z component of gravity */

    mat_ptr->u_momentum_source[0] = a3;

    /* fluid and solid densities are specified with the SUSPENSION
       model on the density card */
    if (mat_ptr->DensityModel != SUSPENSION) {
      sr = sprintf(err_msg, "For matl %s, %s = \"%s\" needs %s = \"%s\".\n",
                   pd_glob[mn]->MaterialName, "Navier-Stokes Source", "SUSPEND", "Density",
                   "SUSPENSION");
      GOMA_EH(GOMA_ERROR, err_msg);
    }
    SPF_DBL_VEC(endofstring(es), 3, mat_ptr->momentum_source);
    SPF_DBL_VEC(endofstring(es), 1, mat_ptr->u_momentum_source);
  } else if (!strcmp(model_name, "SUSPENSION")) {
    MomentumSourceModel = SUSPENSION;
    model_read = 1;
    mat_ptr->MomentumSourceModel = MomentumSourceModel;
    if (fscanf(imp, "%lf %lf %lf %lf", &a0, &a1, &a2, &a3) != 4) {
      sr = sprintf(err_msg, "Matl %s needs 4 constants for %s %s model.\n",
                   pd_glob[mn]->MaterialName, "Navier-Stokes Source", "SUSPENSION");
      GOMA_EH(GOMA_ERROR, err_msg);
    }
    mat_ptr->u_momentum_source = (dbl *)array_alloc(1, 1, sizeof(dbl));

    mat_ptr->len_u_momentum_source = 1;

    mat_ptr->momentum_source[0] = a0; /* x component of gravitation */
    mat_ptr->momentum_source[1] = a1; /* y component of gravitation */
    mat_ptr->momentum_source[2] = a2; /* z component of gravitation */

    mat_ptr->u_momentum_source[0] = a3;

    /* fluid and solid densities are specified with the SUSPENSION
       model on the density card */
    if (mat_ptr->DensityModel != SUSPENSION) {
      sr = sprintf(err_msg, "For matl %s, %s = \"%s\" needs %s = \"%s\".\n",
                   pd_glob[mn]->MaterialName, "Navier-Stokes Source", "SUSPEND", "Density",
                   "SUSPENSION");
      GOMA_EH(GOMA_ERROR, err_msg);
    }
    SPF_DBL_VEC(endofstring(es), 3, mat_ptr->momentum_source);
    SPF_DBL_VEC(endofstring(es), 1, mat_ptr->u_momentum_source);
  }
  /* MMH */
  else if (!strcmp(model_name, "SUSPENSION_PM")) {
    MomentumSourceModel = SUSPENSION_PM;
    model_read = 1;
    mat_ptr->MomentumSourceModel = MomentumSourceModel;
    if (fscanf(imp, "%lf %lf %lf", &a0, &a1, &a2) != 3) {
      sr = sprintf(err_msg, "Matl %s needs 3 constants for %s %s model.\n",
                   pd_glob[mn]->MaterialName, "Navier-Stokes Source", "SUSPENSION_PM");
      GOMA_EH(GOMA_ERROR, err_msg);
    }

    mat_ptr->momentum_source[0] = a0; /* x component of gravitation */
    mat_ptr->momentum_source[1] = a1; /* y component of gravitation */
    mat_ptr->momentum_source[2] = a2; /* z component of gravitation */

    /* For SUSPENSION_PM momentum source term, the densities are actually
     * constant within each phase.  The DensityModel card is SUSPENSION_PM,
     * which is currently just like Density = SUSPENSION.
     */
    if (mat_ptr->DensityModel != SUSPENSION_PM) {
      sprintf(err_msg, "For matl %s, %s = \"%s\" needs %s = \"%s\".\n", pd_glob[mn]->MaterialName,
              "Navier-Stokes Source", "SUSPENSION_PM", "Density", "SUSPENSION_PM");
      GOMA_EH(GOMA_ERROR, err_msg);
    }
    SPF_DBL_VEC(endofstring(es), 3, mat_ptr->momentum_source);
  } else if (!strcmp(model_name, "BOUSS_JXB")) {
    MomentumSourceModel = BOUSS_JXB;
    model_read = 1;
    mat_ptr->MomentumSourceModel = MomentumSourceModel;
    if (fscanf(imp, "%lf %lf %lf %lf", &a0, &a1, &a2, &a3) != 4) {
      sr = sprintf(err_msg, "Matl %s needs 4 constants for %s=\"%s\" model.\n",
                   pd_glob[mn]->MaterialName, "Navier-Stokes Source", "BOUSS_JXB");
      GOMA_EH(GOMA_ERROR, err_msg);
    }

    mat_ptr->u_momentum_source = (dbl *)array_alloc(1, 1, sizeof(dbl));
    mat_ptr->len_u_momentum_source = 1;

    mat_ptr->momentum_source[0] = a0;
    mat_ptr->momentum_source[1] = a1;
    mat_ptr->momentum_source[2] = a2;

    mat_ptr->u_momentum_source[0] = a3;

    SPF_DBL_VEC(endofstring(es), 3, mat_ptr->momentum_source);
    SPF_DBL_VEC(endofstring(es), 1, mat_ptr->u_momentum_source);
  } else if (!strcmp(model_name, "BOUSSINESQ")) {
    MomentumSourceModel = BOUSSINESQ;
    model_read = 1;
    mat_ptr->MomentumSourceModel = MomentumSourceModel;
    if (fscanf(imp, "%lf %lf %lf", &a0, &a1, &a2) != 3) {
      sr = sprintf(err_msg, "Matl %s needs 3 constants for %s=\"%s\" model.\n",
                   pd_glob[mn]->MaterialName, "Navier-Stokes Source", "BOUSSINESQ");
      GOMA_EH(GOMA_ERROR, err_msg);
    }
    /*
     * Kludge: save these 3 body force vector components as if they
     * were a momentum_source, even though later on we will construct
     * the true momentum source by using the density, the coefficient
     * of volume expansion, etc.
     */
    mat_ptr->momentum_source[0] = a0;
    mat_ptr->momentum_source[1] = a1;
    mat_ptr->momentum_source[2] = a2;
    SPF_DBL_VEC(endofstring(es), 3, mat_ptr->momentum_source);
  } else if (!strcmp(model_name, "EHD_POLARIZATION")) {
    MomentumSourceModel = EHD_POLARIZATION;
    model_read = 1;
    mat_ptr->MomentumSourceModel = MomentumSourceModel;
    if (fscanf(imp, "%lf", &a0) != 1) {
      sr = sprintf(err_msg, "Matl %s needs 1 constants for %s=\"%s\" model.\n",
                   pd_glob[mn]->MaterialName, "Navier-Stokes Source", "EHD_POLARIZATION");
      GOMA_EH(GOMA_ERROR, err_msg);
    }

    mat_ptr->momentum_source[0] = a0;
    SPF_DBL_VEC(endofstring(es), 1, mat_ptr->momentum_source);
  } else if (!strcmp(model_name, "ACOUSTIC")) {
    MomentumSourceModel = ACOUSTIC;
    model_read = 1;
    mat_ptr->MomentumSourceModel = MomentumSourceModel;
    if (fscanf(imp, "%lf %lf %lf %lf", &a0, &a1, &a2, &a3) != 4) {
      sr = sprintf(err_msg, "Matl %s needs 4 constants for %s=\"%s\" model.\n",
                   pd_glob[mn]->MaterialName, "Navier-Stokes Source", "ACOUSTIC");
      GOMA_EH(GOMA_ERROR, err_msg);
    }

    mat_ptr->u_momentum_source = (dbl *)array_alloc(1, 1, sizeof(dbl));
    mat_ptr->len_u_momentum_source = 1;

    mat_ptr->momentum_source[0] = a0;
    mat_ptr->momentum_source[1] = a1;
    mat_ptr->momentum_source[2] = a2;

    mat_ptr->u_momentum_source[0] = a3;

    SPF_DBL_VEC(endofstring(es), 3, mat_ptr->momentum_source);
    SPF_DBL_VEC(endofstring(es), 1, mat_ptr->u_momentum_source);

  } else {
    if (model_read == -1) {
      GOMA_EH(model_read, "Navier-Stokes Source model invalid");
    }
    GOMA_EH(model_read, "Navier-Stokes Source");
  }

  ECHO(es, echo_file);

  model_read = look_for_mat_prop(imp, "Second Level Set Momentum Source", &(i0), v0, NO_USER, NULL,
                                 model_name, VECTOR_INPUT, &NO_SPECIES, es);

  if (model_read != -1) {
    if (ls == NULL)
      GOMA_EH(GOMA_ERROR,
              "Second Level Set Momentum Source requires activation of Level Set Tracking.\n");

    mat_ptr->mp2nd->MomentumSourceModel = i0;
    mat_ptr->mp2nd->momentumsource[0] = v0[0];
    mat_ptr->mp2nd->momentumsource[1] = v0[1];
    mat_ptr->mp2nd->momentumsource[2] = v0[2];

    stringup(model_name);

    if (!strcmp(model_name, "CONSTANT")) {
      if (fscanf(imp, "%s", input) != 1) {
        GOMA_EH(GOMA_ERROR, "Expecting trailing keyword for Second Level Set Momentum Source.\n");
      }

      stringup(input);

      if (strncmp(input, "POSITIVE", 3) == 0) {
        mat_ptr->mp2nd->momentumsourcemask[0] = 0;
        mat_ptr->mp2nd->momentumsourcemask[1] = 1;
      } else if (strncmp(input, "NEGATIVE", 3) == 0) {
        mat_ptr->mp2nd->momentumsourcemask[0] = 1;
        mat_ptr->mp2nd->momentumsourcemask[1] = 0;
      } else {
        GOMA_EH(GOMA_ERROR,
                "Keyword must be POSITIVE or NEGATIVE for Second Level Set Momentum Source.\n");
      }
      SPF(endofstring(es), " %s", input);
      if (pfd != NULL) {
        for (i = 0; i < pfd->num_phase_funcs; i++) {
          if (fscanf(imp, "%lf %lf %lf", &(mat_ptr->mp2nd->momentumsource_phase[i][0]),
                     &(mat_ptr->mp2nd->momentumsource_phase[i][1]),
                     &(mat_ptr->mp2nd->momentumsource_phase[i][2])) != 3) {
            GOMA_EH(GOMA_ERROR, "error reading phase momentum source");
          }
          SPF(endofstring(es), " %g %g %g ", mat_ptr->mp2nd->momentumsource_phase[i][0],
              mat_ptr->mp2nd->momentumsource_phase[i][1],
              mat_ptr->mp2nd->momentumsource_phase[i][2]);
        }
      }

    } else {
      GOMA_EH(GOMA_ERROR, "Second Level Set Momentum Source model can only be CONSTANT.\n");
    }
  }

  ECHO(es, echo_file);

  model_read =
      look_for_mat_prop(imp, "Solid Body Source", &(mat_ptr->MeshSourceModel), mat_ptr->mesh_source,
                        NO_USER, NULL, model_name, VECTOR_INPUT, &NO_SPECIES, es);

  mat_ptr->RealSolidSourceModel = CONSTANT; // See total_ale discussion below
  mat_ptr->real_solid_source[0] = mat_ptr->real_solid_source[1] = mat_ptr->real_solid_source[2] =
      0.;

  ECHO(es, echo_file);

  model_read =
      look_for_mat_prop(imp, "Mass Source", &(mat_ptr->MassSourceModel), &(mat_ptr->mass_source),
                        NO_USER, NULL, model_name, SCALAR_INPUT, &NO_SPECIES, es);
  GOMA_EH(model_read, "Mass Source");
  ECHO(es, echo_file);

  model_read =
      look_for_mat_prop(imp, "Heat Source", &(mat_ptr->HeatSourceModel), &(mat_ptr->heat_source),
                        &(mat_ptr->u_heat_source), &(mat_ptr->len_u_heat_source), model_name,
                        SCALAR_INPUT, &NO_SPECIES, es);
  if (!strcmp(model_name, "JOULE")) {
    HeatSourceModel = JOULE;
    model_read = 1;
    mat_ptr->HeatSourceModel = HeatSourceModel;
    num_const = read_constants(imp, &(mat_ptr->u_heat_source), NO_SPECIES);
    mat_ptr->len_u_heat_source = num_const;
    SPF_DBL_VEC(endofstring(es), num_const, mat_ptr->u_heat_source);
  } else if (!strcmp(model_name, "VISC_DISS")) {
    HeatSourceModel = VISC_DISS;
    model_read = 1;
    mat_ptr->HeatSourceModel = HeatSourceModel;
    num_const = read_constants(imp, &(mat_ptr->u_heat_source), NO_SPECIES);
    mat_ptr->len_u_heat_source = num_const;
    SPF_DBL_VEC(endofstring(es), num_const, mat_ptr->u_heat_source);
  } else if (!strcmp(model_name, "DROP_EVAP")) {
    HeatSourceModel = DROP_EVAP;
    model_read = 1;
    mat_ptr->HeatSourceModel = HeatSourceModel;
    num_const = read_constants(imp, &(mat_ptr->u_heat_source), NO_SPECIES);
    mat_ptr->len_u_heat_source = num_const;
    SPF_DBL_VEC(endofstring(es), num_const, mat_ptr->u_heat_source);
  } else if (!strcmp(model_name, "EPOXY")) {
    HeatSourceModel = EPOXY;
    model_read = 1;
    mat_ptr->HeatSourceModel = HeatSourceModel;
    if (fscanf(imp, "%lf", &a0) != 1) {
      sprintf(err_msg, "Matl %s needs 1 constant for %s %s model.\n", pd_glob[mn]->MaterialName,
              "Heat Source", "EPOXY");
      GOMA_EH(GOMA_ERROR, err_msg);
    }

    mat_ptr->heat_source = a0; /* this will be the heat of reaction for the epoxy */
    SPF_DBL_VEC(endofstring(es), 1, &(mat_ptr->heat_source));
  } else if (!strcmp(model_name, "BUTLER_VOLMER")) /* added by KSC: 04/21/2006 */
  {
    HeatSourceModel = BUTLER_VOLMER;
    model_read = 1;
    mat_ptr->HeatSourceModel = HeatSourceModel;
    num_const = read_constants(imp, &(mat_ptr->u_heat_source), NO_SPECIES);
    mat_ptr->len_u_heat_source = num_const;
    SPF_DBL_VEC(endofstring(es), num_const, mat_ptr->u_heat_source);
  } else if (!strcmp(model_name, "PHOTO_CURING")) /* added by RBS: 06/05/2013 */
  {
    HeatSourceModel = PHOTO_CURING;
    model_read = 1;
    mat_ptr->HeatSourceModel = HeatSourceModel;
    num_const = read_constants(imp, &(mat_ptr->u_heat_source), NO_SPECIES);
    mat_ptr->len_u_heat_source = num_const;
    SPF_DBL_VEC(endofstring(es), num_const, mat_ptr->u_heat_source);
  } else if (!strcmp(model_name, "ELECTRODE_KINETICS")) /* added by KSC/GHE on 10/21/98 */
  {
    HeatSourceModel = ELECTRODE_KINETICS;
    model_read = 1;
    mat_ptr->HeatSourceModel = HeatSourceModel;
  } else if (!strcmp(model_name, "FOAM")) {
    HeatSourceModel = HS_FOAM;
    model_read = 1;
    mat_ptr->HeatSourceModel = HeatSourceModel;

    num_const = read_constants(imp, &(mat_ptr->u_heat_source), NO_SPECIES);
    mat_ptr->len_u_heat_source = num_const;
    SPF_DBL_VEC(endofstring(es), num_const, mat_ptr->u_heat_source);
  } else if (!strcmp(model_name, "FOAM_PMDI_10")) {
    HeatSourceModel = HS_FOAM_PMDI_10;
    model_read = 1;
    mat_ptr->HeatSourceModel = HeatSourceModel;

    num_const = read_constants(imp, &(mat_ptr->u_heat_source), NO_SPECIES);
    mat_ptr->len_u_heat_source = num_const;
    SPF_DBL_VEC(endofstring(es), num_const, mat_ptr->u_heat_source);
  } else if (!strcmp(model_name, "VISC_ACOUSTIC")) {
    HeatSourceModel = VISC_ACOUSTIC;
    model_read = 1;
    mat_ptr->HeatSourceModel = HeatSourceModel;
    num_const = read_constants(imp, &(mat_ptr->u_heat_source), NO_SPECIES);
    mat_ptr->len_u_heat_source = num_const;
    SPF_DBL_VEC(endofstring(es), num_const, mat_ptr->u_heat_source);
  } else if (!strcmp(model_name, "FOAM_PBE")) {
    HeatSourceModel = HS_FOAM_PBE;
    model_read = 1;
    mat_ptr->HeatSourceModel = HeatSourceModel;

    num_const = read_constants(imp, &(mat_ptr->u_heat_source), NO_SPECIES);
    mat_ptr->len_u_heat_source = num_const;
    SPF_DBL_VEC(endofstring(es), num_const, mat_ptr->u_heat_source);
  } else if (!strcmp(model_name, "EM_DISS")) {
    HeatSourceModel = EM_DISS;
    model_read = 1;
    mat_ptr->HeatSourceModel = HeatSourceModel;
    num_const = read_constants(imp, &(mat_ptr->u_heat_source), NO_SPECIES);
    mat_ptr->len_u_heat_source = num_const;
    SPF_DBL_VEC(endofstring(es), num_const, mat_ptr->u_heat_source);
  } else if (!strcmp(model_name, "EM_VECTOR_DISS")) {
    HeatSourceModel = EM_VECTOR_DISS;
    model_read = 1;
    mat_ptr->HeatSourceModel = HeatSourceModel;
    num_const = read_constants(imp, &(mat_ptr->u_heat_source), NO_SPECIES);
    mat_ptr->len_u_heat_source = num_const;
    SPF_DBL_VEC(endofstring(es), num_const, mat_ptr->u_heat_source);
  } else {
    if (model_read == -1) {
      GOMA_EH(model_read, "Heat Source model invalid");
    }
    GOMA_EH(model_read, "Heat Source");
  }

  ECHO(es, echo_file);

  model_read = look_for_mat_prop(imp, "Second Level Set Heat Source", &(i0), v0, NO_USER, NULL,
                                 model_name, SCALAR_INPUT, &NO_SPECIES, es);

  if (model_read != -1) {
    if (ls == NULL)
      GOMA_EH(GOMA_ERROR,
              "Second Level Set Heat Source requires activation of Level Set Tracking.\n");

    mat_ptr->mp2nd->HeatSourceModel = i0;
    mat_ptr->mp2nd->heatsource = *v0;

    stringup(model_name);

    if (!strcmp(model_name, "CONSTANT")) {
      if (fscanf(imp, "%s", input) != 1) {
        GOMA_EH(GOMA_ERROR, "Expecting trailing keyword for Second Level Set Heat Source.\n");
      }

      stringup(input);

      if (strncmp(input, "POSITIVE", 3) == 0) {
        mat_ptr->mp2nd->heatsourcemask[0] = 0;
        mat_ptr->mp2nd->heatsourcemask[1] = 1;
      } else if (strncmp(input, "NEGATIVE", 3) == 0) {
        mat_ptr->mp2nd->heatsourcemask[0] = 1;
        mat_ptr->mp2nd->heatsourcemask[1] = 0;
      } else {
        GOMA_EH(GOMA_ERROR,
                "Keyword must be POSITIVE or NEGATIVE for Second Level Set Heat Source.\n");
      }
      SPF(endofstring(es), " %s", input);
      if (pfd != NULL) {
        for (i = 0; i < pfd->num_phase_funcs; i++) {
          if (fscanf(imp, "%lf", &(mat_ptr->mp2nd->heatsource_phase[i])) != 1) {
            GOMA_EH(GOMA_ERROR, "error reading phase heat source");
          }
          SPF(endofstring(es), " %g", mat_ptr->mp2nd->heatsource_phase[i]);
        }
      }

    } else {
      GOMA_EH(GOMA_ERROR, "Second Level Set Heat Source model can only be CONSTANT.\n");
    }
  }

  ECHO(es, echo_file);

  /* Initialize for good behavior */
  efv->ev_etch_area = -1;
  efv->ev_etch_depth = -1;
  for (i = 0; i < mat_ptr->Num_Species; i++) {
    /*
     *  set species number equal to max number of species
     *  it is changed to species number of input property
     *  by look_for_mat_prop
     */
    species_no = pd_glob[mn]->Num_Species;
    model_read =
        look_for_mat_prop(imp, "Species Source", mat_ptr->SpeciesSourceModel,
                          mat_ptr->species_source, mat_ptr->u_species_source,
                          mat_ptr->len_u_species_source, model_name, SCALAR_INPUT, &species_no, es);

    fallback_chemkin_generic_prop(&model_read, j, &(mat_ptr->SpeciesSourceModel[i]), FALSE,
                                  mat_ptr);
    if (!strcmp(model_name, "EPOXY")) {
      SpeciesSourceModel = EPOXY;
      model_read = 1;
      mat_ptr->SpeciesSourceModel[species_no] = SpeciesSourceModel;
      if (fscanf(imp, "%lf %lf %lf %lf %lf %lf", &a0, &a1, &a2, &a3, &a4, &a5) != 6) {
        sprintf(err_msg, "Matl %s needs 6 constants for %s %s model.\n", pd_glob[mn]->MaterialName,
                "Species Source", "EPOXY");
        GOMA_EH(GOMA_ERROR, err_msg);
      }

      mat_ptr->u_species_source[species_no] = (dbl *)array_alloc(1, 6, sizeof(dbl));

      mat_ptr->len_u_species_source[species_no] = 6;

      mat_ptr->u_species_source[species_no][0] = a0; /* prefactor for k1 */
      mat_ptr->u_species_source[species_no][1] = a1; /* exponent for k1 */
      mat_ptr->u_species_source[species_no][2] = a2; /* prefactor for k2 */
      mat_ptr->u_species_source[species_no][3] = a3; /* exponent for k2 */
      mat_ptr->u_species_source[species_no][4] = a4; /* m power law coefficient */
      mat_ptr->u_species_source[species_no][5] = a5; /* n power law coefficient */

      SPF_DBL_VEC(endofstring(es), 6, mat_ptr->u_species_source[species_no]);
    }

    else if (!strcmp(model_name, "EPOXY_DEA")) {
      SpeciesSourceModel = EPOXY_DEA;
      model_read = 1;
      mat_ptr->SpeciesSourceModel[species_no] = SpeciesSourceModel;
      if (fscanf(imp, "%lf %lf %lf %lf %lf", &a0, &a1, &a2, &a3, &a4) != 5) {
        sr = sprintf(err_msg, "Matl %s needs  5 constants for %s %s model.\n",
                     pd_glob[mn]->MaterialName, "Species Source", "EPOXY_DEA");
        GOMA_EH(GOMA_ERROR, err_msg);
      }

      mat_ptr->u_species_source[species_no] = (dbl *)array_alloc(1, 5, sizeof(dbl));

      mat_ptr->len_u_species_source[species_no] = 5;

      mat_ptr->u_species_source[species_no][0] = a0; /* prefactor for k1 */
      mat_ptr->u_species_source[species_no][1] = a1; /* exponent for k1 */
      mat_ptr->u_species_source[species_no][2] = a2; /* prefactor for k2, low T */
      mat_ptr->u_species_source[species_no][3] = a3; /* exponent for k2, low T */
      mat_ptr->u_species_source[species_no][4] = a4; /* prefactor for k2, mid T */

      SPF_DBL_VEC(endofstring(es), 5, mat_ptr->u_species_source[species_no]);
    }

    else if (!strcmp(model_name, "SSM_BOND")) {
      SpeciesSourceModel = SSM_BOND;
      model_read = 1;
      mat_ptr->SpeciesSourceModel[species_no] = SpeciesSourceModel;
      if (fscanf(imp, "%lf %lf %lf %lf %lf", &a0, &a1, &a2, &a3, &a4) != 5) {
        sr = sprintf(err_msg, "Matl %s needs  5 constants for %s %s model.\n",
                     pd_glob[mn]->MaterialName, "Species Source", "SSM_BOND");
        GOMA_EH(GOMA_ERROR, err_msg);
      }

      mat_ptr->u_species_source[species_no] = (dbl *)array_alloc(1, 5, sizeof(dbl));

      mat_ptr->len_u_species_source[species_no] = 5;

      mat_ptr->u_species_source[species_no][0] = a0; /* rate for breakup k2 */
      mat_ptr->u_species_source[species_no][1] = a1; /* rate for aggregation k1 */
      mat_ptr->u_species_source[species_no][2] = a2; /* n0 for breakup eqn */
      mat_ptr->u_species_source[species_no][3] = a3; /* exponent for breakup eqn */
      mat_ptr->u_species_source[species_no][4] = a4; /* exponent for aggregation eqn */

      SPF_DBL_VEC(endofstring(es), 5, mat_ptr->u_species_source[species_no]);
    } else if (!strcmp(model_name, "FOAM_EPOXY")) {
      SpeciesSourceModel = FOAM_EPOXY;
      model_read = 1;
      mat_ptr->SpeciesSourceModel[species_no] = SpeciesSourceModel;
      if (fscanf(imp, "%lf %lf %lf  %lf %lf", &a0, &a1, &a2, &a3, &a4) != 5) {
        sr = sprintf(err_msg, "Matl %s needs  5 constants for %s %s model.\n",
                     pd_glob[mn]->MaterialName, "Species Source", "FOAM_EPOXY");
        GOMA_EH(GOMA_ERROR, err_msg);
      }
      // Set this species type to be an extrinsic variable
      mat_ptr->ExtrinsicIndependentSpeciesVar[species_no] = 1;
      mat_ptr->u_species_source[species_no] = (dbl *)array_alloc(1, 5, sizeof(dbl));

      mat_ptr->len_u_species_source[species_no] = 5;

      mat_ptr->u_species_source[species_no][0] = a0; /* vapor pressure coef aT, p_vap = aT - bT/T */
      mat_ptr->u_species_source[species_no][1] = a1; /* vapor pressure coef bT, p_vap = aT - bT/T */
      mat_ptr->u_species_source[species_no][2] = a2; /* characteristic velocity */
      mat_ptr->u_species_source[species_no][3] = a3; /* coefficient for condensation */
      mat_ptr->u_species_source[species_no][4] = a4; /* coefficient for evaporation  */

      SPF_DBL_VEC(endofstring(es), 5, mat_ptr->u_species_source[species_no]);
    }

    else if (!strcmp(model_name, "FOAM")) {
      if (MAX_CONC <= 8)
        GOMA_EH(GOMA_ERROR, "MAX_CONC must be greater than 8 for FOAM model");
      SpeciesSourceModel = FOAM;
      model_read = 1;
      mat_ptr->SpeciesSourceModel[species_no] = SpeciesSourceModel;
      if (fscanf(imp, "%lf %lf %lf %lf %lf %lf %lf %lf", &a0, &a1, &a2, &a3, &a4, &a5, &a6, &a7) !=
          8) {
        sr = sprintf(err_msg, "Matl %s needs 8 constants for %s %s model.\n",
                     pd_glob[mn]->MaterialName, "Species Source", "FOAM");
        GOMA_EH(GOMA_ERROR, err_msg);
      }

      mat_ptr->u_species_source[species_no] = (dbl *)array_alloc(1, 8, sizeof(dbl));

      mat_ptr->len_u_species_source[species_no] = 8;

      mat_ptr->u_species_source[species_no][0] = a0; /* prefactor for k1 */
      mat_ptr->u_species_source[species_no][1] = a1; /* exponent for k1 */
      mat_ptr->u_species_source[species_no][2] = a2; /* sigma for k1 */
      mat_ptr->u_species_source[species_no][3] = a3; /* prefactor for k2 */
      mat_ptr->u_species_source[species_no][4] = a4; /* exponent for k2 */
      mat_ptr->u_species_source[species_no][5] = a5; /* sigma for k2 */
      mat_ptr->u_species_source[species_no][6] = a6; /* low temperature limit */
      mat_ptr->u_species_source[species_no][7] = a7; /* high temperature limit */

      SPF_DBL_VEC(endofstring(es), 8, mat_ptr->u_species_source[species_no]);
    } else if (!strcmp(model_name, "FOAM_PMDI_10_RXN")) {
      SpeciesSourceModel = FOAM_PMDI_10_RXN;
      model_read = 1;
      mat_ptr->SpeciesSourceModel[species_no] = SpeciesSourceModel;
      if (fscanf(imp, "%lf %lf %lf %lf %lf %lf %lf %lf %lf %lf %lf %lf", &a0, &a1, &a2, &a3, &a4,
                 &a5, &a6, &a7, &a8, &a9, &a10, &a11) != 12) {
        sr = sprintf(err_msg, "Matl %s needs 12 constants for %s %s model.\n",
                     pd_glob[mn]->MaterialName, "Species Source", "FOAM_PMDI_10_RXN");
        GOMA_EH(GOMA_ERROR, err_msg);
      }

      mat_ptr->u_species_source[species_no] = (dbl *)array_alloc(1, 12, sizeof(dbl));

      mat_ptr->len_u_species_source[species_no] = 12;

      mat_ptr->u_species_source[species_no][0] = a0;   /* k0 */
      mat_ptr->u_species_source[species_no][1] = a1;   /* w */
      mat_ptr->u_species_source[species_no][2] = a2;   /* Beta */
      mat_ptr->u_species_source[species_no][3] = a3;   /* C_1 */
      mat_ptr->u_species_source[species_no][4] = a4;   /* C_2 */
      mat_ptr->u_species_source[species_no][5] = a5;   /* m */
      mat_ptr->u_species_source[species_no][6] = a6;   /* n */
      mat_ptr->u_species_source[species_no][7] = a7;   /* b */
      mat_ptr->u_species_source[species_no][8] = a8;   /* T_g0 */
      mat_ptr->u_species_source[species_no][9] = a9;   /* T_ginf */
      mat_ptr->u_species_source[species_no][10] = a10; /* A */
      mat_ptr->u_species_source[species_no][11] = a11; /* En/R */
      SPF_DBL_VEC(endofstring(es), 12, mat_ptr->u_species_source[species_no]);
    } else if (!strcmp(model_name, "FOAM_PMDI_10_RXN_DIVV")) {
      SpeciesSourceModel = FOAM_PMDI_10_RXN;
      model_read = 1;
      mat_ptr->SpeciesSourceModel[species_no] = SpeciesSourceModel;
      if (fscanf(imp, "%lf %lf %lf %lf %lf %lf %lf %lf %lf %lf %lf %lf", &a0, &a1, &a2, &a3, &a4,
                 &a5, &a6, &a7, &a8, &a9, &a10, &a11) != 12) {
        sr = sprintf(err_msg, "Matl %s needs 12 constants for %s %s model.\n",
                     pd_glob[mn]->MaterialName, "Species Source", "FOAM_PMDI_10_RXN");
        GOMA_EH(GOMA_ERROR, err_msg);
      }

      mat_ptr->u_species_source[species_no] = (dbl *)array_alloc(1, 12, sizeof(dbl));

      mat_ptr->len_u_species_source[species_no] = 12;

      mat_ptr->u_species_source[species_no][0] = a0;   /* k0 */
      mat_ptr->u_species_source[species_no][1] = a1;   /* w */
      mat_ptr->u_species_source[species_no][2] = a2;   /* Beta */
      mat_ptr->u_species_source[species_no][3] = a3;   /* C_1 */
      mat_ptr->u_species_source[species_no][4] = a4;   /* C_2 */
      mat_ptr->u_species_source[species_no][5] = a5;   /* m */
      mat_ptr->u_species_source[species_no][6] = a6;   /* n */
      mat_ptr->u_species_source[species_no][7] = a7;   /* b */
      mat_ptr->u_species_source[species_no][8] = a8;   /* T_g0 */
      mat_ptr->u_species_source[species_no][9] = a9;   /* T_ginf */
      mat_ptr->u_species_source[species_no][10] = a10; /* A */
      mat_ptr->u_species_source[species_no][11] = a11; /* En/R */
      mat_ptr->ExtrinsicIndependentSpeciesVar[species_no] = 1;

      SPF_DBL_VEC(endofstring(es), 12, mat_ptr->u_species_source[species_no]);
    } else if (!strcmp(model_name, "FOAM_PMDI_10_H2O")) {
      SpeciesSourceModel = FOAM_PMDI_10_H2O;
      model_read = 1;
      mat_ptr->SpeciesSourceModel[species_no] = SpeciesSourceModel;
      mat_ptr->ExtrinsicIndependentSpeciesVar[species_no] = 0;
      if (fscanf(imp, "%lf %lf %lf %lf", &a0, &a1, &a2, &a3) != 4) {
        sr = sprintf(err_msg, "Matl %s needs 4 constants for %s %s model.\n",
                     pd_glob[mn]->MaterialName, "Species Source", "FOAM_PMDI_10_H2O");
        GOMA_EH(GOMA_ERROR, err_msg);
      }

      mat_ptr->u_species_source[species_no] = (dbl *)array_alloc(1, 4, sizeof(dbl));

      mat_ptr->len_u_species_source[species_no] = 4;

      mat_ptr->u_species_source[species_no][0] = a0; /* n */
      mat_ptr->u_species_source[species_no][1] = a1; /* t_nuc */
      mat_ptr->u_species_source[species_no][2] = a2; /* A */
      mat_ptr->u_species_source[species_no][3] = a3; /* En/R */
      SPF_DBL_VEC(endofstring(es), 4, mat_ptr->u_species_source[species_no]);
    } else if (!strcmp(model_name, "FOAM_PMDI_10_CO2")) {
      SpeciesSourceModel = FOAM_PMDI_10_CO2;
      model_read = 1;
      mat_ptr->SpeciesSourceModel[species_no] = SpeciesSourceModel;
      mat_ptr->ExtrinsicIndependentSpeciesVar[species_no] = 0;
    } else if (!strcmp(model_name, "FOAM_PMDI_10_CO2_LIQ")) {
      SpeciesSourceModel = FOAM_PMDI_10_CO2_LIQ;
      model_read = 1;
      mat_ptr->SpeciesSourceModel[species_no] = SpeciesSourceModel;
      mat_ptr->ExtrinsicIndependentSpeciesVar[species_no] = 0;
    } else if (!strcmp(model_name, "FOAM_PMDI_10_CO2_GAS")) {
      SpeciesSourceModel = FOAM_PMDI_10_CO2_GAS;
      model_read = 1;
      mat_ptr->SpeciesSourceModel[species_no] = SpeciesSourceModel;
      mat_ptr->ExtrinsicIndependentSpeciesVar[species_no] = 0;
    } else if (!strcmp(model_name, "FOAM_PMDI_10_H2O_DIVV")) {
      SpeciesSourceModel = FOAM_PMDI_10_H2O;
      model_read = 1;
      mat_ptr->SpeciesSourceModel[species_no] = SpeciesSourceModel;
      mat_ptr->ExtrinsicIndependentSpeciesVar[species_no] = 1;
      if (fscanf(imp, "%lf %lf %lf %lf", &a0, &a1, &a2, &a3) != 4) {
        sr = sprintf(err_msg, "Matl %s needs 4 constants for %s %s model.\n",
                     pd_glob[mn]->MaterialName, "Species Source", "FOAM_PMDI_10_H2O");
        GOMA_EH(GOMA_ERROR, err_msg);
      }

      mat_ptr->u_species_source[species_no] = (dbl *)array_alloc(1, 4, sizeof(dbl));

      mat_ptr->len_u_species_source[species_no] = 4;

      mat_ptr->u_species_source[species_no][0] = a0; /* n */
      mat_ptr->u_species_source[species_no][1] = a1; /* t_nuc */
      mat_ptr->u_species_source[species_no][2] = a2; /* A */
      mat_ptr->u_species_source[species_no][3] = a3; /* En/R */
      SPF_DBL_VEC(endofstring(es), 4, mat_ptr->u_species_source[species_no]);
    } else if (!strcmp(model_name, "FOAM_PMDI_10_CO2_DIVV")) {
      SpeciesSourceModel = FOAM_PMDI_10_CO2;
      model_read = 1;
      mat_ptr->SpeciesSourceModel[species_no] = SpeciesSourceModel;
      mat_ptr->ExtrinsicIndependentSpeciesVar[species_no] = 1;
    } else if (!strcmp(model_name, "FOAM_PMDI_10_CO2_LIQ_DIVV")) {
      SpeciesSourceModel = FOAM_PMDI_10_CO2_LIQ;
      model_read = 1;
      mat_ptr->SpeciesSourceModel[species_no] = SpeciesSourceModel;
      mat_ptr->ExtrinsicIndependentSpeciesVar[species_no] = 1;
    } else if (!strcmp(model_name, "FOAM_PMDI_10_CO2_GAS_DIVV")) {
      SpeciesSourceModel = FOAM_PMDI_10_CO2_GAS;
      model_read = 1;
      mat_ptr->SpeciesSourceModel[species_no] = SpeciesSourceModel;
      mat_ptr->ExtrinsicIndependentSpeciesVar[species_no] = 1;
    } else if (!strcmp(model_name, "BUTLER_VOLMER")) {
      if (MAX_CONC <= 4)
        GOMA_EH(GOMA_ERROR, "MAX_CONC must be greater than 4 for Butler_volumer");
      SpeciesSourceModel = BUTLER_VOLMER;
      model_read = 1;
      mat_ptr->SpeciesSourceModel[species_no] = SpeciesSourceModel;
      if (fscanf(imp, "%lf %lf %lf %lf %lf %lf %lf %lf %lf", &a0, &a1, &a2, &a3, &a4, &a5, &a6, &a7,
                 &a8) != 9) {
        sr = sprintf(err_msg, "Matl %s needs 9 floats for %s %s model.\n",
                     pd_glob[mn]->MaterialName, "Species Source", "BUTLER_VOLMER");
        GOMA_EH(GOMA_ERROR, err_msg);
      }
      mat_ptr->u_species_source[species_no] = (dbl *)array_alloc(1, 9, sizeof(dbl));
      mat_ptr->len_u_species_source[species_no] = 9;
      mat_ptr->u_species_source[species_no][0] = a0; /* stoichiometric coefficient, s */
      mat_ptr->u_species_source[species_no][1] =
          a1; /* product of interfacial area by exchange current density, ai0 */
      mat_ptr->u_species_source[species_no][2] = a2; /* reaction order, beta */
      mat_ptr->u_species_source[species_no][3] = a3; /* reference concentration, cref */
      mat_ptr->u_species_source[species_no][4] = a4; /* anodic transfer coeficient, aa */
      mat_ptr->u_species_source[species_no][5] = a5; /* cathodic transfer coefficient, ac */
      mat_ptr->u_species_source[species_no][6] = a6; /* temperature, T */
      mat_ptr->u_species_source[species_no][7] = a7; /* open-circuit potential, V */
      mat_ptr->u_species_source[species_no][8] = a8; /* number of electrons, n */

      SPF_DBL_VEC(endofstring(es), 9, mat_ptr->u_species_source[species_no]);
    } else if (!strcmp(model_name, "PHOTO_CURING")) {
      SpeciesSourceModel = PHOTO_CURING;
      model_read = 1;
      mat_ptr->SpeciesSourceModel[species_no] = SpeciesSourceModel;
      if (fscanf(imp, "%lf %lf %lf %lf ", &a0, &a1, &a2, &a3) != 4) {
        sr = sprintf(err_msg, "Matl %s needs 4 floats for %s %s model.\n",
                     pd_glob[mn]->MaterialName, "Species Source", "PHOTO_CURING");
        GOMA_EH(GOMA_ERROR, err_msg);
      }
      if (fscanf(imp, "%lf", &a4) != 1) {
        a4 = 1.0;
      }
      if (fscanf(imp, "%lf", &a5) != 1) {
        a5 = 0.0;
      }
      mat_ptr->u_species_source[species_no] = (dbl *)array_alloc(1, 6, sizeof(dbl));
      mat_ptr->len_u_species_source[species_no] = 4;
      mat_ptr->u_species_source[species_no][0] = a0; /* model bit O2:Radical*/
      mat_ptr->u_species_source[species_no][1] = a1; /* intensity_coeff */
      mat_ptr->u_species_source[species_no][2] = a2; /* functionality*/
      mat_ptr->u_species_source[species_no][3] = a3; /* Rate Arrhenius */
      mat_ptr->u_species_source[species_no][4] = a4; /* Monomer 2nd Order */
      mat_ptr->u_species_source[species_no][5] = a5; /* All 2nd Order Coeff */

      SPF_DBL_VEC(endofstring(es), 6, mat_ptr->u_species_source[species_no]);
    }

    else if (!strcmp(model_name, "ELECTROOSMOTIC")) {
      SpeciesSourceModel = ELECTROOSMOTIC;
      model_read = 1;
      mat_ptr->SpeciesSourceModel[species_no] = SpeciesSourceModel;
      if (fscanf(imp, "%lf %lf %lf %lf %lf %lf %lf %lf %lf %lf %lf", &a0, &a1, &a2, &a3, &a4, &a5,
                 &a6, &a7, &a8, &a9, &a10) != 11) {
        sr = sprintf(err_msg, "Matl %s needs 11 floats for %s %s model.\n",
                     pd_glob[mn]->MaterialName, "Species Source", "ELECTROOSMOTIC");
        GOMA_EH(GOMA_ERROR, err_msg);
      }
      mat_ptr->u_species_source[species_no] = (dbl *)array_alloc(1, 11, sizeof(dbl));
      mat_ptr->len_u_species_source[species_no] = 11;
      mat_ptr->u_species_source[species_no][0] = a0; /* index of species involved in rxn */
      mat_ptr->u_species_source[species_no][1] = a1; /* stoichiometric coefficient, s */
      mat_ptr->u_species_source[species_no][2] =
          a2; /* product of interfacial area by exchange current density, ai0 */
      mat_ptr->u_species_source[species_no][3] = a3;   /* reaction order, beta */
      mat_ptr->u_species_source[species_no][4] = a4;   /* reference concentration, cref */
      mat_ptr->u_species_source[species_no][5] = a5;   /* anodic transfer coeficient, aa */
      mat_ptr->u_species_source[species_no][6] = a6;   /* cathodic transfer coefficient, ac */
      mat_ptr->u_species_source[species_no][7] = a7;   /* temperature, T */
      mat_ptr->u_species_source[species_no][8] = a8;   /* open-circuit potential, V */
      mat_ptr->u_species_source[species_no][9] = a9;   /* number of electrons, n */
      mat_ptr->u_species_source[species_no][10] = a10; /* electro-osmotic drag coef., nd */

      SPF_DBL_VEC(endofstring(es), 11, mat_ptr->u_species_source[species_no]);
    } else if (!strcmp(model_name, "FOAM_PBE_WATER")) {
      SpeciesSourceModel = FOAM_PBE_WATER;
      model_read = 1;
      mat_ptr->SpeciesSourceModel[species_no] = SpeciesSourceModel;
      if (fscanf(imp, "%lf %lf %lf  %lf", &a0, &a1, &a2, &a3) != 4) {
        sr = sprintf(err_msg, "Matl %s needs  4 constants for %s %s model.\n",
                     pd_glob[mn]->MaterialName, "Species Source", "FOAM_PBE_WATER");
        GOMA_EH(GOMA_ERROR, err_msg);
      }
      // Set this species type to be an extrinsic variable
      // mat_ptr->ExtrinsicIndependentSpeciesVar[species_no] = 1;
      mat_ptr->u_species_source[species_no] = (dbl *)array_alloc(1, 4, sizeof(dbl));

      mat_ptr->len_u_species_source[species_no] = 4;

      mat_ptr->u_species_source[species_no][0] = a0; /* C0_W */
      mat_ptr->u_species_source[species_no][1] = a1; /* A_W */
      mat_ptr->u_species_source[species_no][2] = a2; /* E_W */
      mat_ptr->u_species_source[species_no][3] = a3; /* Delta_H_W */

      SPF_DBL_VEC(endofstring(es), 4, mat_ptr->u_species_source[species_no]);
    } else if (!strcmp(model_name, "FOAM_PBE_OH")) {
      SpeciesSourceModel = FOAM_PBE_OH;
      model_read = 1;
      mat_ptr->SpeciesSourceModel[species_no] = SpeciesSourceModel;
      if (fscanf(imp, "%lf %lf %lf %lf %lf %lf", &a0, &a1, &a2, &a3, &a4, &a5) != 6) {
        sr = sprintf(err_msg, "Matl %s needs  6 constants for %s %s model.\n",
                     pd_glob[mn]->MaterialName, "Species Source", "FOAM_PBE_OH");
        GOMA_EH(GOMA_ERROR, err_msg);
      }
      // Set this species type to be an extrinsic variable
      // mat_ptr->ExtrinsicIndependentSpeciesVar[species_no] = 1;
      mat_ptr->u_species_source[species_no] = (dbl *)array_alloc(1, 6, sizeof(dbl));

      mat_ptr->len_u_species_source[species_no] = 6;

      mat_ptr->u_species_source[species_no][0] = a0; /* C0_OH */
      mat_ptr->u_species_source[species_no][1] = a1; /* A_OH */
      mat_ptr->u_species_source[species_no][2] = a2; /* E_OH */
      mat_ptr->u_species_source[species_no][3] = a3; /* Delta_H_OH */
      mat_ptr->u_species_source[species_no][4] = a4; /* C0_NCO */
      mat_ptr->u_species_source[species_no][5] = a5; /* Gelling Point */
      SPF_DBL_VEC(endofstring(es), 5, mat_ptr->u_species_source[species_no]);
    } else if (!strcmp(model_name, "FOAM_PBE_CO2_L")) {
      SpeciesSourceModel = FOAM_PBE_CO2_L;
      model_read = 1;
      mat_ptr->SpeciesSourceModel[species_no] = SpeciesSourceModel;
      if (fscanf(imp, "%lf", &a0) != 1) {
        sr = sprintf(err_msg, "Matl %s needs  1 constant for %s %s model.\n",
                     pd_glob[mn]->MaterialName, "Species Source", "FOAM_PBE_CO2_L");
        GOMA_EH(GOMA_ERROR, err_msg);
      }
      // Set this species type to be an extrinsic variable
      // mat_ptr->ExtrinsicIndependentSpeciesVar[species_no] = 1;
      mat_ptr->u_species_source[species_no] = (dbl *)array_alloc(1, 1, sizeof(dbl));

      mat_ptr->len_u_species_source[species_no] = 1;

      mat_ptr->u_species_source[species_no][0] = a0; /* M_CO2 */

      SPF_DBL_VEC(endofstring(es), 1, mat_ptr->u_species_source[species_no]);
    } else if (!strcmp(model_name, "FOAM_PBE_CO2_G")) {
      model_read = 1;
      mat_ptr->SpeciesSourceModel[species_no] = FOAM_PBE_CO2_G;
    } else if (!strcmp(model_name, "FOAM_PBE_BA_L")) {
      SpeciesSourceModel = FOAM_PBE_BA_L;
      model_read = 1;
      mat_ptr->SpeciesSourceModel[species_no] = SpeciesSourceModel;
      if (fscanf(imp, "%lf %lf %lf %lf %lf", &a0, &a1, &a2, &a3, &a4) != 5) {
        sr = sprintf(err_msg, "Matl %s needs  5 constant for %s %s model.\n",
                     pd_glob[mn]->MaterialName, "Species Source", "FOAM_PBE_BA_L");
        GOMA_EH(GOMA_ERROR, err_msg);
      }
      // Set this species type to be an extrinsic variable
      // mat_ptr->ExtrinsicIndependentSpeciesVar[species_no] = 1;
      mat_ptr->u_species_source[species_no] = (dbl *)array_alloc(1, 5, sizeof(dbl));

      mat_ptr->len_u_species_source[species_no] = 5;

      mat_ptr->u_species_source[species_no][0] = a0; /* M_BA */
      mat_ptr->u_species_source[species_no][1] = a1; /* Lambda, latent heat */
      mat_ptr->u_species_source[species_no][2] = a2; /* G0 growth rate */
      mat_ptr->u_species_source[species_no][3] = a3; /* T0 reference temp */
      mat_ptr->u_species_source[species_no][4] = a4; /* M_NCO */
      SPF_DBL_VEC(endofstring(es), 1, mat_ptr->u_species_source[species_no]);
    } else if (!strcmp(model_name, "FOAM_PBE_BA_G")) {
      model_read = 1;
      mat_ptr->SpeciesSourceModel[species_no] = FOAM_PBE_BA_G;
    }

    else if (!strcmp(model_name, "ELECTRODE_KINETICS")) {
      model_read = 1;
      mat_ptr->SpeciesSourceModel[species_no] = ELECTRODE_KINETICS;
    }

    else if (!strcmp(model_name, "ION_REACTIONS")) /*  RSL 3/19/01  */
    {
      model_read = 1;
      mat_ptr->SpeciesSourceModel[species_no] = ION_REACTIONS;
    }

    else if (!strcmp(model_name, "DROP_EVAP")) {
      SpeciesSourceModel = DROP_EVAP;
      model_read = 1;
      if (read_bc_mp == -1)
        read_bc_mp = DROP_EVAP;
      mat_ptr->SpeciesSourceModel[species_no] = SpeciesSourceModel;
      if (fscanf(imp, "%lf %lf %lf %lf %lf", &a0, &a1, &a2, &a3, &a4) != 5) {
        sr = sprintf(err_msg, "Matl %s needs 5 floats for %s %s model.\n",
                     pd_glob[mn]->MaterialName, "Species Source", "DROP_EVAP");
        GOMA_EH(GOMA_ERROR, err_msg);
      }
      mat_ptr->u_species_source[species_no] = (dbl *)array_alloc(1, 5, sizeof(dbl));
      mat_ptr->len_u_species_source[species_no] = 5;
      mat_ptr->u_species_source[species_no][0] = a0; /* liquid droplet concentration*/
      mat_ptr->u_species_source[species_no][1] = a1; /* droplet radius*/
      mat_ptr->u_species_source[species_no][2] = a2; /* droplet number concentration */
      mat_ptr->u_species_source[species_no][3] = a3; /* fraction solvent evaporation */
      mat_ptr->u_species_source[species_no][4] = a4; /* Ideal Gas constant */

      SPF_DBL_VEC(endofstring(es), 5, mat_ptr->u_species_source[species_no]);
    } else if (!strcmp(model_name, "ETCHING_KOH")) {
      model_read = 1;
      mat_ptr->SpeciesSourceModel[species_no] = ETCHING_KOH;
    }

    else if (!strcmp(model_name, "ETCHING_KOH_EXTERNAL")) {
      if (fscanf(imp, "%s", input) != 1) {
        GOMA_EH(GOMA_ERROR, "Expecting trailing keyword for ETCHING_KOH_EXTERNAL model.\n");
      }

      ii = 0;
      for (j = 0; j < efv->Num_external_field; j++) {
        if (!strcmp(efv->name[j], input)) {
          mat_ptr->species_source_external_field_index = j;
          efv->ev_etch_area = j;
        }
      }

      if (fscanf(imp, "%s", input) != 1) {
        GOMA_EH(GOMA_ERROR, "Expecting trailing keyword for ETCHING_KOH_EXTERNAL model.\n");
      }

      for (j = 0; j < efv->Num_external_field; j++) {
        if (!strcmp(efv->name[j], input)) {
          ii = 1;
          efv->ev_etch_depth = j;
        }
      }

      if (ii == 0) {
        GOMA_EH(GOMA_ERROR,
                "Must activate two external fields to use this ETCHING_KOH_EXTERNAL model");
      }

      model_read = 1;
      mat_ptr->SpeciesSourceModel[species_no] = ETCHING_KOH_EXT;

    } else if (model_read == -1) {
      GOMA_EH(model_read, "Species Source model invalid. May need more cards for other species");
    }
    ECHO(es, echo_file);

    if (ls != NULL) {
      species_no = pd_glob[mn]->Num_Species;
      model_read = look_for_mat_prop(
          imp, "Second Level Set Species Source", mat_ptr->mp2nd->SpeciesSourceModel,
          mat_ptr->mp2nd->speciessource, NO_USER, NULL, model_name, SCALAR_INPUT, &species_no, es);

      if (model_read != -1) {
        if (ls == NULL)
          GOMA_EH(GOMA_ERROR,
                  "Second Level Set Species Source requires activation of Level Set Tracking.\n");

        // mat_ptr->mp2nd->SpeciesSourceModel[species_no] = i0;
        // mat_ptr->mp2nd->speciessource[species_no] = v0[species_no];

        stringup(model_name);

        if (!strcmp(model_name, "CONSTANT")) {
          if (fscanf(imp, "%s", input) != 1) {
            GOMA_EH(GOMA_ERROR,
                    "Expecting trailing keyword for Second Level Set Species Source.\n");
          }

          stringup(input);

          if (strncmp(input, "POSITIVE", 3) == 0) {
            mat_ptr->mp2nd->speciessourcemask[0][species_no] = 0;
            mat_ptr->mp2nd->speciessourcemask[1][species_no] = 1;
          } else if (strncmp(input, "NEGATIVE", 3) == 0) {
            mat_ptr->mp2nd->speciessourcemask[0][species_no] = 1;
            mat_ptr->mp2nd->speciessourcemask[1][species_no] = 0;
          } else {
            GOMA_EH(GOMA_ERROR,
                    "Keyword must be POSITIVE or NEGATIVE for Second Level Set Heat Source.\n");
          }
          SPF(endofstring(es), " %s", input);
          if (pfd != NULL) {
            for (i = 0; i < pfd->num_phase_funcs; i++) {
              if (fscanf(imp, "%lf", &(mat_ptr->mp2nd->speciessource_phase[i][species_no])) != 1) {
                GOMA_EH(GOMA_ERROR, "error reading phase species source");
              }
              SPF(endofstring(es), " %g", mat_ptr->mp2nd->speciessource_phase[i][species_no]);
            }
          }
        } else {
          GOMA_EH(GOMA_ERROR, "Second Level Set Species Source model can only be CONSTANT.\n");
        }
      }

      ECHO(es, echo_file);

      species_no = pd_glob[mn]->Num_Species;
      model_read = look_for_mat_prop(imp, "Level Set Species Width",
                                     mat_ptr->mp2nd->use_species_source_width,
                                     mat_ptr->mp2nd->species_source_width, NO_USER, NULL,
                                     model_name, SCALAR_INPUT, &species_no, es);

      if (model_read != -1) {
        if (ls == NULL)
          GOMA_EH(GOMA_ERROR,
                  "Level Set Species Width requires activation of Level Set Tracking.\n");

        mat_ptr->mp2nd->use_species_source_width[species_no] = 1;
        // mat_ptr->mp2nd->species_source_width[species_no] = v0[species_no];

        stringup(model_name);

        if (strcmp(model_name, "CONSTANT")) {
          GOMA_EH(GOMA_ERROR, "Level Set Species Width can only be CONSTANT.\n");
        }
      }

      ECHO(es, echo_file);
    }
  }

  model_read = look_for_mat_prop(imp, "Current Source", &(mat_ptr->CurrentSourceModel),
                                 &(mat_ptr->current_source), NO_USER, NULL, model_name,
                                 SCALAR_INPUT, &NO_SPECIES, es);

  if (!strcmp(model_name, "ELECTRODE_KINETICS")) /* added by KSC: 10/21/98 */
  {
    model_read = 1;
    mat_ptr->CurrentSourceModel = ELECTRODE_KINETICS;
  } else if (!strcmp(model_name, "BUTLER_VOLMER")) /* added by KSC: 04-21-2006 */

  {
    model_read = 1;
    mat_ptr->CurrentSourceModel = BUTLER_VOLMER;
    num_const = read_constants(imp, &(mat_ptr->u_current_source), NO_SPECIES);
    mat_ptr->len_u_current_source = num_const;
    SPF_DBL_VEC(endofstring(es), num_const, mat_ptr->u_current_source);
  } else if (!strcmp(model_name, "FICKIAN_CHARGED")) /* added by KSC: 10/5/00 */
  {
    model_read = 1;
    mat_ptr->CurrentSourceModel = FICKIAN_CHARGED;
  } else if (!strcmp(model_name, "STEFAN_MAXWELL_CHARGED")) /* added by KSC: 10/5/00 */
  {
    model_read = 1;
    mat_ptr->CurrentSourceModel = STEFAN_MAXWELL_CHARGED;
  } else if (!strcmp(model_name, "NET_CHARGE")) /* added by KSC: 5/11/02 */
  {
    model_read = 1;
    mat_ptr->CurrentSourceModel = NET_CHARGE;
  } else if (!strcmp(model_name, "DEBYE_HUCKEL")) /* added by ACS: 7/11/03 */
  {
    model_read = 1;
    mat_ptr->CurrentSourceModel = DEBYE_HUCKEL;
    num_const = read_constants(imp, &(mat_ptr->u_current_source), NO_SPECIES);
    mat_ptr->len_u_heat_source = num_const;
    SPF_DBL_VEC(endofstring(es), num_const, mat_ptr->u_current_source);
  } else if (model_read == -1) {
    GOMA_EH(model_read, "Current Source model invalid");
  }

  ECHO(es, echo_file);

  model_read =
      look_for_mat_prop(imp, "Moment Source", &(mat_ptr->MomentSourceModel),
                        &(mat_ptr->moment_source), &(mat_ptr->u_moment_source),
                        &(mat_ptr->len_u_moment_source), model_name, SCALAR_INPUT, &NO_SPECIES, es);

  if (model_read == -1) {
    if (!strcmp(model_name, "FOAM_PMDI_10")) {
      mat_ptr->MomentSourceModel = FOAM_PMDI_10;
      model_read = 1;
      num_const = read_constants(imp, &(mat_ptr->u_moment_source), NO_SPECIES);

      /* Requires growth rate and coalescence rate constants */
      if (num_const < 2) {
        sr = sprintf(err_msg, "Matl %s needs 2 constants for %s %s model.\n",
                     pd_glob[mn]->MaterialName, "Moment Source", "FOAM_PMDI_10");
        GOMA_EH(GOMA_ERROR, err_msg);
      }
      mat_ptr->len_u_moment_source = num_const;
      SPF_DBL_VEC(endofstring(es), num_const, mat_ptr->u_moment_source);
    }
    if (!strcmp(model_name, "CONSTANT_GROWTH")) {
      mat_ptr->MomentSourceModel = MOMENT_CONSTANT_GROWTH;
      model_read = 1;
      num_const = read_constants(imp, &(mat_ptr->u_moment_source), NO_SPECIES);

      /* Requires growth rate and coalescence rate constants */
      if (num_const < 3) {
        sr = sprintf(err_msg, "Matl %s needs 3 constants for %s %s model.\n",
                     pd_glob[mn]->MaterialName, "Moment Source", "CONSTANT_GROWTH");
        GOMA_EH(GOMA_ERROR, err_msg);
      }
      mat_ptr->len_u_moment_source = num_const;
      SPF_DBL_VEC(endofstring(es), num_const, mat_ptr->u_moment_source);
    } else if (!strcmp(model_name, "FOAM_PBE")) {
      mat_ptr->MomentSourceModel = FOAM_PBE;
      model_read = 1;
      num_const = read_constants(imp, &(mat_ptr->u_moment_source), NO_SPECIES);
      mat_ptr->len_u_moment_source = num_const;
      SPF_DBL_VEC(endofstring(es), num_const, mat_ptr->u_moment_source);
    }
    ECHO(es, echo_file);
  }

  /*
   * Before we go on let's check to see if a Source term needed extra material Properties
   *    i.e., Non-condensable for DROP_EVAP models
   */
  rewind(imp);

  if (read_bc_mp == DROP_EVAP) {
    iread = look_for_optional(imp, "Non-condensable Molecular Weight", input, '=');
    if (iread != -1) {
      if (fscanf(imp, "%s %d %lf", model_name, &ii, &mw) != 3) {
        GOMA_EH(GOMA_ERROR, "Error reading non-condensable MW: e.g. CONSTANT species_no  MW");
      } else {
        mat_ptr->molecular_weight[mat_ptr->Num_Species_Eqn] = mw;
        SPF(es, "%s = %s %d %.4g", "Non-condensable Molecular Weight", model_name, ii, mw);
      }
      ECHO(es, echo_file);
    }

    iread = look_for_optional(imp, "Non-volatile Molar Volume", input, '=');
    if (iread != -1) {
      if (fscanf(imp, "%s %d %lf", model_name, &ii, &mv) != 3) {
        GOMA_EH(GOMA_ERROR,
                "Error reading non-volatile Molar Volume: e.g. CONSTANT  species_id  MV");
      } else {
        mat_ptr->molar_volume[pd_glob[mn]->Num_Species_Eqn] = mv;
        SPF(es, "%s = %s %d %.4g", "Non-volatile Molar Volume", model_name, ii, mw);
      }
      ECHO(es, echo_file);
    }

    iread = look_for_optional(imp, "Non-volatile Specific Volume", input, '=');
    if (iread != -1) {
      if (fscanf(imp, "%s %d %lf", model_name, &ii, &mv) != 3) {
        GOMA_EH(GOMA_ERROR,
                "Error reading non-volatile Specific Volume: e.g. CONSTANT  species_id  MV");
      } else {
        mat_ptr->specific_volume[pd_glob[mn]->Num_Species_Eqn] = mv;
        SPF(es, "%s = %s %d %.4g", "Non-volatile Specific Volume", model_name, ii, mw);
      }
      ECHO(es, echo_file);
    }

    iread = look_for_optional(imp, "Flory-Huggins parameters", input, '=');
    if (iread != -1) {
      n_species = pd_glob[mn]->Num_Species_Eqn + 1;
      /*number of independent interaction parameters */
      n_ij = (n_species * n_species - n_species) / 2;

      if (fscanf(imp, "%s", model_name) != 1) {
        GOMA_EH(GOMA_ERROR, "Error reading F-H parameter model name: e.g. CONSTANT");
      } else {
        for (i = 0; i < n_ij; i++) /* reading the chi parameters */
        {
          if (fscanf(imp, "%d %d %lf", &ii, &jj, &chi_ij) != 3) {
            GOMA_EH(GOMA_ERROR, "Error:must have three entries, i, j, and chi(i,j)");
          }
          mat_ptr->flory_param[ii][jj] = chi_ij;
          mat_ptr->flory_param[jj][ii] =
              chi_ij * mat_ptr->molar_volume[jj] / mat_ptr->molar_volume[ii];
        }
        for (k = 0; k < n_species; k++) {
          mat_ptr->flory_param[k][k] = 0.;
        }
        SPF(es, "%s = %s %d %d %.4g", "Flory-Huggins parameters", model_name, ii, jj, chi_ij);
      }
      ECHO(es, echo_file);
    }
  }
  /* End of material property re-read  */

  ECHO("\n---Initialization\n", echo_file);

  Num_Var_Init_Mat[mn] = 0;
  while ((iread = look_forward_optional(imp, "Initialize", input, '=')) == 1) {
    /*
     *  Read the variable name to be fixed
     */
    if (fscanf(imp, "%80s", input) != 1) {
      sprintf(err_msg, "Error reading variable for initialization in material, %s",
              mat_ptr->Material_Name);
      GOMA_EH(GOMA_ERROR, err_msg);
    }
    (void)strip(input);
    var = variable_string_to_int(input, "Variable for matrl initialization");
    if (var >= 0) {
      Var_init_mat[mn][Num_Var_Init_Mat[mn]].var = var;
    } else {
      sprintf(err_msg, "Invalid choice of initialization variable in material, %s",
              mat_ptr->Material_Name);
      GOMA_EH(GOMA_ERROR, err_msg);
    }

    if (fscanf(imp, "%d %lf", &Var_init_mat[mn][Num_Var_Init_Mat[mn]].ktype,
               &Var_init_mat[mn][Num_Var_Init_Mat[mn]].init_val) != 2)
      GOMA_EH(GOMA_ERROR, "Error reading initialization data");

    SPF(es, "%s = %s %d %.4g", "Initialize", input, Var_init_mat[mn][Num_Var_Init_Mat[mn]].ktype,
        Var_init_mat[mn][Num_Var_Init_Mat[mn]].init_val);

    if (fscanf(imp, "%d", &Var_init_mat[mn][Num_Var_Init_Mat[mn]].slave_block) != 1)
      Var_init_mat[mn][Num_Var_Init_Mat[mn]].slave_block = 0;
    else
      SPF(endofstring(es), " %d", Var_init_mat[mn][Num_Var_Init_Mat[mn]].slave_block);

    Num_Var_Init_Mat[mn]++;
    ECHO(es, echo_file);
  }

  ECHO("\n---Special Inputs\n", echo_file); /* added by PRS 3/17/2009 */

  /************ SHELL PROPERTIES SECTION ********************/

  /*Initialize for good behavior */
  mat_ptr->HeightUFunctionModel = CONSTANT;
  mat_ptr->heightU = 0.0;

  mat_ptr->VeloUFunctionModel = CONSTANT;
  mat_ptr->veloU[0] = 0.0;
  mat_ptr->veloU[1] = 0.0;
  mat_ptr->veloU[2] = 0.0;

  if (pd_glob[mn]->gv[R_LUBP] || pd_glob[mn]->gv[R_LUBP_2] || pd_glob[mn]->gv[R_TFMP_MASS] ||
      pd_glob[mn]->gv[R_TFMP_BOUND] ||
      ((pd_glob[mn]->gv[R_MASS]) && (pd_glob[mn]->MassFluxModel == FICKIAN_SHELL))) {
    model_read = look_for_mat_proptable(
        imp, "Upper Height Function Constants", &(mat_ptr->HeightUFunctionModel),
        &(mat_ptr->heightU), &(mat_ptr->u_heightU_function_constants),
        &(mat_ptr->len_u_heightU_function_constants),
        &(mat_ptr->heightU_function_constants_tableid), model_name, SCALAR_INPUT, &NO_SPECIES, es);

    mat_ptr->heightU_ext_field_index = -1; // Default to NO external field

    if (model_read == -1 && !strcmp(model_name, "CONSTANT_SPEED")) {
      model_read = 1;
      mat_ptr->HeightUFunctionModel = CONSTANT_SPEED;
      num_const = read_constants(imp, &(mat_ptr->u_heightU_function_constants), NO_SPECIES);
      if (num_const < 2) {
        sr = sprintf(err_msg, "Matl %s needs at least 2 constants for %s %s model.\n",
                     pd_glob[mn]->MaterialName, "Upper Height Function", "CONSTANT_SPEED");
        GOMA_EH(GOMA_ERROR, err_msg);
      }

      if (num_const > 2) {
        /* We may have an external field "height" we will be adding to this model.  Check
         * for it now and flag its existence through the material properties structure
         */
        mat_ptr->heightU_ext_field_index = -1; // Default to NO external field
        if (efv->ev) {
          for (i = 0; i < efv->Num_external_field; i++) {
            if (!strcmp(efv->name[i], "HEIGHT")) {
              mat_ptr->heightU_ext_field_index = i;
            }
          }
        } else {
          GOMA_EH(GOMA_ERROR, " You have a third float on Upper Height Function Constants card, "
                              "but NO external field");
        }
      }

      mat_ptr->len_u_heightU_function_constants = num_const;
      SPF_DBL_VEC(endofstring(es), num_const, mat_ptr->u_heightU_function_constants);

    } else if (model_read == -1 && !strcmp(model_name, "CONSTANT_SPEED_MELT")) {
      model_read = 1;
      mat_ptr->HeightUFunctionModel = CONSTANT_SPEED_MELT;
      num_const = read_constants(imp, &(mat_ptr->u_heightU_function_constants), NO_SPECIES);
      if (num_const < 2) {
        sr = sprintf(err_msg, "Matl %s needs at least 2 constants for %s %s model.\n",
                     pd_glob[mn]->MaterialName, "Upper Height Function", "CONSTANT_SPEED");
        GOMA_EH(GOMA_ERROR, err_msg);
      }
      mat_ptr->len_u_heightU_function_constants = num_const;
      SPF_DBL_VEC(endofstring(es), num_const, mat_ptr->u_heightU_function_constants);

    } else if (model_read == -1 && !strcmp(model_name, "CONSTANT_SPEED_DEFORM")) {
      model_read = 1;
      mat_ptr->HeightUFunctionModel = CONSTANT_SPEED_DEFORM;
      num_const = read_constants(imp, &(mat_ptr->u_heightU_function_constants), NO_SPECIES);
      if (num_const < 5) {
        sr = sprintf(err_msg, "Matl %s needs at least 5 constants for %s %s model.\n",
                     pd_glob[mn]->MaterialName, "Upper Height Function", "CONSTANT_SPEED_DEFORM");
        GOMA_EH(GOMA_ERROR, err_msg);
      }
      mat_ptr->len_u_heightU_function_constants = num_const;
      SPF_DBL_VEC(endofstring(es), num_const, mat_ptr->u_heightU_function_constants);

    } else if (model_read == -1 && !strcmp(model_name, "ROLL_ON")) {
      model_read = 1;
      mat_ptr->HeightUFunctionModel = ROLL_ON;
      num_const = read_constants(imp, &(mat_ptr->u_heightU_function_constants), NO_SPECIES);
      if (num_const < 5) {
        sr = sprintf(err_msg, "Matl %s needs 5 constants for %s %s model.\n",
                     pd_glob[mn]->MaterialName, "Upper Height Function", "ROLL_ON");
        GOMA_EH(GOMA_ERROR, err_msg);
      }

      if (num_const > 5) {
        /* We may have an external field "height" we will be adding to this model.  Check
mat_ptr->veloU	       * for it now and flag its existence through the material properties structure
         */
        mat_ptr->heightU_ext_field_index = -1; // Default to NO external field
        if (efv->ev) {
          for (i = 0; i < efv->Num_external_field; i++) {
            if (!strcmp(efv->name[i], "HEIGHT")) {
              mat_ptr->heightU_ext_field_index = i;
            }
          }
        } else {
          GOMA_EH(GOMA_ERROR, " You have a sixth float on Upper Height Function Constants card, "
                              "but NO external field");
        }
      }
      mat_ptr->len_u_heightU_function_constants = num_const;
      SPF_DBL_VEC(endofstring(es), num_const, mat_ptr->u_heightU_function_constants);
    } else if (model_read == -1 && !strcmp(model_name, "ROLL_ON_MELT")) {
      model_read = 1;
      mat_ptr->HeightUFunctionModel = ROLL_ON_MELT;
      num_const = read_constants(imp, &(mat_ptr->u_heightU_function_constants), NO_SPECIES);
      if (num_const < 5) {
        sr = sprintf(err_msg, "Matl %s needs 5 constants for %s %s model.\n",
                     pd_glob[mn]->MaterialName, "Upper Height Function", "ROLL_ON_MELT");
        GOMA_EH(GOMA_ERROR, err_msg);
      }
      mat_ptr->len_u_heightU_function_constants = num_const;
      SPF_DBL_VEC(endofstring(es), num_const, mat_ptr->u_heightU_function_constants);
    }

    else if (model_read == -1 && !strcmp(model_name, "ROLL")) {
      model_read = 1;
      mat_ptr->HeightUFunctionModel = ROLL;
      num_const = read_constants(imp, &(mat_ptr->u_heightU_function_constants), NO_SPECIES);
      if (num_const < 8) {
        sr = sprintf(err_msg, "Matl %s needs 8 constants for %s %s model.\n",
                     pd_glob[mn]->MaterialName, "Upper Height Function", "ROLL");
        GOMA_EH(GOMA_ERROR, err_msg);
      }
      mat_ptr->len_u_heightU_function_constants = num_const;
      SPF_DBL_VEC(endofstring(es), num_const, mat_ptr->u_heightU_function_constants);
    }

    else if (model_read == -1 && !strcmp(model_name, "CAP_SQUEEZE")) {
      model_read = 1;
      mat_ptr->HeightUFunctionModel = CAP_SQUEEZE;
      num_const = read_constants(imp, &(mat_ptr->u_heightU_function_constants), NO_SPECIES);
      if (num_const < 5) {
        sr = sprintf(err_msg, "Matl %s needs 5 constants for %s %s model.\n",
                     pd_glob[mn]->MaterialName, "Upper Height Function", "CAP_SQUEEZE");
        GOMA_EH(GOMA_ERROR, err_msg);
      }
      mat_ptr->len_u_heightU_function_constants = num_const;
      SPF_DBL_VEC(endofstring(es), num_const, mat_ptr->u_heightU_function_constants);
    }

    else if (model_read == -1 && !strcmp(model_name, "FLAT_GRAD_FLAT")) {
      model_read = 1;
      mat_ptr->HeightUFunctionModel = FLAT_GRAD_FLAT;
      num_const = read_constants(imp, &(mat_ptr->u_heightU_function_constants), NO_SPECIES);
      if (num_const < 5) {
        sr = sprintf(err_msg, "Matl %s needs 5 constants for %s %s model.\n",
                     pd_glob[mn]->MaterialName, "Upper Height Function", "FLAT_GRAD_FLAT");
        GOMA_EH(GOMA_ERROR, err_msg);
      }
      mat_ptr->len_u_heightU_function_constants = num_const;
      SPF_DBL_VEC(endofstring(es), num_const, mat_ptr->u_heightU_function_constants);
    }

    else if (model_read == -1 && !strcmp(model_name, "FLAT_GRAD_FLAT_MELT")) {
      model_read = 1;
      mat_ptr->HeightUFunctionModel = FLAT_GRAD_FLAT_MELT;
      num_const = read_constants(imp, &(mat_ptr->u_heightU_function_constants), NO_SPECIES);
      if (num_const < 5) {
        sr = sprintf(err_msg, "Matl %s needs 5 constants for %s %s model.\n",
                     pd_glob[mn]->MaterialName, "Upper Height Function", "FLAT_GRAD_FLAT_MELT");
        GOMA_EH(GOMA_ERROR, err_msg);
      }
      mat_ptr->len_u_heightU_function_constants = num_const;
      SPF_DBL_VEC(endofstring(es), num_const, mat_ptr->u_heightU_function_constants);
    }

    else if (model_read == -1 && !strcmp(model_name, "CIRCLE_MELT")) {
      model_read = 1;
      mat_ptr->HeightUFunctionModel = CIRCLE_MELT;
      num_const = read_constants(imp, &(mat_ptr->u_heightU_function_constants), NO_SPECIES);
      if (num_const < 3) {
        sr = sprintf(err_msg, "Matl %s needs 3 constants for %s %s model.\n",
                     pd_glob[mn]->MaterialName, "Upper Height Function", "CIRCLE_MELT");
        GOMA_EH(GOMA_ERROR, err_msg);
      }
      mat_ptr->len_u_heightU_function_constants = num_const;
      SPF_DBL_VEC(endofstring(es), num_const, mat_ptr->u_heightU_function_constants);
    }

    else if (model_read == -1 && !strcmp(model_name, "POLY_TIME")) {
      model_read = 1;
      mat_ptr->HeightUFunctionModel = POLY_TIME;
      num_const = read_constants(imp, &(mat_ptr->u_heightU_function_constants), NO_SPECIES);
      if (num_const < 1) {
        sr = sprintf(err_msg, "Matl %s needs at least 1 constant for %s %s model.\n",
                     pd_glob[mn]->MaterialName, "Upper Height Function", "POLY_TIME");
        GOMA_EH(GOMA_ERROR, err_msg);
      }
      mat_ptr->len_u_heightU_function_constants = num_const;
      SPF_DBL_VEC(endofstring(es), num_const, mat_ptr->u_heightU_function_constants);
    }

    else if (model_read == -1 && !strcmp(model_name, "JOURNAL")) {
      model_read = 1;
      mat_ptr->HeightUFunctionModel = JOURNAL;
      num_const = read_constants(imp, &(mat_ptr->u_heightU_function_constants), NO_SPECIES);
      if (num_const < 2) {
        sr = sprintf(err_msg, "Matl %s needs at least 2 constants for %s %s model.\n",
                     pd_glob[mn]->MaterialName, "Upper Height Function", "JOURNAL");
        GOMA_EH(GOMA_ERROR, err_msg);
      }
      mat_ptr->len_u_heightU_function_constants = num_const;
      SPF_DBL_VEC(endofstring(es), num_const, mat_ptr->u_heightU_function_constants);
    } else if (model_read == -1 && !strcmp(model_name, "EXTERNAL_FIELD")) {
      if (fscanf(imp, "%s", input) != 1) {
        GOMA_EH(GOMA_ERROR,
                "Expecting trailing keyword for Upper height function EXTERNAL_FIELD model.\n");
      }
      model_read = 1;

      ii = 0;
      for (j = 0; j < efv->Num_external_field; j++) {
        if (strcmp(efv->name[j], input) == 0) {
          ii = 1;
          if (mat_ptr->heightU_ext_field_index == -1)
            mat_ptr->heightU_ext_field_index = j;
        }
      }
      if (ii == 0) {
        GOMA_EH(GOMA_ERROR, "Must activate external fields to use this Upper height function "
                            "model.  Field name needed for the EXTERNAL_FIELD");
      }
      mat_ptr->HeightUFunctionModel = EXTERNAL_FIELD;
      /* pick up scale factor for property */
      num_const = read_constants(imp, &(mat_ptr->u_heightU_function_constants), NO_SPECIES);

      mat_ptr->len_u_heightU_function_constants = num_const;
      if (num_const < 1) {
        sr = sprintf(err_msg, "Matl %s expected at least 3 constants for %s %s model.\n",
                     pd_glob[mn]->MaterialName, "Upper Height Function", "EXTERNAL_FIELD");
        GOMA_EH(GOMA_ERROR, err_msg);
      }
    }
    /*
     *  TABLE model added to upper height function constant to apply height function model
     *  as computed from videos of experiments of drop merger.
     *
     *  Columns :   Time  Height  dHeight/dTime
     *
     *  Takes scaling factor before filename so units of height can be scaled to problem units
     *
     *  1/23/2017 - AMC
     */
    else if (model_read == -1 && !strcmp(model_name, "TABLE")) {
      if (fscanf(imp, "%s", input) != 1) {
        GOMA_EH(GOMA_ERROR, "Expecting trailing filename for Upper height function TABLE model.\n");
      }
      model_read = 1;

      ii = 0;
      for (j = 0; j < efv->Num_external_field; j++) {
        if (strcmp(efv->name[j], input) == 0) {
          ii = 1;
          if (mat_ptr->heightU_ext_field_index == -1)
            mat_ptr->heightU_ext_field_index = j;
        }
      }
      if (ii == 0) {
        GOMA_EH(GOMA_ERROR, "Must activate external fields to use this Upper height function "
                            "model.  Field name needed for the EXTERNAL_FIELD");
      }
      mat_ptr->HeightUFunctionModel = EXTERNAL_FIELD; // TODO: this is probably wrong
                                                      /* pick up scale factor for property */
      num_const = read_constants(imp, &(mat_ptr->u_heightU_function_constants), NO_SPECIES);

      mat_ptr->len_u_heightU_function_constants = num_const;
      if (num_const < 1) {
        sr = sprintf(err_msg, "Matl %s expected at least 1 constants for %s %s model.\n",
                     pd_glob[mn]->MaterialName, "Upper Height Function", "TABLE");
        GOMA_EH(GOMA_ERROR, err_msg);
      }
    } else if (model_read == -1 && !strcmp(model_name, "ROLLER")) {
      model_read = 1;
      mat_ptr->HeightUFunctionModel = ROLLER;
      num_const = read_constants(imp, &(mat_ptr->u_heightU_function_constants), NO_SPECIES);
      if (num_const > 3) {
        /* We may have an external field "height" we will be adding to this model.  Check
         * for it now and flag its existence through the material properties structure
         */
        mat_ptr->heightU_ext_field_index = -1; // Default to NO external field
        if (efv->ev) {
          for (i = 0; i < efv->Num_external_field; i++) {
            if (!strcmp(efv->name[i], "HEIGHT")) {
              mat_ptr->heightU_ext_field_index = i;
            }
          }
        } else {
          GOMA_EH(GOMA_ERROR, " You have a fourth float on Upper Height Function Constants card, "
                              "but NO external field named 'HEIGHT'!");
        }
      }

      if (num_const < 3 || num_const > 4) {
        sr = sprintf(err_msg, "Matl %s needs 3 constants for %s %s model.\n",
                     pd_glob[mn]->MaterialName, "Upper Height Function", "ROLLER");
        GOMA_EH(GOMA_ERROR, err_msg);
      }
      mat_ptr->len_u_heightU_function_constants = num_const;
      SPF_DBL_VEC(endofstring(es), num_const, mat_ptr->u_heightU_function_constants);
    }

    else if (model_read == -1) {
      GOMA_EH(model_read, "Upper Height Function model invalid");
    }
    ECHO(es, echo_file);
  } /* End of LUBP, LUBP_2, TFMP_MASS, and TFMP_BOUND cards */

  if (pd_glob[mn]->gv[R_LUBP] || pd_glob[mn]->gv[R_LUBP_2] ||
      (pd_glob[mn]->gv[R_SHELL_FILMP] && pd_glob[mn]->gv[R_SHELL_FILMH]) ||
      pd_glob[mn]->gv[R_TFMP_MASS] || pd_glob[mn]->gv[R_TFMP_BOUND]) {

    model_read = look_for_mat_proptable(
        imp, "Lower Height Function Constants", &(mat_ptr->HeightLFunctionModel),
        &(mat_ptr->heightL), &(mat_ptr->u_heightL_function_constants),
        &(mat_ptr->len_u_heightL_function_constants),
        &(mat_ptr->heightL_function_constants_tableid), model_name, SCALAR_INPUT, &NO_SPECIES, es);

    mat_ptr->heightL_ext_field_index = -1; // Default to NO external field

    if (model_read == -1 && !strcmp(model_name, "CONSTANT_SPEED")) {
      model_read = 1;
      mat_ptr->HeightLFunctionModel = CONSTANT_SPEED;
      num_const = read_constants(imp, &(mat_ptr->u_heightL_function_constants), NO_SPECIES);
      if (num_const < 2) {
        sr = sprintf(err_msg, "Matl %s needs at least 2 constants for %s %s model.\n",
                     pd_glob[mn]->MaterialName, "Lower Height Function", "CONSTANT_SPEED");
        GOMA_EH(GOMA_ERROR, err_msg);
      }
      if (num_const > 2) {
        /* We may have an external field "height" we will be adding to this model.  Check
         * for it now and flag its existence through the material properties structure
         */
        mat_ptr->heightL_ext_field_index = -1; // Default to NO external field
        if (efv->ev) {
          for (i = 0; i < efv->Num_external_field; i++) {
            if (!strcmp(efv->name[i], "HEIGHT_L")) {
              mat_ptr->heightL_ext_field_index = i;
            }
          }
        } else {
          GOMA_EH(GOMA_ERROR, " You have a third float on Upper Height Function Constants card, "
                              "but NO external field");
        }
      }
      mat_ptr->len_u_heightL_function_constants = num_const;
      SPF_DBL_VEC(endofstring(es), num_const, mat_ptr->u_heightL_function_constants);
    }

    else if (model_read == -1 && !strcmp(model_name, "ROLL_ON")) {
      model_read = 1;
      mat_ptr->HeightLFunctionModel = ROLL_ON;
      num_const = read_constants(imp, &(mat_ptr->u_heightL_function_constants), NO_SPECIES);
      if (num_const < 5) {
        sr = sprintf(err_msg, "Matl %s needs 5 constants for %s %s model.\n",
                     pd_glob[mn]->MaterialName, "Lower Height Function", "ROLL_ON");
        GOMA_EH(GOMA_ERROR, err_msg);
      }
      mat_ptr->len_u_heightL_function_constants = num_const;
      SPF_DBL_VEC(endofstring(es), num_const, mat_ptr->u_heightL_function_constants);
    }

    else if (model_read == -1 && !strcmp(model_name, "ROLL")) {
      model_read = 1;
      mat_ptr->HeightLFunctionModel = ROLL;
      num_const = read_constants(imp, &(mat_ptr->u_heightL_function_constants), NO_SPECIES);
      if (num_const < 8) {
        sr = sprintf(err_msg, "Matl %s needs 8 constants for %s %s model.\n",
                     pd_glob[mn]->MaterialName, "Lower Height Function", "ROLL");
        GOMA_EH(GOMA_ERROR, err_msg);
      }
      mat_ptr->len_u_heightL_function_constants = num_const;
      SPF_DBL_VEC(endofstring(es), num_const, mat_ptr->u_heightL_function_constants);
    }

    else if (model_read == -1 && !strcmp(model_name, "EXTERNAL_FIELD")) {
      if (fscanf(imp, "%s", input) != 1) {
        GOMA_EH(GOMA_ERROR,
                "Expecting trailing keyword for Lower height function EXTERNAL_FIELD model.\n");
      }
      model_read = 1;

      ii = 0;
      for (j = 0; j < efv->Num_external_field; j++) {
        if (strcmp(efv->name[j], input) == 0) {
          ii = 1;
          if (mat_ptr->heightL_ext_field_index == -1)
            mat_ptr->heightL_ext_field_index = j;
        }
      }
      if (ii == 0) {
        GOMA_EH(GOMA_ERROR, "Must activate external fields to use this Lower height function "
                            "model.  Field name needed for the EXTERNAL_FIELD");
      }
      mat_ptr->HeightLFunctionModel = EXTERNAL_FIELD;
      /* pick up scale factor for property */
      num_const = read_constants(imp, &(mat_ptr->u_heightL_function_constants), NO_SPECIES);

      mat_ptr->len_u_heightL_function_constants = num_const;
      if (num_const < 3) {
        sr = sprintf(err_msg, "Matl %s expected at least 3 constants for %s %s model.\n",
                     pd_glob[mn]->MaterialName, "Lower Height Function", "EXTERNAL_FIELD");
        GOMA_EH(GOMA_ERROR, err_msg);
      }
    }

    else if (model_read == -1) {
      GOMA_EH(model_read, "Lower Height Function model invalid");
    }
    ECHO(es, echo_file);

  } /* End of LUBP, LUBP_2, SHELL_FILMP, SHELL_FILMH, TFMP_MASS, and TFMP_BOUND cards */

  if (pd_glob[mn]->gv[R_LUBP] || pd_glob[mn]->gv[R_LUBP_2] || pd_glob[mn]->gv[R_TFMP_MASS] ||
      pd_glob[mn]->gv[R_TFMP_BOUND]) {
    model_read =
        look_for_mat_prop(imp, "Upper Velocity Function Constants", &(mat_ptr->VeloUFunctionModel),
                          mat_ptr->veloU, NO_USER, NULL, model_name, VECTOR_INPUT, &NO_SPECIES, es);

    if (model_read == -1 && !strcmp(model_name, "ROLL")) {
      model_read = 1;
      mat_ptr->VeloUFunctionModel = ROLL;
      num_const = read_constants(imp, &(mat_ptr->u_veloU_function_constants), NO_SPECIES);
      if (num_const < 1) {
        sr = sprintf(err_msg, "Matl %s needs 1 constant for %s %s model.\n",
                     pd_glob[mn]->MaterialName, "Upper Velocity Function", "ROLL");
        GOMA_EH(GOMA_ERROR, err_msg);
      }
      mat_ptr->len_u_veloU_function_constants = num_const;
      SPF_DBL_VEC(endofstring(es), num_const, mat_ptr->u_veloU_function_constants);
    }

    else if (model_read == -1 && !strcmp(model_name, "TANGENTIAL_ROTATE")) {
      model_read = 1;
      mat_ptr->VeloUFunctionModel = TANGENTIAL_ROTATE;
      num_const = read_constants(imp, &(mat_ptr->u_veloU_function_constants), NO_SPECIES);
      if (num_const < 5) {
        sr = sprintf(err_msg, "Matl %s needs 5 constants for %s %s model.\n",
                     pd_glob[mn]->MaterialName, "Upper Velocity Function", "TANGENTIAL_ROTATE");
        GOMA_EH(GOMA_ERROR, err_msg);
      }
      mat_ptr->len_u_veloU_function_constants = num_const;
      SPF_DBL_VEC(endofstring(es), num_const, mat_ptr->u_veloU_function_constants);
    }

    else if (model_read == -1 && !strcmp(model_name, "LINEAR_TIME")) {
      model_read = 1;
      mat_ptr->VeloUFunctionModel = LINEAR_TIME;
      num_const = read_constants(imp, &(mat_ptr->u_veloU_function_constants), NO_SPECIES);
      if (num_const < 6) {
        sr = sprintf(err_msg, "Matl %s needs 6 constants for %s %s model.\n",
                     pd_glob[mn]->MaterialName, "Upper Velocity Function", "LINEAR_TIME");
        GOMA_EH(GOMA_ERROR, err_msg);
      }
      mat_ptr->len_u_veloU_function_constants = num_const;
      SPF_DBL_VEC(endofstring(es), num_const, mat_ptr->u_veloU_function_constants);
    }

    else if (model_read == -1) {
      GOMA_EH(model_read, "Upper Velocity Function model invalid");
    }
    ECHO(es, echo_file);

  } /* End of LUBP, LUBP_2, TFMP_MASS, and TFMP_BOUND cards */

  if (pd_glob[mn]->gv[R_LUBP] || pd_glob[mn]->gv[R_LUBP_2] ||
      (pd_glob[mn]->gv[R_SHELL_FILMP] && pd_glob[mn]->gv[R_SHELL_FILMH]) ||
      pd_glob[mn]->gv[R_TFMP_MASS] || pd_glob[mn]->gv[R_TFMP_BOUND]) {
    model_read = look_for_mat_prop(
        imp, "Lower Velocity Function Constants", &(mat_ptr->VeloLFunctionModel), mat_ptr->veloL,
        &(mat_ptr->u_veloL_function_constants), &(mat_ptr->len_u_veloL_function_constants),
        model_name, VECTOR_INPUT, &NO_SPECIES, es);

    if (model_read == -1 && !strcmp(model_name, "ROLL")) {
      model_read = 1;
      mat_ptr->VeloLFunctionModel = ROLL;
      num_const = read_constants(imp, &(mat_ptr->u_veloL_function_constants), NO_SPECIES);
      if (num_const < 1) {
        sr = sprintf(err_msg, "Matl %s needs 1 constant for %s %s model.\n",
                     pd_glob[mn]->MaterialName, "Lower Velocity Function", "ROLL");
        GOMA_EH(GOMA_ERROR, err_msg);
      }
      mat_ptr->len_u_veloL_function_constants = num_const;
      SPF_DBL_VEC(endofstring(es), num_const, mat_ptr->u_veloL_function_constants);
    }

    else if (model_read == -1 && !strcmp(model_name, "TANGENTIAL_ROTATE")) {
      model_read = 1;
      mat_ptr->VeloLFunctionModel = TANGENTIAL_ROTATE;
      num_const = read_constants(imp, &(mat_ptr->u_veloL_function_constants), NO_SPECIES);
      if (num_const < 5) {
        sr = sprintf(err_msg, "Matl %s needs 5 constants for %s %s model.\n",
                     pd_glob[mn]->MaterialName, "lower Velocity Function", "TANGENTIAL_ROTATE");
        GOMA_EH(GOMA_ERROR, err_msg);
      }
      mat_ptr->len_u_veloL_function_constants = num_const;
      SPF_DBL_VEC(endofstring(es), num_const, mat_ptr->u_veloL_function_constants);
    }

    else if (model_read == -1 && !strcmp(model_name, "LINEAR_TIME")) {
      model_read = 1;
      mat_ptr->VeloLFunctionModel = LINEAR_TIME;
      num_const = read_constants(imp, &(mat_ptr->u_veloL_function_constants), NO_SPECIES);
      if (num_const < 6) {
        sr = sprintf(err_msg, "Matl %s needs 6 constants for %s %s model.\n",
                     pd_glob[mn]->MaterialName, "lower Velocity Function", "LINEAR_TIME");
        GOMA_EH(GOMA_ERROR, err_msg);
      }
      mat_ptr->len_u_veloL_function_constants = num_const;
      SPF_DBL_VEC(endofstring(es), num_const, mat_ptr->u_veloL_function_constants);
    }

    else if (model_read == -1 && !strcmp(model_name, "SLIDER_POLY_TIME")) {
      model_read = 1;
      mat_ptr->VeloLFunctionModel = SLIDER_POLY_TIME;
      num_const = read_constants(imp, &(mat_ptr->u_veloL_function_constants), NO_SPECIES);
      if (num_const < 1) {
        sr = sprintf(err_msg, "Matl %s needs at least 1 constant for %s %s model.\n",
                     pd_glob[mn]->MaterialName, "Lower Velocity Function", "SIDER_POLY_TIME");
        GOMA_EH(GOMA_ERROR, err_msg);
      }
      mat_ptr->len_u_veloL_function_constants = num_const;
      SPF_DBL_VEC(endofstring(es), num_const, mat_ptr->u_veloL_function_constants);
    }

    else if (model_read == -1) {
      GOMA_EH(model_read, "Lower Velocity Function model invalid");
    }
    ECHO(es, echo_file);

  } /* End of LUBP, LUBP_2, TFMP_MASS, SHELL_FILMP, SHELL_FILMH, and TFMP_BOUND cards */

  if (pd_glob[mn]->gv[R_LUBP] || pd_glob[mn]->gv[R_LUBP_2] || pd_glob[mn]->gv[R_TFMP_MASS] ||
      pd_glob[mn]->gv[R_TFMP_BOUND]) {
    model_read = look_for_mat_prop(imp, "Upper Contact Angle", &(mat_ptr->DcaUFunctionModel),
                                   &(mat_ptr->dcaU), NO_USER, NULL, model_name, SCALAR_INPUT,
                                   &NO_SPECIES, es);

    if (model_read == -1 && !strcmp(model_name, "DYNAMIC")) {
      model_read = 1;
      mat_ptr->DcaUFunctionModel = DYNAMIC_CA;
      num_const = read_constants(imp, &(mat_ptr->u_dcaU_function_constants), NO_SPECIES);
      if (num_const < 4) {
        sr = sprintf(err_msg, "Matl %s needs 4 constants for %s %s model.\n",
                     pd_glob[mn]->MaterialName, "Upper Contact Angle", "DYNAMIC");
        GOMA_EH(GOMA_ERROR, err_msg);
      }
      mat_ptr->dcaU = mat_ptr->u_dcaU_function_constants[0];
      mat_ptr->len_u_dcaU_function_constants = num_const;
      SPF_DBL_VEC(endofstring(es), num_const, mat_ptr->u_dcaU_function_constants);

    } else if (model_read == -1 && !strcmp(model_name, "DYNAMIC_LINEAR")) {
      model_read = 1;
      mat_ptr->DcaUFunctionModel = DYNAMIC_LINEAR_CA;
      num_const = read_constants(imp, &(mat_ptr->u_dcaU_function_constants), NO_SPECIES);
      if (num_const < 4) {
        sr = sprintf(err_msg, "Matl %s needs 4 constants for %s %s model.\n",
                     pd_glob[mn]->MaterialName, "Upper Contact Angle", "DYNAMIC_LINEAR");
        GOMA_EH(GOMA_ERROR, err_msg);
      }
      mat_ptr->dcaU = mat_ptr->u_dcaU_function_constants[0];
      mat_ptr->len_u_dcaU_function_constants = num_const;
      SPF_DBL_VEC(endofstring(es), num_const, mat_ptr->u_dcaU_function_constants);

    } else if (model_read == -1) {
      GOMA_EH(model_read, "Upper Contact Angle model invalid");
    }
    ECHO(es, echo_file);

    model_read = look_for_mat_prop(imp, "Lower Contact Angle", &(mat_ptr->DcaLFunctionModel),
                                   &(mat_ptr->dcaL), NO_USER, NULL, model_name, SCALAR_INPUT,
                                   &NO_SPECIES, es);

    if (model_read == -1 && !strcmp(model_name, "DYNAMIC")) {
      model_read = 1;
      mat_ptr->DcaLFunctionModel = DYNAMIC_CA;
      num_const = read_constants(imp, &(mat_ptr->u_dcaL_function_constants), NO_SPECIES);
      if (num_const < 4) {
        sr = sprintf(err_msg, "Matl %s needs 4 constants for %s %s model.\n",
                     pd_glob[mn]->MaterialName, "Lower Contact Angle", "DYNAMIC");
        GOMA_EH(GOMA_ERROR, err_msg);
      }
      mat_ptr->dcaL = mat_ptr->u_dcaL_function_constants[0];
      mat_ptr->len_u_dcaL_function_constants = num_const;
      SPF_DBL_VEC(endofstring(es), num_const, mat_ptr->u_dcaL_function_constants);

    } else if (model_read == -1 && !strcmp(model_name, "DYNAMIC_LINEAR")) {
      model_read = 1;
      mat_ptr->DcaLFunctionModel = DYNAMIC_LINEAR_CA;
      num_const = read_constants(imp, &(mat_ptr->u_dcaL_function_constants), NO_SPECIES);
      if (num_const < 4) {
        sr = sprintf(err_msg, "Matl %s needs 4 constants for %s %s model.\n",
                     pd_glob[mn]->MaterialName, "Lower Contact Angle", "DYNAMIC_LINEAR");
        GOMA_EH(GOMA_ERROR, err_msg);
      }
      mat_ptr->dcaL = mat_ptr->u_dcaL_function_constants[0];
      mat_ptr->len_u_dcaL_function_constants = num_const;
      SPF_DBL_VEC(endofstring(es), num_const, mat_ptr->u_dcaL_function_constants);

    } else if (model_read == -1) {
      GOMA_EH(model_read, "Lower Contact Angle model invalid");
    }
    ECHO(es, echo_file);

  } /* End of LUBP, LUBP_2, TFMP_MASS, and TFMP_BOUND cards */

  if (pd_glob[mn]->gv[R_LUBP] || pd_glob[mn]->gv[R_LUBP_2] ||
      (pd_glob[mn]->gv[R_SHELL_FILMP] && pd_glob[mn]->gv[R_SHELL_FILMH]) ||
      pd_glob[mn]->gv[R_TFMP_MASS] || pd_glob[mn]->gv[R_TFMP_BOUND]) {
    /* Optional lubrication fluid source term */

    strcpy(search_string, "Lubrication Fluid Source");
    mat_ptr->LubSourceModel = CONSTANT;
    mat_ptr->lubsource = 0.;
    memset(mp_glob[mn]->d_lubsource, 0, sizeof(dbl) * (MAX_VARIABLE_TYPES + MAX_CONC));

    if (look_forward_optional(imp, search_string, input, '=') == 1) {
      if (fscanf(imp, "%s", model_name) != 1) {
        GOMA_EH(GOMA_ERROR, "Need model for lubrication source term ");
      }

      SPF(es, "%s = %s", search_string, model_name);

      if (!strcmp(model_name, "CONSTANT")) {
        mat_ptr->LubSourceModel = CONSTANT;
        mat_ptr->u_lubsource_function_constants = alloc_dbl_1(1, 0.0);
        mat_ptr->len_lubsource = 1;

        if (fscanf(imp, "%lf", &(mat_ptr->lubsource)) != 1)

        {
          GOMA_EH(GOMA_ERROR, "Lubrication fluid source constant model expects 1 flt");
        }

        SPF(endofstring(es), "%g", mat_ptr->lubsource);

      } else if (!strcmp(model_name, "MELT")) {
        mp_glob[mn]->LubSourceModel = MELT;
        num_const = read_constants(imp, &(mat_ptr->u_lubsource_function_constants), NO_SPECIES);

        if (num_const < 3) {
          sr = sprintf(err_msg, "Matl %s needs 3 constants for %s %s model.\n",
                       pd_glob[mn]->MaterialName, "Lubrication source", "MELT");
          GOMA_EH(GOMA_ERROR, err_msg);
        }

        if (((mat_ptr->veloU[0] + mat_ptr->veloU[1] + mat_ptr->veloU[2]) == 0. &&
             (mat_ptr->veloL[0] + mat_ptr->veloL[1] + mat_ptr->veloL[2]) == 0.) ||
            (mat_ptr->VeloLFunctionModel != CONSTANT)) {
          GOMA_WH(-1, "Lubrication source model MELT must have nonzero slider velocities");
        }
        mat_ptr->len_lubsource = num_const;
        SPF_DBL_VEC(endofstring(es), num_const, mat_ptr->u_lubsource_function_constants);
      }

      else if (!strcmp(model_name, "CONTINUUM_FLUID")) {
        mp_glob[mn]->LubSourceModel = CONTINUUM_FLUID;
        num_const = read_constants(imp, &(mat_ptr->u_lubsource_function_constants), NO_SPECIES);

        if (num_const < 3) {
          sr = sprintf(err_msg, "Matl %s needs 3 constants for %s %s model.\n",
                       pd_glob[mn]->MaterialName, "Lubrication source", "CONTINUUM_FLUID");
          GOMA_EH(GOMA_ERROR, err_msg);
        }

        mat_ptr->len_lubsource = num_const;
        SPF_DBL_VEC(endofstring(es), num_const, mat_ptr->u_lubsource_function_constants);
      }

      else {
        GOMA_EH(GOMA_ERROR, "Unrecognized lubrication fluid source model");
      }
    }

  } /* End of LUBP, LUBP_2, SHELL_FILMP, SHELL_FILMH, TFMP_MASS, and TFMP_BOUND cards */

  if (pd_glob[mn]->gv[R_LUBP] || pd_glob[mn]->gv[R_LUBP_2] || pd_glob[mn]->gv[R_TFMP_MASS] ||
      pd_glob[mn]->gv[R_TFMP_BOUND]) {

    /* Optional lubrication momentum source term */

    strcpy(search_string, "Lubrication Momentum Source");
    mat_ptr->lubmomsource[0] = 0.;
    mat_ptr->lubmomsource[1] = 0.;
    mat_ptr->lubmomsource[2] = 0.;
    memset(mp_glob[mn]->d_lubmomsource, 0, sizeof(dbl) * (MAX_VARIABLE_TYPES + MAX_CONC));

    if (look_forward_optional(imp, search_string, input, '=') == 1) {
      if (fscanf(imp, "%s", model_name) != 1) {
        GOMA_EH(GOMA_ERROR, "Need model for lubrication momentum source term ");
      }

      SPF(es, "%s = %s", search_string, model_name);

      if (!strcmp(model_name, "CONSTANT")) {
        mp_glob[mn]->LubMomSourceModel = CONSTANT;

        if (fscanf(imp, "%lf %lf %lf", &(mat_ptr->lubmomsource[0]), &(mat_ptr->lubmomsource[1]),
                   &(mat_ptr->lubmomsource[2])) != 3)

        {
          GOMA_EH(GOMA_ERROR, "Lubrication momentum source constant model expects 3 flts");
        }
        num_const = mp_glob[mn]->len_lubmomsource = 3;

        SPF_DBL_VEC(endofstring(es), num_const, mat_ptr->lubmomsource);

      } else {
        GOMA_EH(GOMA_ERROR, "Unrecognized lubrication momentum source  model");
      }
    }

  } /* End of LUBP, LUBP_2, SHELL_FILMP, SHELL_FILMH, TFMP_MASS, and TFMP_BOUND card */

  /* Shell Energy Cards - heat sources, sinks, etc. */

  if (pd_glob[mn]->gv[R_SHELL_ENERGY] == 1) {
    /* no source terms available.  Feel free to add some!  */
  } /* End of shell_energy cards */

  if (pd_glob[mn]->gv[R_SHELL_FILMP] && pd_glob[mn]->gv[R_SHELL_FILMH]) {

    model_read = look_for_mat_prop(imp, "Film Evaporation Model", &(mat_ptr->FilmEvapModel),
                                   &(mat_ptr->FilmEvap), NO_USER, NULL, model_name, SCALAR_INPUT,
                                   &NO_SPECIES, es);

    if (model_read == -1 && !strcmp(model_name, "CONC_POWER")) {
      model_read = 1;
      mat_ptr->FilmEvapModel = CONC_POWER;
      num_const = read_constants(imp, &(mat_ptr->u_FilmEvap_function_constants), NO_SPECIES);
      if (num_const < 3) {
        sr = sprintf(err_msg, "Matl %s needs 3 constants for %s %s model.\n",
                     pd_glob[mn]->MaterialName, "Film Evaporation Model", "CONC_POWER");
        GOMA_EH(GOMA_ERROR, err_msg);
      }
      mat_ptr->len_u_FilmEvap_function_constants = num_const;
      SPF_DBL_VEC(endofstring(es), num_const, mat_ptr->u_FilmEvap_function_constants);
    }

    else if (model_read == -1) {
      GOMA_EH(model_read, "Film Evaporation Model invalid");
    }

    ECHO(es, echo_file);

    model_read =
        look_for_mat_prop(imp, "Upper Velocity Function Constants", &(mat_ptr->VeloUFunctionModel),
                          mat_ptr->veloU, NO_USER, NULL, model_name, VECTOR_INPUT, &NO_SPECIES, es);

    /* Optional slip term */

    strcpy(search_string, "Slip Coefficient Model");
    mat_ptr->SlipCoeff = 0.;
    memset(mp_glob[mn]->d_SlipCoeff, 0, sizeof(dbl) * (MAX_VARIABLE_TYPES + MAX_CONC));

    if (look_forward_optional(imp, search_string, input, '=') == 1) {
      if (fscanf(imp, "%s", model_name) != 1) {
        GOMA_EH(GOMA_ERROR, "Need model for Slip coefficient ");
      }

      SPF(es, "%s = %s", search_string, model_name);

      if (!strcmp(model_name, "CONSTANT")) {
        mat_ptr->SlipCoeffModel = CONSTANT;
        mat_ptr->u_SlipCoeff_function_constants = alloc_dbl_1(1, 0.0);
        mat_ptr->len_u_SlipCoeff_function_constants = 1;

        if (fscanf(imp, "%lf", &(mat_ptr->SlipCoeff)) != 1)

        {
          GOMA_EH(GOMA_ERROR, "Slip coefficient constant model expects 1 flt");
        }

        SPF(endofstring(es), "%g", mat_ptr->SlipCoeff);
      } else {
        GOMA_EH(GOMA_ERROR, "Slip coefficient model invalid");
      }
    }

    /* Disjoining pressure term */

    model_read = look_for_mat_prop(imp, "Disjoining Pressure Model", &(mat_ptr->DisjPressModel),
                                   &(mat_ptr->DisjPress), NO_USER, NULL, model_name, SCALAR_INPUT,
                                   &NO_SPECIES, es);

    if (model_read == -1 && !strcmp(model_name, "TWO_TERM")) {
      model_read = 1;
      mat_ptr->DisjPressModel = TWO_TERM;
      num_const = read_constants(imp, &(mat_ptr->u_DisjPress_function_constants), NO_SPECIES);
      if (num_const < 5) {
        sr = sprintf(err_msg, "Matl %s needs 5 constants for %s %s model.\n",
                     pd_glob[mn]->MaterialName, "Disjoining Pressure Model", "TWO_TERM");
        GOMA_EH(GOMA_ERROR, err_msg);
      }
      mat_ptr->len_u_DisjPress_function_constants = num_const;
      SPF_DBL_VEC(endofstring(es), num_const, mat_ptr->u_DisjPress_function_constants);
    }

    if (model_read == -1 && !strcmp(model_name, "TWO_TERM_EXT_CA")) {
      model_read = 1;
      mat_ptr->DisjPressModel = TWO_TERM_EXT_CA;
      num_const = read_constants(imp, &(mat_ptr->u_DisjPress_function_constants), NO_SPECIES);
      if (num_const < 4) {
        sr = sprintf(err_msg, "Matl %s needs 4 constants for %s %s model.\n",
                     pd_glob[mn]->MaterialName, "Disjoining Pressure Model", "TWO_TERM_EXT_CA");
        GOMA_EH(GOMA_ERROR, err_msg);
      }
      mat_ptr->len_u_DisjPress_function_constants = num_const;
      SPF_DBL_VEC(endofstring(es), num_const, mat_ptr->u_DisjPress_function_constants);
    }

    if (model_read == -1 && !strcmp(model_name, "ONE_TERM")) {
      model_read = 1;
      mat_ptr->DisjPressModel = ONE_TERM;
      num_const = read_constants(imp, &(mat_ptr->u_DisjPress_function_constants), NO_SPECIES);
      if (num_const < 3) {
        sr = sprintf(err_msg, "Matl %s needs 3 constants for %s %s model.\n",
                     pd_glob[mn]->MaterialName, "Disjoining Pressure Model", "ONE_TERM");
        GOMA_EH(GOMA_ERROR, err_msg);
      }
      mat_ptr->len_u_DisjPress_function_constants = num_const;
      SPF_DBL_VEC(endofstring(es), num_const, mat_ptr->u_DisjPress_function_constants);
    }

    else if (model_read == -1) {
      GOMA_EH(model_read, "Disjoining Pressure model invalid");
    }

    ECHO(es, echo_file);
  } /* End of SHELL_FILMP and SHELL_FILMH cards */

  if (pd_glob[mn]->gv[R_SHELL_PARTC] == 1) {

    model_read = look_for_mat_prop(imp, "Diffusion Coefficient Model", &(mat_ptr->DiffCoeffModel),
                                   &(mat_ptr->DiffCoeff), NO_USER, NULL, model_name, SCALAR_INPUT,
                                   &NO_SPECIES, es);

    if (model_read == -1 && !strcmp(model_name, "STOKES_EINSTEIN")) {
      model_read = 1;
      mat_ptr->DiffCoeffModel = STOKES_EINSTEIN;
      num_const = read_constants(imp, &(mat_ptr->u_DiffCoeff_function_constants), NO_SPECIES);
      if (num_const < 3) {
        sr = sprintf(err_msg, "Matl %s needs 3 constants for %s %s model.\n",
                     pd_glob[mn]->MaterialName, "Diffusion Coefficient Model", "STOKES_EINSTEIN");
        GOMA_EH(GOMA_ERROR, err_msg);
      }
      mat_ptr->len_u_DiffCoeff_function_constants = num_const;
      SPF_DBL_VEC(endofstring(es), num_const, mat_ptr->u_DiffCoeff_function_constants);
    }

    else if (model_read == -1) {
      GOMA_EH(model_read, "Diffusion Coefficient Model invalid");
    }

    ECHO(es, echo_file);
  }
  /*
   * Material input for fluid-structural interaction types for
   * lubrication shell elements
   */

  /* Check for mesh equation in any material and any matrix */
  have_mesh_eqn = 0;
  for (i = 0; i < upd->Total_Num_Matrices; i++) {
    if (upd->ep[i][R_MESH1] > -1) {
      have_mesh_eqn = 1;
    }
  }

  // mat_ptr->FSIModel = FSI_SHELL_ONLY;
  /*added by DSB 7/13; some post proc routines for 2D/shell problems
                                        get confused if there are shell elements and no FSI model is
     specified. Need to check that this doesn't break anything.*/
  if (pd_glob[mn]->gv[R_LUBP] || pd_glob[mn]->gv[R_LUBP_2] || pd_glob[mn]->gv[R_SHELL_FILMP] ||
      pd_glob[mn]->gv[R_SHELL_SAT_OPEN] || pd_glob[mn]->gv[R_SHELL_SAT_OPEN_2] ||
      pd_glob[mn]->gv[R_SHELL_SAT_1] ||
      (pd_glob[mn]->gv[R_SHELL_NORMAL1] && pd_glob[mn]->gv[R_SHELL_NORMAL2] &&
       pd_glob[mn]->gv[R_SHELL_NORMAL3]) ||
      pd_glob[mn]->gv[R_TFMP_MASS] || pd_glob[mn]->gv[R_TFMP_BOUND] ||
      ((pd_glob[mn]->gv[R_MASS]) && (pd_glob[mn]->MassFluxModel == FICKIAN_SHELL))) {
    model_read = look_for_mat_prop(imp, "FSI Deformation Model", &(mat_ptr->FSIModel), &(a0),
                                   NO_USER, NULL, model_name, NO_INPUT, &NO_SPECIES, es);

    if (!strcmp(model_name, "FSI_MESH_BOTH")) {
      mat_ptr->FSIModel = FSI_MESH_BOTH;
      GOMA_EH(model_read, "This FSI Deformation Model is not currently implemented!");

    } else if (!strcmp(model_name, "FSI_MESH_CONTINUUM")) {
      // PRS: Made this a GOMA_WH instead of a GOMA_EH as if the mesh equations are in a higher
      // block #, this trips.
      if (have_mesh_eqn == 0)
        GOMA_WH(-1, " Must have mesh continuum equations on somewhere for FSI_MESH_CONTINUUM");
      mat_ptr->FSIModel = FSI_MESH_CONTINUUM;

    } else if (!strcmp(model_name, "FSI_MESH_SHELL")) {
      mat_ptr->FSIModel = FSI_MESH_SHELL;
      GOMA_EH(model_read, "This FSI Deformation Model is not currently implemented!");

    } else if (!strcmp(model_name, "FSI_SHELL_ONLY")) {
      mat_ptr->FSIModel = FSI_SHELL_ONLY;

    } else if (!strcmp(model_name, "FSI_MESH_UNDEF")) {
      mat_ptr->FSIModel = FSI_MESH_UNDEF;

    } else if (!strcmp(model_name, "FSI_MESH_ONEWAY")) {
      mat_ptr->FSIModel = FSI_MESH_ONEWAY;

    } else if (!strcmp(model_name, "FSI_REALSOLID_CONTINUUM")) {
      mat_ptr->FSIModel = FSI_REALSOLID_CONTINUUM;

    } else if (!strcmp(model_name, "FSI_SHELL_ONLY_MESH")) {
      mat_ptr->FSIModel = FSI_SHELL_ONLY_MESH;

    } else if (!strcmp(model_name, "FSI_SHELL_ONLY_UNDEF")) {
      mat_ptr->FSIModel = FSI_SHELL_ONLY_UNDEF;

    } else {
      GOMA_EH(model_read, "This FSI Deformation Model is not valid!");
    }

    ECHO(es, echo_file);
  }

  /*
   * Input conditions for the structured porous shell equations
   * Added by SAR 2010-03-01
   */

  if ((pd_glob[mn]->gv[R_SHELL_SAT_CLOSED] == 1) || (have_shell_sat_open == 1) ||
      (have_shell_sat_open2 == 1)) {

    // Structured shell porosity
    model_read = look_for_mat_prop(imp, "Porous Shell Closed Porosity",
                                   &(mat_ptr->PorousShellClosedPorosityModel),
                                   &(mat_ptr->PorousShellClosedPorosity), NO_USER, NULL, model_name,
                                   SCALAR_INPUT, &NO_SPECIES, es);

    if (model_read == -1 && !strcmp(model_name, "EXTERNAL_FIELD")) {
      if (fscanf(imp, "%s", input) != 1) {
        GOMA_EH(
            GOMA_ERROR,
            "Expecting trailing keyword for Porous Shell Closed Porosity EXTERNAL_FIELD model.\n");
      }
      model_read = 1;

      // mat_ptr->u_PorousShellClosedPorosity_function_constants = alloc_dbl_1(1,0.0);

      ii = 0;
      for (j = 0; j < efv->Num_external_field; j++) {
        if (strcmp(efv->name[j], input) == 0) {
          ii = 1;
          mat_ptr->por_shell_closed_porosity_ext_field_index = j;
        }
      }
      if (ii == 0) {
        GOMA_EH(GOMA_ERROR,
                "Must activate external fields to use this PorousShellClosedPorosity model.  Field "
                "name needed for the EXTERNAL_FIELD Porous Shell Closed Porosity model");
      }
      mat_ptr->PorousShellClosedPorosityModel = EXTERNAL_FIELD;
      /* pick up scale factor for property */
      num_const = read_constants(imp, &(mat_ptr->u_PorousShellClosedPorosity_function_constants),
                                 NO_SPECIES);

      mat_ptr->len_u_PorousShellClosedPorosity_function_constants = num_const;
      if (num_const < 1) {
        sr = sprintf(err_msg, "Matl %s expected at least 1 constant for %s %s model.\n",
                     pd_glob[mn]->MaterialName, "Porous Shell Closed Porosity", "EXTERNAL_FIELD");
        GOMA_EH(GOMA_ERROR, err_msg);
      }

    } else if (model_read == -1 && !strcmp(model_name, "MULTI_MODE")) {
      model_read = 1;
      mat_ptr->PorousShellClosedPorosityModel = MULTI_MODE;
      num_const = read_constants(imp, &(mat_ptr->u_PorousShellClosedPorosity_function_constants),
                                 NO_SPECIES);
      if (num_const < 2) {
        sr = sprintf(err_msg, "Matl %s needs at least 2 constants for %s %s model.\n",
                     pd_glob[mn]->MaterialName, "Porous Shell Closed Porosity", "MULTI_MODE");
        GOMA_EH(GOMA_ERROR, err_msg);
      }
      mat_ptr->len_u_PorousShellClosedPorosity_function_constants = num_const;
      SPF_DBL_VEC(endofstring(es), num_const,
                  mat_ptr->u_PorousShellClosedPorosity_function_constants);

    } else if (model_read == -1) {
      GOMA_EH(model_read, "Porous Shell Closed Porosity Invalid!");
    }
    ECHO(es, echo_file);

    // Structured shell height
    // This should eventually be removed as PRS changed to "Porous Shell Height"

    GOMA_WH(-1, " Change Porous Shell Closed Height to Porous Shell Height ");

    model_read =
        look_for_mat_prop(imp, "Porous Shell Height", &(mat_ptr->PorousShellClosedHeightModel),
                          &(mat_ptr->PorousShellClosedHeight), NO_USER, NULL, model_name,
                          SCALAR_INPUT, &NO_SPECIES, es);
    if (model_read == -1 && !strcmp(model_name, "EXTERNAL_FIELD")) {
      if (fscanf(imp, "%s", input) != 1) {
        GOMA_EH(GOMA_ERROR,
                "Expecting trailing keyword for Porous Shell Height EXTERNAL_FIELD model.\n");
      }
      model_read = 1;

      ii = 0;
      for (j = 0; j < efv->Num_external_field; j++) {
        if (strcmp(efv->name[j], input) == 0) {
          ii = 1;
          mat_ptr->por_shell_closed_height_ext_field_index = j;
        }
      }
      if (ii == 0) {
        GOMA_EH(GOMA_ERROR, "Must activate external fields to use this PorousShellheight model.  "
                            "Field name needed for the EXTERNAL_FIELD");
      }
      mat_ptr->PorousShellClosedHeightModel = EXTERNAL_FIELD;
      /* pick up scale factor for property */
      num_const =
          read_constants(imp, &(mat_ptr->u_PorousShellClosedHeight_function_constants), NO_SPECIES);

      mat_ptr->len_u_PorousShellClosedHeight_function_constants = num_const;
      if (num_const < 1) {
        sr = sprintf(err_msg, "Matl %s expected at least 1 constant for %s %s model.\n",
                     pd_glob[mn]->MaterialName, "Porous Shell Height", "EXTERNAL_FIELD");
        GOMA_EH(GOMA_ERROR, err_msg);
      }

    } else if (model_read == -1) {
      GOMA_EH(model_read, "Porous Shell Height Invalid!");
    }
    ECHO(es, echo_file);

    // Pore radius distribution
    // This should eventually be removed as PRS changed to "Porous Shell Radius"
    GOMA_WH(-1, " Change Porous Shell Closed Radius to Porous Shell Radius ");

    // Pore radius distribution
    model_read =
        look_for_mat_prop(imp, "Porous Shell Radius", &(mat_ptr->PorousShellClosedRadiusModel),
                          &(mat_ptr->PorousShellClosedRadius), NO_USER, NULL, model_name,
                          SCALAR_INPUT, &NO_SPECIES, es);

    if (model_read == -1 && !strcmp(model_name, "EXTERNAL_FIELD")) {
      if (fscanf(imp, "%s", input) != 1) {
        GOMA_EH(GOMA_ERROR,
                "Expecting trailing keyword for Porous Shell Radius EXTERNAL_FIELD model.\n");
      }
      model_read = 1;

      ii = 0;
      for (j = 0; j < efv->Num_external_field; j++) {
        if (strcmp(efv->name[j], input) == 0) {
          ii = 1;
          mat_ptr->por_shell_closed_radius_ext_field_index = j;
        }
      }
      if (ii == 0) {
        GOMA_EH(GOMA_ERROR, "Must activate external fields to use this PorousShellRadius model.  "
                            "Field name needed for the EXTERNAL_FIELD");
      }

      mat_ptr->PorousShellClosedRadiusModel = EXTERNAL_FIELD;

      /* pick up scale factor for property */
      num_const =
          read_constants(imp, &(mat_ptr->u_PorousShellClosedRadius_function_constants), NO_SPECIES);

      mat_ptr->len_u_PorousShellClosedRadius_function_constants = num_const;

      if (num_const < 1) {
        sr = sprintf(err_msg, "Matl %s expected at least 1 constant for %s %s model.\n",
                     pd_glob[mn]->MaterialName, "Porous Shell Radius", "EXTERNAL_FIELD");
        GOMA_EH(GOMA_ERROR, err_msg);
      }

      model_read = 1;

    } else if (model_read == -1 && !strcmp(model_name, "MULTI_MODE")) {
      model_read = 1;
      mat_ptr->PorousShellClosedRadiusModel = MULTI_MODE;
      num_const =
          read_constants(imp, &(mat_ptr->u_PorousShellClosedRadius_function_constants), NO_SPECIES);
      if (num_const < mat_ptr->len_u_PorousShellClosedPorosity_function_constants - 1) {
        sr = sprintf(err_msg, "Matl %s needs at least %i constants for %s %s model.\n",
                     pd_glob[mn]->MaterialName,
                     mat_ptr->len_u_PorousShellClosedPorosity_function_constants - 1,
                     "Porous Shell Closed Radius", "MULTI_MODE");
        GOMA_EH(GOMA_ERROR, err_msg);
      }
      mat_ptr->len_u_PorousShellClosedRadius_function_constants = num_const;
      SPF_DBL_VEC(endofstring(es), num_const,
                  mat_ptr->u_PorousShellClosedRadius_function_constants);

    } else if (model_read == -1) {
      GOMA_EH(model_read, "Porous Shell Radius Invalid!");
    }
    ECHO(es, echo_file);

    // Initial gas pressure
    model_read = look_for_mat_prop(
        imp, "Porous Shell Closed Gas Pressure", &(mat_ptr->PorousShellClosedP0Model),
        &(mat_ptr->PorousShellClosedP0), NO_USER, NULL, model_name, SCALAR_INPUT, &NO_SPECIES, es);
    if (model_read == -1) {
      GOMA_EH(model_read, "Porous Shell Closed Gas Pressure Invalid!");
    }
    ECHO(es, echo_file);

    // Atmospheric pressure
    model_read = look_for_mat_prop(imp, "Porous Shell Atmospheric Pressure",
                                   &(mat_ptr->PorousShellPatmModel), &(mat_ptr->PorousShellPatm),
                                   NO_USER, NULL, model_name, SCALAR_INPUT, &NO_SPECIES, es);
    if (model_read == -1) {
      GOMA_EH(model_read, "Porous Shell Atmospheric Pressure Invalid!");
    }
    ECHO(es, echo_file);

    // Reference pressure
    model_read = look_for_mat_prop(imp, "Porous Shell Reference Pressure",
                                   &(mat_ptr->PorousShellPrefModel), &(mat_ptr->PorousShellPref),
                                   NO_USER, NULL, model_name, SCALAR_INPUT, &NO_SPECIES, es);
    if (model_read == -1) {
      GOMA_EH(model_read, "Porous Shell Reference Pressure Invalid!");
    }
    ECHO(es, echo_file);

    // Cross Permeability for random shell media (not in plane). We will want
    // eventually an external field for this for variability
    model_read =
        look_for_mat_prop(imp, "Porous Shell Cross Permeability",
                          &(mat_ptr->PorousShellCrossKappaModel), &(mat_ptr->PorousShellCrossKappa),
                          NO_USER, NULL, model_name, SCALAR_INPUT, &NO_SPECIES, es);

    if (model_read == -1 && !strcmp(model_name, "EXTERNAL_FIELD")) {
      if (fscanf(imp, "%s", input) != 1) {
        GOMA_EH(GOMA_ERROR, "Expecting trailing keyword for Porous Shell Cross Permeability "
                            "EXTERNAL_FIELD model.\n");
      }
      ii = 0;
      for (j = 0; j < efv->Num_external_field; j++) {
        if (!strcmp(efv->name[j], input)) {
          ii = 1;
          mat_ptr->Xperm_external_field_index = j;
        }
      }
      if (ii == 0) {
        GOMA_EH(GOMA_ERROR, "Cannot match the Porous Shell Cross Permeability name with that in "
                            "the external field file");
      }
      mat_ptr->PorousShellCrossKappaModel = EXTERNAL_FIELD;

      /* pick up scale factor for property */
      num_const =
          read_constants(imp, &(mat_ptr->u_PorousShellCrossKappa_function_constants), NO_SPECIES);
      mat_ptr->len_u_PorousShellCrossKappa_function_constants = num_const;

      if (num_const < 1) {
        sr =
            sprintf(err_msg, "Matl %s expected at least 1 constant for %s %s model.\n",
                    pd_glob[mn]->MaterialName, "Porous Shell Cross Permeability", "EXTERNAL_FIELD");
        GOMA_EH(GOMA_ERROR, err_msg);
      }

    }

    else if (model_read == -1) {
      GOMA_EH(model_read, "Porous Shell Cross Permeability Invalid!");
    }
    ECHO(es, echo_file);

    // Initial Pore pressure in open porous media. this might be the same as
    // the dry state and may need to be overrriden when it is a restart.
    model_read = look_for_mat_prop(imp, "Porous Shell Initial Pore Pressure",
                                   &(mat_ptr->PorousShellInitPorePresModel),
                                   &(mat_ptr->PorousShellInitPorePres), NO_USER, NULL, model_name,
                                   SCALAR_INPUT, &NO_SPECIES, es);
    if (model_read == -1) {
      GOMA_EH(model_read, "Porous Shell Initial Pore Pressure model invalid");
    }
    ECHO(es, echo_file);

  } // End of structured porous shell inputs

  /*
   * Input conditions for the porous shell gas diffusion model
   * Added by SAR 2010-12-20
   */

  if (pd_glob[mn]->gv[R_SHELL_SAT_GASN] == 1) {

    // Gas diffusivity
    model_read = look_for_mat_prop(imp, "Porous Shell Gas Diffusivity",
                                   &(mat_ptr->PorousShellDiffusivityModel),
                                   &(mat_ptr->PorousShellDiffusivity), NO_USER, NULL, model_name,
                                   SCALAR_INPUT, &NO_SPECIES, es);
    if (model_read == -1) {
      GOMA_EH(model_read, "Porous Shell Gas Diffusivity Invalid!");
    }
    ECHO(es, echo_file);

    // Gas Temperature constant (RT)
    model_read = look_for_mat_prop(imp, "Porous Shell Gas Temperature Constant",
                                   &(mat_ptr->PorousShellRTModel), &(mat_ptr->PorousShellRT),
                                   NO_USER, NULL, model_name, SCALAR_INPUT, &NO_SPECIES, es);
    if (model_read == -1) {
      GOMA_EH(model_read, "Porous Shell Gas Temperature Constant Invalid!");
    }
    ECHO(es, echo_file);

    // Henry's Law Constant
    model_read = look_for_mat_prop(imp, "Porous Shell Henrys Law Constant",
                                   &(mat_ptr->PorousShellHenryModel), &(mat_ptr->PorousShellHenry),
                                   NO_USER, NULL, model_name, SCALAR_INPUT, &NO_SPECIES, es);
    if (model_read == -1) {
      GOMA_EH(model_read, "Porous Shell Henrys Law Invalid!");
    }
    ECHO(es, echo_file);

  } // End of porous shell gas diffusion constants

  /*
   * Inputs specific to thin film multiphase flow density and viscosity calculations
    // So far, the density card only pertains to the gas model.
    // The incompressible liquid density does not matter.
   */
  if (pd_glob[mn]->gv[R_TFMP_MASS] || pd_glob[mn]->gv[R_TFMP_BOUND]) {
    char input[MAX_CHAR_IN_INPUT] = "zilch\0";
    strcpy(search_string, "Thin Film Multiphase Density");
    model_read = look_for_optional(imp, search_string, input, '=');

    if (model_read == 1) {
      if (fscanf(imp, "%s", model_name) != 1) {
        sr = sprintf(err_msg, "Error reading model name string in material file, property %s",
                     search_string);
        GOMA_EH(GOMA_ERROR, err_msg);
      }

      SPF(es, "%s = %s", search_string, model_name);
      if (model_read == 1 && !strcmp(model_name, "CONSTANT")) {
        model_read = 1;
        mat_ptr->tfmp_density_model = CONSTANT;
        num_const = read_constants(imp, &(mat_ptr->tfmp_density_const), NO_SPECIES);

        SPF_DBL_VEC(endofstring(es), num_const, mat_ptr->tfmp_density_const);
        mat_ptr->len_tfmp_density_const = num_const;
        if (num_const == 1) {
          mat_ptr->len_tfmp_density_const = 4;
          safe_free(mat_ptr->tfmp_density_const);
          mat_ptr->tfmp_density_const = alloc_dbl_1(4, 0.0);
          // make sure reasonable values are here, to prevent divide by zero and provide a uniform
          // ambient pressure value.
          mat_ptr->tfmp_density_const[1] = 1.0;
          mat_ptr->tfmp_density_const[2] = 1.0;
          mat_ptr->tfmp_density_const[3] = 0.0;
        }
      }
      if (model_read == 1 && !strcmp(model_name, "IDEAL_GAS")) {
        model_read = 1;
        mat_ptr->tfmp_density_model = IDEAL_GAS;
        num_const = read_constants(imp, &(mat_ptr->tfmp_density_const), NO_SPECIES);

        SPF_DBL_VEC(endofstring(es), num_const, mat_ptr->tfmp_density_const);
        mat_ptr->len_tfmp_density_const = num_const;
        if (num_const != 4) {
          GOMA_EH(GOMA_ERROR, "The IDEAL_GAS model requires 4 values: molecular weight of gas, "
                              "universal gas constant, temperature[const], ambient pressure.");
        }
      }
    } else {
      GOMA_EH(GOMA_ERROR, "You must use the \"Thin Film Multiphase Density\" card to specify the "
                          "gas density for the tfmp equations.");
    }
    ECHO(es, echo_file);
  }

  if (pd_glob[mn]->gv[R_TFMP_MASS] || pd_glob[mn]->gv[R_TFMP_BOUND]) {
    char input[MAX_CHAR_IN_INPUT] = "zilch\0";
    strcpy(search_string, "Thin Film Multiphase Viscosity");
    model_read = look_for_optional(imp, search_string, input, '=');

    if (model_read == 1) {
      if (fscanf(imp, "%s", model_name) != 1) {
        sr = sprintf(err_msg, "Error reading model name string in material file, property %s",
                     search_string);
        GOMA_EH(GOMA_ERROR, err_msg);
      }
      SPF(es, "%s = %s", search_string, model_name);
      if (!strcmp(model_name, "CONSTANT")) {
        model_read = 1;
        mat_ptr->tfmp_viscosity_model = CONSTANT;
        num_const = read_constants(imp, &(mat_ptr->tfmp_viscosity_const), NO_SPECIES);

        SPF_DBL_VEC(endofstring(es), num_const, mat_ptr->tfmp_viscosity_const);
        mat_ptr->len_tfmp_viscosity_const = num_const;
        if (num_const != 2) {
          sr = sprintf(err_msg, "Wrong number of parameters on property, %s", search_string);
          GOMA_EH(GOMA_ERROR, err_msg);
        }
      }
    } else {
      GOMA_EH(GOMA_ERROR, "No default fluid viscosities, to specify them use the \"Thin Film "
                          "Multiphase Viscosity\" card.");
    }
  }
  if (pd_glob[mn]->gv[R_TFMP_MASS] || pd_glob[mn]->gv[R_TFMP_BOUND]) {
    char input[MAX_CHAR_IN_INPUT] = "zilch\0";
    strcpy(search_string, "Thin Film Multiphase Diffusivity Model");
    model_read = look_for_optional(imp, search_string, input, '=');

    if (model_read == 1) {
      GOMA_WH(-1, "\"Thin Film Multiphase Diffusivity Model\" adds a diffusion term to the liquid "
                  "volume balance equation for the express purpose of numerical stabilization, "
                  "proceed with caution.");
      if (fscanf(imp, "%s", model_name) != 1) {
        sr = sprintf(err_msg, "Error reading model name string in material file, property %s",
                     search_string);
        GOMA_EH(GOMA_ERROR, err_msg);
      }
      SPF(es, "%s = %s", search_string, model_name);
      if (!strcmp(model_name, "CONSTANT")) {
        model_read = 1;

        mat_ptr->tfmp_diff_model = CONSTANT;
        mat_ptr->tfmp_diff_const = alloc_dbl_1(1, 0.0);
        if (fscanf(imp, "%lg", mat_ptr->tfmp_diff_const) != 1) {
          sr = sprintf(err_msg, "Wrong number of constants in material file, property %s",
                       search_string);
          GOMA_EH(GOMA_ERROR, err_msg);
        }

        mat_ptr->len_tfmp_diff_const = 1;
        SPF_DBL_VEC(endofstring(es), 1, mat_ptr->tfmp_diff_const);
      } else if (!strcmp(model_name, "PIECEWISE")) {
        mat_ptr->tfmp_diff_model = PIECEWISE;

        mat_ptr->len_tfmp_diff_const = read_constants(imp, &(mat_ptr->tfmp_diff_const), NO_SPECIES);
        SPF_DBL_VEC(endofstring(es), mat_ptr->len_tfmp_diff_const, mat_ptr->tfmp_diff_const);
      }
      ECHO(es, echo_file);
    } else {
      GOMA_WH(-1, "If you're having trouble try adding some numerical diffusion with the \"Thin "
                  "Film Multiphase Diffusivity Model\" material property.");
    }
  }

  if (pd_glob[mn]->gv[R_TFMP_BOUND]) {
    char input[MAX_CHAR_IN_INPUT] = "zilch\0";
    strcpy(search_string, "Thin Film Multiphase Dissolution Model");
    model_read = look_for_optional(imp, search_string, input, '=');
    if (model_read == 1) {
      if (fscanf(imp, "%s", model_name) != 1) {
        sr = sprintf(err_msg, "Error reading model name string in material file, property %s",
                     search_string);
        GOMA_EH(GOMA_ERROR, err_msg);
      }
      SPF(es, "%s = %s", search_string, model_name);
      num_const = read_constants(imp, &(mat_ptr->tfmp_dissolution_const), NO_SPECIES);
      if (!strcmp(model_name, "SQUARE")) {
        mat_ptr->tfmp_dissolution_model = TFMP_SQUARE;
        if (num_const != 3) {
          sr = sprintf(err_msg, "Error property %s only supports 3 input values.", search_string);
          GOMA_EH(GOMA_ERROR, err_msg);
        }
        mat_ptr->len_tfmp_dissolution_const = num_const;
        SPF_DBL_VEC(endofstring(es), mat_ptr->len_tfmp_dissolution_const,
                    mat_ptr->tfmp_dissolution_const);
      }
      ECHO(es, echo_file);
    } else {
      mat_ptr->tfmp_dissolution_model = NO_MODEL;
      mat_ptr->len_tfmp_dissolution_const = 0;
      GOMA_WH(-1, "By default, dissolution is inactive. Use \"Thin Film Multiphase Dissolution "
                  "Model\" to activate it.");
    }
  }

  if (pd_glob[mn]->gv[R_TFMP_MASS] || pd_glob[mn]->gv[R_TFMP_BOUND]) {
    char input[MAX_CHAR_IN_INPUT] = "zilch\0";
    strcpy(search_string, "Thin Film Multiphase Relative Permeability Model");
    model_read = look_for_optional(imp, search_string, input, '=');
    if (model_read == 1) {
      if (fscanf(imp, "%s", model_name) != 1) {
        sr = sprintf(err_msg, "Error reading model name string in material file, property %s",
                     search_string);
        GOMA_EH(GOMA_ERROR, err_msg);
      }
      SPF(es, "%s = %s", search_string, model_name);
      if (!strcmp(model_name, "LEVER")) {
        mat_ptr->tfmp_rel_perm_model = LEVER;
        mat_ptr->len_tfmp_rel_perm_const = 0;
      } else if (!strcmp(model_name, "SATURATION")) {
        mat_ptr->tfmp_rel_perm_model = SATURATION;
        mat_ptr->len_tfmp_rel_perm_const = 0;
      } else if (!strcmp(model_name, "PIECEWISE")) {
        mat_ptr->tfmp_rel_perm_model = PIECEWISE;
        mat_ptr->len_tfmp_rel_perm_const =
            read_constants(imp, &mat_ptr->tfmp_rel_perm_const, NO_SPECIES);
        SPF_DBL_VEC(endofstring(es), mat_ptr->len_tfmp_rel_perm_const,
                    mat_ptr->tfmp_rel_perm_const);
      } else {
        sr = sprintf(err_msg, "Invalid model name string in material file, property %s",
                     search_string);
        GOMA_EH(GOMA_ERROR, err_msg);
      }
      ECHO(es, echo_file);
    } else {
      GOMA_EH(GOMA_ERROR, "There are no defaults for \"Thin Film Multiphase Relative Permeability "
                          "Model\". You must set them.");
    }
  }

  if (pd_glob[mn]->gv[R_TFMP_BOUND] || pd_glob[mn]->gv[R_TFMP_MASS]) {
    strcpy(search_string, "Thin Film Multiphase Mass Lumping");
    model_read = look_for_optional(imp, search_string, input, '=');
    if (model_read == 1) {
      if (fscanf(imp, "%s", model_name) != 1) {
        sr = sprintf(err_msg, "Error reading model name string in material file, property %s",
                     search_string);
        GOMA_EH(GOMA_ERROR, err_msg);
      }
      SPF(es, "%s = %s", search_string, model_name);
      if (!strcasecmp(model_name, "yes") || !strcasecmp(model_name, "true")) {
        mat_ptr->tfmp_mass_lump = TRUE;
        SPF(es, "%s = %s", search_string, "TRUE");
      } else if (!strcasecmp(model_name, "no") || !strcasecmp(model_name, "false")) {
        mat_ptr->tfmp_mass_lump = FALSE;
        SPF(es, "%s = %s", search_string, "FALSE");
      } else {
        GOMA_EH(GOMA_ERROR,
                "Thin Film Multiphase Mass Lumping must be set to TRUE, YES, FALSE, or NO");
      }
    } else {
      GOMA_WH(-1, "Mass lumping is on by default.");
      mat_ptr->tfmp_mass_lump = TRUE;
      SPF(es, "%s = %s", search_string, "TRUE");
    }
    ECHO(es, echo_file);
  }

  if (pd_glob[mn]->gv[R_TFMP_BOUND]) {
    char input[MAX_CHAR_IN_INPUT] = "zilch\0";
    strcpy(model_name, "\0");
    strcpy(search_string, "Thin Film Multiphase Clipping");
    model_read = look_for_optional(imp, search_string, input, '=');
    if (model_read == 1) {
      if (fscanf(imp, "%s", model_name) != 1) {
        sr = sprintf(err_msg, "Error reading model name string in material file, property %s",
                     search_string);
        GOMA_EH(GOMA_ERROR, err_msg);
      }
      SPF(es, "%s = %s", search_string, model_name);
      //      GOMA_EH(GOMA_ERROR, model_name);
      if (!strcasecmp(model_name, "yes") || !strcasecmp(model_name, "true")) {
        mat_ptr->tfmp_clipping = TRUE;
        if (fscanf(imp, "%lg", &(mat_ptr->tfmp_clip_strength)) != 1) {
          sr = sprintf(err_msg, "Wrong number of constants in material file, property %s",
                       search_string);
          GOMA_EH(GOMA_ERROR, err_msg);
        }
        SPF(endofstring(es), " %.4g", mat_ptr->tfmp_clip_strength);

      } else if (!strcasecmp(model_name, "no") || !strcasecmp(model_name, "false")) {
        mat_ptr->tfmp_clipping = FALSE;
        GOMA_WH(-1, "Spurious oscillations can be mitigated with the \"Thin Film Multiphase "
                    "Clipping\" material property.");
      } else {
        SPF(err_msg, "Syntax error or invalid model for %s\n", search_string);
        GOMA_EH(GOMA_ERROR, err_msg);
      }

    } else {
      mat_ptr->tfmp_clipping = FALSE;
      SPF(es, "%s = %s", search_string, "FALSE");
      GOMA_WH(-1, "\"Thin Film Multiphase Clipping\" is off by default.");
    }
    ECHO(es, echo_file);
  }

  if (pd_glob[mn]->gv[R_TFMP_MASS] || pd_glob[mn]->gv[R_TFMP_BOUND]) {
    char input[MAX_CHAR_IN_INPUT] = "zilch\0";
    strcpy(search_string, "Thin Film Multiphase Drop Lattice");
    model_read = look_for_optional(imp, search_string, input, '=');
    if (model_read == 1) {
      if (fscanf(imp, "%s", model_name) != 1) {
        sr = sprintf(err_msg, "Error reading model name string in material file, property %s",
                     search_string);
        GOMA_EH(GOMA_ERROR, err_msg);
      }
      SPF(es, "%s = %s", search_string, model_name);
      if (!strcmp(model_name, "SQUARE")) {
        mat_ptr->tfmp_drop_lattice_model = TFMP_SQUARE;
        num_const = read_constants(imp, &(mat_ptr->tfmp_drop_lattice_const), NO_SPECIES);
        if (num_const != 2) {
          GOMA_EH(GOMA_ERROR, "Thin Film Multiphase Drop Lattice 'SQUARE' requires two and only "
                              "two input values, lambda and Vd");
        }
        mat_ptr->len_tfmp_drop_lattice_const = num_const;
        SPF_DBL_VEC(endofstring(es), num_const, mat_ptr->tfmp_drop_lattice_const);
      }
    } else {
      GOMA_WH(-1, "By default, \"Thin Film Multiphase Drop Lattice\" is a square lattice with "
                  "spacing of 160 microns and 6 pL drop volume, units in cgs.");
    }
    ECHO(es, echo_file);
  }

  /* check for roller-web gap thickness model */
  if (pd_glob[mn]->gv[R_TFMP_BOUND]) {
    char input[MAX_CHAR_IN_INPUT] = "zilch\0";
    strcpy(search_string, "Elastohydrodynamic Lubrication Gap Model");
    model_read = look_for_optional(imp, search_string, input, '=');

    if (model_read == 1) {
      if (fscanf(imp, "%s", model_name) != 1) {
        sr = sprintf(err_msg, "Error reading model name string in material file, property %s",
                     search_string);
        GOMA_EH(GOMA_ERROR, err_msg);
      }

      SPF(es, "%s = %s", search_string, model_name);
      if (model_read == 1 && !strcmp(model_name, "NDOTD")) {
        model_read = 1;
        mat_ptr->ehl_gap_model = GM_NDOTD;

      } else

          if (model_read == 1 && !strcmp(model_name, "RADIAL")) {
        model_read = 1;
        mat_ptr->ehl_gap_model = GM_RADIAL;

      }

      else {
        // default is simple
        mat_ptr->ehl_gap_model = GM_RADIAL;
        SPF(es, "%s = %s", search_string, "RADIAL");
      }

      ECHO(es, echo_file);
    }
  }

  /* check for roller-web normal calculation method (only needed if gap model is NDOTD) */
  if (pd_glob[mn]->gv[R_MESH1] && pd_glob[mn]->gv[R_TFMP_BOUND] &&
      mat_ptr->ehl_gap_model == GM_NDOTD) {
    char input[MAX_CHAR_IN_INPUT] = "zilch\0";
    strcpy(search_string, "Elastohydrodynamic Lubrication Normal Calculation Method");
    model_read = look_for_optional(imp, search_string, input, '=');

    if (model_read == 1) {
      if (fscanf(imp, "%s", model_name) != 1) {
        sr = sprintf(err_msg, "Error reading model name string in material file, property %s",
                     search_string);
        GOMA_EH(GOMA_ERROR, err_msg);
      }

      SPF(es, "%s = %s", search_string, model_name);
      if (model_read == 1 && !strcmp(model_name, "MAPPING")) {
        model_read = 1;
        mat_ptr->ehl_normal_method = NCM_MAPPING;

      } else

          if (model_read == 1 && !strcmp(model_name, "SIK_S_WEB")) {
        model_read = 1;
        mat_ptr->ehl_normal_method = NCM_PRIMITIVE_S_WEB;

      } else if (model_read == 1 && !strcmp(model_name, "SIK_S_ROLLER")) {
        model_read = 1;
        mat_ptr->ehl_normal_method = NCM_PRIMITIVE_S_ROLLER;

      } else if (model_read == 1 && !strcmp(model_name, "SIK_XY")) {
        model_read = 1;
        mat_ptr->ehl_normal_method = NCM_PRIMITIVE_XY;

      }

      else {
        // default is normal of roller
        mat_ptr->ehl_normal_method = NCM_PRIMITIVE_S_ROLLER;
        SPF(es, "%s = %s", search_string, "SIK_S_ROLLER");
      }

      ECHO(es, echo_file);
    }
  }

  /* check for 2d bar integration kind */
  if (pd_glob[mn]->gv[R_TFMP_BOUND]) {
    char input[MAX_CHAR_IN_INPUT] = "zilch\0";
    strcpy(search_string, "Elastohydrodynamic Lubrication Shell Integration Kind");
    model_read = look_for_optional(imp, search_string, input, '=');

    if (model_read == 1) {
      if (fscanf(imp, "%s", model_name) != 1) {
        sr = sprintf(err_msg, "Error reading model name string in material file, property %s",
                     search_string);
        GOMA_EH(GOMA_ERROR, err_msg);
      }

      SPF(es, "%s = %s", search_string, model_name);
      if (model_read == 1 && !strcmp(model_name, "S")) {
        model_read = 1;
        mat_ptr->ehl_integration_kind = SIK_S;

      } else

          if (model_read == 1 && !strcmp(model_name, "XY")) {
        model_read = 1;
        mat_ptr->ehl_integration_kind = SIK_XY;

      }

      else {
        // default is XY
        mat_ptr->ehl_integration_kind = SIK_XY;
        SPF(es, "%s = %s", search_string, "XY");
      }

      ECHO(es, echo_file);
    }
  }

  /*********************************************************************/

  /*********************************************************************/
  /*********************************************************************/
  /*********************************************************************/
  /*
   *  Check the input for consistency
   */
  NO_SPECIES = 0;
  for (i = 0; i < Num_Var_Init_Mat[mn]; i++) {
    if (Var_init_mat[mn][i].var == MASS_FRACTION)
      NO_SPECIES++;
  }
  if (NO_SPECIES > pd_ptr->Num_Species) {
    sprintf(Err_Msg,
            "Attempt to initialize %d species in matl %s with only"
            "%d species active!",
            NO_SPECIES, pd_glob[mn]->MaterialName, pd_ptr->Num_Species_Eqn);
    GOMA_EH(GOMA_ERROR, Err_Msg);
  }

  /*
   *  Check for consistency in the specifications of the Species Variables
   *  now that we have all of the information about the constituitive
   *  modeling for the material
   */

  if (mat_ptr->Species_Var_Type == SPECIES_UNDEFINED_FORM) {
    mat_ptr->Species_Var_Type = pd_ptr->Species_Var_Type;
  }

  /*
   *  Calculate the value of Dropped_last_sepecies_eqn from the values
   *  of Num_Species_Eqn and Num_Species. We will assume that if they
   *  are one apart, then the last species continuity equation has
   *  been dropped from the equation system
   */
  if (mat_ptr->Num_Species_Eqn == mat_ptr->Num_Species - 1) {
    mat_ptr->Dropped_Last_Species_Eqn = TRUE;
  } else {
    mat_ptr->Dropped_Last_Species_Eqn = FALSE;
  }
  /*
   * HKM -> Possible spot in the code to include a section on
   *        the consistency of mass fraction values, i.e., they
   *        should sum to one if Species_Var_Type is a certain
   *        type.
   *        Also, we should check the range of the input ktypes.
   */
}
/*  END of rd_mp_specs -- read material properties specifications  */<|MERGE_RESOLUTION|>--- conflicted
+++ resolved
@@ -1592,65 +1592,8 @@
         GOMA_EH(GOMA_ERROR, err_msg);
       }
 
-<<<<<<< HEAD
       gn_glob[mn]->len_u_muinf = num_const;
       SPF_DBL_VEC(endofstring(es), num_const, gn_glob[mn]->u_muinf);
-=======
-  if ( !strcmp(model_name, "GIESEKUS") )
-    {
-      vn_glob[mn]->ConstitutiveEquation = GIESEKUS;
-    }
-  else if ( !strcmp(model_name, "WHITE_METZNER") )
-    {
-      vn_glob[mn]->ConstitutiveEquation = WHITE_METZNER;
-    } 
-  else if ( !strcmp(model_name, "OLDROYDB") )
-    {
-      vn_glob[mn]->ConstitutiveEquation = OLDROYDB;
-    } 
-  else if ( !strcmp(model_name, "PTT") ||
-	    !strcmp(model_name, "PHAN THIEN-TANNER") ||
-	    !strcmp(model_name, "PHAN-THIEN TANNER") )
-    {
-      vn_glob[mn]->ConstitutiveEquation = PTT;
-    } 
-  else if ( !strcmp(model_name, "SARAMITO_OLDROYDB") )
-    {
-      vn_glob[mn]->ConstitutiveEquation = SARAMITO_OLDROYDB;
-    }
-  else if ( !strcmp(model_name, "SARAMITO_GIESEKUS") )
-    {
-      vn_glob[mn]->ConstitutiveEquation = SARAMITO_GIESEKUS;
-    }
-  else if ( !strcmp(model_name, "SARAMITO_PTT") )
-    {
-      vn_glob[mn]->ConstitutiveEquation = SARAMITO_PTT;
-    } 
-  else if ( !strcmp(model_name, "MODIFIED_JEFFREYS") )
-    {
-      vn_glob[mn]->ConstitutiveEquation = MODIFIED_JEFFREYS;
-    } 
-  else if ( !strcmp(model_name, "NOPOLYMER") )
-    {
-      vn_glob[mn]->ConstitutiveEquation = NOPOLYMER;
-      /* set defaults if the next section is not entered */
-      vn_glob[mn]->wt_funcModel = GALERKIN;
-      vn_glob[mn]->wt_func =0.;
-      vn_glob[mn]->evssModel = EVSS_G;
-      vn_glob[mn]->dg_J_model = FALSE;
-    } 
-  else 
-    {
-      vn_glob[mn]->ConstitutiveEquation = NOPOLYMER;
-      /* set defaults if the next section is not entered */
-      vn_glob[mn]->wt_funcModel = GALERKIN;
-      vn_glob[mn]->wt_func =0.;
-      vn_glob[mn]->evssModel = EVSS_G;
-      vn_glob[mn]->dg_J_model = FALSE;
-      strcpy(es,"\t(Polymer Constitutive Equation = NOPOLYMER)");
-    }
-  ECHO(es,echo_file);
->>>>>>> 06d8c849
 
       if (gn_glob[mn]->u_muinf[2] == 0.0)
         gn_glob[mn]->u_muinf[2] = ls->Length_Scale / 2.0;
@@ -1660,599 +1603,15 @@
     }
     ECHO(es, echo_file);
 
-<<<<<<< HEAD
     if (ConstitutiveEquation != BOND && ConstitutiveEquation != BINGHAM_MIXED) {
       model_read =
           look_for_mat_prop(imp, "Time Constant", &(gn_glob[mn]->lamModel), &(gn_glob[mn]->lam),
                             NO_USER, NULL, model_name, SCALAR_INPUT, &NO_SPECIES, es);
-=======
-      strcpy(search_string, "Polymer Stress Formulation");
-
-      model_read = look_for_mat_prop(imp, search_string, 
-				     &(vn_glob[mn]->evssModel), 
-				     &(a0), NO_USER, NULL, model_name, NO_INPUT,
-				     &NO_SPECIES,es);
-      if ( !strcmp(model_name, "EVSS_G") )
-	{
-	  if( vn_glob[mn]->ConstitutiveEquation == PTT || 
-	      vn_glob[mn]->ConstitutiveEquation == SARAMITO_PTT ) 
-	    EH(-1,"Error: EVSS_G stress formulation is not implemented in this case.");
-
-	  vn_glob[mn]->evssModel = EVSS_G;
-	}
-      else if ( !strcmp(model_name, "EVSS_F") )
-	{
-	  vn_glob[mn]->evssModel = EVSS_F;
-	}
-      else if ( !strcmp(model_name, "EVSS_GRADV") )
-	{
-	  vn_glob[mn]->evssModel = EVSS_GRADV;
-	}
-      else if ( !strcmp(model_name, "EVSS_L") )
-	{
-	  vn_glob[mn]->evssModel = EVSS_L;
-	}
-      else if ( !strcmp(model_name, "LOG_CONF") )
-	{
-	  vn_glob[mn]->evssModel = LOG_CONF;
-	}
-      else if ( !strcmp(model_name, "LOG_CONF_GRADV") )
-	{
-	  vn_glob[mn]->evssModel = LOG_CONF_GRADV;
-	}
-      else
-	{
-	  if( vn_glob[mn]->ConstitutiveEquation == PTT || 
-	      vn_glob[mn]->ConstitutiveEquation == SARAMITO_PTT ) 
-	    EH(-1,"Error: EVSS_G stress formulation is not implemented in this case.");
-
-	  vn_glob[mn]->evssModel = EVSS_G; /* default to Rajagopalan's 
-					      formulation */
-
-	  SPF(es,"\t(%s = %s)", "Polymer Stress Formulation","EVSS_G" );
-	}
-
-      ECHO(es,echo_file);
-
-      strcpy(search_string,"Polymer Weight Function");
-      
-      model_read = look_for_mat_prop(imp,search_string , 
-				     &(vn_glob[mn]->wt_funcModel), 
-				     &(a0), NO_USER, NULL, model_name, NO_INPUT,
-				     &NO_SPECIES,es);
-      
-      if ( !strcmp(model_name, "GALERKIN") )
-	{
-	  vn_glob[mn]->wt_funcModel = GALERKIN;
-	} 
-      else if ( !strcmp(model_name, "SUPG") )
-	{
-	  vn_glob[mn]->wt_funcModel = SUPG;
-	} 
-      else 
-	{
-	  vn_glob[mn]->wt_funcModel = GALERKIN;
-
-	  SPF(es,"\t(%s = %s)", search_string ,"GALERKIN"); 
-	}
-
-      ECHO(es,echo_file);
-
-      if( vn_glob[mn]->wt_funcModel == SUPG)
-	{
-
-	  strcpy(search_string,"Polymer Weighting");
-	  
-	  model_read = look_for_mat_prop(imp, search_string, 
-					 &(ConstitutiveEquation), 
-					 &(vn_glob[mn]->wt_func), NO_USER, NULL,
-					 model_name, SCALAR_INPUT, &NO_SPECIES,es);
-
-	  EH(model_read, "Polymer Weighting not set");
-	}
-      else 
-	{
-	  vn_glob[mn]->wt_func =0.;
-	  SPF(es,"\t(%s = %s %g)", search_string, "CONSTANT", vn_glob[mn]->wt_func);
-	}
-
-      strcpy(search_string,"Polymer Shift Function");
-
-      if( look_forward_optional(imp, search_string,input, '=') == 1 )
-	{ 
-	  if ( fscanf(imp,"%s", model_name) != 1 )
-	    {
-	      EH(-1, "Need option for Polymer Shift Function ");
-	    }
-
-	  SPF(es,"%s = %s", search_string, model_name);
-
-	  if ( !strcmp(model_name, "CONSTANT"))
-	    {
-	      vn_glob[mn]->shiftModel = CONSTANT;
-
-	      num_const = read_constants(imp, &( vn_glob[mn]->shift),
-					 NO_SPECIES);
-	      if ( num_const < 1) 
-		{
-		  log_err(
-                  "Matl %s expected at least 1 constants for %s model.\n",
-		  pd_glob[mn]->MaterialName, "CONSTANT_WLF shift factor");
-		}
-	      vn_glob[mn]->len_shift = num_const;
-
-	      SPF_DBL_VEC(endofstring(es), num_const,  vn_glob[mn]->shift );
-
-	    }
-	  else  if ( !strcmp(model_name, "MODIFIED_WLF"))
-	    {
-	      vn_glob[mn]->shiftModel = MODIFIED_WLF;
-
-	      num_const = read_constants(imp, &( vn_glob[mn]->shift),
-					 NO_SPECIES);
-	      
-	      if ( num_const < 2) 
-		{
-		  log_err(
-                  "Matl %s expected at least 2 constants for %s model.\n",
-		  pd_glob[mn]->MaterialName, "MODIFIED_WLF shift factor");
-		}
-	      vn_glob[mn]->len_shift = num_const;
-
-	      SPF_DBL_VEC(endofstring(es), num_const,  vn_glob[mn]->shift );
-	    }
-	  else 
-	    {
-	      vn_glob[mn]->shiftModel = CONSTANT;
-	      vn_glob[mn]->shift = alloc_dbl_1(1,1.0);
-	      vn_glob[mn]->len_shift = 1;
-	      SPF(es,"\t(%s = %s %.4g)", search_string, "CONSTANT", 1.0 );
-	    }
-	}
-      else
-	{
-	      vn_glob[mn]->shiftModel = CONSTANT;
-	      vn_glob[mn]->shift = alloc_dbl_1(1,1.0);
-	      vn_glob[mn]->len_shift = 1;
-	      SPF(es,"\t(%s = %s %.4g)", search_string, "CONSTANT", 1.0 );
-	}
-
-      ECHO(es,echo_file);
-
-
-      strcpy(search_string,"Discontinuous Jacobian Formulation");
-
-      if( look_forward_optional(imp,search_string ,input, '=') == 1 )
-	{
-	  if ( fscanf(imp,"%s", model_name) != 1 )
-	    {
-	      EH(-1, "Need option for Discontinuous Jacobian Formulation ");
-	    }
-
-	  SPF(es,"%s = %s", search_string, model_name);
-
-	  if ( !strcmp(model_name, "FULL"))
-	    {
-	      vn_glob[mn]->dg_J_model = FULL_DG;
-	    }
-	  else  if ( !strcmp(model_name, "EXPLICIT"))
-	    {
-	      vn_glob[mn]->dg_J_model = EXPLICIT_DG;
-
-	      num_const = read_constants(imp, &( vn_glob[mn]->dg_J_model_wt),
-					 NO_SPECIES);
-	      
-	      if ( num_const < 1) 
-		{
-		  log_err(
-                  "Matl %s expected at least 1 constants for %s model.\n",
-		  pd_glob[mn]->MaterialName, "EXPLICIT_DG weighting factor");
-		}
-	      vn_glob[mn]->len_dg_J_model_wt = num_const;
-
-	      SPF_DBL_VEC(endofstring(es), num_const, vn_glob[mn]->dg_J_model_wt );
-
-	    }
-	  else  if ( !strcmp(model_name, "SEGREGATED"))
-	    {
-	      vn_glob[mn]->dg_J_model = SEGREGATED;
-
-	      num_const = read_constants(imp, &( vn_glob[mn]->dg_J_model_wt),
-					 NO_SPECIES);
-	      if ( num_const < 1) 
-		{
-		 log_err(
-                 "Matl %s expected at least 1 constants for %s model.\n",
-		 pd_glob[mn]->MaterialName, "SEGREGATED weighting factor");
-		}
-	      vn_glob[mn]->len_dg_J_model_wt = num_const;
-	      SPF_DBL_VEC(endofstring(es), num_const, vn_glob[mn]->dg_J_model_wt );
-	    }
-	  else 
-	    {
-	      vn_glob[mn]->dg_J_model = FALSE;
-	      SPF(es,"\t(%s = %s)", search_string, "FALSE");
-	    }
-	}
-      else
-	{
-          vn_glob[mn]->dg_J_model = FALSE;
-	  SPF(es,"\t(%s = %s)", search_string, "FALSE");
-	}
-
-      ECHO(es,echo_file);
-    
-      /* read in adaptive viscosity scaling: if it is zero
-         we have the normal formulation without numerical artifacts */
-
-      strcpy(search_string,"Adaptive Viscosity Scaling");
-
-      model_read = look_for_mat_prop(imp, search_string,
-		      	             &(ConstitutiveEquation),
-			             &(vn_glob[mn]->eps), NO_USER, NULL,
-				     model_name, SCALAR_INPUT, &NO_SPECIES,es);
-      if(model_read == -1)
-	{
-          vn_glob[mn]->eps =0.;
-	  SPF(es,"\t(%s = %s %.4g)", search_string, "CONSTANT",  vn_glob[mn]->eps);
-        }
-
-      ECHO(es,echo_file);
-
-      /* allocate space */
-
-      strcpy(search_string, "Polymer Viscosity");
-
-      if(vn_glob[mn]->modes == 0)EH(-1, "Need to specify number of VE modes in input deck");
-
-      modal_data = (dbl *) array_alloc(1,vn_glob[mn]->modes,sizeof(dbl)); 
-
-      model_read = look_for_modal_prop(imp,search_string , 
-				       vn_glob[mn]->modes, 
-				       &matl_model,
-				       modal_data,
-				       es);
-      if( model_read < 1 )
-	{
-	  if( model_read == -1) SPF(err_msg,"%s card is missing.",search_string);
-	  if( model_read == -2) SPF(err_msg,"Only CONSTANT, POWER LAW and HERSCHEL_BULKLEY %s mode models supported.", search_string);
-	  fprintf(stderr,"%s\n",err_msg);
-	  exit(-1);
-	}
-
-	// in case of non-constant polymer viscosity, parse polymer viscosity parameters
-	// For now, these all assume a single node
-	const bool mupIsConstant = matl_model == CONSTANT;
-
-	    int nExpModel  = CONSTANT;
-      int aExpModel  = CONSTANT;
-			int fExpModel  = CONSTANT;
-      int mu0Model   = CONSTANT;
-      int muInfModel = CONSTANT;
-      int lamModel   = CONSTANT;
-      int tauyModel  = CONSTANT;
-      dbl nExpVal    = 0;
-      dbl aExpVal    = 0;
-			dbl fExpVal    = 0;
-      dbl mu0Val     = 0;
-      dbl muInfVal   = 0;
-      dbl lamVal     = 0;
-      dbl tauyVal    = 0;
-		
-	if(!mupIsConstant)
-		{
-			model_read = look_for_mat_prop(imp, "Polymer Low Rate Viscosity", 
-																			&(mu0Model), 
-																			&(mu0Val), NO_USER, NULL,
-																			model_name, SCALAR_INPUT, &NO_SPECIES,es);  
-			printf("Polymer Low Rate Viscosity model %s\n",model_name);
-			printf("Polymer Low Rate Viscosity value %E\n",mu0Val    );
-			ECHO(es,echo_file); 
-
-			model_read = look_for_mat_prop(imp, "Polymer Power Law Exponent", 
-																			&(nExpModel), 
-																			&(nExpVal), NO_USER, NULL,
-																			model_name, SCALAR_INPUT, &NO_SPECIES,es);
-			printf("Polymer Power Law Exponent model %s\n",model_name);
-			printf("Polymer Power Law Exponent value %E\n",nExpVal   ); 
-			ECHO(es,echo_file);
-
-		model_read = look_for_mat_prop(imp, "Polymer High Rate Viscosity", 
-																			&(muInfModel), 
-																			&(muInfVal), NO_USER, NULL,
-																			model_name, SCALAR_INPUT, &NO_SPECIES,es);  
-			printf("Polymer High Rate Viscosity model %s\n",model_name);
-			printf("Polymer High Rate Viscosity value %E\n",muInfVal    );
-			ECHO(es,echo_file); 
-
-			model_read = look_for_mat_prop(imp, "Polymer Viscosity Time Constant", 
-																			&(lamModel), 
-																			&(lamVal), NO_USER, NULL,
-																			model_name, SCALAR_INPUT, &NO_SPECIES,es);  
-			printf("Polymer Viscosity Time Constant model %s\n",model_name);
-			printf("Polymer Viscosity Time Constant value %E\n",lamVal    );
-			ECHO(es,echo_file); 
-
-			model_read = look_for_mat_prop(imp, "Polymer Aexp", 
-																			&(aExpModel), 
-																			&(aExpVal), NO_USER, NULL,
-																			model_name, SCALAR_INPUT, &NO_SPECIES,es);
-			printf("Polymer Aexp model %s\n",model_name);
-			printf("Polymer Aexp value %E\n",aExpVal   ); 
-			ECHO(es,echo_file);
-
-			model_read = look_for_mat_prop(imp, "Polymer Yield Stress", 
-																			&(tauyModel), 
-																			&(tauyVal), NO_USER, NULL,
-																			model_name, SCALAR_INPUT, &NO_SPECIES,es);  
-			printf("Polymer Yield Stress model %s\n",model_name);
-			printf("Polymer Yield Stress value %E\n",tauyVal   );
-			ECHO(es,echo_file); 
-
-			model_read = look_for_mat_prop(imp, "Polymer Viscosity Yield Exponent", 
-																			&(fExpModel), 
-																			&(fExpVal), NO_USER, NULL,
-																			model_name, SCALAR_INPUT, &NO_SPECIES,es);  
-			printf("Polymer Viscosity Yield Exponent model %s\n",model_name);
-			printf("Polymer Viscosity Yield Exponent value %E\n",fExpVal   );
-			ECHO(es,echo_file); 
-		}
-
-      ECHO(es,echo_file);
-
-      for(mm=0;mm<vn_glob[mn]->modes;mm++)
-	{
-	  ve_glob[mn][mm]->gn->ConstitutiveEquation = matl_model;
-	  ve_glob[mn][mm]->gn->mu0        = (mupIsConstant ? modal_data[mm] : mu0Val);
-
-  	ve_glob[mn][mm]->gn->muinf      = muInfVal;
-  	ve_glob[mn][mm]->gn->muinfModel = muInfModel;
-
-  	ve_glob[mn][mm]->gn->lam        = lamVal;
-  	ve_glob[mn][mm]->gn->lamModel   = lamModel;
-
-  	ve_glob[mn][mm]->gn->aexp       = aExpVal;
-  	ve_glob[mn][mm]->gn->aexpModel  = aExpModel;
-
-  	ve_glob[mn][mm]->gn->nexp       = nExpVal;
-  	ve_glob[mn][mm]->gn->nexpModel  = nExpModel;
-
-  	ve_glob[mn][mm]->gn->tau_yModel = tauyModel;
-  	ve_glob[mn][mm]->gn->tau_y      = tauyVal;
-
-  	ve_glob[mn][mm]->gn->fexpModel  = fExpModel;
-  	ve_glob[mn][mm]->gn->fexp       = fExpVal;
-	}
-      strcpy( search_string, "Polymer Time Constant");
-
-      model_read = look_for_modal_prop(imp,search_string , 
-				       vn_glob[mn]->modes, 
-				       &matl_model,
-				       modal_data,
-				       es);
-      if( model_read < 1 )
-	{
-	  if( model_read == -1) SPF(err_msg,"%s card is missing.",search_string);
-	  if( model_read == -2) SPF(err_msg,"Only CONSTANT %s mode model supported.", search_string);
-	  fprintf(stderr,"%s\n",err_msg);
-	  exit(-1);
-	}
->>>>>>> 06d8c849
 
       if (model_read == -1 && !strcmp(model_name, "LEVEL_SET")) {
         gn_glob[mn]->lamModel = LEVEL_SET;
 
-<<<<<<< HEAD
         num_const = read_constants(imp, &(gn_glob[mn]->u_lam), 0);
-=======
-      for(mm=0;mm<vn_glob[mn]->modes;mm++)
-	{
-	  ve_glob[mn][mm]->time_const = modal_data[mm];
-	  ve_glob[mn][mm]->time_constModel = matl_model;
-	}
-
-      if (vn_glob[mn]->ConstitutiveEquation == GIESEKUS ||
-	  vn_glob[mn]->ConstitutiveEquation == SARAMITO_GIESEKUS )
-	{
-	  strcpy(search_string, "Mobility Parameter");
-
-	  model_read = look_for_modal_prop(imp, "Mobility Parameter", 
-					   vn_glob[mn]->modes, 
-					   &matl_model,
-					   modal_data,
-					   es);
-
-	  if( model_read < 1 )
-	    {
-	      if( model_read == -1) SPF(err_msg,"%s is missing", search_string);
-	      if( model_read == -2) SPF(err_msg,"Only CONSTANT %s mode models supported.", search_string);
-	      fprintf(stderr,"%s\n",err_msg);
-	      exit(-1);
-	    }
-
-	  for(mm=0;mm<vn_glob[mn]->modes;mm++)
-	    {
-	      ve_glob[mn][mm]->alpha = modal_data[mm];
-	      ve_glob[mn][mm]->alphaModel = matl_model;
-	    }
-
-	  ECHO(es,echo_file);
-
-	}
-     else
-       {
-	 for(mm=0;mm<vn_glob[mn]->modes;mm++)
-	   {
-	     ve_glob[mn][mm]->alpha=0.;
-	     ve_glob[mn][mm]->alphaModel=CONSTANT;
-	   }
-       }
-
-	/*
-	 * If one of the Saramito model combinations is enabled, ensure that a yield stress card is
-	 * present
-	*/
-      if (vn_glob[mn]->ConstitutiveEquation == SARAMITO_OLDROYDB || 
-	  vn_glob[mn]->ConstitutiveEquation == SARAMITO_PTT      ||
-	  vn_glob[mn]->ConstitutiveEquation == SARAMITO_GIESEKUS)
-	{
-	  /* Should yield stress be a modal property? Let's assume not for now */
-	  dbl tau_y_val;
-	  dbl fexp_val;
-
-	  strcpy(search_string, "Polymer Yield Stress");
-	  model_read = look_for_mat_prop(imp, search_string, 
-					 &(ConstitutiveEquation), 
-					 &tau_y_val,
-					 NO_USER, NULL,
-					 model_name, SCALAR_INPUT, &NO_SPECIES,es);
-
-	  if( model_read < 1 )
-	    {
-	      if( model_read == -1) SPF(err_msg,"%s card is missing.",search_string);
-	      if( model_read == -2) SPF(err_msg,"Only CONSTANT %s mode model supported.", search_string);
-	      fprintf(stderr,"%s\n",err_msg);
-	      exit(-1);
-	    }
-
-	  strcpy(search_string, "Yield Exponent");
-	  model_read = look_for_mat_prop(imp, search_string, 
-					 &(ConstitutiveEquation), 
-					 &fexp_val,
-					 NO_USER, NULL,
-					 model_name, SCALAR_INPUT, &NO_SPECIES,es);
-
-	  if( model_read < 1 )
-	    {
-	      if( model_read == -1) SPF(err_msg,"%s card is missing.",search_string);
-	      if( model_read == -2) SPF(err_msg,"Only CONSTANT %s mode model supported.", search_string);
-	      fprintf(stderr,"%s\n",err_msg);
-	      exit(-1);
-	    }
-			       
-	  for(mm=0;mm<vn_glob[mn]->modes;mm++)
-	    {
-	      ve_glob[mn][mm]->gn->tau_y = tau_y_val;
-		  ve_glob[mn][mm]->gn->fexp = fexp_val;
-	    }
-	  ECHO(es,echo_file);
-	}
-
-
-      if (vn_glob[mn]->ConstitutiveEquation == PTT || 
-			    vn_glob[mn]->ConstitutiveEquation == SARAMITO_PTT )
-	{
-	  strcpy(search_string, "PTT Xi parameter");
-
-	  model_read = look_for_modal_prop(imp, search_string, 
-					   vn_glob[mn]->modes, 
-					   &matl_model,
-					   modal_data,
-					   es);
-
-	  if( model_read < 1 )
-	    {
-	      if( model_read == -1) SPF(err_msg,"%s card is missing", search_string);
-	      if( model_read == -2) SPF(err_msg,"Only CONSTANT %s  mode model supported.",search_string);
-	      fprintf(stderr,"%s\n",err_msg);
-	      exit(-1);
-	    }
-
-	  if( vn_glob[mn]->evssModel == LOG_CONF || vn_glob[mn]->evssModel == LOG_CONF_GRADV)
-	    {
-	      if ( modal_data[mn] != 0.0 )
-		{
-		  SPF(err_msg, "PTT Xi Parameter must equal zero for LOG_CONF formulation");
-		  fprintf(stderr, "%s\n", err_msg);
-		  exit(-1);
-		}
-	    }
-	  
-	  for(mm=0;mm<vn_glob[mn]->modes;mm++)
-	    {
-	      ve_glob[mn][mm]->xi = modal_data[mm];
-	      ve_glob[mn][mm]->xiModel = matl_model;
-	    }
-
-	  ECHO(es,echo_file);
-
-	  strcpy(search_string, "PTT Epsilon parameter");
-
-	  model_read = look_for_modal_prop(imp,search_string , 
-					   vn_glob[mn]->modes, 
-					   &matl_model,
-					   modal_data,
-					   es);
-
-	  if( model_read < 1 )
-	    {
-	      if( model_read == -1) SPF(err_msg,"%s card is missing", search_string);
-	      if( model_read == -2) SPF(err_msg,"Only CONSTANT %s  mode model supported.",search_string);
-	      fprintf(stderr,"%s\n",err_msg);
-	      exit(-1);
-	    }
-
-	  ECHO(es,echo_file);
-
-	  for(mm=0;mm<vn_glob[mn]->modes;mm++)
-	    {
-	      ve_glob[mn][mm]->eps = modal_data[mm];
-	      ve_glob[mn][mm]->epsModel = matl_model;
-	    }
-	}
-	if (vn_glob[mn]->ConstitutiveEquation == MODIFIED_JEFFREYS )
-	{
-	  strcpy(search_string, "Jeffreys Viscosity");
-
-	  model_read = look_for_modal_prop(imp, search_string, 
-					   vn_glob[mn]->modes, 
-					   &matl_model,
-					   modal_data,
-					   es);
-
-	  if( model_read < 1 )
-	    {
-	      if( model_read == -1) SPF(err_msg,"%s card is missing", search_string);
-	      if( model_read == -2) SPF(err_msg,"Only CONSTANT %s  mode model supported.",search_string);
-	      fprintf(stderr,"%s\n",err_msg);
-	      exit(-1);
-	    }
-	  
-		ECHO(es,echo_file);
-
-	  for(mm=0;mm<vn_glob[mn]->modes;mm++)
-	    {
-	      ve_glob[mn][mm]->muJeffreys      = modal_data[mm];
-	      ve_glob[mn][mm]->muJeffreysModel = matl_model;
-	    }
-	}
-     else
-       {
-	 for(mm=0;mm<vn_glob[mn]->modes;mm++)
-	   {
-	     ve_glob[mn][mm]->xi=0.;
-	     ve_glob[mn][mm]->xiModel=CONSTANT;
-	   }
-
-	 for(mm=0;mm<vn_glob[mn]->modes;mm++)
-	   {
-	     ve_glob[mn][mm]->eps=0.;
-	     ve_glob[mn][mm]->epsModel=CONSTANT;
-	   }
-
-	 for(mm=0;mm<vn_glob[mn]->modes;mm++)
-	   {
-	     ve_glob[mn][mm]->muJeffreys=0.;
-	     ve_glob[mn][mm]->muJeffreysModel=CONSTANT;
-	   }
-       }
-
-      free(modal_data);
-    }
-  
-  /* surface tension */
-  strcpy(search_string, "Surface Tension");
->>>>>>> 06d8c849
 
         if (num_const < 3) {
           sr = sprintf(err_msg, "Matl %s expected at least 3 constants for %s %s model.\n",
@@ -2749,6 +2108,8 @@
     vn_glob[mn]->ConstitutiveEquation = SARAMITO_GIESEKUS;
   } else if (!strcmp(model_name, "SARAMITO_PTT")) {
     vn_glob[mn]->ConstitutiveEquation = SARAMITO_PTT;
+  } else if (!strcmp(model_name, "MODIFIED_JEFFREYS")) {
+    vn_glob[mn]->ConstitutiveEquation = MODIFIED_JEFFREYS;
   } else if (!strcmp(model_name, "NOPOLYMER")) {
     vn_glob[mn]->ConstitutiveEquation = NOPOLYMER;
     /* set defaults if the next section is not entered */
@@ -2989,25 +2350,105 @@
       if (model_read == -1)
         SPF(err_msg, "%s card is missing.", search_string);
       if (model_read == -2)
-        SPF(err_msg, "Only CONSTANT %s mode model supported.", search_string);
+        SPF(err_msg, "Only CONSTANT, POWER LAW and HERSCHEL_BULKLEY %s mode model supported.", search_string);
       fprintf(stderr, "%s\n", err_msg);
       exit(-1);
     }
 
+    // in case of non-constant polymer viscosity, parse polymer viscosity parameters
+    // For now, these all assume a single node
+    const bool mupIsConstant = matl_model == CONSTANT;
+
+    int nExpModel  = CONSTANT;
+    int aExpModel  = CONSTANT;
+    int fExpModel  = CONSTANT;
+    int mu0Model   = CONSTANT;
+    int muInfModel = CONSTANT;
+    int lamModel   = CONSTANT;
+    int tauyModel  = CONSTANT;
+    dbl nExpVal    = 0;
+    dbl aExpVal    = 0;
+    dbl fExpVal    = 0;
+    dbl mu0Val     = 0;
+    dbl muInfVal   = 0;
+    dbl lamVal     = 0;
+    dbl tauyVal    = 0;
+		
+	if(!mupIsConstant) {
+    model_read = look_for_mat_prop(imp, "Polymer Low Rate Viscosity", 
+                                   &(mu0Model), 
+                                   &(mu0Val), NO_USER, NULL,
+                                   model_name, SCALAR_INPUT, &NO_SPECIES,es);  
+    printf("Polymer Low Rate Viscosity model %s\n",model_name);
+    printf("Polymer Low Rate Viscosity value %E\n",mu0Val    );
+    ECHO(es,echo_file); 
+
+    model_read = look_for_mat_prop(imp, "Polymer Power Law Exponent", 
+                                   &(nExpModel), 
+                                   &(nExpVal), NO_USER, NULL,
+                                   model_name, SCALAR_INPUT, &NO_SPECIES,es);
+    printf("Polymer Power Law Exponent model %s\n",model_name);
+    printf("Polymer Power Law Exponent value %E\n",nExpVal   ); 
+    ECHO(es,echo_file);
+
+   model_read = look_for_mat_prop(imp, "Polymer High Rate Viscosity", 
+                                  &(muInfModel), 
+                                  &(muInfVal), NO_USER, NULL,
+                                  model_name, SCALAR_INPUT, &NO_SPECIES,es);  
+    printf("Polymer High Rate Viscosity model %s\n",model_name);
+    printf("Polymer High Rate Viscosity value %E\n",muInfVal    );
+    ECHO(es,echo_file); 
+
+    model_read = look_for_mat_prop(imp, "Polymer Viscosity Time Constant", 
+                                   &(lamModel), 
+                                   &(lamVal), NO_USER, NULL,
+                                   model_name, SCALAR_INPUT, &NO_SPECIES,es);  
+    printf("Polymer Viscosity Time Constant model %s\n",model_name);
+    printf("Polymer Viscosity Time Constant value %E\n",lamVal    );
+    ECHO(es,echo_file); 
+
+    model_read = look_for_mat_prop(imp, "Polymer Aexp", 
+                                   &(aExpModel), 
+                                   &(aExpVal), NO_USER, NULL,
+                                   model_name, SCALAR_INPUT, &NO_SPECIES,es);
+    printf("Polymer Aexp model %s\n",model_name);
+    printf("Polymer Aexp value %E\n",aExpVal   ); 
+    ECHO(es,echo_file);
+
+    model_read = look_for_mat_prop(imp, "Polymer Yield Stress", 
+                                   &(tauyModel), 
+                                   &(tauyVal), NO_USER, NULL,
+                                   model_name, SCALAR_INPUT, &NO_SPECIES,es);  
+    printf("Polymer Yield Stress model %s\n",model_name);
+    printf("Polymer Yield Stress value %E\n",tauyVal   );
+    ECHO(es,echo_file); 
+
+    model_read = look_for_mat_prop(imp, "Polymer Viscosity Yield Exponent", 
+                                   &(fExpModel), 
+                                   &(fExpVal), NO_USER, NULL,
+                                   model_name, SCALAR_INPUT, &NO_SPECIES,es);  
+    printf("Polymer Viscosity Yield Exponent model %s\n",model_name);
+    printf("Polymer Viscosity Yield Exponent value %E\n",fExpVal   );
+    ECHO(es,echo_file); 
+		}
+
     ECHO(es, echo_file);
 
     for (mm = 0; mm < vn_glob[mn]->modes; mm++) {
       ve_glob[mn][mm]->gn->ConstitutiveEquation = matl_model;
-      ve_glob[mn][mm]->gn->mu0 = modal_data[mm];
-      ve_glob[mn][mm]->gn->mu0Model = matl_model;
-      ve_glob[mn][mm]->gn->muinf = 0.;
-      ve_glob[mn][mm]->gn->muinfModel = CONSTANT;
-      ve_glob[mn][mm]->gn->lam = 0.;
-      ve_glob[mn][mm]->gn->lamModel = CONSTANT;
-      ve_glob[mn][mm]->gn->aexp = 0.;
-      ve_glob[mn][mm]->gn->aexpModel = CONSTANT;
-      ve_glob[mn][mm]->gn->nexp = 0.;
-      ve_glob[mn][mm]->gn->nexpModel = CONSTANT;
+      ve_glob[mn][mm]->gn->mu0        = (mupIsConstant ? modal_data[mm] : mu0Val);
+      ve_glob[mn][mm]->gn->muinf      = muInfVal;
+      ve_glob[mn][mm]->gn->muinfModel = muInfModel;
+      ve_glob[mn][mm]->gn->lam        = lamVal;
+      ve_glob[mn][mm]->gn->lamModel   = lamModel;
+      ve_glob[mn][mm]->gn->aexp       = aExpVal;
+      ve_glob[mn][mm]->gn->aexpModel  = aExpModel;
+      ve_glob[mn][mm]->gn->nexp       = nExpVal;
+      ve_glob[mn][mm]->gn->nexpModel  = nExpModel;
+      ve_glob[mn][mm]->gn->tau_yModel = tauyModel;
+      ve_glob[mn][mm]->gn->tau_y      = tauyVal;
+      ve_glob[mn][mm]->gn->fexpModel  = fExpModel;
+      ve_glob[mn][mm]->gn->fexp       = fExpVal;
     }
 
     strcpy(search_string, "Positive Level Set Polymer Viscosity");
@@ -3081,6 +2522,33 @@
       SPF(err_msg, "Only CONSTANT %s mode model supported.", search_string);
       fprintf(stderr, "%s\n", err_msg);
       exit(-1);
+    }
+
+    if (vn_glob[mn]->ConstitutiveEquation == MODIFIED_JEFFREYS )
+    {
+      strcpy(search_string, "Jeffreys Viscosity");
+
+      model_read = look_for_modal_prop(imp, search_string, 
+              vn_glob[mn]->modes, 
+              &matl_model,
+              modal_data,
+              es);
+
+      if( model_read < 1 )
+        {
+          if( model_read == -1) SPF(err_msg,"%s card is missing", search_string);
+          if( model_read == -2) SPF(err_msg,"Only CONSTANT %s  mode model supported.",search_string);
+          fprintf(stderr,"%s\n",err_msg);
+          exit(-1);
+        }
+      
+      ECHO(es,echo_file);
+
+      for(mm=0;mm<vn_glob[mn]->modes;mm++)
+        {
+          ve_glob[mn][mm]->muJeffreys      = modal_data[mm];
+          ve_glob[mn][mm]->muJeffreysModel = matl_model;
+        }
     }
 
     if (vn_glob[mn]->ConstitutiveEquation == GIESEKUS ||
