--- conflicted
+++ resolved
@@ -117,12 +117,10 @@
   set(Sparse_INCLUDES "")
 endif()
 
-<<<<<<< HEAD
 find_package(Omega_h 9)
 if (Omega_h_FOUND)
   set(GOMA_TPL_LIBRARIES ${GOMA_TPL_LIBRARIES} Omega_h::omega_h)
   list(APPEND GOMA_COMPILE_DEFINITIONS HAVE_OMEGA_H)
-=======
 # UMFPACK in trilinos
 LIST(FIND Trilinos_TPL_LIST UMFPACK trilinos_package_index)
 if(${trilinos_package_index} LESS 0)
@@ -136,7 +134,6 @@
   message(STATUS "Trilinos built with UMFPACK TPL")
   message(STATUS "\tEnabling UMFPACK in Goma")
   list(APPEND GOMA_COMPILE_DEFINITIONS HAVE_UMFPACK)
->>>>>>> 3deb4892
 endif()
 
 macro(option_definition OPTION VALUE)
