--- conflicted
+++ resolved
@@ -122,7 +122,6 @@
   endif()
 endif()
 
-<<<<<<< HEAD
 list(FIND Trilinos_PACKAGE_LIST Epetra epetra_package_index)
 if(${epetra_package_index} GREATER_EQUAL 0)
   option(ENABLE_EPETRA "ENABLE_EPETRA" ON)
@@ -150,8 +149,6 @@
   endif()
 endif()
 
-=======
->>>>>>> 93d880df
 if(${Trilinos_VERSION} VERSION_LESS 14.0.0)
   message(WARNING "Trilinos version less than 14.0.0, Tpetra not supported")
 else()
