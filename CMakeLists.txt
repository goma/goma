--- conflicted
+++ resolved
@@ -1,7 +1,5 @@
 cmake_minimum_required (VERSION 3.13)
 cmake_policy(VERSION 3.13)
-<<<<<<< HEAD
-
 project(goma)
 
 enable_language(C)
@@ -11,7 +9,6 @@
 set(CMAKE_C_STANDARD 99)
 set(CMAKE_CXX_STANDARD 14)
 set(CMAKE_CXX_EXTENSIONS OFF)
-set(CMAKE_EXPORT_COMPILE_COMMANDS ON CACHE INTERNAL "")
 
 list(APPEND CMAKE_MODULE_PATH "${goma_SOURCE_DIR}/cmake")
 
@@ -88,102 +85,11 @@
   endif()
 endif()
 
-=======
-project(goma)
-
-enable_language(C)
-enable_language(CXX)
-enable_language(Fortran)
-
-set(CMAKE_C_STANDARD 99)
-set(CMAKE_CXX_STANDARD 11)
-set(CMAKE_CXX_EXTENSIONS OFF)
-
-set(PROJECT_NAME goma)
-list(APPEND CMAKE_MODULE_PATH "${goma_SOURCE_DIR}/cmake")
-
-set(CMAKE_PREFIX_PATH ${Trilinos_PREFIX} ${CMAKE_PREFIX_PATH})
-
-# Get Trilinos as one entity
-FIND_PACKAGE(Trilinos REQUIRED)
-MESSAGE(STATUS "Trilinos_DIR = ${Trilinos_DIR}")
-#message(STATUS "Trilinos LD Flags = ${Trilinos_EXTRA_LD_FLAGS}")
-
-set(MPI_C_COMPILER ${Trilinos_C_COMPILER})
-find_package(MPI REQUIRED)
-
-# Avoid linking to too many libraries by removing duplicates
-# reverse so that correct order for linking is preserved
-list(REVERSE Trilinos_LIBRARIES)
-list(REMOVE_DUPLICATES Trilinos_LIBRARIES)
-list(REVERSE Trilinos_LIBRARIES)
-
-list(REVERSE Trilinos_TPL_LIBRARIES)
-list(REMOVE_DUPLICATES Trilinos_TPL_LIBRARIES)
-list(REVERSE Trilinos_TPL_LIBRARIES)
-
-set(CMAKE_CXX_COMPILER ${Trilinos_CXX_COMPILER} )
-set(CMAKE_C_COMPILER ${Trilinos_C_COMPILER} )
-set(CMAKE_Fortran_COMPILER ${Trilinos_Fortran_COMPILER} )
-
-include_directories(${Trilinos_INCLUDE_DIRS} ${Trilinos_TPL_INCLUDE_DIRS} ${MPI_C_INCLUDE_PATH})
-
-# Trilinos required packages
-foreach(package Amesos AztecOO Epetra)
-  LIST(FIND Trilinos_PACKAGE_LIST ${package} trilinos_package_index)
-  if(${trilinos_package_index} LESS 0)
-  message(FATAL_ERROR "Trilinos not built with ${package}")
-  endif()
-endforeach()
-
-# Trilinos required TPLs
-foreach(package MPI UMFPACK)
-  LIST(FIND Trilinos_TPL_LIST ${package} trilinos_package_index)
-  if(${trilinos_package_index} LESS 0)
-    message(FATAL_ERROR "Trilinos not built with TPL ${package}")
-  endif()
-endforeach()
-
-# Trilinos extra TPLs
-foreach(package SuperLUDist MUMPS)
-  LIST(FIND Trilinos_TPL_LIST ${package} trilinos_package_index)
-  if(${trilinos_package_index} LESS 0)
-    message(WARNING "Trilinos not built with TPL ${package} some features of Goma won't work")
-  endif()
-endforeach()
-
-# UMFPACK in trilinos
-LIST(FIND Trilinos_TPL_LIST UMFPACK trilinos_package_index)
-if(${trilinos_package_index} LESS 0)
-  message(STATUS "Trilinos not built with UMFPACK TPL")
-else()
-  message(STATUS "Trilinos built with UMFPACK TPL")
-  message(STATUS "\tEnabling UMFPACK in Goma")
-  list(APPEND GOMA_COMPILE_DEFINITIONS HAVE_UMFPACK)
-endif()
-
-# stratimikos and teko
-LIST(FIND Trilinos_PACKAGE_LIST Stratimikos stratimikos_package_index)
-if(${stratimikos_package_index} GREATER_EQUAL 0)
-  message(STATUS "TRILINOS: Stratimikos found, enabling in Goma")
-  list(APPEND GOMA_COMPILE_DEFINITIONS HAVE_STRATIMIKOS)
-  LIST(FIND Trilinos_PACKAGE_LIST Teko teko_package_index)
-  if(${teko_package_index} GREATER_EQUAL 0)
-    message(STATUS "TRILINOS: Teko found, enabling in Goma")
-    list(APPEND GOMA_COMPILE_DEFINITIONS HAVE_TEKO)
-  endif()
-endif()
-
->>>>>>> 976981d2
 # Exodus
 find_package(SEACASExodus REQUIRED HINTS ${Trilinos_DIR}/../SEACASExodus)
 MESSAGE(STATUS "SEACASExodus_DIR = ${SEACASExodus_DIR}")
 find_package(SEACASChaco REQUIRED HINTS ${Trilinos_DIR}/../SEACASChaco)
 MESSAGE(STATUS "SEACASChaco_DIR = ${SEACASChaco_DIR}")
-<<<<<<< HEAD
-=======
-
->>>>>>> 976981d2
 
 message("")
 
@@ -211,7 +117,6 @@
   set(Sparse_INCLUDES "")
 endif()
 
-<<<<<<< HEAD
 # UMFPACK in trilinos
 LIST(FIND Trilinos_TPL_LIST UMFPACK trilinos_package_index)
 if(${trilinos_package_index} LESS 0)
@@ -627,395 +532,6 @@
 set(GOMA_DEBUG_FLAGS "-O0 -ggdb3" CACHE STRING "set debug flags for goma C and CXX")
 set(GOMA_RELEASE_FLAGS "-O2 -DNDEBUG" CACHE STRING "set release flags for goma C and CXX")
 
-=======
-macro(option_definition OPTION VALUE)
-  option(${OPTION} "${OPTION}" ${VALUE})
-  if(${OPTION})
-    list(APPEND GOMA_COMPILE_DEFINITIONS ${OPTION})
-  endif()
-endmacro()
-
-option_definition(COMPILER_64BIT ON)
-option_definition(ENABLE_AMESOS ON)
-option_definition(TRILINOS ON)
-option_definition(CHECK_FINITE ON)
-option_definition(NO_CHEBYSHEV_PLEASE ON)
-option_definition(COUPLED_FILL ON)
-option_definition(PARALLEL ON)
-option_definition(FP_EXCEPT OFF)
-if (ARPACK_FOUND)
-  option(EIGEN_SERIAL "EIGEN_SERIAL" ON)
-  option(EIGEN_PARALLEL "EIGEN_PARALLEL" OFF)
-else()
-  option(EIGEN_SERIAL "EIGEN_SERIAL" OFF)
-  option(EIGEN_PARALLEL "EIGEN_PARALLEL" OFF)
-endif()
-if(EIGEN_PARALLEL)
-  if(NOT ARPACK_FOUND)
-    message(FATAL_ERROR "Cannot use EIGEN_PARALLEL without ARPACK Library")
-  endif()
-  list(APPEND GOMA_COMPILE_DEFINITIONS EIGEN_PARALLEL)
-  if(EIGEN_SERIAL)
-    message(WARNING "Using EIGEN_PARALLEL instead of EIGEN_SERIAL")
-  endif()
-elseif(EIGEN_SERIAL)
-  if(NOT ${ARPACK_FOUND})
-    message(FATAL_ERROR "Cannot use EIGEN_SERIAL without ARPACK Library")
-  endif()
-  list(APPEND GOMA_COMPILE_DEFINITIONS EIGEN_SERIAL)
-endif()
-
-option(PRINT_STACK_TRACE_ON_EH "PRINT_STACK_TRACE_ON_EH" ON)
-if(PRINT_STACK_TRACE_ON_EH)
-  list(APPEND GOMA_COMPILE_DEFINITIONS PRINT_STACK_TRACE_ON_EH)
-  set(CMAKE_EXE_LINKER_FLAGS ${CMAKE_EXE_LINKER_FLAGS} -rdynamic)
-endif()
-
-option_definition(DISABLE_COLOR_ERROR_PRINT OFF)
-
-set(MDE "27" CACHE STRING "set MDE")
-list(APPEND GOMA_COMPILE_DEFINITIONS MDE=${MDE})
-set(MAX_EXTERNAL_FIELD "4" CACHE STRING "set MAX_EXTERNAL_FIELD")
-list(APPEND GOMA_COMPILE_DEFINITIONS MAX_EXTERNAL_FIELD=${MAX_EXTERNAL_FIELD})
-set(MAX_CONC "4" CACHE STRING "set MAX_CONC")
-list(APPEND GOMA_COMPILE_DEFINITIONS MAX_CONC=${MAX_CONC})
-set(MAX_PROB_VAR "15" CACHE STRING "set MAX_PROB_VAR")
-list(APPEND GOMA_COMPILE_DEFINITIONS MAX_PROB_VAR=${MAX_PROB_VAR})
-
-set(GOMA_INCLUDES
-        include/ac_conti.h
-        include/ac_hunt.h
-        include/ac_particles.h
-        include/ac_stability.h
-        include/ac_stability_util.h
-        include/ac_update_parameter.h
-        include/bc_colloc.h
-        include/bc_contact.h
-        include/bc_curve.h
-        include/bc_dirich.h
-        include/bc_integ.h
-        include/bc_rotate.h
-        include/bc_special.h
-        include/bc_surfacedomain.h
-        include/brkfix/
-        include/brk_utils.h
-        include/dp_comm.h
-        include/dpi.h
-        include/dp_map_comm_vec.h
-        include/dp_types.h
-        include/dp_utils.h
-        include/dp_vif.h
-        include/el_elm.h
-        include/el_elm_info.h
-        include/el_geom.h
-        include/el_quality.h
-        include/exo_conn.h
-        include/exo_struct.h
-        include/loca_const.h
-        include/loca_util_const.h
-        include/md_timer.h
-        include/mm_as_alloc.h
-        include/mm_as_const.h
-        include/mm_as.h
-        include/mm_as_structs.h
-        include/mm_augc_util.h
-        include/mm_bc.h
-        include/mm_chemkin.h
-        include/mm_dil_viscosity.h
-        include/mm_elem_block_structs.h
-        include/mm_fill_aux.h
-        include/mm_fill_common.h
-        include/mm_fill_fill.h
-        include/mm_fill.h
-        include/mm_fill_jac.h
-        include/mm_fill_ls.h
-        include/mm_fill_population.h
-        include/mm_fill_porous.h
-        include/mm_fill_potential.h
-        include/mm_fill_pthings.h
-        include/mm_fill_ptrs.h
-        include/mm_fill_rs.h
-        include/mm_fill_shell.h
-        include/mm_fill_solid.h
-        include/mm_fill_species.h
-        include/mm_fill_stress.h
-        include/mm_fill_terms.h
-        include/mm_fill_util.h
-        include/mm_flux.h
-        include/mm_input.h
-        include/mm_interface.h
-        include/mm_more_utils.h
-        include/mm_mp_const.h
-        include/mm_mp.h
-        include/mm_mp_structs.h
-        include/mm_names.h
-        include/mm_ns_bc.h
-        include/mm_numjac.h
-        include/mm_post_def.h
-        include/mm_post_proc.h
-        include/mm_prob_def.h
-        include/mm_qp_storage.h
-        include/mm_qtensor_model.h
-        include/mm_shell_bc.h
-        include/mm_shell_util.h
-        include/mm_sol_nonlinear.h
-        include/mm_species.h
-        include/mm_std_models.h
-        include/mm_std_models_shell.h
-        include/mm_unknown_map.h
-        include/mm_viscosity.h
-        include/rd_dpi.h
-        include/rd_exo.h
-        include/rd_mesh.h
-        include/rd_pixel_image.h
-        include/rf_allo.h
-        include/rf_bc_const.h
-        include/rf_bc.h
-        include/rf_element_storage_const.h
-        include/rf_element_storage_struct.h
-        include/rf_fem_const.h
-        include/rf_fem.h
-        include/rf_fill_const.h
-        include/rf_io_const.h
-        include/rf_io.h
-        include/rf_io_structs.h
-        include/rf_masks.h
-        include/rf_mp.h
-        include/rf_node_const.h
-        include/rf_node.h
-        include/rf_pre_proc.h
-        include/rf_shape.h
-        include/rf_solve.h
-        include/rf_solver_const.h
-        include/rf_solver.h
-        include/rf_solve_segregated.h
-        include/rf_util.h
-        include/rf_vars_const.h
-        include/shell_tfmp_struct.h
-        include/shell_tfmp_util.h
-        include/sl_amesos_interface.h
-        include/sl_aux.h
-        include/sl_auxutil.h
-        include/sl_aztecoo_interface.h
-        include/sl_eggroll_def.h
-        include/sl_eggroll.h
-        include/sl_epetra_interface.h
-        include/sl_epetra_util.h
-        include/sl_lu.h
-        include/sl_matrix_util.h
-        include/sl_rcm.h
-        include/sl_stratimikos_interface.h
-        include/sl_umf.h
-        include/sl_util.h
-        include/sl_util_structs.h
-        include/std.h
-        include/wr_dpi.h
-        include/wr_exo.h
-        include/wr_side_data.h
-        include/wr_soln.h
-        include/brkfix/bbb.h
-        include/brkfix/brkfix.h
-        include/brkfix/brkfix_types.h
-        include/brkfix/brk.h
-        include/brkfix/emuck.h
-        include/brkfix/exo_utils.h
-        include/brkfix/fix.h
-        include/brkfix/mk_dm.h
-        include/brkfix/nodesc.h
-        include/brkfix/ppi.h
-        include/brkfix/rd_in.h
-        include/brkfix/sam_perea.h
-        include/brkfix/utils.h
-        include/brkfix/wr_coords.h
-        include/brkfix/wr_graph_file.h
-)
-
-set(GOMA_SOURCES
-        src/ac_conti.c
-        src/ac_display_parameter.c
-        src/ac_hunt.c
-        src/ac_loca_interface.c
-        src/ac_particles.c
-        src/ac_stability.c
-        src/ac_stability_util.c
-        src/ac_update_parameter.c
-        src/bc_colloc.c
-        src/bc_contact.c
-        src/bc_curve.c
-        src/bc_dirich.c
-        src/bc_integ.c
-        src/bc_rotate.c
-        src/bc_special.c
-        src/bc_surfacedomain.c
-        src/brkfix/
-        src/brk_utils.c
-        src/dp_comm.c
-        src/dp_map_comm_vec.c
-        src/dp_utils.c
-        src/dp_vif.c
-        src/el_elm_info.c
-        src/el_quality.c
-        src/exo_conn.c
-        src/globals.c
-        src/loca_bord.c
-        src/loca_eigen_c2f.F
-        src/loca_eigen_cayley.F
-        src/loca_eigenvalue.c
-        src/loca_lib.c
-        src/loca_util.c
-        src/md_ieee.c
-        src/md_timer.c
-        src/mm_as_alloc.c
-        src/mm_augc_util.c
-        src/mm_bc.c
-        src/mm_bc_conflict.c
-        src/mm_chemkin.c
-        src/mm_dil_viscosity.c
-        src/mm_fill_aux.c
-        src/mm_fill.c
-        src/mm_fill_common.c
-        src/mm_fill_fill.c
-        src/mm_fill_interface.c
-        src/mm_fill_jac.c
-        src/mm_fill_ls.c
-        src/mm_fill_population.c
-        src/mm_fill_porous.c
-        src/mm_fill_potential.c
-        src/mm_fill_pthings.c
-        src/mm_fill_ptrs.c
-        src/mm_fill_rs.c
-        src/mm_fill_shell.c
-        src/mm_fill_solid.c
-        src/mm_fill_species.c
-        src/mm_fill_stress.c
-        src/mm_fill_terms.c
-        src/mm_fill_util.c
-        src/mm_flux.c
-        src/mm_input_bc.c
-        src/mm_input.c
-        src/mm_input_mp.c
-        src/mm_input_particles.c
-        src/mm_input_util.c
-        src/mm_interface.c
-        src/mm_matrl.c
-        src/mm_more_utils.c
-        src/mm_ns_bc.c
-        src/mm_numjac.c
-        src/mm_placid.c
-        src/mm_porous_EOS.c
-        src/mm_post_proc.c
-        src/mm_post_proc_util.c
-        src/mm_prob_def.c
-        src/mm_propertyJac.c
-        src/mm_qp_storage.c
-        src/mm_qtensor_model.c
-        src/mm_shell_bc.c
-        src/mm_shell_util.c
-        src/mm_sol_nonlinear.c
-        src/mm_species.c
-        src/mm_std_models.c
-        src/mm_std_models_shell.c
-        src/mm_unknown_map.c
-        src/mm_viscosity.c
-        src/rd_dpi.c
-        src/rd_exo.c
-        src/rd_mesh.c
-        src/rd_pixel_image2.c
-        src/rd_pixel_image.c
-        src/rf_allo.c
-        src/rf_element_storage.c
-        src/rf_node.c
-        src/rf_node_vars.c
-        src/rf_pre_proc.c
-        src/rf_setup_problem.c
-        src/rf_shape.c
-        src/rf_solve.c
-        src/rf_solve_segregated.c
-        src/rf_util.c
-        src/rf_vars.c
-        src/shell_tfmp_util.c
-        src/sl_amesos_interface.C
-        src/sl_aux.c
-        src/sl_auxutil.c
-        src/sl_aztecoo_interface.cpp
-        src/sl_eggroll01.c
-        src/sl_eggroll02.c
-        src/sl_eggroll03.c
-        src/sl_eggroll04.c
-        src/sl_eggroll05.c
-        src/sl_eggrollutil.c
-        src/sl_eggrollwrap.c
-        src/sl_epetra_interface.cpp
-        src/sl_epetra_util.cpp
-        src/sl_front_setup.c
-        src/sl_leastsquares.C
-        src/sl_lu.c
-        src/sl_lu_fill.c
-        src/sl_lustat.c
-        src/sl_ma28.c
-        src/sl_matrix_dump.c
-        src/sl_matrix_util.c
-        src/sl_squash.c
-        src/sl_stratimikos_interface.cpp
-        src/sl_umf.c
-        src/sl_util.c
-        src/wr_dpi.c
-        src/wr_exo.c
-        src/wr_side_data.c
-        src/wr_soln.c
-        src/brkfix/bbb.c
-        src/brkfix/brk_exo_file.c
-        src/brkfix/emuck.c
-        src/brkfix/fix_exo_file.c
-        src/brkfix/mk_dm.c
-        src/brkfix/ppi.c
-        src/brkfix/rd_in.c
-        src/brkfix/sam_perea.c
-        src/brkfix/utils.c
-        src/brkfix/wr_coords.c
-        src/brkfix/wr_graph_file.c)
-
-set(GOMA_USER_INCLUDES
-        include/user_bc.h
-        include/user_continuation.h
-        include/user_mp_gen.h
-        include/user_mp.h
-        include/user_out_hkm.h
-        include/user_post.h
-        include/user_pre.h
-        include/user_shell.h
-        include/usr_print.h
-)
-set(GOMA_USER_SOURCES
-        src/user_ac.c
-        src/user_bc.c
-        src/user_continuation.c
-        src/user_mp.c
-        src/user_mp_gen.c
-        src/user_out_hkm.c
-        src/user_post.c
-        src/user_pre.c
-        src/user_print.c
-        src/user_senkin.F
-)
-
-set(GOMA_UTIL_INCLUDES
-  include/mm_eh.h
-)
-
-set(GOMA_UTIL_SOURCES
-  src/mm_eh.c
-)
-
-# Set a default build type for single-configuration
-# CMake generators if no build type is set.
-IF(NOT CMAKE_CONFIGURATION_TYPES AND NOT CMAKE_BUILD_TYPE)
-  SET(CMAKE_BUILD_TYPE Release)
-ENDIF(NOT CMAKE_CONFIGURATION_TYPES AND NOT CMAKE_BUILD_TYPE)
-set(GOMA_WARNINGS "-Wall -Wextra -Wno-unused-parameter" CACHE STRING "set warnings for goma C and CXX")
-set(GOMA_DEBUG_FLAGS "-O0 -ggdb3" CACHE STRING "set debug flags for goma C and CXX")
-set(GOMA_RELEASE_FLAGS "-O2 -DNDEBUG" CACHE STRING "set release flags for goma C and CXX")
-
 execute_process(COMMAND git describe --dirty --always --tags OUTPUT_VARIABLE goma_git_version RESULT_VARIABLE goma_using_git)
 if(goma_using_git EQUAL 0)
   string(REGEX REPLACE "\n$" "" goma_git_version "${goma_git_version}")
@@ -1026,7 +542,6 @@
   list(APPEND GOMA_COMPILE_DEFINITIONS GIT_VERSION=${goma_git_version})
 endif()
 
->>>>>>> 976981d2
 # Select flags.
 SET(CMAKE_CXX_FLAGS ${GOMA_WARNINGS})
 SET(CMAKE_CXX_FLAGS_RELEASE "${GOMA_RELEASE_FLAGS}")
@@ -1047,37 +562,22 @@
 message("\n")
 
 set(GOMA_TPL_INCLUDES
-<<<<<<< HEAD
   ${GOMA_TPL_INCLUDES}
   ${Sparse_INCLUDES}
-=======
-  ${Sparse_INCLUDES}
-  ${Trilinos_INCLUDE_DIRS}
-  ${Trilinos_TPL_INCLUDE_DIRS}
->>>>>>> 976981d2
   ${SEACASExodus_INCLUDE_DIRS}
   ${SEACASChaco_INCLUDE_DIRS}
   ${SEACASExodus_TPL_INCLUDE_DIRS}
   ${SEACASChaco_TPL_INCLUDE_DIRS}
-<<<<<<< HEAD
   ${Trilinos_INCLUDE_DIRS}
   ${Trilinos_TPL_INCLUDE_DIRS}
   ${MPI_C_INCLUDE_PATH}
 )
 
 set(GOMA_TPL_LIBRARY_DIRS
-=======
-)
-
-set(GOMA_TPL_LIBRARY_DIRS
-  ${Trilinos_LIBRARY_DIRS}
-  ${Trilinos_TPL_LIBRARY_DIRS}
->>>>>>> 976981d2
   ${SEACASExodus_LIBRARY_DIRS}
   ${SEACASExodus_TPL_LIBRARY_DIRS}
   ${SEACASChaco_LIBRARY_DIRS}
   ${SEACASChaco_TPL_LIBRARY_DIRS}
-<<<<<<< HEAD
   ${Trilinos_LIBRARY_DIRS}
   ${Trilinos_TPL_LIBRARY_DIRS}
 )
@@ -1087,58 +587,34 @@
   ${SEACASExodus_TPL_LIBRARIES}
   ${SEACASChaco_LIBRARIES}
   ${SEACASChaco_TPL_LIBRARIES}
-=======
-)
-
-set(GOMA_TPL_LIBRARIES
->>>>>>> 976981d2
   ${GOMA_TPL_LIBRARIES}
   ${Trilinos_LIBRARIES}
   ${Trilinos_TPL_LIBRARIES}
   ${Trilinos_EXTRA_LD_FLAGS}
-<<<<<<< HEAD
   ${MPI_C_LIBRARIES}
   ${MPI_Fortran_LIBRARIES}
-=======
-  ${SEACASExodus_LIBRARIES}
-  ${SEACASExodus_TPL_LIBRARIES}
-  ${SEACASChaco_LIBRARIES}
-  ${SEACASChaco_TPL_LIBRARIES}
->>>>>>> 976981d2
 )
 
 add_library(goma_user ${GOMA_USER_SOURCES} ${GOMA_USER_INCLUDES})
 target_include_directories(goma_user PUBLIC include)
-<<<<<<< HEAD
 target_include_directories(goma_user SYSTEM PRIVATE ${GOMA_TPL_INCLUDES})
-=======
->>>>>>> 976981d2
 target_compile_definitions(goma_user PUBLIC ${GOMA_COMPILE_DEFINITIONS})
 
 add_library(goma ${GOMA_SOURCES} ${GOMA_INCLUDES})
 target_include_directories(goma PUBLIC include)
-<<<<<<< HEAD
 target_include_directories(goma SYSTEM PRIVATE ${GOMA_TPL_INCLUDES})
-=======
-target_include_directories(goma PRIVATE include ${GOMA_TPL_INCLUDES})
->>>>>>> 976981d2
 target_link_directories(goma PUBLIC ${GOMA_TPL_LIBRARY_DIRS})
 target_link_libraries(goma ${GOMA_TPL_LIBRARIES})
 target_compile_definitions(goma PUBLIC ${GOMA_COMPILE_DEFINITIONS})
 
 add_library(goma_util ${GOMA_UTIL_SOURCES} ${GOMA_UTIL_INCLUDES})
 target_include_directories(goma_util PUBLIC include)
-<<<<<<< HEAD
 target_include_directories(goma_util SYSTEM PRIVATE ${GOMA_TPL_INCLUDES})
 target_link_libraries(goma_util PUBLIC ${GOMA_TPL_LIBRARIES})
-=======
-target_link_libraries(goma_util)
->>>>>>> 976981d2
 target_compile_definitions(goma_util PUBLIC ${GOMA_COMPILE_DEFINITIONS})
 
 add_executable(goma_exe src/main.c)
 set_target_properties(goma_exe PROPERTIES OUTPUT_NAME "goma")
-<<<<<<< HEAD
 target_include_directories(goma_exe PUBLIC include)
 target_include_directories(goma_exe SYSTEM PRIVATE ${GOMA_TPL_INCLUDES})
 target_link_libraries(goma_exe PUBLIC ${GOMA_TPL_LIBRARIES} goma goma_user goma_util)
@@ -1149,15 +625,4 @@
   ARCHIVE DESTINATION lib
   RUNTIME DESTINATION bin
   INCLUDES DESTINATION include/goma
-)
-=======
-target_include_directories(goma_exe PRIVATE include ${GOMA_TPL_INCLUDES})
-target_link_libraries(goma_exe ${GOMA_TPL_LIBRARIES} goma goma_user goma_util)
-target_compile_definitions(goma_exe PUBLIC ${GOMA_COMPILE_DEFINITIONS})
-
-
-option(ENABLE_TESTING "ENABLE_TESTING" OFF)
-if(ENABLE_TESTING)
-  add_subdirectory(tests)
-endif()
->>>>>>> 976981d2
+)