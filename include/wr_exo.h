/************************************************************************ *
* Goma - Multiphysics finite element software                             *
* Sandia National Laboratories                                            *
*                                                                         *
* Copyright (c) 2014 Sandia Corporation.                                  *
*                                                                         *
* Under the terms of Contract DE-AC04-94AL85000 with Sandia Corporation,  *
* the U.S. Government retains certain rights in this software.            *
*                                                                         *
* This software is distributed under the GNU General Public License.      *
\************************************************************************/
 

#ifndef GOMA_WR_EXO_H
#define GOMA_WR_EXO_H

#ifdef EXTERN
#undef EXTERN
#endif

#ifdef GOMA_WR_EXO_C
#define EXTERN
#
#endif

#ifndef GOMA_WR_EXO_C
#define EXTERN extern
#endif

EXTERN int wr_mesh_exo		/* wr_exo.c                                 */
(Exo_DB *,		/* exo - ptr to full ripe EXODUS II fe db   */
       char *,			/* filename - where to write                */
       int);			/* verbosity - talk while writing           */

EXTERN void wr_result_prelim_exo /* wr_exo.c                                 */
(struct Results_Description *, /* rd - describe nodal variables        */
       Exo_DB *,		/* exo - whole mesh                          */
       char *,                  /* filename - where to write                 */
       double *** );		/* gvec_elem array, it gets sized & malloc'd *
				 * in wr_exo.c                               */

EXTERN void wr_result_prelim_exo_segregated /* wr_exo.c                                 */
(struct Results_Description **, /* rd - describe nodal variables        */
       Exo_DB *,                /* exo - whole mesh                          */
       char *,                  /* filename - where to write                 */
       double **** );           /* gvec_elem array, it gets sized & malloc'd *
                                 * in wr_exo.c                               */

EXTERN void create_truth_table /* wr_exo.c */
(struct Results_Description *, /* rd - describe nodal variables        */
       Exo_DB *,                     /* filename - where to write            */
       double ***gvec_elem );	     /* array holding elem values - final    * 
				      * dim gets malloc'd here               */

EXTERN void create_truth_table_segregated /* wr_exo.c */
(struct Results_Description **, /* rd - describe nodal variables        */
       Exo_DB *,                     /* filename - where to write            */
       double ****gvec_elem );       /* array holding elem values - final    *
                                      * dim gets malloc'd here               */

EXTERN void wr_nodal_result_exo	/* wr_exo.c                                  */
(Exo_DB *,		/* exo - ptr to whole mesh                   */
       char *,			/* filename - where to write this data       */
       double [],		/* vector - of nodal values                  */
       int ,			/* nodal_variable_index - for exodus         *
				 * (cf Results_Description                   */
       int ,			/* time_step                                 */
       double );		/* time_value                                */

EXTERN void wr_elem_result_exo	/* wr_exo.c                                  */
(Exo_DB *,		/* exo - ptr to whole mesh                   */
       const char *,		/* filename - where to write this data       */
       double ***,		/* vector [eb_indx][ev_indx][elem]           *
				   - of element values                       */
       const int ,		/* elem_variable_index - (0 based) for exodus* 
				 * (cf Results_Description                   */
       const int ,		/* time_step                                 */
       const double,		/* time_value                                */
       struct Results_Description *);

EXTERN void wr_global_result_exo /* wr_exo.c */
( Exo_DB *,                /* exo - ptr to mesh struct */
	const char *,            /* filename of exodus database file */
	const int,               /* time_step */
	const int,               /* number of globals to write */
	double [] );            /* global value vector */
	

EXTERN void add_qa_stamp
(Exo_DB *);		/* exo                                       */

EXTERN void add_info_stamp
(Exo_DB *);		/* exo                                       */

extern void wr_resetup_exo	/* wr_exo.c */
(Exo_DB *,		/* exo - ptr to full ripe EXODUS II fe db */
       char *,			/* filename - where to write */
       int );			/* verbosity - 0 for quiet, more to talk */

<<<<<<< HEAD
extern void wr_result_exo    /* wr_exo.c */
        (Exo_DB *exo, char *filename);			/* verbosity - 0 for quiet, more to talk */

=======
void wr_result_exo(Exo_DB *exo, char *filename, int verbosity, int write_node_vars, int write_elem_vars);
>>>>>>> 941a707b

#endif /* GOMA_WR_EXO_H */<|MERGE_RESOLUTION|>--- conflicted
+++ resolved
@@ -97,12 +97,6 @@
        char *,			/* filename - where to write */
        int );			/* verbosity - 0 for quiet, more to talk */
 
-<<<<<<< HEAD
-extern void wr_result_exo    /* wr_exo.c */
-        (Exo_DB *exo, char *filename);			/* verbosity - 0 for quiet, more to talk */
-
-=======
 void wr_result_exo(Exo_DB *exo, char *filename, int verbosity, int write_node_vars, int write_elem_vars);
->>>>>>> 941a707b
 
 #endif /* GOMA_WR_EXO_H */