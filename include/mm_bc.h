--- conflicted
+++ resolved
@@ -48,18 +48,13 @@
 EXTERN void free_Edge_BC
 ( struct elem_edge_bc_struct **[ ],	/* First_Elem_Side_BC_Array          */
        Exo_DB *,		/* exo - ptr to FE db                        */
-<<<<<<< HEAD
-       Dpi *));			/* dpi - ptr to dist proc info               */
+       Dpi *);			/* dpi - ptr to dist proc info               */
 
 EXTERN void setup_Point_BC
-PROTO(( struct elem_side_bc_struct *[ ],	/* First_Elem_Side_BC_Array          */
+( struct elem_side_bc_struct *[ ],	/* First_Elem_Side_BC_Array          */
        Exo_DB *,		/* exo - ptr to FE db                        */
-       Dpi *));			/* dpi - ptr to dist proc info               */
+       Dpi *);			/* dpi - ptr to dist proc info               */
 
-=======
-       Dpi *);			/* dpi - ptr to dist proc info               */
-       
->>>>>>> 48a67847
 EXTERN void set_up_Embedded_BC
 (void );
 
