--- conflicted
+++ resolved
@@ -147,14 +147,8 @@
   { "MOVING_PLANE",  "MOVING_PLANE_BC",    COLLOCATE_SURF, MOVING_PLANE_BC, R_MESH_NORMAL, SCALAR, R_MESH1, {0, 0, 0, 0, 0, 1, 1, 1, 0, 0}, SINGLE_PHASE, DVI_SINGLE_PHASE_DB } ,
   { "MESH_CONSTRAINT",  "MESH_CONSTRAINT_BC",  COLLOCATE_SURF, MESH_CONSTRAINT_BC,  R_MESH_NORMAL, SCALAR, R_MESH1, {0, 0, 0, 0, 0, 1, 1, 1, 0, 0}, SINGLE_PHASE, DVI_SINGLE_PHASE_DB },
   { "FILLET",  "FILLET_BC",    COLLOCATE_SURF, FILLET_BC, R_MESH_NORMAL, SCALAR, R_MESH1, {0, 0, 0, 0, 0, 1, 1, 1, 0, 0}, SINGLE_PHASE, DVI_SINGLE_PHASE_DB } ,
-<<<<<<< HEAD
-/*  { "ROLL_FLUID",  "ROLL_FLUID_BC",    COLLOCATE_SURF, ROLL_FLUID_BC, R_MESH_NORMAL, SCALAR, R_MESH1, {1, 1, 1, 1, 1, 1, 1, 1, 1, 1}, SINGLE_PHASE, DVI_SINGLE_PHASE_DB } ,*/
-  { "ROLL_FLUID",  "ROLL_FLUID_BC",    COLLOCATE_SURF, ROLL_FLUID_BC, R_MESH2, SCALAR, NO_ROT, {1, 1, 1, 1, 1, 1, 1, 1, 1, 1}, SINGLE_PHASE, DVI_SINGLE_PHASE_DB } ,
-=======
   { "DOUBLE_RAD",  "DOUBLE_RAD_BC",    COLLOCATE_SURF, DOUBLE_RAD_BC, R_MESH_NORMAL, SCALAR, R_MESH1, {0, 0, 0, 0, 0, 1, 1, 1, 0, 0}, SINGLE_PHASE, DVI_SINGLE_PHASE_DB } ,
   { "ROLL_FLUID",  "ROLL_FLUID_BC",    COLLOCATE_SURF, ROLL_FLUID_BC, R_MESH_NORMAL, SCALAR, R_MESH1, {1, 1, 1, 1, 1, 1, 1, 1, 1, 1}, SINGLE_PHASE, DVI_SINGLE_PHASE_DB } ,
->>>>>>> 42b7b21d
-
   { "P", "P_BC", DIRICHLET, P_BC, R_PRESSURE, SCALAR, NO_ROT, {0, 0, 0, 0, 0, 0, 0, 0, 0, 1}, SINGLE_PHASE, DVI_SINGLE_PHASE_DB } ,
 
   { "PSPG", "PSPG_BC", WEAK_INT_SURF, PSPG_BC, R_PRESSURE, SCALAR, NO_ROT, {1,1,1,1,1,1,1,1,0,1,1,1,1,1,1,1,1,1,1,1,1,1,1,1,1,0,0} , SINGLE_PHASE, DVI_SINGLE_PHASE_DB } ,
