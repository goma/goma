/************************************************************************ *
* Goma - Multiphysics finite element software                             *
* Sandia National Laboratories                                            *
*                                                                         *
* Copyright (c) 2022 Sandia Corporation.                                  *
*                                                                         *
* Under the terms of Contract DE-AC04-94AL85000 with Sandia Corporation,  *
* the U.S. Government retains certain rights in this software.            *
*                                                                         *
* This software is distributed under the GNU General Public License.      *
\************************************************************************/

/*
 *$Id: mm_post_proc.h,v 5.1 2007-09-18 18:53:45 prschun Exp $
 */

/*
 * This include file declares and transfers options
 * to the post_processing routines.
 */

#ifndef GOMA_MM_POST_PROC_H
#define GOMA_MM_POST_PROC_H

#include <stdio.h>

#include "dpi.h"
#include "exo_struct.h"
#include "mm_more_utils.h"
#include "rf_io_structs.h"
#include "std.h"
#ifdef EXTERN
#undef EXTERN
#endif

#ifdef GOMA_MM_POST_PROC_C
#define EXTERN
#endif

#ifndef GOMA_MM_POST_PROC_C
#define EXTERN extern
#endif

/*
 * Prototypes for functions in mm_post_proc.c
 */
EXTERN void post_process_global(double *x, /* Solution vector for the current processor */
                                Exo_DB *exo,
                                Dpi *dpi,
                                double time);

EXTERN void post_process_nodal     /* mm_post_proc.c                            */
    (double[],                     /* x                                         */
     double **,                    /* x_sens_p                                  */
     double[],                     /* x_old                                     */
     double[],                     /* xdot                                      */
     double[],                     /* xdot_old                                  */
     double[],                     /* resid_vector                              */
     int,                          /* ts                                        */
     double *,                     /* time                                      */
     double,                       /* delta_t                                   */
     double,                       /* theta                                     */
     double *,                     /* x_pp - for retrieving post-process vars   */
     Exo_DB *,                     /* exo - ptr to fem db                       */
     Dpi *,                        /* dpi - ptr to distrib inf                  */
     RESULTS_DESCRIPTION_STRUCT *, /* exodus description of variables   */
     char[],                       /* exodus filename   */
     int);                         /* matrix offset */

EXTERN void post_process_elem /* mm_post_proc.c                            */
    (double[],                /* x - soln vector                           */
     double[],                /* x_old - soln vector at previous time step */
     double[],                /* xdot - time derivative of soln vector     */
     double[],                /* xdot_old                                  */
     double[],                /* resid_vector - Residual vector            */
     const int,               /* tev                                       */
     const int,               /* tev_post                                  */
     double ***,              /* gvec_elem - Triply indexed array          *
                               * containing element variable values on     *
                               * return. Convention:                       *
                               * [elemblock_index][elemvar_index]          *
                               *      [element_index(inblock)]             */
     const int,               /* ts                                        */
     const double *,          /* time_ptr                                  */
     const double,            /* delta_t                                   */
     Exo_DB *const,           /* exo                                       */
     Dpi *const,              /* dpi                                       */
     struct Results_Description *);

EXTERN void rd_post_process_specs /* mm_post_proc.c                          */
<<<<<<< HEAD
    (FILE *,                      /* ifp - input file pointer (strm to input)  */
     char *);                     /* input - latest buffer of read values      */

EXTERN int load_nodal_tkn          /* mm_post_proc.c                            */
    (struct Results_Description *, /* rd                                   */
     int *,                        /* tnv                                       */
     int *);                       /* tnv_post                                  */

EXTERN int load_elem_tkn           /* mm_post_proc.c                            */
    (struct Results_Description *, /* rd                                   */
     const Exo_DB *,               /* Exodus II database struct */
     int,                          /* tev                                       */
     int *);                       /* tev_post                                  */

EXTERN int find_id_edge /* mm_post_proc.c */
    (const int,         /* ielem */
     const int,         /* num_nodes_on_edge */
     const int[],       /* local_edge_node_list */
     int[],             /* id_local_elem_coord */
     int *,             /* param_dir - direction of parametric
                         * edge curve */
     const Exo_DB *);   /* exo */

EXTERN int find_id_edge_TET /* mm_post_proc.c */
    (const int,             /* ielem */
     const int,             /* num_nodes_on_edge */
     const int[],           /* local_edge_node_list */
     int[],                 /* id_local_elem_coord */
     int *,                 /* param_dir - direction of parametric
                             * edge curve */
     const Exo_DB *);       /* exo */

EXTERN int count_nodes_on_SS /* mm_post_proc.c                            */
    (const int,              /* ss_id - SS id of Primary Side Set         */
     const int,              /* ss_id2 - SS id of 2nd Side Set for edges  */
     const int,              /* ss_id3 - SS id of 3rd Side Set for vtces  */
     const int,              /* iconnect_ptr                              */
     const int,              /* ielem                                     */
     const int,              /* num_local_nodes                           */
     int[MDE],               /* local_ss_node_list                        */
     int[MDE]);              /* local_elem_node_id                        */

extern int find_id_elem /* mm_post_proc_util.c */
    (const dbl,         /* x_coordinate */
     const dbl,         /* y_coordinate */
     const dbl,         /* z_coordinate */
     dbl[],             /*  solution vector  */
     const Exo_DB *,
     const int,  /*Starting element for contiguous search */
     const int); /*ending element for contiguous search */

extern int invert_isoparametric_map /*mm_post_proc_util.c */
    (int *,                         /* Current element id */
     const dbl[],                   /* x_coordinate */
     dbl[],                         /* s isoparametric coordinate (output)*/
     const Exo_DB *,
     dbl[],  /*  x - solution vector  */
     int *); /*  velocity basis fcns  */
=======
PROTO((FILE *,                  /* ifp - input file pointer (strm to input)  */
       char *));                /* input - latest buffer of read values      */

EXTERN int load_nodal_tkn       /* mm_post_proc.c                            */
PROTO((struct Results_Description *, /* rd                                   */
       int *,                   /* tnv                                       */
       int *));                 /* tnv_post                                  */

EXTERN int load_elem_tkn        /* mm_post_proc.c                            */
PROTO((struct Results_Description *, /* rd                                   */
       const Exo_DB *,           /* Exodus II database struct */
      int ,                     /* tev                                       */
      int *));                  /* tev_post                                  */

EXTERN int find_id_edge         /* mm_post_proc.c */
PROTO((const int ,              /* ielem */
       const int ,              /* num_nodes_on_edge */
       const int [],            /* local_edge_node_list */
       int [],                  /* id_local_elem_coord */
       int *,                   /* param_dir - direction of parametric
                                 * edge curve */
       const Exo_DB *));        /* exo */

EXTERN int find_id_edge_TET         /* mm_post_proc.c */
PROTO((const int ,              /* ielem */
       const int ,              /* num_nodes_on_edge */
       const int [],            /* local_edge_node_list */
       int [],                  /* id_local_elem_coord */
       int *,                   /* param_dir - direction of parametric
                                 * edge curve */
       const Exo_DB *));        /* exo */

EXTERN int count_nodes_on_SS    /* mm_post_proc.c                            */
PROTO((const int ,              /* ss_id - SS id of Primary Side Set         */
       const int ,              /* ss_id2 - SS id of 2nd Side Set for edges  */
       const int ,              /* ss_id3 - SS id of 3rd Side Set for vtces  */
       const int ,              /* iconnect_ptr                              */
       const int ,              /* ielem                                     */
       const int ,              /* num_local_nodes                           */
       int [MAX_NODES_PER_SIDE],               /* local_ss_node_list                        */
       int [MAX_NODES_PER_SIDE]));             /* local_elem_node_id                        */

extern int find_id_elem		/* mm_post_proc_util.c */
PROTO((const dbl ,		/* x_coordinate */
       const dbl ,		/* y_coordinate */
       const dbl ,		/* z_coordinate */
       dbl [],          /*  solution vector  */
       const Exo_DB *,
       const int,      /*Starting element for contiguous search */
       const int));    /*ending element for contiguous search */

extern int invert_isoparametric_map   /*mm_post_proc_util.c */
PROTO (( int *,              /* Current element id */
        const dbl [],              /* x_coordinate */
        dbl [],                  /* s isoparametric coordinate (output)*/
        const Exo_DB *,
        dbl [],                 /*  x - solution vector  */
	int *));		/*  velocity basis fcns  */

>>>>>>> 524b3a25

extern int elem_order_for_nodal_connect(int *, const Exo_DB *);
extern int check_elem_order(const int *, const Exo_DB *);
#endif<|MERGE_RESOLUTION|>--- conflicted
+++ resolved
@@ -88,7 +88,6 @@
      struct Results_Description *);
 
 EXTERN void rd_post_process_specs /* mm_post_proc.c                          */
-<<<<<<< HEAD
     (FILE *,                      /* ifp - input file pointer (strm to input)  */
      char *);                     /* input - latest buffer of read values      */
 
@@ -121,15 +120,15 @@
                              * edge curve */
      const Exo_DB *);       /* exo */
 
-EXTERN int count_nodes_on_SS /* mm_post_proc.c                            */
-    (const int,              /* ss_id - SS id of Primary Side Set         */
-     const int,              /* ss_id2 - SS id of 2nd Side Set for edges  */
-     const int,              /* ss_id3 - SS id of 3rd Side Set for vtces  */
-     const int,              /* iconnect_ptr                              */
-     const int,              /* ielem                                     */
-     const int,              /* num_local_nodes                           */
-     int[MDE],               /* local_ss_node_list                        */
-     int[MDE]);              /* local_elem_node_id                        */
+EXTERN int count_nodes_on_SS    /* mm_post_proc.c                            */
+(const int ,              /* ss_id - SS id of Primary Side Set         */
+       const int ,              /* ss_id2 - SS id of 2nd Side Set for edges  */
+       const int ,              /* ss_id3 - SS id of 3rd Side Set for vtces  */
+       const int ,              /* iconnect_ptr                              */
+       const int ,              /* ielem                                     */
+       const int ,              /* num_local_nodes                           */
+       int [MAX_NODES_PER_SIDE],               /* local_ss_node_list                        */
+       int [MAX_NODES_PER_SIDE]);             /* local_elem_node_id                        */
 
 extern int find_id_elem /* mm_post_proc_util.c */
     (const dbl,         /* x_coordinate */
@@ -147,67 +146,6 @@
      const Exo_DB *,
      dbl[],  /*  x - solution vector  */
      int *); /*  velocity basis fcns  */
-=======
-PROTO((FILE *,                  /* ifp - input file pointer (strm to input)  */
-       char *));                /* input - latest buffer of read values      */
-
-EXTERN int load_nodal_tkn       /* mm_post_proc.c                            */
-PROTO((struct Results_Description *, /* rd                                   */
-       int *,                   /* tnv                                       */
-       int *));                 /* tnv_post                                  */
-
-EXTERN int load_elem_tkn        /* mm_post_proc.c                            */
-PROTO((struct Results_Description *, /* rd                                   */
-       const Exo_DB *,           /* Exodus II database struct */
-      int ,                     /* tev                                       */
-      int *));                  /* tev_post                                  */
-
-EXTERN int find_id_edge         /* mm_post_proc.c */
-PROTO((const int ,              /* ielem */
-       const int ,              /* num_nodes_on_edge */
-       const int [],            /* local_edge_node_list */
-       int [],                  /* id_local_elem_coord */
-       int *,                   /* param_dir - direction of parametric
-                                 * edge curve */
-       const Exo_DB *));        /* exo */
-
-EXTERN int find_id_edge_TET         /* mm_post_proc.c */
-PROTO((const int ,              /* ielem */
-       const int ,              /* num_nodes_on_edge */
-       const int [],            /* local_edge_node_list */
-       int [],                  /* id_local_elem_coord */
-       int *,                   /* param_dir - direction of parametric
-                                 * edge curve */
-       const Exo_DB *));        /* exo */
-
-EXTERN int count_nodes_on_SS    /* mm_post_proc.c                            */
-PROTO((const int ,              /* ss_id - SS id of Primary Side Set         */
-       const int ,              /* ss_id2 - SS id of 2nd Side Set for edges  */
-       const int ,              /* ss_id3 - SS id of 3rd Side Set for vtces  */
-       const int ,              /* iconnect_ptr                              */
-       const int ,              /* ielem                                     */
-       const int ,              /* num_local_nodes                           */
-       int [MAX_NODES_PER_SIDE],               /* local_ss_node_list                        */
-       int [MAX_NODES_PER_SIDE]));             /* local_elem_node_id                        */
-
-extern int find_id_elem		/* mm_post_proc_util.c */
-PROTO((const dbl ,		/* x_coordinate */
-       const dbl ,		/* y_coordinate */
-       const dbl ,		/* z_coordinate */
-       dbl [],          /*  solution vector  */
-       const Exo_DB *,
-       const int,      /*Starting element for contiguous search */
-       const int));    /*ending element for contiguous search */
-
-extern int invert_isoparametric_map   /*mm_post_proc_util.c */
-PROTO (( int *,              /* Current element id */
-        const dbl [],              /* x_coordinate */
-        dbl [],                  /* s isoparametric coordinate (output)*/
-        const Exo_DB *,
-        dbl [],                 /*  x - solution vector  */
-	int *));		/*  velocity basis fcns  */
-
->>>>>>> 524b3a25
 
 extern int elem_order_for_nodal_connect(int *, const Exo_DB *);
 extern int check_elem_order(const int *, const Exo_DB *);
