--- conflicted
+++ resolved
@@ -23,18 +23,12 @@
 #undef EXTERN
 #endif
 
-<<<<<<< HEAD
 #include <stdlib.h>
-
-#ifdef _RF_ALLO_C
-=======
-#ifdef GOMA_RF_ALLO_C
->>>>>>> 48a67847
-#define EXTERN
-#endif
 
 #ifndef GOMA_RF_ALLO_C
 #define EXTERN extern
+#else
+#define EXTERN
 #endif
 
 /*
