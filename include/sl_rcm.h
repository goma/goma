/************************************************************************ *
* Goma - Multiphysics finite element software                             *
* Sandia National Laboratories                                            *
*                                                                         *
* Copyright (c) 2014 Sandia Corporation.                                  *
*                                                                         *
* Under the terms of Contract DE-AC04-94AL85000 with Sandia Corporation,  *
* the U.S. Government retains certain rights in this software.            *
*                                                                         *
* This software is distributed under the GNU General Public License.      *
\************************************************************************/

/* 
 *	sl_rcm.h
 *
 *	RCM DRIVER DEFINES AND ROUTINE PROTOTYPES
 *
 *	3/21/01 PRS
 *
 */

<<<<<<< HEAD
#ifndef _RCM_H
#define _RCM_H
=======
#ifndef GOMA_SL_RCM_H
#define GOMA_SL_RCM_H
#endif
>>>>>>> 48a67847

#define UPPER_CASE		/* Solaris, HP/UX, Linux, IRIX, janus, ... */

#if defined (_AIX)
#undef UPPER_CASE
#define LOWER_CASE
#endif

/*
 * Two cases to consider here:
 * A) Using AztecOO from the current Trilinos distribution:
 *    Here, the Fortran function in az_reorder.f is called az_rcm().
 * Three things can happen to RCM
 *	(1) RCM -> az_rcm
 *	(2) RCM -> az_rcm_
 *	(3) RCM -> az_rcm__
 * This will be taken to be true when TRILINOS is defined in the makefile.
 *
 * B) Using an older version of Aztec or AztecOO:
 *    Here, the Fortran function in az_reorder.f is called rcm().
 * Three things can happen to RCM
 *	(1) RCM -> rcm
 *	(2) RCM -> rcm_
 *	(3) RCM -> rcm__
 * This will be the case if TRILINOS is not defined, or if AZTEC_2_1 is.
 *
 * Say, (2) is most likely backup default unless specified here.
 */

/* Set AZRCM according to makefile defines */
#ifdef AZRCM
#undef AZRCM
#endif

#if ( defined(TRILINOS) && !defined(AZTEC_2_1) )
#define AZRCM
#endif

#ifdef AZRCM
#define RCM az_rcm_
#else
#define RCM rcm_
#endif

#undef  APPEND_0_UNDERSCORE
#define APPEND_1_UNDERSCORE
#undef  APPEND_2_UNDERSCORE

#if defined (_AIX) || defined (__hpux)  
#define APPEND_0_UNDERSCORE
#undef  APPEND_1_UNDERSCORE
#undef  APPEND_2_UNDERSCORE
#endif

#if ( defined(__sun) && defined(__SVR4) ) || defined (SGI) || defined (__PUMAGON__ ) || ( defined (linux) && defined (COMPILER_64BIT) ) 
#undef  APPEND_0_UNDERSCORE
#define APPEND_1_UNDERSCORE
#undef  APPEND_2_UNDERSCORE
#endif

#if ( ( defined (linux) && !defined (COMPILER_64BIT) ) || defined(darwin) ) && !defined(__INTEL_COMPILER) 
#undef  APPEND_0_UNDERSCORE
#undef  APPEND_2_UNDERSCORE
#define APPEND_1_UNDERSCORE
#endif

#ifdef AZRCM  /* Current AztecOO */

#ifdef APPEND_0_UNDERSCORE
#define RCM az_rcm
#endif

#ifdef APPEND_1_UNDERSCORE
#define RCM az_rcm_
#endif

#ifdef APPEND_2_UNDERSCORE
#define RCM az_rcm__
#endif

#else  /* Older AztecOO or Aztec */
#ifdef APPEND_0_UNDERSCORE
#define RCM rcm
#endif

#ifdef APPEND_1_UNDERSCORE
#define RCM rcm_
#endif

#ifdef APPEND_2_UNDERSCORE
#define RCM rcm__
#endif

#endif
#endif<|MERGE_RESOLUTION|>--- conflicted
+++ resolved
@@ -19,14 +19,8 @@
  *
  */
 
-<<<<<<< HEAD
-#ifndef _RCM_H
-#define _RCM_H
-=======
 #ifndef GOMA_SL_RCM_H
 #define GOMA_SL_RCM_H
-#endif
->>>>>>> 48a67847
 
 #define UPPER_CASE		/* Solaris, HP/UX, Linux, IRIX, janus, ... */
 
