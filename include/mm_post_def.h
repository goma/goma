--- conflicted
+++ resolved
@@ -116,18 +116,14 @@
 #define I_KINETIC_ENERGY  38
 #define I_SHELL_VOLUME  39
 #define I_TFMP_FORCE    40
-<<<<<<< HEAD
 #define I_MASS 41
 #define I_MASS_NEGATIVE_FILL  42
 #define I_MASS_POSITIVE_FILL  43
-=======
-#define I_VORTICITY     41
-#define I_GIESEKUS      42
-#define I_LAMB_MAG      43
-#define I_HELICITY      44
-#define I_Q_FCN         45
->>>>>>> 6baeb32a
-
+#define I_VORTICITY     44
+#define I_GIESEKUS      45
+#define I_LAMB_MAG      46
+#define I_HELICITY      47
+#define I_Q_FCN         48
 
 #ifdef GOMA_MM_POST_PROC_C
 struct Post_Processing_Flux_Names
@@ -248,19 +244,15 @@
   { "SPECIES_SOURCE",    I_SPECIES_SOURCE},
   { "KINETIC_ENERGY",    I_KINETIC_ENERGY},
   { "SHELL_VOLUME",      I_SHELL_VOLUME},
-<<<<<<< HEAD
   { "TFMP_FORCE",        I_TFMP_FORCE},
   { "MASS",              I_MASS},
   { "MASS_NEGATIVE_FILL",              I_MASS_NEGATIVE_FILL},
-  { "MASS_POSITIVE_FILL",              I_MASS_POSITIVE_FILL}
-=======
+  { "MASS_POSITIVE_FILL",              I_MASS_POSITIVE_FILL},
   { "VORTICITY",         I_VORTICITY},
   { "GIESEKUS",          I_GIESEKUS},
   { "LAMB_MAG",          I_LAMB_MAG},
   { "HELICITY",          I_HELICITY},
-  { "Q_FCN",             I_Q_FCN},
-  { "TFMP_FORCE",        I_TFMP_FORCE}
->>>>>>> 6baeb32a
+  { "Q_FCN",             I_Q_FCN}
 };
 
 int Num_Vol_Names = sizeof( pp_vol_names )/ sizeof( VOL_NAME_STRUCT );
