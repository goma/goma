/************************************************************************ *
* Goma - Multiphysics finite element software                             *
* Sandia National Laboratories                                            *
*                                                                         *
* Copyright (c) 2022 Goma Developers, National Technology & Engineering   *
*               Solutions of Sandia, LLC (NTESS)                          *
*                                                                         *
* Under the terms of Contract DE-NA0003525, the U.S. Government retains   *
* certain rights in this software.                                        *
*                                                                         *
* This software is distributed under the GNU General Public License.      *
* See LICENSE file.                                                       *
\************************************************************************/

/* mm_post_def.h -- definitions used in post processing calculations
 *
 * Notes: contents largely transferred into here from the old "mm_post_proc.h"
 *        so that file might be used exclusively for prototype declarations
 *        of functions defined in mm_post_proc.c
 */

#ifndef GOMA_MM_POST_DEF_H
#define GOMA_MM_POST_DEF_H

#include "el_elm.h"
#include "rf_fem_const.h"
#include "rf_io_const.h"
#include "std.h"

/*
 *  These Define parameters help us parse the force and flux calculation
 *  requests.
 */

#define FORCE_NORMAL             0
#define FORCE_TANGENT1           1
#define FORCE_TANGENT2           2
#define FORCE_X                  3
#define FORCE_Y                  4
#define FORCE_Z                  5
#define VOLUME_FLUX              6
#define SPECIES_FLUX             7
#define HEAT_FLUX                8
#define TORQUE                   9
#define AVERAGE_CONC             10
#define SURF_DISSIP              11
#define AREA                     12
#define VOL_REVOLUTION           13
#define PORE_LIQ_FLUX            14
#define CHARGED_SPECIES_FLUX     15
#define CURRENT_FICKIAN          16
#define CURRENT                  17
#define NEG_LS_FLUX              18
#define POS_LS_FLUX              19
#define N_DOT_X                  20
#define ELEC_FORCE_NORMAL        21
#define ELEC_FORCE_TANGENT1      22
#define ELEC_FORCE_TANGENT2      23
#define ELEC_FORCE_X             24
#define ELEC_FORCE_Y             25
#define ELEC_FORCE_Z             26
#define NET_SURF_CHARGE          27
#define DELTA                    28
#define ACOUSTIC_FLUX_NORMAL     29
<<<<<<< HEAD
#define ACOUSTIC_FLUX_TANGENT1     301
#define ACOUSTIC_FLUX_TANGENT2     311
#define ACOUSTIC_FLUX_X     321
#define ACOUSTIC_FLUX_Y     331
#define ACOUSTIC_FLUX_Z     341
#define ACOUSTIC_INTENSITY     351
#define LS_DCA     361
#define SHELL_VOLUME_FLUX 30
#define FORCE_X_POS		371
#define FORCE_Y_POS		372
#define FORCE_Z_POS		373
#define FORCE_X_NEG		374
#define FORCE_Y_NEG		375
#define FORCE_Z_NEG		376
#define SPECIES_FLUX_REVOLUTION	398
#define REPULSIVE_FORCE   	399
#define POYNTING_X   	        400
#define POYNTING_Y   	        401
#define POYNTING_Z   	        402

#define I_VOLUME        0
#define I_DISSIP        1
#define I_SPECIES_MASS  2
#define I_HEAT_ENERGY   3
#define I_MOMX          4
#define I_MOMY          5
#define I_MOMZ          6
#define I_TRACE         7
#define I_POS_FILL      8
#define I_NEG_FILL      9
#define I_NEG_VX        10
#define I_NEG_VY        11
#define I_NEG_VZ        12
#define I_POS_VX        13
#define I_POS_VY        14
#define I_POS_VZ        15
#define I_LS_ARC_LENGTH 16
#define I_RATE_OF_DEF_II   17
#define I_POROUS_LIQUID_INV 18
#define I_SPEED         19
#define I_MAG_GRAD_FILL_ERROR 20
#define I_NEG_CENTER_X  21
#define I_NEG_CENTER_Y  22
#define I_NEG_CENTER_Z  23
#define I_POS_CENTER_X  24
#define I_POS_CENTER_Y  25
#define I_POS_CENTER_Z  26
#define I_SURF_SPECIES  27
#define I_ELOADX        28
#define I_ELOADY        29
#define I_ELOADZ        30
#define I_SURF_TEMP     31
#define I_JOULE         32
#define I_LUB_LOAD      33
#define I_VOLUME_PLANE  34
#define I_POS_VOLPLANE  35
#define I_NEG_VOLPLANE  36
#define I_SPECIES_SOURCE  37
#define I_KINETIC_ENERGY  38
#define I_SHELL_VOLUME  39
#define I_TFMP_FORCE    40
#define I_VORTICITY     41
#define I_GIESEKUS      42
#define I_LAMB_MAG      43
#define I_HELICITY      44
#define I_Q_FCN         45
#define I_TOTAL_MASS    46

#ifdef _MM_POST_PROC_C
struct Post_Processing_Flux_Names
{
  char  *name;          /* flux string */
  int   Index;          /* identifier  */
=======
#define ACOUSTIC_FLUX_TANGENT1   301
#define ACOUSTIC_FLUX_TANGENT2   311
#define ACOUSTIC_FLUX_X          321
#define ACOUSTIC_FLUX_Y          331
#define ACOUSTIC_FLUX_Z          341
#define ACOUSTIC_INTENSITY       351
#define LS_DCA                   361
#define SHELL_VOLUME_FLUX        30
#define SHELL_FORCE_NORMAL       3131
#define FORCE_X_POS              371
#define FORCE_Y_POS              372
#define FORCE_Z_POS              373
#define FORCE_X_NEG              374
#define FORCE_Y_NEG              375
#define FORCE_Z_NEG              376
#define SPECIES_FLUX_REVOLUTION  398
#define REPULSIVE_FORCE          399
#define POYNTING_X               400
#define POYNTING_Y               401
#define POYNTING_Z               402
#define SCATTERING_CROSS_SECTION 403

#define I_VOLUME                  0
#define I_DISSIP                  1
#define I_SPECIES_MASS            2
#define I_HEAT_ENERGY             3
#define I_MOMX                    4
#define I_MOMY                    5
#define I_MOMZ                    6
#define I_TRACE                   7
#define I_POS_FILL                8
#define I_NEG_FILL                9
#define I_NEG_VX                  10
#define I_NEG_VY                  11
#define I_NEG_VZ                  12
#define I_POS_VX                  13
#define I_POS_VY                  14
#define I_POS_VZ                  15
#define I_LS_ARC_LENGTH           16
#define I_RATE_OF_DEF_II          17
#define I_POROUS_LIQUID_INV       18
#define I_SPEED                   19
#define I_MAG_GRAD_FILL_ERROR     20
#define I_NEG_CENTER_X            21
#define I_NEG_CENTER_Y            22
#define I_NEG_CENTER_Z            23
#define I_POS_CENTER_X            24
#define I_POS_CENTER_Y            25
#define I_POS_CENTER_Z            26
#define I_SURF_SPECIES            27
#define I_ELOADX                  28
#define I_ELOADY                  29
#define I_ELOADZ                  30
#define I_SURF_TEMP               31
#define I_JOULE                   32
#define I_LUB_LOAD                33
#define I_VOLUME_PLANE            34
#define I_POS_VOLPLANE            35
#define I_NEG_VOLPLANE            36
#define I_SPECIES_SOURCE          37
#define I_KINETIC_ENERGY          38
#define I_SHELL_VOLUME            39
#define I_TFMP_FORCE              40
#define I_MASS                    41
#define I_MASS_NEGATIVE_FILL      42
#define I_MASS_POSITIVE_FILL      43
#define I_VORTICITY               44
#define I_GIESEKUS                45
#define I_LAMB_MAG                46
#define I_HELICITY                47
#define I_Q_FCN                   48
#define I_POROUS_LIQUID_INV_2     49
#define I_POROUS_LIQUID_INV_3     50
#define I_EM_ABSORB_CROSS_SECTION 51
#define I_HEAT_ENERGY_NEG         52
#define I_HEAT_ENERGY_POS         53
#ifdef GOMA_MM_POST_PROC_C
struct Post_Processing_Flux_Names {
  char *name; /* flux string */
  int Index;  /* identifier  */
>>>>>>> 3332841a
};

typedef struct Post_Processing_Flux_Names FLUX_NAME_STRUCT;

extern FLUX_NAME_STRUCT pp_flux_names[];
extern int Num_Flux_Names;

struct Post_Processing_Flux_Names pp_flux_names[51] = {
    {"FORCE_NORMAL", FORCE_NORMAL},
    {"FORCE_TANGENT1", FORCE_TANGENT1},
    {"FORCE_TANGENT2", FORCE_TANGENT2},
    {"FORCE_X", FORCE_X},
    {"FORCE_Y", FORCE_Y},
    {"FORCE_Z", FORCE_Z},
    {"VOLUME_FLUX", VOLUME_FLUX},
    {"SHELL_VOLUME_FLUX", SHELL_VOLUME_FLUX},
    {"SHELL_FORCE_NORMAL", SHELL_FORCE_NORMAL},
    {"SPECIES_FLUX", SPECIES_FLUX},
    {"HEAT_FLUX", HEAT_FLUX},
    {"TORQUE", TORQUE},
    {"AVERAGE_CONC", AVERAGE_CONC},
    {"SURF_DISSIP", SURF_DISSIP},
    {"AREA", AREA},
    {"VOL_REVOLUTION", VOL_REVOLUTION},
    {"PORE_LIQ_FLUX", PORE_LIQ_FLUX},
    {"CHARGED_SPECIES_FLUX", CHARGED_SPECIES_FLUX},
    {"CURRENT_FICKIAN", CURRENT_FICKIAN},
    {"CURRENT", CURRENT},
    {"NEG_LS_FLUX", NEG_LS_FLUX},
    {"POS_LS_FLUX", POS_LS_FLUX},
    {"N_DOT_X", N_DOT_X},
    {"ELEC_FORCE_NORMAL", ELEC_FORCE_NORMAL},
    {"ELEC_FORCE_TANGENT1", ELEC_FORCE_TANGENT1},
    {"ELEC_FORCE_TANGENT2", ELEC_FORCE_TANGENT2},
    {"ELEC_FORCE_X", ELEC_FORCE_X},
    {"ELEC_FORCE_Y", ELEC_FORCE_Y},
    {"ELEC_FORCE_Z", ELEC_FORCE_Z},
    {"NET_CHARGE", NET_SURF_CHARGE},
    {"DELTA", DELTA},
    {"ACOUSTIC_FLUX_NORMAL", ACOUSTIC_FLUX_NORMAL},
    {"ACOUSTIC_FLUX_TANGENT1", ACOUSTIC_FLUX_TANGENT1},
    {"ACOUSTIC_FLUX_TANGENT2", ACOUSTIC_FLUX_TANGENT2},
    {"ACOUSTIC_FLUX_X", ACOUSTIC_FLUX_X},
    {"ACOUSTIC_FLUX_Y", ACOUSTIC_FLUX_Y},
    {"ACOUSTIC_FLUX_Z", ACOUSTIC_FLUX_Z},
    {"ACOUSTIC_INTENSITY", ACOUSTIC_INTENSITY},
    {"LS_DCA", LS_DCA},
    {"FORCE_X_POS", FORCE_X_POS},
    {"FORCE_Y_POS", FORCE_Y_POS},
    {"FORCE_Z_POS", FORCE_Z_POS},
    {"FORCE_X_NEG", FORCE_X_NEG},
    {"FORCE_Y_NEG", FORCE_Y_NEG},
    {"FORCE_Z_NEG", FORCE_Z_NEG},
    {"SPECIES_FLUX_REVOLUTION", SPECIES_FLUX_REVOLUTION},
    {"REPULSIVE_FORCE", REPULSIVE_FORCE},
    {"POYNTING_X", POYNTING_X},
    {"POYNTING_Y", POYNTING_Y},
    {"POYNTING_Z", POYNTING_Z},
    {"SCATTERING_CROSS_SECTION", SCATTERING_CROSS_SECTION},
};

int Num_Flux_Names = sizeof(pp_flux_names) / sizeof(struct Post_Processing_Flux_Names);

struct Post_Processing_Volume_Names {
  char *name;
  int Index;
};

typedef struct Post_Processing_Volume_Names VOL_NAME_STRUCT;

extern VOL_NAME_STRUCT pp_vol_names[];
extern int Num_Vol_Names;

<<<<<<< HEAD
VOL_NAME_STRUCT pp_vol_names[] = 
{
  { "VOLUME",          I_VOLUME },
  { "LUB_LOAD",        I_LUB_LOAD},
  { "DISSIPATION",     I_DISSIP },
  { "JOULE",           I_JOULE },
  { "SPECIES_MASS",    I_SPECIES_MASS},
  { "TOTAL_MASS",      I_TOTAL_MASS},
  { "HEAT_ENERGY",     I_HEAT_ENERGY },
  { "MOMENTUMX",       I_MOMX },
  { "MOMENTUMY",       I_MOMY },
  { "MOMENTUMZ",       I_MOMZ },
  { "STRESS_TRACE",    I_TRACE },
  { "POSITIVE_FILL",   I_POS_FILL},
  { "NEGATIVE_FILL",   I_NEG_FILL},
  { "NEGATIVE_VX",     I_NEG_VX },
  { "NEGATIVE_VY",     I_NEG_VY },
  { "NEGATIVE_VZ",     I_NEG_VZ },
  { "POSITIVE_VX",     I_POS_VX },
  { "POSITIVE_VY",     I_POS_VY },
  { "POSITIVE_VZ",     I_POS_VZ },
  { "NEGATIVE_CENTER_X",     I_NEG_CENTER_X },
  { "NEGATIVE_CENTER_Y",     I_NEG_CENTER_Y },
  { "NEGATIVE_CENTER_Z",     I_NEG_CENTER_Z },
  { "POSITIVE_CENTER_X",     I_POS_CENTER_X },
  { "POSITIVE_CENTER_Y",     I_POS_CENTER_Y },
  { "POSITIVE_CENTER_Z",     I_POS_CENTER_Z },
  { "LS_ARC",          I_LS_ARC_LENGTH },
  { "II_GAMMA_DOT",    I_RATE_OF_DEF_II },
  { "POROUS_LIQ_INVENTORY", I_POROUS_LIQUID_INV },
  { "SPEED_SQUARED",   I_SPEED },
  { "SURFACE_SPECIES",   I_SURF_SPECIES },
  { "ELECTRIC_LOAD_X",   I_ELOADX },
  { "ELECTRIC_LOAD_Y",   I_ELOADY },
  { "ELECTRIC_LOAD_Z",   I_ELOADZ },
  { "SURFACE_TEMPERATURE",   I_SURF_TEMP },
  { "VOL_PLANE",         I_VOLUME_PLANE },
  { "POS_PLANE_FILL",    I_POS_VOLPLANE},
  { "NEG_PLANE_FILL",    I_NEG_VOLPLANE},
  { "SPECIES_SOURCE",    I_SPECIES_SOURCE},
  { "KINETIC_ENERGY",    I_KINETIC_ENERGY},
  { "SHELL_VOLUME",      I_SHELL_VOLUME},
  { "VORTICITY",         I_VORTICITY},
  { "GIESEKUS",          I_GIESEKUS},
  { "LAMB_MAG",          I_LAMB_MAG},
  { "HELICITY",          I_HELICITY},
  { "Q_FCN",             I_Q_FCN},
  { "TFMP_FORCE",        I_TFMP_FORCE}
};

int Num_Vol_Names = sizeof( pp_vol_names )/ sizeof( VOL_NAME_STRUCT );

#define PP_GLOBAL_START 0
#define PP_GLOBAL_LS_INTERFACE_PRINT 0
=======
VOL_NAME_STRUCT pp_vol_names[] = {{"VOLUME", I_VOLUME},
                                  {"LUB_LOAD", I_LUB_LOAD},
                                  {"DISSIPATION", I_DISSIP},
                                  {"JOULE", I_JOULE},
                                  {"SPECIES_MASS", I_SPECIES_MASS},
                                  {"HEAT_ENERGY", I_HEAT_ENERGY},
                                  {"MOMENTUMX", I_MOMX},
                                  {"MOMENTUMY", I_MOMY},
                                  {"MOMENTUMZ", I_MOMZ},
                                  {"STRESS_TRACE", I_TRACE},
                                  {"POSITIVE_FILL", I_POS_FILL},
                                  {"NEGATIVE_FILL", I_NEG_FILL},
                                  {"NEGATIVE_VX", I_NEG_VX},
                                  {"NEGATIVE_VY", I_NEG_VY},
                                  {"NEGATIVE_VZ", I_NEG_VZ},
                                  {"POSITIVE_VX", I_POS_VX},
                                  {"POSITIVE_VY", I_POS_VY},
                                  {"POSITIVE_VZ", I_POS_VZ},
                                  {"NEGATIVE_CENTER_X", I_NEG_CENTER_X},
                                  {"NEGATIVE_CENTER_Y", I_NEG_CENTER_Y},
                                  {"NEGATIVE_CENTER_Z", I_NEG_CENTER_Z},
                                  {"POSITIVE_CENTER_X", I_POS_CENTER_X},
                                  {"POSITIVE_CENTER_Y", I_POS_CENTER_Y},
                                  {"POSITIVE_CENTER_Z", I_POS_CENTER_Z},
                                  {"LS_ARC", I_LS_ARC_LENGTH},
                                  {"II_GAMMA_DOT", I_RATE_OF_DEF_II},
                                  {"POROUS_LIQ_INVENTORY", I_POROUS_LIQUID_INV},
                                  {"POROUS_LIQ_INVENTORY_2", I_POROUS_LIQUID_INV_2},
                                  {"POROUS_LIQ_INVENTORY_3", I_POROUS_LIQUID_INV_3},
                                  {"SPEED_SQUARED", I_SPEED},
                                  {"SURFACE_SPECIES", I_SURF_SPECIES},
                                  {"ELECTRIC_LOAD_X", I_ELOADX},
                                  {"ELECTRIC_LOAD_Y", I_ELOADY},
                                  {"ELECTRIC_LOAD_Z", I_ELOADZ},
                                  {"SURFACE_TEMPERATURE", I_SURF_TEMP},
                                  {"VOL_PLANE", I_VOLUME_PLANE},
                                  {"POS_PLANE_FILL", I_POS_VOLPLANE},
                                  {"NEG_PLANE_FILL", I_NEG_VOLPLANE},
                                  {"SPECIES_SOURCE", I_SPECIES_SOURCE},
                                  {"KINETIC_ENERGY", I_KINETIC_ENERGY},
                                  {"SHELL_VOLUME", I_SHELL_VOLUME},
                                  {"TFMP_FORCE", I_TFMP_FORCE},
                                  {"MASS", I_MASS},
                                  {"MASS_NEGATIVE_FILL", I_MASS_NEGATIVE_FILL},
                                  {"MASS_POSITIVE_FILL", I_MASS_POSITIVE_FILL},
                                  {"VORTICITY", I_VORTICITY},
                                  {"GIESEKUS", I_GIESEKUS},
                                  {"LAMB_MAG", I_LAMB_MAG},
                                  {"HELICITY", I_HELICITY},
                                  {"Q_FCN", I_Q_FCN},
                                  {"ABSORPTION_CROSS_SECTION", I_EM_ABSORB_CROSS_SECTION},
                                  {"HEAT_ENERGY_NEG", I_HEAT_ENERGY_NEG},
                                  {"HEAT_ENERGY_POS", I_HEAT_ENERGY_POS}};

int Num_Vol_Names = sizeof(pp_vol_names) / sizeof(VOL_NAME_STRUCT);

#define PP_GLOBAL_START                        0
#define PP_GLOBAL_LS_INTERFACE_PRINT           0
>>>>>>> 3332841a
#define PP_GLOBAL_LS_INTERFACE_PRINT_ALL_TIMES 1
#define PP_GLOBAL_COUNT                        2 /* Increase when another is added */

struct Post_Processing_Global_Names {
  char *name; /* flux string */
  int Index;  /* identifier  */
};

typedef struct Post_Processing_Global_Names GLOBAL_NAME_STRUCT;

extern GLOBAL_NAME_STRUCT pp_global_names[];
extern int Num_Global_Names;

struct Post_Processing_Global_Names pp_global_names[PP_GLOBAL_COUNT] = {
    {"LEVEL_SET_INTERFACE_PRINT", PP_GLOBAL_LS_INTERFACE_PRINT},
    {"LEVEL_SET_INTERFACE_PRINT_ALL_TIMES", PP_GLOBAL_LS_INTERFACE_PRINT_ALL_TIMES}};

#endif

/*
 * Define structure to hold details of these requests for surface integrations
 * The idea here is to declare a pointer to this structure and dimension to
 * the number of requested fluxes, or the number of flux cards
 */

struct Post_Processing_Fluxes {
  int flux_type;                    /*flux type reqested */
  char flux_type_name[MAX_DOFNAME]; /*name of flux type requested */
  int species_number;               /*species number if relevant */
  int ss_id;                        /*corresponding ss id request */
  int blk_id;                       /*material from which flux should be calculated*/
  char flux_filenm[MAX_FNL];        /*Neutral file name for output of fluxes */
  int profile_flag;                 /*  flag to control flux profile output */
};

typedef struct Post_Processing_Fluxes pp_Fluxes;

struct Post_Processing_Fluxes_Sens {
  int flux_type;                    /*flux type reqested */
  char flux_type_name[MAX_DOFNAME]; /*name of flux type requested */
  int species_number;               /*species number if relevant */
  int ss_id;                        /*corresponding ss id request */
  int blk_id;                       /*material from which flux should be calculated*/
  int sens_type;                    /* sensitivity variable type  */
  int sens_id;                      /* Boundary condition id or Material id */
  int sens_flt;                     /* data float id or matl property id */
  int sens_flt2;                    /* user matl float id */
  int vector_id;                    /* number of sensitivity vector */
  char flux_filenm[MAX_FNL];        /*Neutral file name for output of fluxes */
  int profile_flag;                 /*  flag to control flux sens. output */
};

typedef struct Post_Processing_Fluxes_Sens pp_Fluxes_Sens;

struct Post_Processing_Data {
  int data_type;                    /*data type reqested */
  char data_type_name[MAX_DOFNAME]; /*name of data type requested */
  int species_number;               /*species number if relevant */
  int ns_id;                        /*corresponding ns id request */
  int mat_num;               /* material num from which data should be calculated (starts with 0) */
  int elem_blk_id;           /* element block id from which data should be calculated*/
  char data_filenm[MAX_FNL]; /*Neutral file name for output of data */
  char format_flag[8];       /* Select output style format. */
  int first_time;            /* boolean to output header once only */
};

typedef struct Post_Processing_Data pp_Data;

struct Post_Processing_Data_Sens {
  int data_type;                    /*data type reqested */
  char data_type_name[MAX_DOFNAME]; /*name of data type requested */
  int species_number;               /*species number if relevant */
  int ns_id;                        /*corresponding ns id request */
  int mat_id;                       /* material id from which data should be calculated*/
  int sens_type;                    /* sensitivity variable type  */
  int sens_id;                      /* Boundary condition id or Material id */
  int sens_flt;                     /* data float id or matl property id */
  int sens_flt2;                    /* user matl float id */
  int vector_id;                    /* number of sensitivity vector */
  char data_filenm[MAX_FNL];        /*Neutral file name for output of data */
};

typedef struct Post_Processing_Data_Sens pp_Data_Sens;

struct Post_Processing_Volumetric {
  int volume_type;               /* volume integral type requested */
  char volume_name[MAX_DOFNAME]; /* string name of volume integral type */
  int species_no;                /* species number if relevant */
  int blk_id;                    /* Element block id on which integral should be evaluated */
  char volume_fname[MAX_FNL];    /* output filename */
  double *params;                /* some additional double constants */
  int num_params;                /* number of additional constants	*/
};

typedef struct Post_Processing_Volumetric pp_Volume;

/*
 * Define structure to hold details of particle tracking specifications
 */

struct Post_Processing_Particles {
  double coord[DIM];      /*Initial Coordinates for each particle*/
  double xi_coord[DIM];   /*Initial Coordinates for each particle*/
  double p_velo[DIM];     /*Particle velocity components*/
  int Current_element_id; /*Initial element id for each particle */
  double Start_Time;      /*Start time */
  double End_Time;        /*End time */
  double Delta_s;         /*Point Spacing */
  char filenm[MAX_FNL];   /*  file name for data output */
  double mass;            /* mass of particle  */
  double mobility;        /* mobility of particle  */
  double force[DIM];      /* external force on particle */
};

typedef struct Post_Processing_Particles pp_Particles;

struct Post_Processing_Error {
  int error_type;      /* error type reqested */
  dbl error_params[6]; /* Five values are to be supplied:
                             [0] = elem size reduction rate
                             [1] = elem size expansion rate
                             [2] = minimum elem size
                             [3] = maximum elem size
                             [4] = target error value
                             [5] = Volume over error target tolerance [%]    */
};

typedef struct Post_Processing_Error pp_Error;

struct Post_Processing_Global {
  int type;
  char type_name[MAX_DOFNAME]; /*name of flux type requested */
  char filenm[MAX_FNL];
};

typedef struct Post_Processing_Global pp_Global;

typedef struct Post_Processing_Averages {
  int type;
  char type_name[MAX_VAR_NAME_LNGTH];
  int species_index;
  int index_post;
  int index;
  int non_variable_type;
} pp_Average;

enum AverageExtraTypes {
  AVG_DENSITY,
  AVG_HEAVISIDE,
  AVG_VISCOSITY,
  AVG_SHEAR,
  AVG_EMR_X,
  AVG_EMR_Y,
  AVG_EMR_Z,
  AVG_EMI_X,
  AVG_EMI_Y,
  AVG_EMI_Z,
  AVG_EMSCATR_X,
  AVG_EMSCATR_Y,
  AVG_EMSCATR_Z,
  AVG_EMSCATI_X,
  AVG_EMSCATI_Y,
  AVG_EMSCATI_Z,
  AVG_EMINCR_X,
  AVG_EMINCR_Y,
  AVG_EMINCR_Z,
  AVG_EMINCI_X,
  AVG_EMINCI_Y,
  AVG_EMINCI_Z,
  AVG_EM_MAG,
  AVG_EM_INC_MAG,
  AVG_EM_SCAT_MAG
};

/*
 * All of these variables are actually defined in mm_post_proc.c
 *
 * The nn_* integers contain information about the actual sizes of these
 * arrays of structures...
 */

extern pp_Fluxes **pp_fluxes;
extern pp_Fluxes_Sens **pp_fluxes_sens;
extern pp_Data **pp_data;
extern pp_Data_Sens **pp_data_sens;
extern pp_Error *pp_error_data;
extern pp_Particles **pp_particles;
extern pp_Volume **pp_volume;
extern pp_Global **pp_global;
extern pp_Average **pp_average;

extern int nn_post_fluxes;
extern int nn_post_fluxes_sens;
extern int nn_post_data;
extern int nn_post_data_sens;
extern int nn_error_metrics;
extern int nn_particles;
extern int nn_volume;
extern int ppvi_type;
extern int nn_global;
extern int nn_average;

extern int Num_Nodal_Post_Proc_Var;
extern int Num_Elem_Post_Proc_Var;

#if 0 /* these are def'd in rf_bc_const.h */
extern struct Equation_Names Exo_Var_Names[];
extern int Num_Exo_Var_Names;  
extern struct Equation_Names Var_Units[];
extern int Num_Var_Units;
#endif

/* the following variables are flags for input options - i.e. 0 or 1,
 * but they are set to the post-processing variable number in load_nodal_tkn
 * to be used in mm_post_proc.c  - for options which imply more than one post-
 * processing variable to be output, the flag becomes the post-processing
 * variable number of the first one of this variable type
 *
 * Hey! All upper case should denote predefined constants from the
 * preprocessor, not *variables*! Just don't let it happen again!
 */

/*
 * Legend:
 *
 *  n>0 -- "Yes, calculate this quantity during post processing." Typically, 1.
 *
 * -1 -- "No, do not calculate this quantity during post processing."
 */

extern int CAPILLARY_PRESSURE; /* capillary pressure in a porous media */
extern int CONC_CONT;          /* concentration at vertex & midside nodes*/
extern int CONDUCTION_VECTORS; /* conduction flux vectors*/

extern int CURL_V;             /* Steve Kempka's favorite quantity */
extern int DARCY_VELOCITY_GAS; /* Darcy velocity vectors for gas phase
                                * flow in a partially saturated porous
                                * media */
extern int DARCY_VELOCITY_LIQ; /* Darcy velocity vectors for flow in a
                                * saturated or unsaturated medium */
extern int DENSITY;            /* density function at vertex and midside
                                * nodes, e.g. for particle settling etc. */
extern int POLYMER_VISCOSITY;
extern int POLYMER_TIME_CONST;
extern int MOBILITY_PARAMETER;
extern int PTT_XI;
extern int PTT_EPSILON;
extern int DIELECTROPHORETIC_FIELD;
/* Dielectrophoretic force vectors. */
extern int DIELECTROPHORETIC_FIELD_NORM;
/* Norm of DIELECTROPHORETIC_VECTORS. */
extern int ENORMSQ_FIELD;      /* grad(|E|^2) */
extern int ENORMSQ_FIELD_NORM; /* |grad(|E|^2)| */
extern int DIFFUSION_VECTORS;  /* diffusion flux vectors*/
extern int DIFFUSION_VECTORS_POR_LIQ_GPHASE;
/* Diffusion of the solvent liquid in the
 * gas phase for porous flow problems */
extern int DIFFUSION_VECTORS_POR_AIR_GPHASE;
/* Diffusion of the air in the
 * gas phase for porous flow problems */
extern int DIV_PVELOCITY;       /* check the divergence of the particle phase
                                 * velocities.  */
extern int DIV_TOTAL;           /* Divergence of the sum of the fluid and
                                 * particle phases.  This should be zero. */
extern int DIV_VELOCITY;        /* incompressibility constraint at vertex and
                                 * midside nodes, e.g. del*v = 0 */
extern int ELECTRIC_FIELD;      /* Electric field vectors: E = -grad(VOLTAGE) */
extern int ELECTRIC_FIELD_MAG;  /* Electric field magnitude: sqrt(E.E) */
extern int ENERGY_FLUXLINES;    /* energy flux function, analogous to
                                 * stream function ... */
extern int ERROR_ZZ_P;          /* Zienkiewicz-Zhu error indicator (element
                                 * quantity) based solely on pressure
                                 * contributions */
extern int ERROR_ZZ_P_ELSIZE;   /* Recommended new element size from ZZ
                                 * pressure measure                          */
extern int ERROR_ZZ_Q;          /* Zienkiewicz-Zhu error indicator (element
                                 * quantity) based solely on heat flux
                                 * contributions                             */
extern int ERROR_ZZ_Q_ELSIZE;   /* Recommended new element size from ZZ heat
                                 * flux measure */
extern int ERROR_ZZ_VEL;        /* Zienkiewicz-Zhu error indicator (element
                                 * quantity) based solely on velocity (shear
                                 * stress) contributions                     */
extern int ERROR_ZZ_VEL_ELSIZE; /* Recommended new element size from ZZ
                                 * velocity measure */
extern int EVP_DEF_GRAD_TENSOR;
extern int EXTERNAL_POST; /* external field variables read from other
                           * files */
extern int FILL_CONT;     /* fill at vertex & midside nodes*/
extern int FIRST_INVAR_STRAIN;
extern int FLUXLINES;           /* mass flux function. This is analogous to
                                 * stream function but represents mass flux */
extern int LAGRANGE_CONVECTION; /* Lagrangian convection velocity */
extern int MEAN_SHEAR;
extern int MM_RESIDUALS; /* stress equation residuals at vertex
                          * and midside nodes*/
extern int NS_RESIDUALS; /* Navier-Stokes residuals at vertex
                          * and midside nodes */
extern int POROUS_RHO_GAS_SOLVENTS;
/* gas phase concentration of each solvent
 * species in a porous media */
extern int POROUS_RHO_LPHASE; /* liquid phase density per unit volume of
                               * material in a porous medium */
extern int POROUS_RHO_TOTAL_SOLVENTS;
/* Total density of each solvent species in a
 * porous media. Total, here means the
 * density summed up over all phases */
extern int POROUS_SATURATION;   /* saturation in a partially-saturated
                                 * porous media */
extern int POROUS_GRIDPECLET;   /* Grid Peclet number for porous media */
extern int POROUS_SUPGVELOCITY; /* Effective velocities to use in SUPG
                                 * formulations in porous media */
extern int POROUS_LIQUID_ACCUM_RATE;
/* The rate at which liquid in a partially
 * saturated porous medium is accumulating
 * at a point */
extern int REL_LIQ_PERM;    /* Relative liquid permeability in porous media */
extern int PRESSURE_CONT;   /* pressure at vertex & midside nodes*/
extern int SH_DIV_S_V_CONT; /* SH_DIV_S_V at midside nodes */
extern int SH_CURV_CONT;    /* SH_SURF_CURV at midside nodes */
extern int REAL_STRESS_TENSOR;
extern int SEC_INVAR_STRAIN;     /* 2nd strain invariant vertex,midside nodes*/
extern int STRAIN_TENSOR;        /* strain tensor for mesh deformation  */
extern int STREAM;               /* stream function*/
extern int STREAM_NORMAL_STRESS; /* streamwise normal stress function*/
extern int STREAM_SHEAR_STRESS;  /* streamwise shear stress function*/
extern int STREAM_TENSION;       /* streamwise Stress Difference*/
extern int STRESS_CONT;          /* stress at vertex & midside nodes*/
extern int STRESS_TENSOR;        /* stress tensor for mesh deformation
                                  * (Lagrangian pressure) */
extern int SURFACE_VECTORS;      /* vector field of normals and tangents on
                                  * surfaces, curves and vertices */
extern int SHELL_NORMALS;        /* vector field of smoothed normals computed from fv->sh_ang */
extern int THIRD_INVAR_STRAIN;
extern int TIME_DERIVATIVES;           /* time derivatives */
extern int TOTAL_STRESS11;             /* sum over all modes for multi-mode models */
extern int TOTAL_STRESS12;             /* sum over all modes for multi-mode models */
extern int TOTAL_STRESS13;             /* sum over all modes for multi-mode models */
extern int TOTAL_STRESS22;             /* sum over all modes for multi-mode models */
extern int TOTAL_STRESS23;             /* sum over all modes for multi-mode models */
extern int TOTAL_STRESS33;             /* sum over all modes for multi-mode models */
extern int USER_POST;                  /* a user defined function */
extern int PP_Viscosity;               /* Value of the fluid viscosity */
extern int PP_FlowingLiquid_Viscosity; /* Value of the fluid flowing liquid viscosity (Porous
                                          Brinkman term) */
extern int PP_VolumeFractionGas;       /* Value of the volume fraction of the gas component
                                          in a foam or other two phase material */

extern int len_u_post_proc;         /* size of dynamically allocated u_post_proc
                                     * actually is */
extern double *u_post_proc;         /* user-provided values used in calculating
                                     * user defined post processing variable */
extern int SAT_CURVE_TYPE;          /*Saturation hysteresis curve type */
extern int CAP_PRESS_SWITCH;        /*Capillary pressure at hysteresis switch */
extern int SAT_QP_SWITCH;           /*Saturation at hysteresis switch*/
extern int NUM_CURVE_SWITCH;        /* Number of hysteretic curve switch */
extern int SAT_HYST_MIN;            /* Minimum saturation value for scanning imbibition curve */
extern int SAT_HYST_MAX;            /* Maximum saturation value for scanning draining curve */
extern int ACOUSTIC_PRESSURE;       /* Acoustic Pressure Magnitude	*/
extern int ACOUSTIC_PHASE_ANGLE;    /* Acoustic Pressure Phase Angle	*/
extern int ACOUSTIC_ENERGY_DENSITY; /* Acoustic Energy Density	*/
extern int LIGHT_INTENSITY;         /* Light Intensity	*/
extern int PRINCIPAL_STRESS;        /* Principal Stresses*/
extern int PRINCIPAL_REAL_STRESS;   /* Principal Real Stresses*/
extern int LUB_HEIGHT;              /* Lubrication gap*/
extern int LUB_HEIGHT_2;            /* Lubrication gap, second layer*/
extern int LUB_VELO_UPPER;          /* Lubrication upper surface velocity*/
extern int LUB_VELO_LOWER;          /* Lubrication lower surface velocity*/
extern int LUB_VELO_FIELD;          /* Velocity field calculated from lubrication */
extern int LUB_VELO_FIELD_2;        /* Velocity field calculated from lubrication, second layer */
extern int DISJ_PRESS;              /* Disjoining pressure */
extern int SH_SAT_OPEN;             /* Saturation for open porous shells */
extern int SH_SAT_OPEN_2;           /* Saturation for open porous shells 2 */
extern int SH_CAP_PRES;             /* Capillary pressure for porous shell */
extern int SH_PORE_FLUX;            /* Flux between porous shell layers */
extern int SH_STRESS_TENSOR;        /* stress tensor for structural shell */
extern int SH_TANG;                 /* Tangents vectors for structural shell */
extern int PP_LAME_MU;              /* Lame MU coefficient for solid/mesh */
extern int PP_LAME_LAMBDA;          /* Lame LAMBDA coefficient for solid/mesh */
extern int VON_MISES_STRAIN;
extern int VON_MISES_STRESS;
extern int CONF_MAP; /* Map log-conformation tensor to stress */
extern int J_FLUX;   /* Particle stress flux                  */
extern int EIG;      /* Eigenvalues of rate-of-strain tensor  */
extern int EIG1;     /* Eigenvector of rate-of-strain tensor  */
extern int EIG2;     /* Eigenvector of rate-of-strain tensor  */
extern int EIG3;     /* Eigenvector of rate-of-strain tensor  */
extern int HEAVISIDE;
extern int RHO_DOT;
extern int MOMENT_SOURCES;
extern int YZBETA;
extern int GRAD_Y;         /* Concentration gradient                  */
extern int GRAD_SH;        /* Shear gradient                */
extern int UNTRACKED_SPEC; /*Untracked Species Concentration */

extern int TFMP_GAS_VELO;
extern int TFMP_LIQ_VELO;
extern int TFMP_INV_PECLET;
extern int TFMP_KRG;
extern int VELO_SPEED;       /* i.e., velocity magnitude */
extern int GIES_CRIT;        /* Giesekus Flow Character */
extern int HELICITY;         /* v dot vorticity  */
extern int LAMB_VECTOR;      /* Lamb Vector = vorticity x v  */
extern int Q_FCN;            /* 2nd invariant of grad_v  */
extern int POYNTING_VECTORS; /* EM Poynting Vectors*/
extern int PSPG_PP;          /* 2nd invariant of grad_v  */
extern int SARAMITO_YIELD;
extern int STRESS_NORM;
extern int SPECIES_SOURCES; /* Species sources */
extern int VISCOUS_STRESS;  /* Viscous stress */
extern int PP_VELOCITY_GRADIENTS;
extern int VISCOUS_STRESS_NORM;
extern int VISCOUS_VON_MISES_STRESS;
extern int EM_CONTOURS;
extern int TOTAL_EM_CONTOURS;
extern int SCATTERED_EM_CONTOURS;
extern int ORIENTATION_VECTORS;
extern int FIRST_STRAINRATE_INVAR;
extern int SEC_STRAINRATE_INVAR;
extern int THIRD_STRAINRATE_INVAR;
extern int WALL_DISTANCE;
extern int CONTACT_DISTANCE;
extern int PP_FLUID_STRESS;
extern int LUB_CONVECTION; /* Convection forces in Lubrication */
/*
 *  Post-processing Step 1: add a new variable flag to end of mm_post_proc.h
 *
 *       e.g.  int STREAM;
 *
 *       Note that this flag is now -1 (false) or the id number of the
 *       post-processing variable in load_nodal_tkn
 */

#endif /* GOMA_MM_POST_DEF_H */<|MERGE_RESOLUTION|>--- conflicted
+++ resolved
@@ -62,81 +62,6 @@
 #define NET_SURF_CHARGE          27
 #define DELTA                    28
 #define ACOUSTIC_FLUX_NORMAL     29
-<<<<<<< HEAD
-#define ACOUSTIC_FLUX_TANGENT1     301
-#define ACOUSTIC_FLUX_TANGENT2     311
-#define ACOUSTIC_FLUX_X     321
-#define ACOUSTIC_FLUX_Y     331
-#define ACOUSTIC_FLUX_Z     341
-#define ACOUSTIC_INTENSITY     351
-#define LS_DCA     361
-#define SHELL_VOLUME_FLUX 30
-#define FORCE_X_POS		371
-#define FORCE_Y_POS		372
-#define FORCE_Z_POS		373
-#define FORCE_X_NEG		374
-#define FORCE_Y_NEG		375
-#define FORCE_Z_NEG		376
-#define SPECIES_FLUX_REVOLUTION	398
-#define REPULSIVE_FORCE   	399
-#define POYNTING_X   	        400
-#define POYNTING_Y   	        401
-#define POYNTING_Z   	        402
-
-#define I_VOLUME        0
-#define I_DISSIP        1
-#define I_SPECIES_MASS  2
-#define I_HEAT_ENERGY   3
-#define I_MOMX          4
-#define I_MOMY          5
-#define I_MOMZ          6
-#define I_TRACE         7
-#define I_POS_FILL      8
-#define I_NEG_FILL      9
-#define I_NEG_VX        10
-#define I_NEG_VY        11
-#define I_NEG_VZ        12
-#define I_POS_VX        13
-#define I_POS_VY        14
-#define I_POS_VZ        15
-#define I_LS_ARC_LENGTH 16
-#define I_RATE_OF_DEF_II   17
-#define I_POROUS_LIQUID_INV 18
-#define I_SPEED         19
-#define I_MAG_GRAD_FILL_ERROR 20
-#define I_NEG_CENTER_X  21
-#define I_NEG_CENTER_Y  22
-#define I_NEG_CENTER_Z  23
-#define I_POS_CENTER_X  24
-#define I_POS_CENTER_Y  25
-#define I_POS_CENTER_Z  26
-#define I_SURF_SPECIES  27
-#define I_ELOADX        28
-#define I_ELOADY        29
-#define I_ELOADZ        30
-#define I_SURF_TEMP     31
-#define I_JOULE         32
-#define I_LUB_LOAD      33
-#define I_VOLUME_PLANE  34
-#define I_POS_VOLPLANE  35
-#define I_NEG_VOLPLANE  36
-#define I_SPECIES_SOURCE  37
-#define I_KINETIC_ENERGY  38
-#define I_SHELL_VOLUME  39
-#define I_TFMP_FORCE    40
-#define I_VORTICITY     41
-#define I_GIESEKUS      42
-#define I_LAMB_MAG      43
-#define I_HELICITY      44
-#define I_Q_FCN         45
-#define I_TOTAL_MASS    46
-
-#ifdef _MM_POST_PROC_C
-struct Post_Processing_Flux_Names
-{
-  char  *name;          /* flux string */
-  int   Index;          /* identifier  */
-=======
 #define ACOUSTIC_FLUX_TANGENT1   301
 #define ACOUSTIC_FLUX_TANGENT2   311
 #define ACOUSTIC_FLUX_X          321
@@ -213,11 +138,11 @@
 #define I_EM_ABSORB_CROSS_SECTION 51
 #define I_HEAT_ENERGY_NEG         52
 #define I_HEAT_ENERGY_POS         53
+#define I_TOTAL_MASS              54
 #ifdef GOMA_MM_POST_PROC_C
 struct Post_Processing_Flux_Names {
   char *name; /* flux string */
   int Index;  /* identifier  */
->>>>>>> 3332841a
 };
 
 typedef struct Post_Processing_Flux_Names FLUX_NAME_STRUCT;
@@ -291,67 +216,12 @@
 extern VOL_NAME_STRUCT pp_vol_names[];
 extern int Num_Vol_Names;
 
-<<<<<<< HEAD
-VOL_NAME_STRUCT pp_vol_names[] = 
-{
-  { "VOLUME",          I_VOLUME },
-  { "LUB_LOAD",        I_LUB_LOAD},
-  { "DISSIPATION",     I_DISSIP },
-  { "JOULE",           I_JOULE },
-  { "SPECIES_MASS",    I_SPECIES_MASS},
-  { "TOTAL_MASS",      I_TOTAL_MASS},
-  { "HEAT_ENERGY",     I_HEAT_ENERGY },
-  { "MOMENTUMX",       I_MOMX },
-  { "MOMENTUMY",       I_MOMY },
-  { "MOMENTUMZ",       I_MOMZ },
-  { "STRESS_TRACE",    I_TRACE },
-  { "POSITIVE_FILL",   I_POS_FILL},
-  { "NEGATIVE_FILL",   I_NEG_FILL},
-  { "NEGATIVE_VX",     I_NEG_VX },
-  { "NEGATIVE_VY",     I_NEG_VY },
-  { "NEGATIVE_VZ",     I_NEG_VZ },
-  { "POSITIVE_VX",     I_POS_VX },
-  { "POSITIVE_VY",     I_POS_VY },
-  { "POSITIVE_VZ",     I_POS_VZ },
-  { "NEGATIVE_CENTER_X",     I_NEG_CENTER_X },
-  { "NEGATIVE_CENTER_Y",     I_NEG_CENTER_Y },
-  { "NEGATIVE_CENTER_Z",     I_NEG_CENTER_Z },
-  { "POSITIVE_CENTER_X",     I_POS_CENTER_X },
-  { "POSITIVE_CENTER_Y",     I_POS_CENTER_Y },
-  { "POSITIVE_CENTER_Z",     I_POS_CENTER_Z },
-  { "LS_ARC",          I_LS_ARC_LENGTH },
-  { "II_GAMMA_DOT",    I_RATE_OF_DEF_II },
-  { "POROUS_LIQ_INVENTORY", I_POROUS_LIQUID_INV },
-  { "SPEED_SQUARED",   I_SPEED },
-  { "SURFACE_SPECIES",   I_SURF_SPECIES },
-  { "ELECTRIC_LOAD_X",   I_ELOADX },
-  { "ELECTRIC_LOAD_Y",   I_ELOADY },
-  { "ELECTRIC_LOAD_Z",   I_ELOADZ },
-  { "SURFACE_TEMPERATURE",   I_SURF_TEMP },
-  { "VOL_PLANE",         I_VOLUME_PLANE },
-  { "POS_PLANE_FILL",    I_POS_VOLPLANE},
-  { "NEG_PLANE_FILL",    I_NEG_VOLPLANE},
-  { "SPECIES_SOURCE",    I_SPECIES_SOURCE},
-  { "KINETIC_ENERGY",    I_KINETIC_ENERGY},
-  { "SHELL_VOLUME",      I_SHELL_VOLUME},
-  { "VORTICITY",         I_VORTICITY},
-  { "GIESEKUS",          I_GIESEKUS},
-  { "LAMB_MAG",          I_LAMB_MAG},
-  { "HELICITY",          I_HELICITY},
-  { "Q_FCN",             I_Q_FCN},
-  { "TFMP_FORCE",        I_TFMP_FORCE}
-};
-
-int Num_Vol_Names = sizeof( pp_vol_names )/ sizeof( VOL_NAME_STRUCT );
-
-#define PP_GLOBAL_START 0
-#define PP_GLOBAL_LS_INTERFACE_PRINT 0
-=======
 VOL_NAME_STRUCT pp_vol_names[] = {{"VOLUME", I_VOLUME},
                                   {"LUB_LOAD", I_LUB_LOAD},
                                   {"DISSIPATION", I_DISSIP},
                                   {"JOULE", I_JOULE},
                                   {"SPECIES_MASS", I_SPECIES_MASS},
+                                  {"TOTAL_MASS", I_TOTAL_MASS},
                                   {"HEAT_ENERGY", I_HEAT_ENERGY},
                                   {"MOMENTUMX", I_MOMX},
                                   {"MOMENTUMY", I_MOMY},
@@ -405,7 +275,6 @@
 
 #define PP_GLOBAL_START                        0
 #define PP_GLOBAL_LS_INTERFACE_PRINT           0
->>>>>>> 3332841a
 #define PP_GLOBAL_LS_INTERFACE_PRINT_ALL_TIMES 1
 #define PP_GLOBAL_COUNT                        2 /* Increase when another is added */
 
