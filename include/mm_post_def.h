--- conflicted
+++ resolved
@@ -655,12 +655,9 @@
 extern int LAMB_VECTOR;           /* Lamb Vector = vorticity x v  */
 extern int Q_FCN;           /* 2nd invariant of grad_v  */
 extern int POYNTING_VECTORS;	/* EM Poynting Vectors*/
-<<<<<<< HEAD
 extern int PSPG_PP;           /* 2nd invariant of grad_v  */
-=======
 extern int SARAMITO_YIELD;
 extern int STRESS_NORM;
->>>>>>> ae709d92
 /*
  *  Post-processing Step 1: add a new variable flag to end of mm_post_proc.h
  *
