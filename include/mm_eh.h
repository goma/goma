--- conflicted
+++ resolved
@@ -35,10 +35,9 @@
 #define GOMA_DEBUG   1
 
 #include <stdarg.h> /* for var args... */
-<<<<<<< HEAD
-=======
 #include <stdbool.h>
->>>>>>> ae709d92
+
+#include "std.h"
 
 #include "std.h"
 
