--- conflicted
+++ resolved
@@ -3179,7 +3179,6 @@
  * with their sensitivities in lubrication flow.
  * These values are calculated at the current quadrature point.
  */
-<<<<<<< HEAD
 struct Lubrication_Auxiliaries {
   double q[DIM];             /* Volumetric flow rate per unit width */
   double v_avg[DIM];         /* Average velocity, i.e. q divided by height */
@@ -3195,8 +3194,10 @@
   double dgradP_normal_dP[DIM];  /* Pressure gradient normal sensitivities w.r.t.
                                     pressure */
 
+  double dq_dh[DIM][MDE];              /* Flow rate sensitivities w.r.t. height */
   double dq_dh1[DIM][MDE];          /* Flow rate sensitivities w.r.t. height */
   double dq_dh2[DIM][MDE];          /* Flow rate sensitivities w.r.t. height */
+  double dq_dp[DIM][MDE];              /* Flow rate sensitivities w.r.t. lubrication pressure */
   double dq_dp1[DIM][MDE];          /* Flow rate sensitivities w.r.t. lubrication pressure */
   double dq_dp2[DIM][MDE];          /* Flow rate sensitivities w.r.t. lubrication pressure */
   double dq_df[DIM][MDE];           /* Flow rate sensitivities w.r.t. level set */
@@ -3215,54 +3216,14 @@
   double dq_dcross_shear[DIM][MDE]; /* Flow rate sensitivities w.r.t. cross
                                        stream shear stress */
 
+  double dv_avg_dh[DIM][MDE];         /* Average velocity sensitivities w.r.t. height */
   double dv_avg_dh1[DIM][MDE];          /* Average velocity sensitivities w.r.t. height */
   double dv_avg_dh2[DIM][MDE];          /* Average velocity sensitivities w.r.t. height */
+  double dv_avg_dp[DIM][MDE];          /* Average velocity sensitivities w.r.t. lubrication pressure */
   double dv_avg_dp1[DIM][MDE];          /* Average velocity sensitivities w.r.t.
                                            lubrication pressure */
   double dv_avg_dp2[DIM][MDE];          /* Average velocity sensitivities w.r.t.
                                            lubrication pressure */
-=======
-struct Lubrication_Auxiliaries
-{
-  double q[DIM];                       /* Volumetric flow rate per unit width */
-  double v_avg[DIM];                   /* Average velocity, i.e. q divided by height */
-  double gradP_mag;                    /* Magnitude of pressure gradient */
-  double gradP_tangent[DIM];           /* Tangent vector of the pressure gradient */
-  double gradP_normal[DIM];            /* Unit vector perpendicular to the pressure gradient */
-  double H;                            /* Lubrication Gap Height */
-
-  double dgradP_mag_dP;                /* Pressure gradient magnitude sensitivities w.r.t. pressure */
-  double dgradP_tangent_dP[DIM];       /* Pressure gradient tangent sensitivities w.r.t. pressure */
-  double dgradP_normal_dP[DIM];        /* Pressure gradient normal sensitivities w.r.t. pressure */
-
-  double dq_dh[DIM][MDE];              /* Flow rate sensitivities w.r.t. height */
-  double dq_dh1[DIM][MDE];             /* Flow rate sensitivities w.r.t. height */
-  double dq_dh2[DIM][MDE];             /* Flow rate sensitivities w.r.t. height */
-  double dq_dp[DIM][MDE];              /* Flow rate sensitivities w.r.t. lubrication pressure */
-  double dq_dp1[DIM][MDE];             /* Flow rate sensitivities w.r.t. lubrication pressure */
-  double dq_dp2[DIM][MDE];             /* Flow rate sensitivities w.r.t. lubrication pressure */
-  double dq_df[DIM][MDE];              /* Flow rate sensitivities w.r.t. level set */
-  double dq_dk[DIM][MDE];              /* Flow rate sensitivities w.r.t. curvature */
-  double dq_dx[DIM][DIM][MDE];         /* Flow rate sensitivities w.r.t. mesh deformation */
-  double dq_drs[DIM][DIM][MDE];        /* Flow rate sensitivities w.r.t. real solid deformation */
-  double dq_dnormal[DIM][DIM][MDE];    /* Flow rate sensitivities w.r.t. shell normal */
-  double dq_ddh[DIM][MDE];             /* Flow rate sensitivities w.r.t. heat transport */
-  double dq_dc[DIM][MDE];              /* Flow rate sensitivities w.r.t. particles volume fraction */
-  double dq_dshear_top[DIM][MDE];      /* Flow rate sensitivities w.r.t. top wall shear rate */
-  double dq_dshear_bot[DIM][MDE];      /* Flow rate sensitivities w.r.t. bottom wall shear rate */
-  double dq_dcross_shear[DIM][MDE];    /* Flow rate sensitivities w.r.t. cross stream shear stress */
-
-  double dv_avg_dh[DIM][MDE];         /* Average velocity sensitivities w.r.t. height */
-  double dv_avg_dh1[DIM][MDE];         /* Average velocity sensitivities w.r.t. height */
-  double dv_avg_dh2[DIM][MDE];         /* Average velocity sensitivities w.r.t. height */
-  double dv_avg_dp[DIM][MDE];          /* Average velocity sensitivities w.r.t. lubrication pressure */
-  double dv_avg_dp1[DIM][MDE];         /* Average velocity sensitivities w.r.t. lubrication pressure */
-  double dv_avg_dp2[DIM][MDE];         /* Average velocity sensitivities w.r.t. lubrication pressure */
-  double dv_avg_df[DIM][MDE];          /* Average velocity sensitivities w.r.t. level set */
-  double dv_avg_dk[DIM][MDE];          /* Average veloctiy sensitivities w.r.t. curvature */
-  double dv_avg_dx[DIM][DIM][MDE];     /* Average velocity sensitivities w.r.t. mesh deformation */
-  double dv_avg_drs[DIM][DIM][MDE];     /* Average velocity sensitivities w.r.t. real solid deformation*/
->>>>>>> 9c26b529
   double dv_avg_dnormal[DIM][DIM][MDE]; /* Average velocity sensitivities w.r.t. mesh deformation */
   double dv_avg_df[DIM][MDE];           /* Average velocity sensitivities w.r.t. level set */
   double dv_avg_dk[DIM][MDE];           /* Average veloctiy sensitivities w.r.t. curvature */
