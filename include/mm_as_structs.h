/************************************************************************ *
* Goma - Multiphysics finite element software                             *
* Sandia National Laboratories                                            *
*                                                                         *
* Copyright (c) 2022 Sandia Corporation.                                  *
*                                                                         *
* Under the terms of Contract DE-AC04-94AL85000 with Sandia Corporation,  *
* the U.S. Government retains certain rights in this software.            *
*                                                                         *
* This software is distributed under the GNU General Public License.      *
\************************************************************************/

/*
 *$Id: mm_as_structs.h,v 5.35 2010-04-07 22:27:00 prschun Exp $
 */

/*
 * These structures are meant to hold various useful quantities that are
 * needed when assembling the residual equations and Jacobian entries for
 * all the different permutations of different problems that we might be
 * interested in solving. The idea is to be able to import this information
 * down to a low level of subroutine where it will be useful.
 *
 * The structures are revealed here, and declared "extern" in most places
 * via the include file mm_as.h. Then, in mm_as_alloc() they are
 * actually defined
 */

#ifndef GOMA_MM_AS_STRUCTS_H
#define GOMA_MM_AS_STRUCTS_H

#include "el_elm.h"
#include "mm_elem_block_structs.h"
#include "mm_mp_const.h"
#include "rf_bc_const.h"
#include "rf_vars_const.h"
#include "sl_util_structs.h"
#include "std.h"

#ifndef MNROT
#define MNROT                                       \
  30 /* maximum number of rotation vector           \
      * sensitivities.  This is basically the       \
      * largest number of nodes whose displacements \
      * can affect a vector in the surface.         \
      */
#endif

/* define VIM according to problem type */
/* #define VIM	3  */ /* Vector dimensions so that loops over */
                      /* vector products do this many components */
                      /* eg. v.gradT loops over 3 components for */
                      /* all problems. This is convenient for */
                      /* axisymmetric problems and works OK for */
                      /* Cartesian problems too if third */
                      /* component is set =0.*/

#ifndef GOMA_CK_NAME_DEF
#define GOMA_CK_NAME_DEF
typedef char CK_NAME[64]; /* Typedefs for common names used for naming
                             domains and species */
typedef char CK_NAME_STR[64];
#endif

/*____________________________________________________________________________*/

/*
 *   Element_Indices
 *
 *    These element indeces are specific to each element in mesh. They
 *    provide mapping information for degrees of freedoms of
 *    variable types defined on nodes owned by the element.
 *
 *
 *    A couple of key concepts concerning two types of element degrees of
 *    freedom:
 *
 *      lvdof or ldof -> For each equation type, this is an index into the
 *                       degree of freedom present at one of the nodes in
 *                       the element. The index spans all nodes in the local
 *                       element, and there
 *                       may be more than one dof of the same equation type
 *                       at a single node.
 *                       Note, the degree of freedom may or
 *                       may not be "active" in the element. Active means
 *                       that it participates in the element interpolation
 *                       of that variable type within that element.
 *                       The maximum size of an lvdof index can not exceed
 *                       the static size, MDE, which is compiled into
 *                       the code.
 *
 *
 *      ledof -> This is a new concept. This number is a unique number for
 *               each degree of freedom in an element, irrespective of the
 *               variable type.
 *               Right now, each variable type will have consequative
 *               ledof numbers. Therefore, one can obtain ledof by looping
 *               over variable types, and then over lvdof's, while keeping
 *               an incremental counter.
 *               The maximum size of ledof can not exceed MDE * MAX_PROB_VAR.
 *               However, in the future, we will attempt to calculate
 *               an MDE equivalent dynamically.
 *
 *  Implementation Plan
 * -------------------------
 *  I've been thinking that the trying to specify degrees of freedom by their
 *  variable type ID alone is the wrong way to go. Instead, one should convert
 *  or replace most of the structures below to use uniqueness of the variable
 *  type structures as the base indexing methodology. This means in effect
 *  that the an index will be created that is unique for each variable type
 *  and matID (and species number) present in the element or specified on the
 *  sides of the element.
 *
 *   Local Variable Description Number:
 *         This is the unique index for a variable description in an element.
 *   Local Variable Description Dof Index:
 *         For each  Local Variable Description Number, this index rasters over
 *         all of the dof's in the element that belong to the pertaining
 *         variable description.
 *
 */

/* Define values for determining side of LS */

#define LS_OFF      0
#define LS_POSITIVE 1
#define LS_NEGATIVE 2

/*
 * Define for right now the maximum number of local variable type descriptions
 * to be equal to the maximum number of different variable types in the problem
 */
#define MAX_LOCAL_VAR_DESC (MAX_PROB_VAR + MAX_CONC)

#define LEC_R_INDEX(peqn_macro, index_macro) ((lec->max_dof * (peqn_macro)) + index_macro)

#define LEC_J_INDEX(peqn_macro, pvar_macro, index_i, index_j)                  \
  (((MAX_PROB_VAR + MAX_CONC) * lec->max_dof * lec->max_dof) * (peqn_macro)) + \
      ((lec->max_dof * lec->max_dof) * (pvar_macro)) + (lec->max_dof * (index_i)) + index_j

#define LEC_J_STRESS_INDEX(peqn, pvar, index_i, index_j)          \
  ((lec->max_dof * MAX_LOCAL_VAR_DESC * lec->max_dof) * (peqn)) + \
      ((MAX_LOCAL_VAR_DESC * lec->max_dof) * (pvar)) + (lec->max_dof * (index_i)) + index_j

#ifndef MAX_PHASE_FUNC
#define MAX_PHASE_FUNC 5
#endif

struct Element_Indices {
  int iconnect_ptr;                /* To find way back to global scheme . This is an
                                    * index into the element connectivity list for
                                    * the current element:
                                    *
                                    *   e.g., Proc_Elem_Connect[iconnect_ptr + i]
                                    */
  int ielem;                       /*
                                    *  The id of the current element
                                    */
  int ielem_dim;                   /* is this a 2d or 3d problem */
  int ielem_type;                  /* what kind of element */
  int ielem_shape;                 /* element shape, fundamental topology (new) */
  int elem_blk_index;              /* element block index of block containing
                                    * current element */
  int elem_blk_id;                 /* Element block ID of block containing
                                    * current element */
  ELEM_BLK_STRUCT *current_EB_ptr; /* Pointer to the current element block */
  int mn;                          /* material number corresponding to the
                                    * current element */
  int num_local_nodes;             /* how many local nodes in element */
  int num_sides;                   /* how many sides does the current element
                                      have (at least for this processor) */
  int deforming_mesh;              /* Can nodes move?  NOTE: For shell
                                      elements, this may be TRUE even though
                                      mesh equations are not defined on the
                                      shell block! */

  /*
   * A note about the order of variable descriptions:
   *
   *       They are ordered wrt Var Type first
   *          matID next -> current matID is always first however
   *                        and after that matID order is unspecified.
   *             species number or idof next. (these are grouped together).
   */

  int Num_Lvdesc;               /* Number of local variable descriptions in the
                                 * element, whether they are interpolated in
                                 * the element or just exist on the sides
                                 * of the elements.
                                 */
  int *Num_Lvdesc_Per_Var_Type; /* Number of local variable descriptions per
                                 * variable types in the current element
                                 *  MallocSize = MAX_VARIABLE_TYPES + MAX_CONC
                                 *  actualSize = MAX_VARIABLE_TYPES +
                                 * Max_Num_Species
                                 */
  int *Lvdesc_First_Var_Type;   /* Mapping of the variable type to the
                                 * first local variable description number
                                 * pertaining to that variable type.
                                 * The first variable type
                                 * will in all possible cases be the variable
                                 * description that is an active volumetric
                                 * interpolation.
                                 *
                                 *  MallocSize = MAX_VARIABLE_TYPES + MAX_CONC
                                 *  actualSize = MAX_VARIABLE_TYPES +
                                 * Max_Num_Species
                                 */
  int **Lvdesc_to_ledof;        /* Mapping between the (local variable description
                                 * number, local variable description
                                 * dof index) pair to the local element dof index,
                                 * ledof.
                                 *   MallocSize = [MAX_LOCAL_VAR_DESC][MDE]
                                 *   ActualSize = [Num_lvdesc][Lvdesc_Numdof[i_vdesc]]
                                 */
  int **Lvdesc_to_lvdof;        /* Mapping between the (local variable description
                                 * number, local variable description
                                 * dof index) pair to the local variable dof number,
                                 * lvdof, of the same variable type. For MF's with a
                                 * subvariable types greater than one, the mapping
                                 * is made to the subvariable type=0 lvdof.
                                 *   MallocSize = [MAX_LOCAL_VAR_DESC][MDE]
                                 *   ActualSize = [Num_lvdesc][Lvdesc_Numdof[i_vdesc]]
                                 */
  int *Lvdesc_to_Var_Type;      /* Mapping between the local variable description
                                 * number to the variable type.
                                 *   MallocSize = [MAX_LOCAL_VAR_DESC]
                                 *   ActualSize = [Num_Lvdesc]
                                 */
  int *Lvdesc_to_MatID;         /* Mapping between the local variable description
                                 * number to the matID.
                                 *   MallocSize = [MAX_LOCAL_VAR_DESC]
                                 *   ActualSize = [Num_Lvdesc]
                                 */
  int *Lvdesc_Numdof;           /* Number of degrees of freedom for each variable
                                 * description number in the current element.
                                 *   MallocSize = [MAX_LOCAL_VAR_DESC]
                                 *   ActualSize  = [Num_Lvdesc]
                                 */
  int **Lvdesc_to_Gnn;          /* Mapping between the (local variable description
                                 * number, local variable description
                                 * dof index) pair to the processor's node
                                 * number.
                                 *   MallocSize = [MAX_LOCAL_VAR_DESC][MDE]
                                 *   ActualSize = [Num_Lvdesc][Lvdesc_Numdof[i_vdesc]]
                                 */
  int **Lvdesc_to_Gun;          /* Mapping between the (local variable description
                                 * number, local variable description
                                 * dof index) pair to the processor's global unknown
                                 * number.
                                 *   MallocSize = [MAX_LOCAL_VAR_DESC][MDE]
                                 *   ActualSize = [Num_Lvdesc][Lvdesc_Numdof[i_vdesc]]
                                 */
  int *Lvdesc_to_MFSubvar;      /*  For variable types with subvar indeces
                                 *  ie Mass Fraction ,
                                 *  we need another variable to describe the
                                 *  subvariable index (i.e., the species
                                 *  number) corresponding to the current
                                 *  variable description.
                                 *   MallocSize = [MAX_LOCAL_VAR_DESC]
                                 *   ActualSize  = [Num_Lvdesc]
                                 */
  int **Lvdesc_to_Lnn;          /* Mapping between the (local variable description
                                 * number, local variable description
                                 * dof index) pair to the local node number
                                 * within the element.
                                 *   MallocSize = [MAX_LOCAL_VAR_DESC][MDE]
                                 *   ActualSize = [Num_Lvdesc][Lvdesc_NumDof[i_vdesc]]
                                 */
  int **Lvdesc_Lnn_to_Offset;   /* Mapping between the (local variable description
                                 * number, local node number) pair to the offset
                                 * from the beginning of the solution vector at the
                                 * current node.
                                 *   MallocSize = [MAX_LOCAL_VAR_DESC][MDE]
                                 *   ActualSize = [Num_Lvdesc][num_local_nodes]
                                 */
  int **Lvdesc_Lnn_to_lvdof;    /* Mapping between the (local variable description
                                 * number, local node number) pair to the local
                                 * variable dof index.  For MF's with a
                                 * subvariable types greater than one, the mapping
                                 * is made to the subvariable type=0 lvdof.
                                 *   MallocSize = [MAX_LOCAL_VAR_DESC][MDE]
                                 *   ActualSize = [Num_Lvdesc][num_local_nodes]
                                 */
  int **lvdof_to_lvdesc;        /* Mapping between the local variable index and
                                 * a variable_type pair to the corresponding
                                 * local variable description index.
                                 *   MallocSize
                                 * = [MAX_VARIABLE_TYPES+MAX_CONC][MDE]
                                 *   ActualSize
                                 *     = [MAX_VARIABLE_TYPES+Max_Species]
                                 *       [ei->dof[v]]
                                 */
  int **lvdof_to_lvdesc_dof;    /*  Mapping between the local variable index and
                                 *  a variable_type pair to the corresponding
                                 *  dof number of the local variable description
                                 *  index.
                                 *   MallocSize
                                 * = [MAX_VARIABLE_TYPES+MAX_CONC][MDE]
                                 *   ActualSize
                                 *     = [MAX_VARIABLE_TYPES+Max_Species]
                                 *       [ei->dof[v]]
                                 */
  int **Lvdesc_Lnn_Numdof;      /*  Number of degrees of freedom for the variable
                                 *  description number at the local node number
                                 *   MallocSize = [MAX_LOCAL_VAR_DESC][MDE]
                                 *   ActualSize = [Num_Lvdesc][num_local_nodes]
                                 */
  VARIABLE_DESCRIPTION_STRUCT **Lvdesc_vd_ptr;
  /*  Pointer to the variable description
   *  structure corresponding to the lvdesc index.
   *   MallocSize = [MAX_LOCAL_VAR_DESC]
   *   ActualSize  = [Num_Lvdesc]
   */
  int *VDindex_to_Lvdesc; /*  Index pointing from the variable description
                           *  index to the current local variable description
                           *  index for the local variable
                           */

  int *owningElementForColVar; /* Indicator of who owns the column variable
                                * type. We separate and distinguish all columns
                                * in the local jacobian, according to whether
                                * they refer to equations that belong to the
                                * parent, the child, or the owning element.
                                *   [MAX_VARIABLE_TYPES+MAX_CONC]
                                *
                                *     ei->owningElementForColVar[varType] = elem
                                *
                                * where value is one of these:
                                *
                                *    -1     not this element
                                *    elem   This element. This means that the
                                * variable has an equation on this element, and
                                *           that there is an interpolation of
                                * the variable using this element's basis
                                * functions. elemP  Parent or child of this
                                * element. This means that the variable has an
                                * equation on this element's Parent, and that
                                * there is an interpolation of the variable
                                * using this element Parent's basis functions.
                                */

  struct Element_Indices *owningElement_ei_ptr[MAX_VARIABLE_TYPES];
  /* Pointer to the Element_Indices struct that contains
   * the info for the element. The element number is the
   * listed in owningElementForColVar[].
   */

  /*******************************************************/
  /* Slated to be AXED: */

  int *dof;                 /* Number of dof's in the element's nodes for each
                             * variable type (both, active and inactive)
                             *   Length = MAX_VARIABLE_TYPES */
  int *dof_ext;             /* Number of dof's in the elem for each external
                             * fixed variable
                             *   Length = MAX_EXTERNAL_TYPES */
  int **Baby_Dolphin;       /* Offset for the local variable in the
                             * solution vector in cases where there are
                             * discontinuous variables and multiple dofs
                             * of the same variable type at the same node.
                             * Note: doesn't take into account multiple
                             *       subvariable types for mass fractions.
                             *   Size = [MAX_VARIABLE_TYPES][MDE] */
  int **dof_list;           /* list of local nodes for ea dof in the elem
                             *      Size [MAX_VARIABLE_TYPES][MDE] */
  int **gnn_list;           /* list of global node numbers for ea dof
                             *      Size [MAX_VARIABLE_TYPES][MDE] */
  int **gun_list;           /* list of global unknown numbers for ea dof
                             *      Size [MAX_VARIABLE_TYPES][MDE] */
  int **ln_to_dof;          /* Mapping between the (variable type, local
                             * element node) pair to the local variable
                             * degree of freedom in the element pertaining
                             * to the active interpolation of that
                             * variable within the element
                             *   MallocSize
                             *     = [MAX_VARIABLE_TYPES][MDE]
                             *   ActualSize
                             *     = [MAX_VARIABLE_TYPES][num_local_nodes] */
  int **ln_to_first_dof;    /* list of local dof numbers for the first
                             * dof at ea local node
                             *      Size [MAX_VARIABLE_TYPES][MDE] */
  int *active_interp_ledof; /* This variable is equal to one if this
                             * ledof is part of an active interpolation
                             * of the variable within the element.
                             * It is equal to zero if it is not,
                             * (if for example, it is located on the
                             *  side of an element, and is part of another
                             *  material domain).
                             *      Size [MDE * MAX_PROB_VAR] */
  int **lvdof_to_row_lvdof; /* Identification of the row that an lvdof
                             * volumetric contribution gets assigned to.
                             * Usually, it is a one-to-one mapping. However,
                             * some boundary conditions require volumetric
                             * contributions from one material be assigned
                             * to unknowns from another material. In this
                             * case and this case alone, this field
                             * diverts from a one-to-one mapping. Note,
                             * this field need only contain valid information
                             * for active degrees of freedom in the
                             * element.
                             * (This field replaces the old field,
                             *  first_active_dof).
                             * size [MAX_VARIABLE_TYPES][MDE] */
  int **lvdof_to_ledof;     /*  Mapping between the local variable dof
                             *  number
                             *  the local element dof number, ledof
                             *      Size [MAX_VARIABLE_TYPES][MDE] */

  /*******************************************************/

  int *owned_ledof;                               /*  This is a boolean variable indicating
                                                   *  whether
                                                   *  this local element dof is owned by the
                                                   *   processor or not.
                                                   *      Size [MDE * MAX_PROB_VAR] */
  int *ieqn_ledof;                                /*  Processor equation number for the local
                                                   *  element  dof. Note, a dof will have
                                                   *  an equation number irrespective of whether
                                                   *  or not it is owned by the processor.
                                                   *      Size [MDE * MAX_PROB_VAR] */
  int *matID_ledof;                               /*  Material ID corresponding to the local
                                                   *  element dof. Here, the generic material
                                                   *  ID, -1, will not be used. Instead, the
                                                   *  element material ID will be used in its
                                                   *  place. Thus, the only time a ledof will
                                                   *  not have a matID equal to the element
                                                   *  matID is if it is inactive in the element
                                                   *  and corresponds to an active degree of
                                                   *  freedom
                                                   *  in another element that has a different
                                                   *  material ID.
                                                   *      Size [MDE * MAX_PROB_VAR] */
  int **MFsubvar_Offset;                          /*  For variable types with subvar indeces,
                                                   *  ie Mass Fraction,
                                                   *  we need another variable to describe the
                                                   *  offset of each of the subvariables wrt
                                                   *  the base subvar=0 index for the current
                                                   *  local variable dof corresponding to the
                                                   *  mass fraction variable type.
                                                   *      Size [MAX_CONC] [MDE]
                                                   */
  int linkedEIelems[MAX_ELEMENT_INDICES_RELATED]; /* List of elements ids that
                                                   * are slaves to this element
                                                   */
};

/*____________________________________________________________________________*/

struct Element_Variable_Pointers {
  /*
   * These are an abbreviated version of the Element_Stiffness_Pointers
   * containing only the nodal variable.
   *
   * this structure was designed to hold the old nodal variable and dot
   * variables in a convenient way
      *
   * Pointers to *unknowns*....(i.e, nodal point values for variables) that
   * are important in this element.  -----
   *
   * For variables defined at Gauss points, see the field variable sections...
   *

   * Idea --
   *		*T_dot[i] = x_dot[something];
   *
   *		   i      == local degree of freedom counter for temperature
   *		something == equivalent position in global unknown vector
   *
   * Usage:	*esp_dot->T[i] points to right place in x_dot[] to get the value
   you *		need.
   */

  dbl *T[MDE];                                  /* temperature */
  dbl *v[DIM][MDE];                             /* velocity */
  dbl *v_star[DIM][MDE];                        /* velocity* segregated */
  dbl *d[DIM][MDE];                             /* mesh displacement */
  dbl *d_rs[DIM][MDE];                          /* real solid displacement */
  dbl *c[MAX_CONC][MDE];                        /* concentration     */
  dbl *external_field[MAX_EXTERNAL_FIELD][MDE]; /* external field variables at nodes */
  dbl *initial_displacements[2 * DIM][MDE];     /* initial xyz displacement fields
                                                   for real solid and pseudo solid
                                                   for annealing */
  dbl *P[MDE];                                  /* pressure */
  dbl *P_star[MDE];                             /* pressure */
  dbl *S[MAX_MODES][DIM][DIM][MDE];             /* polymeric stress tensor, for each mode */
  dbl *G[DIM][DIM][MDE];                        /* velocity gradient tensor */
  dbl *F[MDE];                                  /* Fill */
  dbl *V[MDE];                                  /* Potential; added by KSC: 2/3/99 */
  dbl *qs[MDE];                                 /* Surface charge density */
  dbl *Enorm[MDE];                              /* |E| for dielectrophoresis. */
  dbl *pv[DIM][MDE];                            /* Particle velocity */

  dbl *p_liq[MDE];    /* *p_liq[MDE], liquid-phase pressure in porous media */
  dbl *p_gas[MDE];    /* *p_gas[MDE], liquid-phase pressure in porous media */
  dbl *porosity[MDE]; /* *porosity[MDE],liquid-phase pressure porous media */

  dbl *vd[DIM][MDE]; /* Vorticity principle flow direction (NOT
                      *  vorticity vector) */
  dbl *vlambda[MDE]; /* Eigenvalue associated with vorticity direction */
  dbl *nn[MDE];      /* This is the bond evolution */

  dbl *lm[DIM][MDE]; /* Lagrange Multiplier field */

  dbl *ext_v[MDE]; /* Extension velocity, normal direction */

  dbl *E_field[DIM][MDE]; /* Electric field */

  dbl *H[DIM]; /* Level Set Curvature */

  dbl *n[DIM][MDE]; /* level set normal OR shell normal */

  dbl *sh_K[MDE];            /* Shell curvature */
  dbl *sh_K2[MDE];           /* Shell second curvature */
  dbl *sh_tens[MDE];         /* Shell tension */
  dbl *sh_x[MDE];            /* Shell y coordinate */
  dbl *sh_y[MDE];            /* Shell x coordinate */
  dbl *sh_u[MDE];            /* Shell user */
  dbl *sh_ang[DIM - 1][MDE]; /* Shell orientation angles */
  dbl *div_s_v[MDE];         /* sundry pieces (next 4) for surface rheological
                                constitutive eqn */
  dbl *curv[MDE];
  dbl *grad_v_dot_n[DIM][MDE];   /* grad_s (v_) dot n  Vector variable  */
  dbl *n_dot_curl_s_v[MDE];      /* n dot (curl_s v) Scalar variable used in shell
                                    equations - curl_s is surface curl */
  dbl *pF[MAX_PHASE_FUNC][MDE];  /* phase function */
  dbl *sh_J[MDE];                /* sh_J[MDE], Shell surface diffusion flux */
  dbl *sh_Kd[MDE];               /* sh_Kd[MDE], Shell surface curvature */
  dbl *apr[MDE];                 /* acoustic pressure real part */
  dbl *api[MDE];                 /* acoustic pressure imag part */
  dbl *epr[MDE];                 /* em lagr pressure real part */
  dbl *epi[MDE];                 /* em lagr pressure imag part */
  dbl *ars[MDE];                 /* acoustic reynolds stress */
  dbl *sink_mass[MDE];           /* porous sink mass*/
  dbl *sh_bv[MDE];               /* acoustic boundary velocity */
  dbl *sh_p[MDE];                /* shell lub pressure */
  dbl *lubp[MDE];                /* lub pressure */
  dbl *lubp_2[MDE];              /* second lub pressure */
  dbl *sh_fp[MDE];               /* lub pressure in thin film */
  dbl *sh_fh[MDE];               /* film thickness */
  dbl *sh_pc[MDE];               /* particles concentration */
  dbl *sh_sat_closed[MDE];       /*  Porous shell saturation - Closed cells - SAR */
  dbl *sh_p_open[MDE];           /*  Porous shell pressure - Open closed - SAR */
  dbl *sh_p_open_2[MDE];         /*  Second Porous shell pressure - Open closed -PRS */
  dbl *sh_t[MDE];                /*  Shell temperature -- PRS*/
  dbl *sh_dh[MDE];               /*  Shell delta gap   -- PRS*/
  dbl *sh_l_curv[MDE];           /* Lubrication shell curvature - SAR */
  dbl *sh_l_curv_2[MDE];         /* Lubrication shell curvature 2 - PRS */
  dbl *sh_sat_gasn[MDE];         /*  Porous shell saturation - Gas compression - SAR */
  dbl *sh_shear_top[MDE];        /* Top wall shear rate */
  dbl *sh_shear_bot[MDE];        /* Bottom wall shear rate */
  dbl *sh_cross_shear[MDE];      /* Cross stream shear stress */
  dbl *max_strain[MDE];          /* Maximum Von Mises strain */
  dbl *cur_strain[MDE];          /* Von Mises strain */
  dbl *poynt[DIM][MDE];          /* Poynting Vector for light intensity */
  dbl *tfmp_pres[MDE];           /* thin-film multi-phase lubrication pressure */
  dbl *tfmp_sat[MDE];            /* thin-film multi-phase saturation */
  dbl *moment[MAX_MOMENTS][MDE]; /* moments */
  dbl *rho[MDE];
  dbl *restime[MDE];    /* residence time function field */
  dbl *em_er[DIM][MDE]; /* EMwave Electric Field real part */
  dbl *em_ei[DIM][MDE]; /* EMwave Electric Field imag part */
  dbl *em_hr[DIM][MDE]; /* EMwave Magnetic Field real part */
  dbl *em_hi[DIM][MDE]; /* EMwave Magnetic Field imag part */
};

/*___________________________________________________________________________*/

struct Element_Stiffness_Pointers {
  /*
   * These are basically BULK degrees of freedom here. If you have need to
   * account for boundary sensitivities, then you will need to think
   * through the best procedure for doing so...
   *
   * Pointers to *unknowns*....(i.e, nodal point values for variables) that
   * are important in this element.  -----
   *
   * For variables defined at Gauss points, see the field variable sections...
   *
   * Idea --
   *		*T[i] = x[something];
   *
   *		   i      == local degree of freedom counter for temperature
   *		something == equivalent position in global unknown vector
   *
   * Usage:	*esp->T[i] points to right place in x[] to get the value you
   *		need.
   *
   * space for these arrays is allocated in mm_as_alloc.c if the variable
   * are defined
   */

  dbl **T;       /* *T[MDE], temperature */
  dbl ***v;      /* *v[DIM][MDE], velocity */
  dbl ***v_star; /* *v_star[DIM][MDE], velocity* segregated */
  dbl ***d;      /* *d[DIM][MDE], mesh displacement */
  dbl ***d_rs;   /* *d_rs[DIM][MDE], real solid displacement */
  dbl ***c;      /* *c[MAX_CONC][MDE], concentration  */
  dbl **P;       /* *P[MDE], pressure */
  dbl **P_star;
  dbl *****S; /* *S[MAX_MODES][DIM][DIM][MDE], polymeric
                 stress tensor */
  dbl ****G;  /* *G[DIM][DIM][MDE], velocity gradient
                 tensor */
  dbl **V;    /* *V[MDE], voltage potential */
  dbl **qs;   /* *qs[MDE], surface charge density */
  dbl **F;    /* *F[MDE], fill */
  dbl **SH;   /* *SH[MDE], shear rate from second
                   invariant */

  dbl **Enorm; /* Enorm[MDE], |E| */
  dbl **H;     /* H[MDE] curvature of level set function */

  dbl ***pv; /* *pv[DIM][MDE], particle velocity */

  dbl **p_liq;    /* *p_liq[MDE], liquid-phase pressure in porous media */
  dbl **p_gas;    /* *p_gas[MDE], liquid-phase pressure in porous media */
  dbl **porosity; /* *porosity[MDE],liquid-phase pressure porous media */
  dbl ***vd;      /* *vd[DIM][MDE}, vorticity prinicple flow direction. */
  dbl **vlambda;  /* *vlambda[MDE], eigenvalue associated with vd. */
  dbl **nn;       /* *nn[MDE], bond evolution */

  dbl ***lm; /* lm_gama[DIM][MDE] is the lagrange multiplier vector field */

  dbl **ext_v; /* Extension velocity */

  dbl ***E_field; /* Electric field */

  dbl ***n; /* n[DIM][MDE],  level set normal OR shell normal */

  dbl **sh_K;    /* sh_K[MDE],   Shell curvature */
  dbl **sh_K2;   /* sh_K2[MDE],  Shell second curvature */
  dbl **sh_tens; /* sh_tens[MDE], Shell tensions */
  dbl **sh_x;    /* sh_x[MDE],   Shell x coordinate */
  dbl **sh_y;    /* sh_y[MDE], Shell y coordinate */
  dbl **sh_u;    /* sh_u[MDE], Shell user */
  dbl ***sh_ang; /* sh_ang[DIM-1][MDE], Shell orientation angles */
  dbl **div_s_v; /* sundry pieces (next 4) for surface rheological constitutive
                    eqn */
  dbl **curv;
  dbl ***grad_v_dot_n;  /* grad_s_v_dot_n[DIM][MDE] , grad_s_v_dot_n[] defined at
                           a surface */
  dbl **n_dot_curl_s_v; /* n dot (curl_s v) Scalar variable used in shell
                           equations - curl_s is surface curl */
  dbl ***pF;            /* *pF[MAX_PHASE_FUNC][MDE], phase function */
  dbl **sh_J;           /* sh_J[MDE], Shell surface diffusion flux */
  dbl **sh_Kd;          /* sh_Kd[MDE], Shell surface curvature */
  dbl **apr;            /* *apr[MDE], acoustic pressure */
  dbl **api;            /* *api[MDE], acoustic pressure */
  dbl **ars;            /* *ars[MDE], acoustic reynolds stress */
  dbl **epr;            /* *epr[MDE], em pressure */
  dbl **epi;            /* *epi[MDE], em pressure */
  dbl **sink_mass;      /* Porous sink mass */
  dbl **sh_bv;          /* sh_bv[MDE], acoustic bdy velocity */
  dbl **sh_p;           /* sh_p[MDE], lub pressure */
  dbl **lubp;           /* lubp[MDE], lub pressure */
  dbl **lubp_2;         /* lubp_2[MDE], second lub pressure */
  dbl **sh_fp;          /* sh_fp[MDE], lub pressure in the thin film */
  dbl **sh_fh;          /* sh_fh[MDE], film thickness */
  dbl **sh_pc;          /* sh_pc[MDE], particles concentration */
  dbl **sh_sat_closed;  /* sh_sat_closed[MDE], porous shell saturation - closed
                           cells - SAR */
  dbl **sh_p_open;      /* sh_p_open[MDE], porous shell pressure - open cells - SAR */
  dbl **sh_p_open_2;    /* sh_p_open_2[MDE], porous shell pressure - open cells -
                           PRS */
  dbl **sh_t;           /* sh_t[MDE], Shell temperature -- PRS */
  dbl **sh_dh;          /* sh_dh[MDE], Shell delta_h -- PRS */
  dbl **sh_l_curv;      /* sh_l_curv[MDE], Lubrication shell curvature - SAR */
  dbl **sh_l_curv_2;    /* sh_l_curv_2[MDE], Lubrication_2 shell curvature - PRS */
  dbl **sh_sat_gasn;    /* sh_sat_gasn[MDE], porous shell saturation - gas
                           compression - SAR */
  dbl **sh_shear_top;   /* sh_shear_top[MDE], top wall shear rate */
  dbl **sh_shear_bot;   /* sh_shear_bot[MDE], bottom wall shear rate */
  dbl **sh_cross_shear; /* sh_cross_shear[MDE], cross stream shear stress */
  dbl **max_strain;     /* max_strain[MDE], maximum Von Mises strain */
  dbl **cur_strain;     /* cur_strain[MDE], Von Mises strain */
  dbl ***poynt;         /* *v[DIM][MDE], velocity */
  dbl **tfmp_pres;      /*  thin-film multi-phase lubrication pressure */
  dbl **tfmp_sat;       /* thin-film multi-phase saturation */
  dbl ***moment;        /* *moment[MAX_MOMENTS][MDE], moments */
  dbl **rho;
  dbl **restime; /* Residence Time Function Field */
  dbl ***em_er;  /* *em_xx[DIM][MDE], em_wave*/
  dbl ***em_ei;  /* *em_xx[DIM][MDE], em_wave*/
  dbl ***em_hr;  /* *em_xx[DIM][MDE], em_wave*/
  dbl ***em_hi;  /* *em_xx[DIM][MDE], em_wave*/

  /*
   * These are for debugging purposes...
   */

  dbl *a0; /* point to beginning of global Jacobian */
};

/*___________________________________________________________________________*/

/*
 * Information for calculation of element quality (distortion) metrics
 * and stop/remesh criterion based on quality.
 */

struct Element_Quality_Metrics {
  int do_jac;     /* Jacobian metric flag   (if requested) */
  int do_vol;     /* Volume change metric flag (if requested) */
  int do_ang;     /* Angle    metric flag   (if requested) */
  int do_tri;     /* Triangle metric flag   (if requested) */
  double wt_jac;  /* Jacobian metric weight (if requested) */
  double wt_vol;  /* Volume change metric weight (if requested) */
  double wt_ang;  /* Angle    metric weight (if requested) */
  double wt_tri;  /* Triangle metric weight (if requested) */
  double eq_jac;  /* Jacobian metric value		 */
  double eq_vol;  /* Volume change metric value		 */
  double eq_ang;  /* Angle    metric value 		 */
  double eq_tri;  /* Triangle metric value		 */
  double eq_avg;  /* Weighted metric average		 */
  double eq_low;  /* Limiting (lowest) quality metric	 */
  double eq_tol;  /* Stop criterion for quality		 */
  double vol_sum; /* Volume change global sum		 */
  double vol_low; /* Volume change global minimum		 */
  int vol_count;  /* Volume change Gauss point counter	 */
  int tol_type;   /* Tolerance type indicator		 */
};

/*___________________________________________________________________________*/

/*
 * Where the "esp" were just pointers into x[], resid_vector[], and a[], here
 * we load up actual contributions.
 */

struct Local_Element_Contributions {
  int max_dof;
  dbl *R;
  dbl *J;
  /* For face m and  mode k we have for mode imode
     d(tau_12_i)/d(tau_12_j) =
       J_stress_neighbor[m][i][POLYMER_STRESS11_k][j]
  */
  dbl *J_stress_neighbor;

  /*
   * NOTE: concentration entries in local element arrays are stored at
   *       the end of
   *       the equation and variable lists (i.e. for species w use l
   *       ec->R[MAX_VARIABLE_TYPES + w][i]
   *       to get entry in local residual array
   */

  /*
   * Unused for now; this could contain handy local copies of the
   * global unknowns...
   *
   *  dbl x[MAX_VARIABLE_TYPES] [MDE];
   */
};

/*___________________________________________________________________________*/

/*
 * These might be useful for different calls to the "do-all" assembly routines
 * to just do residual calculations (eg, for numerical Jacobian checking).
 * Later, you could add parts to do new columns on the RHS or for the Jacobian
 * matrix.
 */

struct Action_Flags {
  int Assemble_Residual;
  int Assemble_Jacobian;
  int Assemble_LSA_Jacobian_Matrix; /* Whether or not to compute the
                                     * Jacobian (J) matrix for the
                                     * generalized eigenvalue problem for
                                     * linear stability analysis, J x =
                                     * \lambda B x
                                     */
  int Assemble_LSA_Mass_Matrix;     /* Whether or not to compute the
                                     * "mass" (B) matrix for the
                                     * generalized eigenvalue problem for
                                     * linear stability analysis,
                                     * J x = \lambda B x
                                     */
  int Sat_hyst_reevaluate;          /* This placeholder is used to initiate
                                     * a re-evaluation of the hysteresis
                                     * saturation curve parameters based on
                                     * some chosen criteria.   The idea is
                                     * to use this to control the evaluation,
                                     * which can either be by Newton iteration
                                     * or by time step. See rf_solve.c for it's
                                     * initialization and load_saturation for it's
                                     * use.
                                     */
  /*
   * Unused for now.
   *  int Assemble_2nd_RHS;
   */
};

/*
 * This contains information that is uniformaly relevant
 * to all portions of the problem without regard to
 * block id or material number
 *
 */

struct Uniform_Problem_Description {
  int Total_Num_Matrices; /* Total number of problem graphs to be solved */

  int Total_Num_EQ[MAX_NUM_MATRICES];  /* This is used in conjunction with the
                                        * ep[] array.  The number of nonzero
                                        * entries in this array will  equal the
                                        * number of non neg 1 entries in the
                                        * ep[][]  array.
                                        */
  int Total_Num_Var[MAX_NUM_MATRICES]; /* This is used in conjunction with the
                                        * vp[] array. The number of nonzero
                                        * entries in this array will equal the
                                        * number of non neg 1 entries in the
                                        * vp[][] array.
                                        */
  int CoordinateSystem;
  int vp[MAX_NUM_MATRICES]
        [MAX_VARIABLE_TYPES + MAX_CONC]; /* Mapping from the actual variable type index
                                          * to a uniform problem variable
                                          * index valid for all materials. If a variable type is
                                          * active anywhere in the domain, then its corresponding
                                          * entry in this array will be nonzero and contain a unique
                                          * index.
                                          */
  int ep[MAX_NUM_MATRICES]
        [MAX_EQNS + MAX_CONC]; /* Mapping from the actual equation variable type index
                                * to a uniform problem equation
                                * index valid for all materials. If a variable type is
                                * active anywhere in the domain, then its corresponding
                                * entry in this array will be nonzero and contain a unique
                                * index.
                                */
  int Max_Num_Species;         /* The maximum number of species in any one
                                  volumetric materials domain in the problem */
  int Max_Num_Species_Eqn;     /* The maximum number of species equations
                                  in any one  volumetric materials domain
                                  in the problem */
  int Tot_Num_VolSpecies;      /* Total number of different volumetric species in
                                  all of the domains */
  int Num_Mat;                 /* Total number of materials, eventually this will be
                                  distinct from the the number of element blocks
                                  It will be less than or equal to the number of
                                  element blocks. */
  int Species_Var_Type;        /* Default type of the species variable, i.e., mass
                                  fraction,    mole fraction,  concentration, capillary
                                  pressure,    etc employed for the independent variable.
                                  This may    be overwritten by the value in the materials
                                  structure    for the present material. The acceptable
                                  values are listed    in rf_fem_const.h. This variable
                                  influences all aspects    of the species conservation
                                  equation, as well as    the names that are put into the
                                  output files. It    determines the units for the species
                                  equation, for    example. */
  double Pressure_Datum;       /* Set the pressure Datum for use in thermodynamic
                                  equations of state calculations.
                                  This is an additive constant that get added onto the
                                  pressure field before calculation of all
                                  thermodynamic   equations of state calculations. It is
                                  a constant   over the entire domain. Therefore, it is
                                  not included   in any one materials file. The default
                                  units for   the quantity are cgs units, and the
                                  default value   for the quantity is 1 atmosphere
                                  = 1.01325E6   gm cm-1 sec-2  (dyne cm-2).
                                  (conversion factor is to an exact standard atm) */
  int Max_Num_Porous_Eqn;      /* max number of porous media Equations */
  dbl Acoustic_Frequency;      /* Frequency for Acoustic Harmonic Eqns */
  dbl Light_Cosmu;             /* Inclination of Incident Light */
  dbl Process_Temperature;     /* Temperature for thermal property data */
                               /*   for isothermal problems */
  int XFEM;                    /* Flag indicating that XFEM is in use */
  int SegregatedSolve;         /* Flag indicating segregated solve should be used */
  int SegregatedSubcycles;
  int PSPG_advection_correction;
  int matrix_index[MAX_VARIABLE_TYPES];
  int petsc_solve_post_proc;
  void *petsc_post_proc_data;
  int devss_traceless_gradient;
};
typedef struct Uniform_Problem_Description UPD_STRUCT;
/*____________________________________________________________________________*/

/*
 * Problem_Graph Structure:
 *
 * Problem graph related structure containing information needed for segregated
 * solver
 *
 */
struct Problem_Graph {
  int imtrx; /* Current active matrix index */

  /* Temporarily make some things global */
  struct Matrix_Data *matrices;
  struct Matrix_Data *sub_step_solutions;
  int subcycle_fraction[MAX_NUM_MATRICES];
  double delta_t_fraction[MAX_NUM_MATRICES];

  int time_step_control_disabled[MAX_NUM_MATRICES];
  int matrix_subcycle_count[MAX_NUM_MATRICES];
  double sub_delta_t[MAX_NUM_MATRICES];
  double sub_delta_t_old[MAX_NUM_MATRICES];
  double sub_delta_t_older[MAX_NUM_MATRICES];
};
typedef struct Problem_Graph PROBLEM_GRAPH_STRUCT;
/*____________________________________________________________________________*/

/*
 * Problem_Description Structure:
 *
 * Values of equation and variable activity for the problem in the current
 * element block.
 */

struct Problem_Description {
  int Num_Matrices; /* Number of matrices in each element block */
  int Matrix_Activity[MAX_NUM_MATRICES];
  /* Matrix activity field in each element block
   *  0  -> Matrix is off
   *  1  -> Matrix is on
   */
  int Num_EQ[MAX_NUM_MATRICES];                /* number of active equations */
  int e[MAX_NUM_MATRICES][MAX_EQNS];           /* This is a vector containing  the
                                                * active equation terms for each equation.
                                                * within  the current element block.
                                                * Each bit in the integer refers to a
                                                * different term that is either on or off
                                                * in corresponding equation - see mm_as_const.h.
                                                * The index is over the equation number referenced
                                                * rf_fem_const.h   */
  int v[MAX_NUM_MATRICES][MAX_VARIABLE_TYPES]; /* Variable activity bit field
                                                * Bit - Purpose
                                                *   0 -> Variable isn't active nor is its value
                                                * even defined in the problem  1 -> This variable
                                                * occurs in the solution vector.  It is solved for.
                                                *   2 -> Variable is a constant in this material.
                                                *   4 -> Variable is not part of the solution
                                                * variable  for this element for this material,  but
                                                * it does vary across the domain.  Value is
                                                * calculated via interp from nodal values  8 ->
                                                * This variable is unique to this material.  It
                                                * will not be contiguous across material
                                                * boundaries.  At interfaces between materials,  the
                                                * value of the variable will have a discontinuity
                                                *        across the material interface.
                                                * -- see mm_as_const.h for more info
                                                */
  int mi[MAX_VARIABLE_TYPES];                  /* Matrix index for a given variable
                                                * -1 -> Not present in any matrix
                                                * >= 0 -> index into global matrix number
                                                */
  int gv[MAX_VARIABLE_TYPES];                  /* If this variable is on in any matrix (for field
                                                  variable access) 0 -> not in any matrix 1 -> in
                                                  a matrix
                                                */

  int w[MAX_NUM_MATRICES][MAX_EQNS];                   /* Weight function for equations */
  int i[MAX_NUM_MATRICES][MAX_VARIABLE_TYPES];         /* Interpolation type for each unknown
                                                        * in the current element block */
  int m[MAX_NUM_MATRICES][MAX_EQNS];                   /* Mapping from input file to real names. */
  dbl etm[MAX_NUM_MATRICES][MAX_EQNS][MAX_TERM_TYPES]; /* equation term multipliers */
  int CoordinateSystem;                                /* Cartesian, cylindrical, etc. */
  int MeshMotion;                                      /* Arbitrary or lagrangian or total ALE*/
  int MeshInertia;                                     /* addional inertia due to convection
                                                        * in the stress free state */
  int RealSolidFluxModel;                              /* linear or nonlinear */
  int MassFluxModel;                                   /* Fickian, Stefan-Maxwell, etc. */
  int MomentumFluxModel;                               /* Newtonian, Carreau, Powerlaw, etc. */
  int PorousFluxModel;                                 /* Fickian-Darcy, Darcy */
  int Num_Dim;                                         /* Number of spatial dimensions (2 or 3) */
  int TimeIntegration;                                 /* Steady, transient scheme */
  int Continuation;                                    /* First, second order scheme */
  int AugmentingConditions;                            /* Augmenting conditions */
  int IntegrationMap;                                  /* Iso- or sub-parametric mapping */
  int ShapeVar;                                        /* Variable whose basis functions will be
                                                        * used for manipulation of the geometry
                                                        * of the elements within this element
                                                        * block. */
  int ProjectionVar;                                   /* Variable whose basis functions will be
                                                        * used for projection of the field values
                                                        * onto the nodal values for elements within
                                                        * this element block */
  char MaterialName[MAX_MATLNAME];                     /* Names of Materials*/
  int Num_Species;                                     /* Number of species in present material */
  int Num_Species_Eqn;                                 /* Number of species Equations solved for in
                                                        * the present material - usually one less
                                                        * than the total number of species */
  int Species_Var_Type;                                /* Overrides of the default species var type
                                                        * for a particular material. CAUTION, may
                                                        * cause units problems at internal interfaces */
  int Num_Rxn;                                         /* Number of chemical reactions in present
                                                        * material */
  int VolumeIntegral;                                  /* Augmenting volume integral */
  int LSVelocityIntegral; /* Augmenting sevel set velocity integral flag */
  int Num_Porous_Eqn;     /* number of porous media Equations */
  int Do_Surf_Geometry;   /* Problem needs a bundle of surface geometry defined on
                             it */
};
typedef struct Problem_Description PROBLEM_DESCRIPTION_STRUCT;

/*
 *  Define some common manipulations using the Problem_Description
 *  structure
 *
 */
#define VARIABLE_IN_THE_EB_SOLN_VECTOR(PDS, imtrx, var) ((PDS)->v[imtrx][(var)] & 1)

/*
 * External_Field_Variables Modified and overloaded this structure for use
 * in JAS coupling (1/20/2003) and external pixel fields to be mapped to
 *  mesh (11/29/2010)
 */

struct External_Field_Variables {
  int Num_external_field;       /* number of external fields read in and fixed*/
  int Num_external_pixel_field; /*number of external pixel fields in to be
                                  mapped*/
  int ev;                       /* external (fixed) field variable activity*/
  int ev_porous_decouple;       /* external field displacements from decoupled
                                   poroelastic flow activity */
  int ev_dpordt_index;          /* Index for the d porosity/dt external field */

  char name[MAX_EXTERNAL_FIELD][20];
  /* names of external field variables*/
  char file_nm[MAX_EXTERNAL_FIELD][85];
  /* names of exodus or pixel files with variables */
  int i[MAX_EXTERNAL_FIELD];           /* Interpolation of variables */
  int ipix[MAX_EXTERNAL_FIELD];        /* 0 for exoII file and 1 for pix file */
  int ipix_matid[MAX_EXTERNAL_FIELD];  /*Mat ID for pixel field to be mapped */
  dbl empty_value[MAX_EXTERNAL_FIELD]; /*Set field to this value if it's outside
                                          the voxel field DSB 7/30/13*/
  dbl *xyz_data[DIM];                  /*Array holding coordinates of each pixel */
  dbl *f_data;                         /*Array holding value of each pixel */
  dbl *ext_fld_ndl_val[MAX_EXTERNAL_FIELD];
  /* Array holding actual field nodal values */
  dbl *ext_fld_ndl_val_old[MAX_EXTERNAL_FIELD];
  dbl *ext_fld_ndl_val_older[MAX_EXTERNAL_FIELD];
  int TALE; /* boolean for whether TALE is active or not */
  dbl *init_displacement_ndl_val[2 * DIM];
  /* Array holding initial displacments for */
  /* mesh and real solid upon startup */
  /* These are needed for mesh annealing with */
  /* TALE, and are only allocated for TALE problems */
  char field_type[MAX_EXTERNAL_FIELD][15];
  /* type of external field to read; steady or transient */
  /* SMD 1/24/11 */
};

/*
 * Library_IO: Information passed into Goma from an external host code
 *		(applicable only when compiled with LIBRARY_MODE flag)
 */
struct Library_IO {
  double *xnv_in;     /* Imported nodal variables */
  double *xev_in;     /* Imported element variables */
  double *xsoln;      /* Exported solution variables */
  double *xpost;      /* Exported post-processing variables */
  int animas_step;    /* Call number to Goma */
  int print_flag;     /* How often to write ExodusII solution in Goma */
  int solve_steps;    /* How many Goma time steps to take per call */
  int goma_first;     /* Indicates if Goma is called before other code */
  double t_start;     /* Start time passed in from driver */
  double t_end;       /* End time passed in from driver */
  double last_step;   /* Size of last Animas time step */
  double decelerator; /* Decleration factor applied to Goma time step */
};

struct Transient_Information {
  /*
   * Contains constants used for transient analysis
   */
  int step;
  int MaxSteadyStateSteps;
  int MaxTimeSteps;
  int Fill_Weight_Fcn;                  /* Weight function to use on the transient fill equation
                                         */
  int Fill_Equation;                    /* Equation for fill-level set */
  dbl Delta_t0;                         /* initial time step */
  dbl Delta_t_min;                      /* minimum time step size */
  dbl Delta_t_max;                      /* maximum time step size */
  dbl time_step_decelerator;            /* factor used to make time step smaller when a
                                           time step fails to converge */
  dbl resolved_delta_t_min;             /* if dt < resolved_delta_t_min, accept any
                                           converged soln  regardless of time step error */
  dbl TimeMax;                          /* time at which to end integration */
  dbl theta;                            /* time step parameter: theta = 0. => Backward Euler
                                                                theta = 1. => Forward Euler
                                                                theta = .5 => Crack-Nicholson  */
  dbl eps;                              /* time step error  */
  int use_var_norm[MAX_VARIABLE_TYPES]; /* Booleans used for time step
                                           truncation error control */
  int fix_freq;
  int print_freq;
  int march_to_steady_state;     /* boolean if problem should be marched to steady
                                    state */
  double steady_state_tolerance; /* Tolerance for march to steady state */
  double print_delt;
  double print_delt2_time;
  double print_delt2;
  double init_time;
  int const_dt_after_failure;
  int Restart_Time_Integ_After_Renorm;

  /* Quantities of displacement acceleration.   This is added
   * here rather than in the normal way xdot and xdot_old are handled due
   * to the labyrinth of routines that require the argument list modification
   * just to get the quantity down to load_elem_dof_ptr.    What ought to
   * be done is to augment this struct with all of these quantities and then
   * just pass the pointer down once and for all.   viz. , x_old, x_older,
   * x_oldest, xdot, xdot_old, etc.    For now just make global
   */
  double delta_t;
  double *xdbl_dot;
  double *xdbl_dot_old;
  int solid_inertia;
  double newmark_beta;
  double newmark_gamma;
  double Courant_Limit;
  double time_value;
  double delta_t_avg;

  double delta_t_old;
  double time_value_old;

  int ale_adapt;
  int ale_adapt_freq;
  double ale_adapt_iso_size;
};

struct Eigensolver_Info
/*
 * Contains inputs to be used by either eggroll or ARPACK.
 */
{
  int Eigen_Algorithm;
  int Eigen_NEV_WANT;
  int Eigen_Maximum_Iterations;
  int Eigen_Maximum_Outer_Iterations;
  int Eigen_Filter;
  int Eigen_Krylov_Subspace;
  int Eigen_Recycle;
  int Eigen_Record_Modes;
  int Eigen_Matrix_Output;
  int Eigen_Solve_Freq;
  int Eigen_Write_Freq;
  dbl Eigen_Tolerance;
  dbl Eigen_IV_Wt;
  dbl Eigen_Shifts[4];
  dbl Eigen_Cayley_Sigma;
  dbl Eigen_Cayley_Mu;
  dbl Eigen_SI_Tol_Param;
  dbl Eigen_Relative_Tol;
  dbl Eigen_Linear_Tol;
  char Eigen_Output_File[85];
};

struct Continuation_Information {
  /*
   * Contains constants used for continuation analysis
   */
  int MaxPathSteps;
  int PathIntr;
  dbl Delta_s0;
  dbl Delta_s_min;
  dbl Delta_s_max;
  dbl PathMax;
  dbl alpha, beta, gamma, delta, theta;
  dbl eps;
  int use_var_norm[MAX_VARIABLE_TYPES];
  int print_freq;
  int fix_freq;
  double print_delt;
  double print_delt2_path;
  double print_delt2;
  double radius;
  double BegParameterValue;
  double EndParameterValue;
  double InitDir;
  /*  */
  int upType;
  /*  */
  int upBCID;
  int upDFID;
  int upDHID;
  /*  */
  int upMTID;
  int upMPID;
  int upMDID;
  int upMFID;
  /*  */
  int sensvec_id;
  /*  */
  double tmp1;
  double tmp2;
  double tmp3;
};

struct Loca_Input {
  /*
   * Contains inputs for LOCA.
   */

  int Cont_Alg;              /* Specific LOCA algorithm - see ac_con_const.h */
  int Cont_Order;            /* Continuation order: presently 0, 1, or 2     */
  double StepAggr;           /* Parameter for increasing step size           */
  double perturb;            /* Perturbation size for bordering algorithms   */
  int debug;                 /* LOCA print level:  higher = more output      */
  double DpDs2;              /* Desired solution contribution to arc length  */
  double DpDsHi;             /* High value of dp_ds at which to rescale      */
  double Texp;               /* Exponent used to calculate tangent factor    */
  double MaxTS;              /* Maximum step change in tangent factor        */
  int TPupType;              /* Turning point parameter type (BC or MT)      */
  int TPupBCID;              /* ID tag of BC type turning point parameter    */
  int TPupDFID;              /* Float ID of BC type turning point parameter  */
  int TPupMTID;              /* Matl ID of MT type turning point parameter   */
  int TPupMPID;              /* Property ID of MT type turning point parameter */
  int TPupMDID;              /* Subindex ID of MT type turning point parameter */
  double TPGuess;            /* Initial guess of parameter value at turning point */
  double TPFinal;            /* Final TP parameter value			   */
  int NVRestart;             /* Restart flag: read previous null vector if true */
  char NV_exoII_infile[85];  /* Exodus file name for null vector for starting*/
                             /* TP or pitchfork tracking algorithm	   */
  char NV_imag_infile[85];   /* Exodus file name for null vector (imag. part) */
                             /* for starting Hopf tracking algorithm         */
  int NVSave;                /* Flag to save current TP/PF null vector       */
  char NV_exoII_outfile[85]; /* Exodus file name for saving final null vector*/
                             /* from TP tracking algorithm		   */
  char NV_imag_outfile[85];  /* Exodus file name for saving imaginary      */
                             /* part of null vector from Hopf algorithm      */
  int NV_time_index;         /* Time index to read Null vector from above file */
  float **PF_Nod_Vals;       /* Temporary array for storing nodal values of null
                                vector read in from PF_exoII_file for
                                pitchfork tracking runs */
  double *X_pitchfork;       /* Null vector for pitchfork tracking runs,
                                dimensioned exactly like the solution vector x */
  float **HP_Nod_Vals;       /* Temporary array for storing nodal values of
                                complex part of eigenvector read in from
                                PF_exoII_file for Hopf tracking runs */
  double *X_hopf;            /* Eigenvector for Hopf tracking runs,
                                dimensioned exactly like the solution vector x */
  double omega;              /* Imaginary part of Eigenvalue for Hopf tracking
                                problems */
  int Mass_Derivatives;      /* Flag which determines whether to calculate
                                Mass Matrix derivatives for Hopf tracking
                                problems */
};

//! Structure containing parameter information for a single augmenting
//! condition
struct AC_Information {
  /*
   * Contains constants used for augmenting conditions
   */
  int nAC;
  /*  */
  int iread;
  dbl theta;
  dbl eps;
  /* Type of the augmented condition */
  int Type;

  /*
   *  Identification of the unknown in the augmentation condition
   *   - index of the BC where the unknown exists. Ordering is
   *     dependent on the ordering in the input deck
   */
  int BCID;
  /*
   *  Identification of the unknown in the augmentation condition
   *   - index of the float on the BC card that is the unknown
   */
  int DFID;

  // Node Set ID designating a position
  int DHID;

  /*
   * AC_VOLUME:
   *  volume constraint integers - sets the type of volume constraint
   *    1 volume
   *    2 mass
   *    3 mass of a particular species
   *
   *  AC_POSITION -> coordinate direction to be used
   */
  int VOLID;

  /*
   *  AC_VOLUME:
   * Integer parameter that identifies the species number to be
   * used when evaluating a vc_type 3 constraint equation.
   *  AC_POSITION:
   *  Integer parameter identifying the form of the residual equation.
   */
  int COMPID;

  /* Flux constraint integers */
  int SSID;
  int SSID2;
  int VAR;
  /* Level Set Velocity integers */
  int LSPHASE;
  int DIR;
  /*
   * Element block index of the material to be used in volume constraint
   */
  int MTID;
  int MPID;
  int MDID;
  int MFID;
  /*  float list */
  int len_AC;
  double *DataFlt;
  /*
   *  Current value of the unknown associated with this agumented condition
   */
  double tmp1;

  /*
   * Current valu eof the time derivative of the unknown associated with this
   * augmented condition
   */
  double tmp2;

  /* Old value of the unknown associated with this augmented condition
   *
   */
  double tmp3;

  /* volume constraint variables */
  double evol;

  /*
   * Constant to be used in the residual expression
   *
   * AC_POSITION : Absolute value of the real position
   */
  double CONSTV;

  double LewisNum;

  double *d_evol_dx; /*pointer to the derivative array */
  /* Level Set Velocity variables */
  double lsvel;
  double lsvol;
  double *d_lsvel_dx; /*point to derivative array wrt. F, x & v */
  double *d_lsvol_dx; /*point to derivative array wrt. F, x & v */
  /* These are for overlap BC's applied as AC's */
  int fluid_eb;
  int solid_eb;
  int lm_eb;
  int lm_elem;
  int lm_side;
  int lm_dim;
  double lm_value;
  double lm_resid;

  /*   file name and parameter name for aprepro parameters  */
  char Params_File[128];
  char AP_param[64];
};

struct Continuation_Conditions {
  /*
   * Contains information for multiple conditions which depend on
   * a continuation parameter. (See former hunting conditions)
   */
  int nCC;
  /*  */
  dbl ratio;
  dbl old_value;
  dbl value;
  /*  */
  int Type;
  int fn_flag;
  /*  */
  int BCID;
  int DFID;
  /*
   *
   */
  int MTID;
  int MPID;
  int MDID;
  /*  */
  double Beg_CC_Value;
  double End_CC_Value;
  double coeff_0;
  double coeff_1;
  double coeff_2;
  /*  */
  int sensvec_id;
};

struct User_Continuation_Info {
  /*
   * Contains ID information only for multiple user-defined
   * continuation condition functions.
   */
  int nUC;
  int Type;
  int BCID;
  int DFID;
  int MTID;
  int MPID;
  int MDID;
  dbl old_value;
  dbl value;
};

struct HC_Information {
  /*
   * Contains constants used for hunting conditions
   */
  int nHC;
  /*  */
  dbl theta;
  dbl eps;
  /*  */
  int Type;
  int ramp;
  /*  */
  int BCID;
  int DFID;
  int DHID;

  /*
   * Material identification number (element block id in the mesh)
   */
  int MTID;

  int MPID;
  int MDID;
  int MFID;
  /*  */
  double BegParameterValue;
  double EndParameterValue;
  double Delta_s0;
  double Delta_s_min;
  double Delta_s_max;
  /*  */
  int sensvec_id;
  /*  */
  double tmp1;
  double tmp2;
  double tmp3;
};

/*____________________________________________________________________________*/

/*
 *  Basis_Functions Structure :
 *
 * Values of
 * 	(i) basis functions,
 *	(ii) local spatial derivatives of bfs.
 *	(iii) global physical space derivatives of bf's.
 *	(iv) mesh derivatives of (iii)
 */

struct Basis_Functions {
  int ielem_type;             /* old SHM identifier of elements... */
  int interpolation;          /* eg., I_Q1, ... */
  int element_shape;          /* eg., QUADRILATERAL, ...*/
  int Max_Dofs_Interpolation; /* How many degrees of freedom are involved
                               * in the interpolation of this element?
                               * For variable numbers of dofs, such as
                               * the SP interpolation, assume the maximum
                               * value. However, don't include dofs for
                               * variables that are not part of the
                               * interpolation for this element. Thus,
                               * I_Q1_D has 4 dofs */
  int *Var_Type_MatID;        /* Var_Type_MatID[mn] is the representative
                               * variable type that is interpolated
                               * using the current basis function in
                               * material index, mn. Note, we need a
                               * material index, because this value
                               * can vary between different materials */
  /*
   * load_basis_functions() fills in this stuff...
   */
  dbl phi[MDE];          /* phi_i */
  dbl dphidxi[MDE][DIM]; /* d(phi_i)/d(xi_j) */

  /*
   * beer_belly() fills in these elemental Jacobian things...
   */
  dbl J[DIM][DIM];
  /*
   *  determinant of the jacobian of the matrix transformation
   *  of the ShapeVar shape function.
   */
  dbl detJ;
  dbl B[DIM][DIM]; /* inverse Jacobian */
  dbl d_det_J_dm[DIM][MDE];
  dbl dJ[DIM][DIM][DIM][MDE]; /* d( J[i][j] ) / d (d_k,l) */
  dbl dB[DIM][DIM][DIM][MDE];

  /*
   * These two things are the same in Cartesian coordinates, but not
   * in nonCartesian coordinate systems with nontrivial scale factors
   * and spatially-varying unit vectors...
   *
   * Strictly, e_a . grad(phi_i) =    1    d ( phi[i] )
   *				   ------  ------------
   *				    h[a]   d ( x_a )
   * where:
   *		h[a] == scale factors
   *		x_a  == physical coordinates (eg., z,r,theta)
   *
   *
   * Thus, there are two transformations...
   *
   *	  d phi[i]             d phi[i]		  1    d phi[i]
   *      --------    ---->    --------   ----> -----  --------
   *      d xi[j]	       d x[j]		 h[j]  d x[j]
   *
   *		    elemental		  scale
   *		    Jacobian		  factors
   */

  dbl d_phi[MDE][DIM];    /* d_phi[i][a]    = d(phi_i)/d(q_a) */
  dbl grad_phi[MDE][DIM]; /* grad_phi[i][a] = e_a . grad(phi_i) */

  dbl grad_phi_e[MDE][DIM][DIM][DIM]; /* grad_phi_e[i][a][p][q] */
                                      /* = (e_p e_q): grad(phi_i e_a) */

  /*
   *  curl_phi_e[i][a][p] = e_p dot curl(phi_i e_a)
   */
  dbl curl_phi_e[MDE][DIM][DIM];

  /*
   * d_d_phi_dmesh[i][a] [b][j] = d ( d_phi[i][a] )
   *				     --------------------
   *				     d ( d_b,j )
   */
  dbl d_d_phi_dmesh[MDE][DIM][DIM][MDE];

  /*
   * d_grad_phi_dmesh[i][a] [b][j] = d ( grad_phi[i][a] )
   *				     --------------------
   *				     d ( d_b,j )
   */

  dbl d_grad_phi_dmesh[MDE][DIM][DIM][MDE];

  /*
   * d_grad_phi_e_dmesh[i][a] [p][q] [b][j] = d ( grad_phi_e[i][a][p][q] )
   *					      ----------------------------
   *					      d ( d_b,j )
   *
   */
  dbl d_grad_phi_e_dmesh[MDE][DIM][DIM][DIM][DIM][MDE];
};
typedef struct Basis_Functions BASIS_FUNCTIONS_STRUCT;

/*____________________________________________________________________________*/

/*
 * These are field variables at the Gauss points of interest. They get loaded
 * up prior to each volume integration loop in each element. They might also
 * be loaded up on surface integration loops.
 *
 */

struct Field_Variables {
  dbl wt; /* Gauss weight. */

  dbl x[DIM];  /* Position in physical space. */
  dbl x0[DIM]; /* Initial Position in physical space. */

  /*
   * Add some useful quantities for curvilinear orthogonal coordinate
   * systems...note the difference between raw derivatives and the gradient
   * operator...(see mm_fill_aux.c for explanations of each of these variables)
   */
  dbl h[DIM];                          /* Scale factors. */
  dbl hq[DIM][DIM];                    /* Derivatives of scale factors. */
  dbl hqq[DIM][DIM][DIM];              /* 2nd derivatives of scale factors. */
  dbl curl_e[DIM][DIM];                /* Curl of unit vectors. */
  dbl d_curl_e_dq[DIM][DIM][DIM];      /* Derivative of Curl of unit vectors wrt q_b. */
  dbl grad_e[DIM][DIM][DIM];           /* Gradient of unit vectors. */
  dbl d_grad_e_dq[DIM][DIM][DIM][DIM]; /* 2nd derivatives of unit vectors. */
                                       /* Note this is not grad(grad(e_a)). */
  dbl h3;                              /* Volume element factor. */
  dbl dh3dq[DIM];                      /* Derivative of volume element factor */
  /* wrt each coordinate in this system.*/

  dbl dh3dmesh[DIM][MDE]; /* Derivative of volume element factor */
  /* wrt mesh displacement "b" with dof "j" */

  dbl T;               /* Temperature. */
  dbl v[DIM];          /* Velocity. */
  dbl v_star[DIM];     /* AUX Velocity, segregated */
  dbl pv[DIM];         /* Particle velocity. */
  dbl d[DIM];          /* Mesh displacement. */
  dbl x_first[DIM];    /* Initial mesh displacement on startup */
  dbl x_rs_first[DIM]; /* Initial solid displacement on startup */
  dbl d_rs[DIM];       /* real solid displacement. */
  dbl d_rs_first[DIM]; /* Initial solid displacement on startup */
  dbl c[MAX_CONC];     /* Concentration(s). */
  dbl P;               /* Pressure. */
  dbl P_star;
  dbl S[MAX_MODES][DIM][DIM]; /* Polymer Stress, for each mode */
  dbl G[DIM][DIM];            /* Velocity Gradient */
  dbl F;                      /* Fill */
  dbl V;                      /* Voltage */
  dbl qs;                     /* Surface charge density (shell element) */
  dbl SH;                     /* Shear rate from second invariant of rate-of-strain */
  dbl H;                      /* curvature of level set function */
  dbl n[DIM];                 /* LS function normal OR shell normal */
  dbl Enorm;                  /* potential field norm. */
  dbl p_liq;                  /* liquid-phase pressure, porous media variables(s). */
  dbl p_gas;                  /* gas-phase pressure, porous media variables(s). */
  dbl porosity;               /* porosity, porous media variables(s). */

  dbl vd[DIM]; /* Vorticity principle flow direction. */
  dbl vlambda; /* Eigenvalue associated with dv. */
  dbl nn;      /* This is the bond evolution*/

  dbl ext_v; /* Extension velocity */

  dbl E_field[DIM]; /* Electric field */

  dbl lm[DIM]; /* Lagrange Multiplier vector variable */

  dbl sh_K;                 /* Shell region curvature */
  dbl sh_K2;                /* Shell region second curvature */
  dbl sh_tens;              /* Shell region tension */
  dbl sh_x;                 /* Shell region x coordinate */
  dbl sh_y;                 /* Shell region y coordinate */
  dbl sh_u;                 /* Shell user */
  dbl sh_ang[DIM - 1];      /* Shell orientation angles */
  dbl div_s_v;              /* The scalar field evaluated on a shell element is div_s of v
                               or (( I - n n) dot del) dot v      */
  dbl curv;                 /* The scalar field evaluated on a shell element is the curvature */
  dbl grad_v_dot_n[DIM];    /* This vector field is the del_s v dotted into the
                               surface normal */
  dbl n_dot_curl_s_v;       /* n dot (curl_s v) Scalar variable used in shell
                               equations - curl_s is surface curl */
  dbl pF[MAX_PHASE_FUNC];   /* phase function */
  dbl sh_J;                 /* Shell surface diffusion flux */
  dbl sh_Kd;                /* Shell surface curvature */
  dbl apr, api, ars, sh_bv; /* Acoustic pressure */
  dbl epr, epi;             /* LAGR MULT EM continuity */
  dbl sink_mass;            /* porous sink mass */

  dbl external_field[MAX_EXTERNAL_FIELD];      /* External field to be read and held
                                                  const*/
  dbl grad_ext_field[MAX_EXTERNAL_FIELD][DIM]; /* Gradient of external field...just becuase */
  dbl initial_displacements[2 * DIM];          /* Initial displacements to be read and
                                                  held const */

  dbl sh_p;           /* shell lub approx. */
  dbl lubp;           /* lub approx. */
  dbl lubp_2;         /* lub_2 approx. */
  dbl sh_fp;          /* lub pressure approx in thin film */
  dbl sh_fh;          /* film thickness approx */
  dbl sh_pc;          /* particles concentration */
  dbl sh_sat_closed;  /* closed shell saturation - SAR */
  dbl sh_p_open;      /* open shell pressure - SAR */
  dbl sh_p_open_2;    /* open shell pressure 2 - PRS*/
  dbl sh_t;           /* shell temperature - PRS */
  dbl sh_dh;          /* shell delta h     - PRS */
  dbl sh_l_curv;      /* Lubrication shell curvature - SAR */
  dbl sh_l_curv_2;    /* Lubrication 2 shell curvature - SAR */
  dbl sh_sat_gasn;    /* shell saturation, gas compression - SAR */
  dbl sh_shear_top;   /* Top wall shear rate */
  dbl sh_shear_bot;   /* Bottom wall shear rate */
  dbl sh_cross_shear; /* Cross stream shear stress */
  dbl max_strain;     /* Maximum Von Mises strain */
  dbl cur_strain;     /* Von Mises strain */
  dbl poynt[DIM];     /* Poynting Vector */
  dbl tfmp_pres;      /* thin-film multi-phase lubrication pressure */
  dbl tfmp_sat;       /* thin-film multi-phase saturation */
  dbl restime;        /* residence time function field */
  dbl moment[MAX_MOMENTS];
  dbl rho;

  dbl em_er[DIM]; /* EM Electric Field Vector (real)*/
  dbl em_ei[DIM]; /* EM Electric Field Vector (imag)*/
  dbl em_hr[DIM]; /* EM Magnetic Field Vector (real)*/
  dbl em_hi[DIM]; /* EM Magnetic Field Vector (imag)*/

  /*
   * Grads of scalars...
   */

  dbl grad_T[DIM];                   /* Gradient of temperature. */
  dbl grad_P[DIM];                   /* Gradient of pressure. */
  dbl grad_P_star[DIM];              /* Gradient of pressure. */
  dbl grad_c[MAX_CONC][DIM];         /* Gradient of concentration(s). */
  dbl grad_moment[MAX_MOMENTS][DIM]; /* Gradient of moments */
  dbl grad_rho[DIM];                 /* Gradient of density. */
  dbl grad_F[DIM];                   /* Gradient of fill. */
  dbl grad_H[DIM];                   /* Gradient of curvature. */
  dbl grad_V[DIM];                   /* Gradient of voltage potential. */
  dbl grad_qs[DIM];                  /* Gradient of surface charge density. */
  dbl grad_SH[DIM];                  /* Gradient of shear rate from second invariant of
                                        rate-of-strain  */
  dbl grad_Enorm[DIM];               /* Gradient of the potential field norm. */
  dbl grad_p_liq[DIM];               /* Gradient of porous liq-phase pressure variable. */
  dbl grad_p_gas[DIM];               /* Gradient of porous gas-phase pressure variable. */
  dbl grad_porosity[DIM];            /* Gradient of porous  porosity variable. */
  dbl grad_nn[DIM];                  /* Gradient of bond evolution. */
  dbl grad_ext_v[DIM];               /* Extension velocity */
  dbl grad_sh_K[DIM];                /* Gradient of shell curvature */
  dbl grad_sh_K2[DIM];               /* Gradient of shell second curvature */
  dbl grad_sh_tens[DIM];             /* Gradient of shell tension */
  dbl grad_pF[MAX_PHASE_FUNC][DIM];  /* Gradient of phase function */
  dbl grad_sh_J[DIM];                /* Gradient of shell surface diffusion flux */
  dbl grad_apr[DIM], grad_api[DIM], grad_ars[DIM]; /* Gradient of Acoustic pressure */
  dbl grad_sh_bv[DIM];                             /* Gradient of shell boundary velocity	*/
  dbl grad_sh_p[DIM];                              /* Gradient of shell lub pressure       */
  dbl grad_lubp[DIM];                              /* Gradient of lub pressure       */
  dbl grad_lubp_2[DIM];                            /* Gradient of second lub pressure       */
  dbl grad_sh_fp[DIM];                             /* Gradient of lub pressure in the thin film */
  dbl grad_sh_fh[DIM];                             /* Gradient of film thickness */
  dbl grad_sh_pc[DIM];                             /* Gradient of particles concentration */
  dbl grad_sh_t[DIM];                              /* Gradient of shell temperature */
  dbl grad_sh_l_curv[DIM];                         /* Gradient of shell curvature */
  dbl grad_sh_l_curv_2[DIM];                       /* Gradient of shell curvature_2 */
  dbl grad_sh_p_open[DIM];                         /* Gradient of open porous shell pressure */
  dbl grad_sh_p_open_2[DIM];                       /* Gradient of open porous shell pressure */
  dbl grad_tfmp_pres[DIM]; /* Gradient of the thin-film multi-phase lubrication pressure */
  dbl grad_tfmp_sat[DIM];  /* Gradient of the thin-film multi-phase lubrication saturation */
  dbl grad_restime[DIM];   /* Gradient of the residence time function */

  /*
   * Grads of vectors...
   */

  dbl div_v;                 /* Divergence of velocity. */
  dbl grad_v[DIM][DIM];      /* Gradient of velocity.  d (v_i) / d (x_j) */
  dbl div_v_star;            /* Divergence of velocity*. */
  dbl grad_v_star[DIM][DIM]; /* Velocity* segregated */
  dbl curl_v[DIM];           /* Curl of velocity, aka vorticity. */

  dbl div_pv;            /* Divergence of particle velocity. */
  dbl grad_pv[DIM][DIM]; /* Gradient of particle velocity. */

  dbl div_d;                /* Divergence of mesh displacement. */
  dbl div_d_dot;            /* Divergence of mesh velocity     */
  dbl grad_d[DIM][DIM];     /* Gradient of mesh displacement. */
  dbl grad_d_dot[DIM][DIM]; /* Gradient tensor of mesh velocity */

  dbl div_d_rs;            /* Divergence of solid displacement. */
  dbl grad_d_rs[DIM][DIM]; /* Gradient of solid displacement. */

  dbl grad_vd[DIM][DIM]; /* Gradient of vorticity principle flow direction. */
  dbl div_vd;            /* Divergence of vorticity direction. */

  dbl grad_E_field[DIM][DIM]; /* Electric field */

  dbl grad_n[DIM][DIM];  /* Normal to level set function OR shell normal */
  dbl d_n_dxi[DIM][DIM]; /* Derivative of normal w.r.t. isoparametric coordinates */

  dbl div_n;                         /* Divergence of LS normal field */
  dbl div_s_n;                       /* Surface divergence of LS normal field */
  dbl surfCurvatureDyadic[DIM][DIM]; /* Surface Curvature dyadic = b = - (I - n
                                        n ) grad(n) */
  dbl grad_poynt[DIM][DIM];          /* Gradient of Poynting.  d (P_i) / d (x_j) */
  dbl grad_em_er[DIM][DIM];          /* Gradient of EM Efield (real) */
  dbl grad_em_ei[DIM][DIM];          /* Gradient of EM Efield (imag) */
  dbl grad_em_hr[DIM][DIM];          /* Gradient of EM Hfield (real) */
  dbl grad_em_hi[DIM][DIM];          /* Gradient of EM Hfield (imag) */
  dbl curl_em_er[DIM];               /* Curl of EM Efield (real) */
  dbl curl_em_ei[DIM];               /* Curl of EM Efield (imag) */

  /* these gradients of tensors are complete for Cartesian coordinates,
   * and currently work for axisymmetic coordinates, in context,
   * but must be augmented for other coordinate systems ... we really need a
   * grad_phi_e_e!
   */

  dbl grad_S[MAX_MODES][DIM][DIM][DIM]; /* Gradient of polymer stress tensor( or most of it!) */
  dbl div_S[MAX_MODES][DIM];            /* Divergence of polymer stress tensor */
  dbl grad_G[DIM][DIM][DIM];            /* Gradient of velocity tensor ( or most of it!) */
  dbl div_G[DIM];                       /* Divergence of velocity gradient tensor */
  dbl div_Gt[DIM]; /* Divergence of the transpose of velocity gradient tensor */

  dbl grad_n_dot_curl_s_v[DIM];            /* This is the normal gradient of a scalar field
                                              defined on a shell. The scalar field is n dot
                                              curl_s v or n dotted into the (I-nn) Del
                                              cross v see - apply_surface_viscosity()   */
  dbl grad_div_s_v[DIM];                   /* This is the normal gradient of a scalar field
                                              defined on a shell.        The scalar field is div_s of v
                                              or (( I - n n) dot del) dot v
                                              see - apply_surface_viscosity()   */
  dbl grad_curv[DIM];                      /* This is the normal gradient of a scalar field defined
                                             on a shell. The scalar field is curv  or - 1/2 Del_s dot
                                             v see - apply_surface_viscosity()   */
  dbl serialgrad_grad_s_v_dot_n[DIM][DIM]; /* This is the normal gradient of a
                                     scalar field defined on a shell. The scalar
                                     field is grad_s_v_dot_n[b]
                                     */

  dbl density;                     /* total density of material at gauss point */
  dbl d_density_dc[MAX_CONC][MDE]; /* Derivative of density wrt species unknown vector */
  dbl d_density_dmesh[DIM][MDE];   /* Derivative of density wrt mesh position
                                      unknown vector */
  dbl d_density_dT[MDE];           /* Derivative of density wrt temperature vector */
  dbl d_density_dP[MDE];           /* Derivative of density wrt pressure unknown vectors*/

  /*
   * Mesh derivatives of field variable gradients...
   * These require corresponding mesh derivatives of basis
   * functions to be evaluated.
   */

  dbl d_grad_T_dmesh[DIM][DIM][MDE];
  dbl d_grad_P_dmesh[DIM][DIM][MDE];
  dbl d_grad_nn_dmesh[DIM][DIM][MDE];

  dbl d_grad_V_dmesh[DIM][DIM][MDE];
  dbl d_grad_qs_dmesh[DIM][DIM][MDE];
  dbl d_grad_F_dmesh[DIM][DIM][MDE];

  dbl d_grad_moment_dmesh[MAX_MOMENTS][DIM][DIM][MDE];

  dbl d_grad_SH_dmesh[DIM][DIM][MDE];

  dbl d_grad_c_dmesh[DIM][MAX_CONC][DIM][MDE];

  dbl d_grad_ext_v_dmesh[DIM][DIM][MDE];
  dbl d_grad_E_field_dmesh[DIM][DIM][DIM][MDE];
  dbl d_grad_poynt_dmesh[DIM][DIM][DIM][MDE];
  dbl d_grad_em_er_dmesh[DIM][DIM][DIM][MDE];
  dbl d_grad_em_ei_dmesh[DIM][DIM][DIM][MDE];
  dbl d_grad_em_hr_dmesh[DIM][DIM][DIM][MDE];
  dbl d_grad_em_hi_dmesh[DIM][DIM][DIM][MDE];

  dbl d_grad_v_dmesh[DIM][DIM][DIM][MDE];
  dbl d_div_v_dmesh[DIM][MDE];

  dbl d_grad_n_dmesh[DIM][DIM][DIM][MDE];
  dbl d_div_n_dmesh[DIM][MDE];

  dbl d_grad_sh_K_dmesh[DIM][DIM][MDE];
  dbl d_grad_sh_K2_dmesh[DIM][DIM][MDE];
  dbl d_grad_sh_tens_dmesh[DIM][DIM][MDE];
  dbl d_grad_sh_J_dmesh[DIM][DIM][MDE];

  dbl d_grad_pv_dmesh[DIM][DIM][DIM][MDE];

  dbl d_grad_d_dmesh[DIM][DIM][DIM][MDE];
  dbl d_div_d_dmesh[DIM][MDE];
  dbl d_grad_d_dot_dmesh[DIM][DIM][DIM][MDE];

  dbl d_grad_d_rs_dmesh[DIM][DIM][DIM][MDE];
  dbl d_grad_d_rs_dd_rs[DIM][DIM][DIM][MDE];
  dbl d_div_d_rs_dmesh[DIM][MDE];

  dbl d_grad_S_dmesh[MAX_MODES][DIM][DIM][DIM][DIM][MDE];
  dbl d_div_S_dmesh[MAX_MODES][DIM][DIM][MDE];

  dbl d_grad_G_dmesh[DIM][DIM][DIM][DIM][MDE];
  dbl d_div_G_dmesh[DIM][DIM][MDE];
  dbl d_div_Gt_dmesh[DIM][DIM][MDE];

  dbl d_grad_p_liq_dmesh[DIM][DIM][MDE];
  dbl d_grad_p_gas_dmesh[DIM][DIM][MDE];
  dbl d_grad_porosity_dmesh[DIM][DIM][MDE];

  dbl d_grad_vd_dmesh[DIM][DIM][DIM][MDE];
  dbl d_div_vd_dmesh[DIM][MDE];

  dbl d_grad_n_dot_curl_s_v_dmesh[DIM][DIM]
                                 [MDE];    /* This is the mesh derivatives for grad(n_dot_curl_s_v)
                                              n_dot_curl_s_v is a shell variable.
                                              Therefore, this is only calculated on shell elements.
                                              The gradient is a full gradient, and the mesh unknowns
                                              refer to local unknowns on the shell element.  */
  dbl d_grad_div_s_v_dmesh[DIM][DIM][MDE]; /* This is the mesh derivatives for
                                              grad(div_s_v) div_s_v is a shell variable.
                                              Therefore, this is only calculated on shell
                                              elements. The gradient is a full gradient,
                                              and the mesh unknowns refer to local
                                              unknowns on the shell element.  */
  dbl d_grad_curv_dmesh[DIM][DIM][MDE];    /* This is the mesh derivatives for grad(curv)
                                              curv is a shell variable.
                                              Therefore, this is only calculated on shell
                                              elements. The gradient is a full gradient, and
                                              the mesh unknowns refer to local unknowns on
                                              the shell element.  */
  dbl d_serialgrad_grad_s_v_dot_n_dmesh[DIM][DIM][DIM]
                                       [MDE]; /* This is the mesh derivatives for
                                       grad(grad_s_v_dot_n) grad_s_v_dot_n is a shell vector
                                       variable. Therefore, this is only calculated on shell
                                       elements. The gradient is a full gradient, and the mesh
                                       unknowns refer to local unknowns on the shell element.  */

  dbl d_grad_apr_dmesh[DIM][DIM][MDE];
  dbl d_grad_api_dmesh[DIM][DIM][MDE];
  dbl d_grad_ars_dmesh[DIM][DIM][MDE];
  dbl d_grad_sh_bv_dmesh[DIM][DIM][MDE];
  dbl d_grad_sh_p_dmesh[DIM][DIM][MDE];
  dbl d_grad_lubp_dmesh[DIM][DIM][MDE];
  dbl d_grad_lubp_2_dmesh[DIM][DIM][MDE];
  dbl d_grad_sh_fp_dmesh[DIM][DIM][MDE];
  dbl d_grad_sh_fh_dmesh[DIM][DIM][MDE];
  dbl d_grad_sh_pc_dmesh[DIM][DIM][MDE];
  dbl d_grad_sh_t_dmesh[DIM][DIM][MDE];
  dbl d_grad_sh_l_curv_dmesh[DIM][DIM][MDE];
  dbl d_grad_sh_l_curv_2_dmesh[DIM][DIM][MDE];
  dbl d_grad_sh_p_open_dmesh[DIM][DIM][MDE];
  dbl d_grad_sh_p_open_2_dmesh[DIM][DIM][MDE];
  dbl d_max_strain_dmesh[DIM][MDE];
  dbl d_cur_strain_dmesh[DIM][MDE];
  dbl d_grad_restime_dmesh[DIM][DIM][MDE];
  /*
   * Values at surfaces for integrated boundary conditions
   */
  /* surface normal with coordinate scale vectors */
  double snormal[DIM]; /* Vector holding surface normal components     */
  double dsnormal_dx[DIM][DIM][MDE];

  /* vector for surface tangents - well defined in 2-D (only
   *   stangent[0] is calculated)
   * in 3D I try not to use these unless I'm on an edge,
   * in which case stangent[0] is the binormal (perpendicular to both snormal
   *     and the edge tangent stangent[1]) and stangent[1] is the parametric
   *   edge tangent along the edge  */
  double stangent[2][DIM];
  double dstangent_dx[2][DIM][DIM][MDE];

  /* surface determinant with coordinate scale vectors */
  dbl sdet;
  double dsurfdet_dx[DIM][MDE];

  /* edge determinant with coordinate scale vectors */
  dbl edge_det;
  double dedgedet_dx[DIM][MDE];

  /*   double cart_dsurfdet_dx[DIM][MDE]; */

  /* Deformation gradients and strain tensors that are used in
   * solid mechanics
   */
  dbl volume_change;
  dbl d_volume_change_dx[DIM][MDE];
  dbl d_volume_change_drs[DIM][MDE];
  dbl d_volume_change_dp[MDE];
  dbl volume_strain;
  dbl d_volume_strain_dx[DIM][MDE];
  dbl d_volume_strain_drs[DIM][MDE];
  dbl d_volume_strain_dp[MDE];
  dbl strain[DIM][DIM];
  dbl d_strain_dx[DIM][DIM][DIM][MDE];
  dbl d_strain_drs[DIM][DIM][DIM][MDE];
  dbl d_strain_dp[DIM][DIM][MDE];

  dbl deform_grad[DIM][DIM];
  dbl d_deform_grad_dx[DIM][DIM][DIM][MDE];

  dbl deform_grad_rs[DIM][DIM];
  dbl d_deform_grad_rs_dx[DIM][DIM][DIM][MDE];
  dbl d_deform_grad_rs_drs[DIM][DIM][DIM][MDE];

  /* The Stefan-Maxwell fluxes and the inverse of the Stefan-Maxwell
     flux-equation coefficient matrix
     as used in the thermal-battery model; KSC: 10/22/98 */
  dbl SM_flux[DIM * MAX_CONC];                       /* the Stefan_Maxwell flux vector */
  dbl SM_matrix_inv[DIM * MAX_CONC][DIM * MAX_CONC]; /* inverse of S-M flux-equation coff. matrix */

  dbl d_grad_tfmp_pres_dmesh[DIM][DIM][MDE];
  dbl giant_C_matrix[MAX_CONC][MDE][DIM * MAX_CONC][DIM * MAX_CONC]; /* matrix
          used to compute Jacobians in mm_fill_potential.c -- RSL 3/31/00 */
  dbl d_grad_tfmp_sat_dmesh[DIM][DIM][MDE];
};

/*
 * These are old and dot field variables at the Gauss points of interest.
 * Not all the information is needed for the old and dot terms ...
 */

struct Diet_Field_Variables {
  dbl x[DIM]; /* Position in physical space. */
  dbl T;      /* Temperature. */
  dbl v[DIM]; /* Velocity. */
  dbl v_star[DIM];
  dbl pv[DIM];     /* Particle velocity. */
  dbl d[DIM];      /* Mesh displacement. */
  dbl d_rs[DIM];   /* SOLID displacement. */
  dbl c[MAX_CONC]; /* Concentration(s). */
  dbl P;           /* Pressure. */
  dbl P_star;
  dbl F;                                  /* Fill. */
  dbl V;                                  /* Potential; added by KSC: 2/4/99 */
  dbl qs;                                 /* Surface charge density (shell element) */
  dbl Enorm;                              /* Norm of potential field. */
  dbl H;                                  /* Curvature of Level Set function */
  dbl n[DIM];                             /* normal vector to level set field OR shell normal */
  dbl S[MAX_MODES][DIM][DIM];             /* Polymer Stress, for each modes */
  dbl G[DIM][DIM];                        /* Velocity Gradient */
  dbl nn;                                 /* This is the bond evolution */
  dbl p_liq;                              /* porous media liq-pressure variable. */
  dbl p_gas;                              /* porous media gas-pressure variable. */
  dbl porosity;                           /* porous media porosity variable */
  dbl external_field[MAX_EXTERNAL_FIELD]; /* External field to be read and held
                                             const*/
  dbl ext_v;                              /* Extension velocity */
  dbl lm[DIM];
  dbl sh_K;            /*shell element curvature */
  dbl sh_K2;           /*shell element second curvature */
  dbl sh_tens;         /*shell element tension */
  dbl sh_x;            /*shell element x coordinate */
  dbl sh_y;            /*shell element y coordinate */
  dbl sh_u;            /* Shell user */
  dbl sh_ang[DIM - 1]; /* Shell orientation angles */
  dbl div_s_v;         /* sundry pieces (next 4) for surface rheological constitutive
                          eqn */
  dbl curv;
  dbl grad_v_dot_n[DIM];    /* grad_s_v_dot_n[DIM] */
  dbl n_dot_curl_s_v;       /* n dot (curl_s v) Scalar variable used in shell
                               equations - curl_s is surface curl */
  dbl pF[MAX_PHASE_FUNC];   /* Phase function */
  dbl sh_J;                 /* shell surface diffusion flux */
  dbl sh_Kd;                /* shell surface curvature */
  dbl apr, api, ars, sh_bv; /* Acoustic pressure */
  dbl epr, epi;
  dbl sink_mass;             /* porous sink mass */
  dbl sh_p;                  /* lub approx. */
  dbl lubp;                  /* lub approx. */
  dbl lubp_2;                /* lub 2 approx. */
  dbl grad_lubp[DIM];        /* lub pressure gradient approx */
  dbl grad_lubp_2[DIM];      /* lub pressure gradient approx */
  dbl sh_fp;                 /* lub pressure approx in the thin film */
  dbl grad_sh_fp[DIM];       /* lub pressure gradient approx in the thin film */
  dbl sh_fh;                 /* film thickness approx */
  dbl grad_sh_fh[DIM];       /* film thickness gradient approx */
  dbl sh_pc;                 /* particles concentration */
  dbl sh_sat_closed;         /* porous shell saturation - closed cells - SAR */
  dbl sh_p_open;             /* porous shell pressure - open cells - SAR */
  dbl sh_p_open_2;           /* porous shell pressure - open cells - SAR */
  dbl grad_sh_p_open[DIM];   /* gradient in porous shell pressure */
  dbl grad_sh_p_open_2[DIM]; /* gradient in porous shell pressure 2 */
  dbl sh_t;                  /* shell temperature */
  dbl sh_dh;                 /* shell delta h */
  dbl sh_l_curv;             /* Lubrication shell curvature - SAR */
  dbl sh_l_curv_2;           /* Lubrication shell curvature 2 - PRS */
  dbl sh_sat_gasn;           /* porous shell saturation - gas compression - SAR */
  dbl sh_shear_top;          /* Top wall shear rate */
  dbl sh_shear_bot;          /* Bottom wall shear rate */
  dbl sh_cross_shear;        /* Cross stream shear stress */
  dbl max_strain;            /* Maximum Von Mises strain */
  dbl cur_strain;            /* Von Mises strain */
  dbl poynt[DIM];            /* Poynting Vector */
  dbl tfmp_pres;             /* thin-film multi-phase lubrication pressure */
  dbl tfmp_sat;              /* thin-film multi-phase saturation */
  dbl moment[MAX_MOMENTS];
  dbl rho;
  dbl restime;              /* residence time field */
  dbl em_er[DIM];           /* EM wave Fields */
  dbl em_ei[DIM];           /* EM wave Fields */
  dbl em_hr[DIM];           /* EM wave Fields */
  dbl em_hi[DIM];           /* EM wave Fields */
  dbl grad_em_er[DIM][DIM]; /* EM wave Fields */
  dbl grad_em_ei[DIM][DIM]; /* EM wave Fields */
  dbl grad_em_hr[DIM][DIM]; /* EM wave Fields */
  dbl grad_em_hi[DIM][DIM]; /* EM wave Fields */
  /*
   * Gradients... concentration is the only one we use in the
   * old form for VOF/Taylor-Galerkin stuff
   */
  dbl grad_c[MAX_CONC][DIM];        /* Gradient of concentration(s). */
  dbl grad_F[DIM];                  /* Gradient of Fill variable. */
  dbl grad_pF[MAX_PHASE_FUNC][DIM]; /* Gradient of phase function */
  dbl div_v;                        // Divergence of velocity
  dbl grad_v[DIM][DIM];             // Gradient of velocity
  dbl grad_P[DIM];                  // Gradient of pressure
  dbl grad_P_star[DIM];
  dbl grad_p_liq[DIM];    /* Gradient of porous liq-phase pressure variable. */
  dbl grad_p_gas[DIM];    /* Gradient of porous gas-phase pressure variable. */
  dbl grad_porosity[DIM]; /* Gradient of porous  porosity variable. */

  dbl grad_T[DIM];         /* Gradient of porous  temperature variable. */
  dbl grad_d[DIM][DIM];    /* Gradient of mesh displacement. */
  dbl grad_d_rs[DIM][DIM]; /* Gradient of solid displacement. */

  dbl grad_tfmp_pres[DIM]; /* Gradient of the thin-film multi-phase lubrication pressure */
  dbl grad_tfmp_sat[DIM];  /* Gradient of the thin-film multi-phase lubrication saturation */

  dbl grad_n[DIM][DIM]; /* Normal to level set function OR shell normal */
  dbl div_n;            /* Divergence of LS normal field */

  /* Material tensors used at old time values */
<<<<<<< HEAD
  dbl strain[DIM][DIM];  /* Strain tensor */
  dbl volume_change;     /* Volume change */
  dbl grad_restime[DIM]; /* Gradient of the Residence time field */
  dbl grad_moment[MAX_MOMENTS][DIM];
=======
  dbl strain[DIM][DIM];         /* Strain tensor */
  dbl volume_change;            /* Volume change */
  dbl volume_strain;
  dbl deform_grad[DIM][DIM];
  dbl d_deform_grad_dx[DIM][DIM] [DIM][MDE];
  dbl d_volume_change_dx[DIM][MDE];
  dbl d_volume_strain_dx[DIM][MDE];
  dbl d_strain_dx[DIM][DIM] [DIM][MDE];
  dbl d_grad_d_dmesh[DIM][DIM] [DIM][MDE];
  dbl d_grad_d_dot_dmesh[DIM][DIM][DIM][MDE];
  dbl grad_restime[DIM];       /* Gradient of the Residence time field */

  dbl grad_v[DIM][DIM];         /* Velocity gradient */

>>>>>>> 524b3a25
};

struct Rotation_Vectors {
  double vector[DIM];                  /* THREE vectors used in rotation */
  double d_vector_dx[DIM][DIM][MNROT]; /* sensitivity w.r.t. global displacements */
  int d_vector_J[MNROT];               /* global node numbers of the displacement
                                        * sensitivities     can be different for each rotation
                                        * vector */
  int d_vector_n;                      /* number of global node numbers in sensitivity */
  int ok; /* flag indicating that a rotation vector has been calculated */
};
typedef struct Rotation_Vectors ROTATION_VECTORS_STRUCT;

/**********************************************************************************/
/**********************************************************************************/
/**********************************************************************************/
/*
 * Intermediary Variables used in calculating flow through a porous media.
 * These values are calculated at the current quadrature point.
 *
 * Our current variable types are:
 *                   POR_LIQ_PRES
 *                   POR_GAS_PRES
 *                   POR_POROSITY
 *                   POR_TEMP
 *                   POR_SATURATION
 *
 * (Don't know of a problem that actually uses POR_SATURATION as a variable
 *  type, yet).
 */

struct Porous_Media_Variables {
  double cap_pres;

  /* Recently added for two-phase flow in porous media, nonisothermal */

  double enthalpy[3];
  double d_enthalpy[3][MAX_VARIABLE_TYPES + MAX_CONC];
  double d_d_enthalpy[3][MAX_VARIABLE_TYPES + MAX_CONC][MAX_VARIABLE_TYPES + MAX_CONC];

  double rhog, d_rhog[MAX_PMV], d_drhog[MAX_PMV][MAX_PMV];
  double d_Ywg[MAX_PMV], d_dYwg[MAX_PMV][MAX_PMV];
  double d_Yag[MAX_PMV], d_dYag[MAX_PMV][MAX_PMV];

  /* Before we launch into the difficult task of sorting through all of the
   * relevant variables required for the porous media calculations, we must
   * understand some fundamentals of phases and components, at least for all of
   * this to make sense. First of all, our primary variables p_liq, p_gas, and
   * porosity really represent the 3 phases we are restricting our calculations
   * to, viz. liquid, gas, and solid. We are fully well aware of Gibb's phase
   * rule, and realize that in multicomponent liquids you can have more than one
   * liquid phase, but WE are not allowing for such things right now.  The Darcy
   * equations we solve for each of these phases is really an overall mass
   * balance for that phase.  Yet another way to think of them are as component
   * balances for N-1 component of the phase, which we will refer to as the
   * "solvent".
   *
   * Let's take an example. For a solid/water/air system, where the solid is
   * deformable, we must track 3 phases.   The primitive variables we have
   * chosen for each of these phases are p_liq, p_gas, and porosity,
   * respectively.  Trust us, there are consitutive equations relating these
   * quantities to volume fraction of each phase in the mixture. So in the
   * liquid phase we have Water, which is single component, but in the gas phase
   * we have air and water vapor (2 components) and in the solid phase we assume
   * just one insoluble component.  To account for all concentrations of all
   * components at all places and at all times we need 1 equation for the solid
   * phase, two for the gas phase, and one for the liquid phase. If we further
   * assume phase equilibrium between water liquid and water vapor throughout,
   * we have one additional equation to the overall balances for p_liq, p_gas,
   * and porosity, hence 4 total.  In GOMA, this this equilibriumis assumed,
   * viz. we do not allow super-heated steam near liquid regions.
   *
   * Note for that lucky developer who gets to extend this for multicomponent
   * liquids, and hence more than 2 components in the gas: for each additional
   * liquid-phase volatile component you will need to add an additional species
   * transport, convective diffusion equation much like R_SPECIES, where the
   * velocity field will come from the overall Darcy-law velocity.   The place
   * holders for these probably would be in the PMV structures, and not the
   * species structures, due to the fact that they will have different
   * multipliers on them and different provisions for a discontinuous phase.
   *
   * A final note: much of what was here was geared towards this example, with
   * phases-and components interchanged.  The vestiges of that code still exist
   * with this MAX_PMV stuff below, as we are looping over the
   * phases/components.
   */
  /*
   * gas_density_solvents[i] - This is the local density of the "solvent"
   * component, i, in the GAS phase. The index is over the solvent for each
   * phase represented by the porous media variables index. The units for this
   * term are gm cm-3.
   *
   *        i = i_gas ->  gas_density_solvents[i_gas] = rho_g * Y_air
   *        i = i_pore->  gas_density_solvents[i_pore]=0 since solid matrix
   *                                             is insoluble in gas
   *        i = i_liq ->  gas_density_solvents[i_liq] = rho_g * Y_water
   *                               (where Y_water is calculated from an
   *                                equilibrium expression)
   *                     (rho_g is density of gas phase and Y_* are
   *                      mass fractions)
   *
   */
  double gas_density_solvents[MAX_PMV];
  double d_gas_density_solvents[MAX_PMV][MAX_VARIABLE_TYPES + MAX_CONC];

  /*
   * liq_Xvol_solvents[i] - This is the volume fraction of the solvent
   component, i,
   *                  in the liquid phase. The index is over the solvent for
   *                  each phase represented by the porous media variables
   index.
   *
   *        i = i_gas ->  liq_xvol_solvents[i_gas] =0 since air is insoluble in
   water
   *        i = i_pore->  liq_Xvol_solvents[i_pore]=0 since solid matrix
   *                                             is insoluble in water
   *        i = i_liq ->  liq_Xvol_solvents[i_liq]= 1.0 since solvent species
   makes up
   *                             the whole solvent phase until multicomponent
   *                             capability is installed
   *
   * -> Thus liq_Xvol_solvents[] is largely a placeholder until more complexity
   is    *    added.
   *
   *
   *    For the energy equation, this variable holds the liquid enthalpy to
   maintain the
   *    similarities in the equation structure, thus allowing looping with
   noncontributing
   *    terms set to zero.



   *
   */
  double liq_Xvol_solvents[MAX_PMV];
  double d_liq_Xvol_solvents[MAX_PMV][MAX_VARIABLE_TYPES + MAX_CONC];

  /*
   * bulk_density[i] - This is the local density of the solvent component, i,
   *                in all phases. The index is over the solvent for
   *                each phase represented by the porous media variables index.
   *                The units for this term are gm cm-3.
   *
   *        i = i_gas ->  bulk_density[i_gas]
   *        i = i_pore->  bulk_density[i_pore]
   *        i = i_liq ->  bulk_density[i_liq]
   *
   */
  double bulk_density[MAX_PMV];
  double d_bulk_density[MAX_PMV][MAX_VARIABLE_TYPES + MAX_CONC];
  /*
   * gas_darcy_velocity[a] - This is the Darcy velocity of the gas
   *             phase due to Darcy's flow possibly modified by
   *             the gravitational body force term.
   *             units - cm/sec
   */
  double gas_darcy_velocity[DIM];
  double d_gas_darcy_velocity[DIM][MAX_PMV][MDE];
  /*
   * liq_darcy_velocity[a] - This is the Darcy velocity of the liquid
   *             phase due to Darcy's flow possibly modif
   *             the gravitational body force term.
   *             units - cm/sec
   */
  double liq_darcy_velocity[DIM];
  double d_liq_darcy_velocity[DIM][MAX_PMV][MDE];
  double d_liq_darcy_velocity_dSM[DIM][MDE];

  /* variables for special pore models */
  double r_pore;
  double d_r_pore[MAX_VARIABLE_TYPES + MAX_CONC];
  double d_d_r_pore[MAX_VARIABLE_TYPES + MAX_CONC][MAX_VARIABLE_TYPES + MAX_CONC];
  double r_cap;
  double d_r_cap[MAX_VARIABLE_TYPES + MAX_CONC];
  double d_d_r_cap[MAX_VARIABLE_TYPES + MAX_CONC][MAX_VARIABLE_TYPES + MAX_CONC];

  /* need second derivatives (with cross-terms) of some of these 'derived'
   * quantities so that we can get analytical Jacobians of gradients of these
   * quantities
   */
  double d_d_gas_vol_frac[MAX_PMV][MAX_VARIABLE_TYPES + MAX_CONC][MAX_VARIABLE_TYPES + MAX_CONC];
  double d_d_gas_density_solvents[MAX_PMV][MAX_VARIABLE_TYPES + MAX_CONC]
                                 [MAX_VARIABLE_TYPES + MAX_CONC];

  double d_d_liq_Xvol_solvents[MAX_PMV][MAX_VARIABLE_TYPES + MAX_CONC]
                              [MAX_VARIABLE_TYPES + MAX_CONC];

  double d_d_bulk_density[MAX_PMV][MAX_VARIABLE_TYPES + MAX_CONC][MAX_VARIABLE_TYPES + MAX_CONC];
  double d_d_bulk_density_dt[MAX_PMV][MAX_VARIABLE_TYPES + MAX_CONC][MAX_VARIABLE_TYPES + MAX_CONC];

  double rel_mass_flux[MAX_PMV][DIM];
  double d_rel_mass_flux_dpmv[MAX_PMV][DIM][MAX_PMV][MDE];
  double d_rel_mass_flux_dmesh[MAX_PMV][DIM][DIM][MDE];
  double d_rel_mass_flux_dT[MAX_PMV][DIM][MDE];
  double d_rel_mass_flux_dSM[MAX_PMV][DIM][MDE];

  double U_supg[DIM];
  double U_supg_hnorm[DIM];
  double d_U_supg_hnorm_dmde[DIM][MDE];
  double h_veloc_lcd[DIM];
  double zeta;
  double k_art_diff;
  double U_supg_squared;
};

/************************************************************************/
/************************************************************************/
/************************************************************************/
/*
 *  Structure used in calculating the individual terms in the
 *  porous media equations, when Mass Lumping is employed.
 *
 *  The inner loop is always over the degree of freedom.
 */
struct Porous_Media_Variables_ML {

  double Bulk_Density[MDE][MAX_PMV];
  double d_Bulk_Density[MDE][MAX_PMV][MAX_VARIABLE_TYPES];
  double Bulk_Density_old[MDE][MAX_PMV];
  double d_Bulk_Density_old[MDE][MAX_PMV][MAX_VARIABLE_TYPES];

  double Inventory_Solvent[MDE][MAX_PMV];
  double Inventory_Solvent_old[MDE][MAX_PMV];
  double Inventory_Solvent_dot[MDE][MAX_PMV];
  double Inventory_Solvent_dot_old[MDE][MAX_PMV];
  double d_Inventory_Solvent_dot_dpmv[MDE][MAX_PMV][MAX_PMV];
};
typedef struct Porous_Media_Variables_ML PMV_ML_STRUCT;

/************************************************************************/
/************************************************************************/
/************************************************************************/
/*
 * Structure used in calculating the individual terms in the
 * porous media equations.
 *
 * Big NOTE: Really these are the quantities
 * which make up the individual terms of Darcy's equations.   Really,
 * these equations are being used to solve for p_liq, p_gas, and porosity,
 * but the terms are really pieces of a component mass balance.
 * WE MUST DEFINE WHAT A COMPONENT/SOLVENT IS FOR THIS TO ALL MAKE SENSE!
 *
 *
 * We hereafter define a "SOLVENT" as the primary component in each "PHASE"
 * for which the Darcy equation is accounting for.  In our simple case of
 * Water/Air/Solid, the "Solvent" for the liquid phase is water, the "solvent"
 * for the gas phase is "Air", and the solvent for the solid phase is, of
 * course, the solid.  Our component balances are for water, air, and solid in
 * this partially saturated case, NOT for liquid/gas/solid.   It just so happens
 * that in single species component liquid and gas, a "phase" and a "component"
 * are one in the same, hence the confusion in the equations.
 *
 * When we say "Inventory_solvent[i_pl]", we mean the concentration of the
 * primary component of the original Liquid phase in both GAS and LIQUID at that
 * point (assuming it is insoluble in the solid.  In the water/air system, this
 * means water.   This concept is a must for multicomponent liquids and gases,
 * for which we will be augmenting the system with additional species equations.
 *       PRS (5/9/01)
 */
struct Porous_Media_Terms {
  dbl Inventory_solvent[MAX_PMV];         /* Gas+liquid inventory of "solvent" for each
                                             phase */
  dbl Inventory_solvent_old[MAX_PMV];     /* value at last time step of quantity
                                             above */
  dbl Inventory_solvent_dot[MAX_PMV];     /* quantity above wrt time */
  dbl Inventory_solvent_dot_old[MAX_PMV]; /* value at last time step of quantity
                                             above */
  dbl Inventory_solvent_dot_dc[MAX_PMV][MAX_CONC][MDE];
  dbl d_Inventory_solvent_dot_dpmv[MAX_PMV][MAX_PMV][MDE];
  /* Porous Media Unknown Vector time
     derivative wrt porous media vars. */
  dbl d_Inventory_sol_dpmv[MAX_PMV][MAX_PMV][MDE];
  /*sensitivity of liq solvent inventory wrt porosity */
  dbl d_PM_dot_dP[MAX_PMV][MDE]; /* Porous Media Unknown Vector at last time step. */
  dbl grad_PM[MAX_PMV][DIM];     /* Porous Media Unknown Vector gradient. */
  dbl grad_PM_old[MAX_PMV][DIM]; /* Porous Media Unknown Vector gradient at last
                                    time step*/

  /* Here, rather than unrolling these, if the first dimension is 0, then we
   * mean the flux of liquid solvent, 1, then we mean gas solvent, or 2 we mean
   * solid solvent See comment above for this rather bizarre definition of
   * solvent.
   */
  dbl diff_flux[MAX_PMV][DIM]; /* Diffusive flux vector -> gm cm-2 sec-1 */
  dbl d_diff_flux_dc[MAX_PMV][DIM][MAX_CONC][MDE];
  dbl d_diff_flux_dpmv[MAX_PMV][DIM][MAX_PMV][MDE];
  dbl d_diff_flux_dmesh[MAX_PMV][DIM][DIM][MDE];
  dbl d_diff_flux_dv[MAX_PMV][DIM][DIM][MDE];
  dbl d_diff_flux_dT[MAX_PMV][DIM][MDE];
  dbl d_diff_flux_dSM[MAX_PMV][DIM][MDE];

  dbl taylor_flux[MAX_PMV][DIM]; /* Taylor Galerkin Diff.-like flux */
  dbl d_taylor_flux_dc[MAX_PMV][DIM][MAX_CONC][MDE];
  dbl d_taylor_flux_dpmv[MAX_PMV][DIM][MAX_PMV][MDE];
  dbl d_taylor_flux_dmesh[MAX_PMV][DIM][DIM][MDE];
  dbl d_taylor_flux_dv[MAX_PMV][DIM][DIM][MDE];
  dbl d_taylor_flux_dT[MAX_PMV][DIM][MDE];

  dbl taylor_flux_wt[MDE]; /* Taylor Galerkin wt fnc. */
  dbl d_taylor_flux_wt_dmesh[MDE][DIM][MDE];
  dbl d_taylor_flux_wt_dv[MDE][DIM][MDE];
  dbl d_taylor_flux_wt_dT[MDE][MDE];

  dbl conv_flux[MAX_PMV][DIM]; /* convection flux vector. */
  dbl d_conv_flux_dc[MAX_PMV][DIM][MAX_CONC][MDE];
  dbl d_conv_flux_dpmv[MAX_PMV][DIM][MAX_PMV][MDE];
  dbl d_conv_flux_dmesh[MAX_PMV][DIM][DIM][MDE];
  dbl d_conv_flux_dv[MAX_PMV][DIM][DIM][MDE];
  dbl d_conv_flux_dT[MAX_PMV][DIM][MDE];
  dbl d_conv_flux_dSM[MAX_PMV][DIM][MDE];

  dbl MassSource[MAX_PMV]; /* source . */
  dbl d_MassSource_dc[MAX_PMV][MAX_CONC][MDE];
  dbl d_MassSource_dpmv[MAX_PMV][MAX_PMV][MDE];
  dbl d_MassSource_dmesh[MAX_PMV][DIM][MDE];
  dbl d_MassSource_dv[MAX_PMV][DIM][MDE];
  dbl d_MassSource_dpv[MAX_PMV][DIM][MDE];
  dbl d_MassSource_dT[MAX_PMV][MDE];
  dbl d_MassSource_dsh[MAX_PMV][MDE];
  dbl d_MassSource_dV[MAX_PMV][MDE];
  dbl d_MassSource_dSM[MAX_PMV][MDE]; /*sink mass sensitivity */

  dbl pi_supg[MDE];
  dbl d_pi_supg_dpmv[MDE][MAX_PMV][MDE];
  dbl conv_flux_supg[MAX_PMV];
  dbl d_conv_flux_supg_dpmv[MAX_PMV][MAX_PMV][MDE];
};

/******************************************************************************/
/******************************************************************************/
/******************************************************************************/
/*
 *  Common parameters associated with stabilization schemes for
 *  SUPG and PSPG
 *
 */
struct Stabilization_Params {

  double hsquared[DIM]; /* square of the element size variable */
  double hhv[DIM][DIM]; /* Vector of directional element sizes
                         * first coordinate is the local element
                         * coordinate number, while the second is
                         * the cartesian coordinate number.  Thus,
                         * hhv[p] is the midpoint to midpoint vector
                         * of the element in the p'th local
                         * element coordinate direction */
  double dhv_dxnode[DIM][MDE];
  double h_veloc_elem;
  double Grid_Peclet_Number[MAX_VARIABLE_TYPES + MAX_CONC];
};
typedef struct Stabilization_Params STABILIZATION_PARAMS_STRUCT;

/*____________________________________________________________________________*/

/*
 * These are a big deal now.
 */
struct Constitutive_Relations {
  int HeatFluxModel;
  int MeshFluxModel;
  int RealSolidFluxModel;
  int MeshMotion;
  int MassFluxModel;
  int MomentumFluxModel;
  int PorousFluxModel;
};

/******************************************************************************/
/******************************************************************************/
/******************************************************************************/
/*
 * Structure used in calculating the individual terms in the species
 * conservation equations so that it is general for both continuous and porous
 * media
 */
struct Species_Conservation_Terms {
  dbl Y[MAX_CONC];         /* Species Unknown Vector */
  dbl Y_old[MAX_CONC];     /* Species Unknown Vector at last time step. */
  dbl Y_dot_old[MAX_CONC]; /* old Species Unknown Vector derivative wrt
                            * time.                                     */
  dbl Y_dot[MAX_CONC];     /* Species Unknown Vector derivative wrt time*/

  dbl d_Y_dot_dc[MAX_CONC][MAX_CONC][MDE];
  dbl d_Y_dot_dpmv[MAX_CONC][MAX_PMV][MDE];
  dbl d_Y_dot_dP[MAX_CONC][MDE];

  dbl grad_Y[MAX_CONC][DIM];     /* Species Unknown Vector gradient.          */
  dbl grad_Y_old[MAX_CONC][DIM]; /* Species Unknown Vector gradient at last   *
                                  * time step.                                */
  dbl diff_flux[MAX_CONC][DIM];  /* Diffusion flux vector.                    */
  dbl d_diff_flux_dc[MAX_CONC][DIM][MAX_CONC][MDE];
  dbl d_diff_flux_dmesh[MAX_CONC][DIM][DIM][MDE];
  dbl d_diff_flux_dv[MAX_CONC][DIM][DIM][MDE];
  dbl d_diff_flux_dvd[MAX_CONC][DIM][DIM][MDE];
  dbl d_diff_flux_dT[MAX_CONC][DIM][MDE];
  dbl d_diff_flux_dP[MAX_CONC][DIM][MDE];
  dbl d_diff_flux_dV[MAX_CONC][DIM][MDE]; /* derivative of total flux wrt potential */
  dbl d_diff_flux_dSH[MAX_CONC][DIM][MDE];
  dbl d_diff_flux_dG[MAX_CONC][DIM][DIM][DIM][MDE];
  dbl d_diff_flux_dpmv[MAX_CONC][DIM][MAX_PMV][MDE];

  dbl taylor_flux[MAX_CONC][DIM]; /* Taylor Galerkin Diff.-like flux */
  dbl d_taylor_flux_dc[MAX_CONC][DIM][MAX_CONC][MDE];
  dbl d_taylor_flux_dmesh[MAX_CONC][DIM][DIM][MDE];
  dbl d_taylor_flux_dv[MAX_CONC][DIM][DIM][MDE];
  dbl d_taylor_flux_dT[MAX_CONC][DIM][MDE];
  dbl d_taylor_flux_dP[MAX_CONC][DIM][MDE];
  dbl d_taylor_flux_dpmv[MAX_CONC][DIM][MAX_PMV][MDE];

  dbl taylor_flux_wt[MDE]; /* Taylor Galerkin wt fnc. */
  dbl d_taylor_flux_wt_dmesh[MDE][DIM][MDE];
  dbl d_taylor_flux_wt_dv[MDE][DIM][MDE];
  dbl d_taylor_flux_wt_dT[MDE][MDE];

  dbl conv_flux[MAX_CONC][DIM]; /* convection flux vector. */
  dbl d_conv_flux_dc[MAX_CONC][DIM][MAX_CONC][MDE];
  dbl d_conv_flux_dmesh[MAX_CONC][DIM][DIM][MDE];
  dbl d_conv_flux_dv[MAX_CONC][DIM][DIM][MDE];
  dbl d_conv_flux_dT[MAX_CONC][DIM][MDE];
  dbl d_conv_flux_dP[MAX_CONC][DIM][MDE];
  dbl d_conv_flux_dpmv[MAX_CONC][DIM][MAX_PMV][MDE];

  dbl MassSource[MAX_CONC]; /* source . */
  dbl d_MassSource_dc[MAX_CONC][MAX_CONC][MDE];
  dbl d_MassSource_dmesh[MAX_CONC][DIM][MDE];
  dbl d_MassSource_dv[MAX_CONC][DIM][MDE];
  dbl d_MassSource_dpv[MAX_CONC][DIM][MDE];
  dbl d_MassSource_dT[MAX_CONC][MDE];
  dbl d_MassSource_dP[MAX_CONC][MDE];
  dbl d_MassSource_dsh[MAX_CONC][MDE];
  dbl d_MassSource_dI[MAX_CONC][MDE];
  dbl d_MassSource_dV[MAX_CONC][MDE];
  dbl d_MassSource_dpmv[MAX_CONC][MAX_PMV][MDE];
  dbl d_MassSource_dF[MAX_CONC][MDE];
  dbl d_MassSource_drst[MAX_CONC][MDE];
};
/******************************************************************************/
/******************************************************************************/
/******************************************************************************/
//! A structure filled with common arguments.
/*!
 * This structure is populated at the top of solve_nonlinear_problem()
 */
struct Matrix_Fill_Arguments {
  struct GomaLinearSolverData *ams;
  double *x;
  double *resid;
  double *x_old;
  double *x_older;
  double *xdot;
  double *xdot_old;
  double *x_update;
  double *delta_t;
  double *theta_;
  struct elem_side_bc_struct **first_elem_side_bc;
  double *time;
  Exo_DB *exo;
  Dpi *dpi;
  int *num_total_nodes;
  double *h_elem_avg;
  double *U_norm;
  double *estifm;
};
typedef struct Matrix_Fill_Arguments MF_Args;

/******************************************************************************/
/******************************************************************************/
/******************************************************************************/

/*
 *  Note: we have already used the assumption that the species dependencies
 *        are full and contiguous in the structure below. In other words
 *        they are always grouped together and there are mp->Num_Species
 *        number of them.
 */
struct propertyJac {
  int NUM_TERMS_MALLOC; /* Number of terms, used in the malloc of this
                         * structure
                         */
  int Num_Terms;        /* Number of terms in the Jacobian dependence
                         * vector below.
                         */
  int Species_Type;     /* Value of the species var type for
                         * the source term and dependent variable assumed
                         * in the Fields below.
                         */
  VARIABLE_DESCRIPTION_STRUCT **Var_List;
  /* Vector of pointers to variable description
   * structures for each of the Jacobian terms
   * (malloced length of NUM_TERMS_MALLOC);
   */
  int *idof;     /* Vector of idof's. This is usually equal to
                  * zero, except for Variable descriptions
                  * that pertain to more than one dof.
                  * Also doubles for kspec for vintage MASS_FRACTION
                  * variable types
                  * (malloced length of NUM_TERMS_MALLOC);
                  */
  int *Var_Type; /* Var type of of the vector.
                  * (malloced length of NUM_TERMS_MALLOC);
                  */
  int *MatID;    /* MatID of the variable
                  *(malloced length of NUM_TERMS_MALLOC);
                  */
  double Property_Value;
  /* Current value of the property whose
   * deriviative is being evaluated.
   */
  double *Var_Value; /* Current value of the variable corresponding
                      * to the entry. Species var type agrees with
                      * the Species_Type field
                      * (malloced length of NUM_TERMS_MALLOC);
                      */
  double *JacVector; /* Jacobian vector of the source term.
                      * (malloced length of NUM_TERMS_MALLOC);
                      */
};
typedef struct propertyJac PROPERTYJAC_STRUCT;

/******************************************************************************/
/******************************************************************************/
/******************************************************************************/

/*
 * Prototpyes for functions in mm_propertyJac.c
 */

extern void propertyJac_realloc(PROPERTYJAC_STRUCT **, int);
extern void propertyJac_free(PROPERTYJAC_STRUCT *jac);
extern void propertyJac_destroy(PROPERTYJAC_STRUCT **);
extern void propertyJac_addEnd(PROPERTYJAC_STRUCT *, int, int, int, double, double);
extern void propertyJac_searchadd(PROPERTYJAC_STRUCT *, int, int, int, double, double);
extern int propertyJac_find_species_unk(PROPERTYJAC_STRUCT *);
extern void propertyJac_add1SpEnd(PROPERTYJAC_STRUCT *, MATRL_PROP_STRUCT *, int, double, double);
/******************************************************************************/
/******************************************************************************/
/*
 * This structure packages data regarding the level set initialization method
 * as well as info about geometric forms and their parameters used in
 * initializing the the level set.
 */

struct LS_Surf_Closest_Point {
  double distance;
  double confidence;
  int inflection;
  int elem;
  int elem_side;
  double x[3];
  double xi[3];
};

struct LS_Surf {
  int type;
  void *data;
  struct LS_Surf_Closest_Point *closest_point;
  struct LS_Surf_List *subsurf_list;
  struct LS_Surf *next;
};

struct LS_Surf_List {
  int size;
  struct LS_Surf *start;
  struct LS_Surf *current;
  struct LS_Surf *end;
};

struct LS_Surf_Point_Data {
  double x[3];
  int elem;
  double xi[3];
  int inflection;
};

struct LS_Embedded_BC {
  int bc_input_id;
  struct LS_Embedded_BC *next;
};

struct LS_Surf_Facet_Data {
  int num_points;
  int elem;
  int elem_side;
};

struct LS_Surf_SS_Data {
  int ss_id;
};

struct LS_Surf_NS_Data {
  int ns_id;
  int PosEB_id;
};

struct LS_Surf_Iso_Data {
  int isovar;
  double isoval;
};

struct LS_Surf_Plane_Data {
  double n[3];
  double d;
};

struct LS_Surf_Sphere_Data {
  double center[3];
  double r;
};

struct LS_Surf_Arc_Data {
  double center[3];
  double r;
  double n[3];
  double d;
  double sign;
};

struct LS_Surf_User_Data {
  int Int_Data[5];
  double Real_Data[10];
};

/*
 * Data structure that contains good and useful information about
 * the level set tracking parameters
 */

struct Level_Set_Data {
  int var;
  int Use_Level_Set;
  int Evolution;
  int Contact_Inflection;
  int Isosurface_Subsurf_Type;
  int Init_Method;
  int Num_Var_Init;
  double Length_Scale;
  int adapt;
  double adapt_inner_size;
  double adapt_outer_size;
  double adapt_width;
  int adapt_freq;
  double Control_Width;
  double Renorm_Tolerance;
  int Renorm_Method;
  int Search_Option;
  int Grid_Search_Depth;
  int Integration_Depth;
  int Interface_Output;
  char *output_file;
  int Renorm_Freq;
  int Renorm_Countdown;
  int Force_Initial_Renorm;
  double Mass_Value;
  int Mass_Sign;
  double Contact_Tolerance;
  int Fluid_Solid;
  int Fluid_Sign;
  int Solid_Sign;
  char *sm_object_name;
  char *sm_object_type;
  struct LS_Embedded_BC *embedded_bc;
  struct LS_Surf_List *init_surf_list;
  struct LS_Surf_List *last_surf_list;
  int Elem_Sign;
  int elem_overlap_state;
  int SubElemIntegration;
  int AdaptIntegration;
  int Adaptive_Order;
  int CrossMeshQuadPoints;
  int on_sharp_surf;
  int Extension_Velocity;
  int CalcSurfDependencies;
  int MatrixNum; /* segregated problems */
  int SubcyclesAfterRenorm;
  double Neg_Vol;
  double Pos_Vol;
  double Surface_Area;
  double Initial_LS_Displacement;
  int Ignore_F_deps;
  struct LS_Surf_List *Ext_Vel_Surf_List;
  int Periodic_Planes;
  double Periodic_Plane_Loc[6];
  int Ghost_Integ_Active;
  int Ghost_Integ;
  int PSPP_filter;
  int Sat_Hyst_Renorm_Lockout;
  int ghost_stress;
  int Toure_Penalty;
  int Huygens_Freeze_Nodes;
  int Enable_Div_Term;
  int Semi_Implicit_Integration;
  int YZbeta;
  dbl YZbeta_scale;
};

/*
 * This data structure holds useful level-set related functions and
 * their derivatives with respect to FILL and MESH_DISPLACEMENT{1,2,3}.
 */
struct Level_Set_Interface {
  /* Flag indicating if we're in the interfacial region. */
  int near;

  /* Half the interfacial thickness (alpha = 0.5 * width) */
  double alpha;

  /* Heaviside function; smooth form of: H=0 for F<0, H=1 for F>0 */
  double H;
  double dH;
  double d_H_dF[MDE];
  double d_H_dmesh[DIM][MDE];

  /* Heaviside function as above, but evaluated using FEM basis functions */
  double Hn;
  double Hn_old;
  double gradHn[DIM];
  double gradHn_old[DIM];
  double d_Hn_dF[MDE];
  double d_gradHn_dF[DIM][MDE];
  double d_Hn_dmesh[DIM][MDE];
  double d_gradHn_dmesh[DIM][DIM][MDE];

  /*
   * Delta function: smooth form of: delta(F) = 1 for F=0, =0 for F != 0
   * N.B. This delta has a correction for cases where F is not a pure
   * distance function.
   */
  double delta;
  double d_delta_dF[MDE];
  double d_delta_dmesh[DIM][MDE];
  double delta_max;

  /*
   * Normal vector: typically normal = grad(F); here we use normal =
   * grad(F) / |grad(F)| to be safe.
   */
  double normal[DIM];
  double d_normal_dF[DIM][MDE];
  double d_normal_dmesh[DIM][DIM][MDE];

  /* Magnitude of grad_F. */
  double gfmag;
  double d_gfmag_dF[MDE];
  double d_gfmag_dmesh[DIM][MDE];

  /* Magnitude of grad_F inverse. */
  double gfmaginv;
  double d_gfmaginv_dF[MDE];
  double d_gfmaginv_dmesh[DIM][MDE];
};

struct Search_Grid_Structure {
  struct Element_Indices *ei;  /* parent F E element ei struct */
  int dim;                     /* dimension of search_grid */
  int level;                   /* Level of division of this grid */
  struct Shape_Fcn_Tree *tree; /* Shape function tree that correspondes to this grid */
  int num_verts;               /* number of vertices in this grid */
  double LS_value[8];          /* Values of level set function at search grid vertices */
  struct Search_Grid_Structure **neighbors; /* neighboring search grids of this
                                               grid - Currently unused.  */
  int num_subgrids;
  struct Search_Grid_Structure **subgrids; /* children of the search grid */
};

typedef struct Search_Grid_Structure SGRID;

struct Shape_Fcn_Tree {
  int dim;                          /* dimension of tree struct */
  int level;                        /* Level of division of this tree */
  int num_verts;                    /* number of vertices in this tree */
  double (*xi)[DIM];                /* s,u,t coordinates of grid vertices */
  struct Basis_Functions *bf;       /* point to bfd master basis function list
                                       according to interpolation */
  double num_fcns;                  /* number of shape functions */
  double (*phi)[MDE];               /* value of shape all shape functions at grid nodes */
  int num_gpts;                     /* number of integration points on this tree */
  double (*s)[DIM];                 /* s,u,t coordinates of gauss pts on this tree */
  double *wt;                       /* weight on each integration point */
  int num_subtrees;                 /* number of children */
  struct Shape_Fcn_Tree **subtrees; /* children of the tree, scions if you will */
};

struct Shape_Fcn_Tree_Int {
  int active;
  int ip_total;     /* number of integration points on this tree on this elem */
  double (*s)[DIM]; /* s,u,t coordinates of gauss pts on this tree on this elem */
  double *wt;       /* weight on each integration point on this tree on this elem */
  int *ip_sign;     /* ls->Elem_Sign for integration point */
};

typedef struct Shape_Fcn_Tree NTREE;
typedef struct Shape_Fcn_Tree_Int NTREE_INT;

struct Phase_Function_Jacobian_Info {
  int length;
  double *d_pf_lm; /* Sensitivity of phase function residuals wrt to lagrange
                      multiplier */
  double *d_lm_pf; /* Sensitibity of constraint wrt to phase function unknowns */
  double d_lm_lm;  /* Sensitivity of the constraint wrt to the lagrange mulplier */
};

typedef struct Phase_Function_Jacobian_Info PF_JAC_INFO;

struct Phase_Function_Data {
  int num_phase_funcs;
  int Use_Phase_Field;
  struct Level_Set_Data **ls; /* individual LS data structures for each phase function */
  int Use_Constraint;
  int Constraint_Method;
  double Constraint_Integral;
  double shift[MAX_PHASE_FUNC];
  PF_JAC_INFO *jac_info;
};

/* The maximum number of neighboring element blocks for each shell block */
#define MAX_SHELL_NBRS 6

/* A data structure to help work with blocks of shell elements. */
struct Shell_Block {
  int elemblock_index;               /* The index in the list of element blocks. */
  int elemblock_id;                  /* The number known to the user. */
  int num_nbr_blocks;                /* Number of neighboring element blocks. */
  int *nbr_elem_ids[MAX_SHELL_NBRS]; /* Neighbor element numbers */
  int mn;                            /* This is the material number corresponding to
                                        this shell element block */
};

/* struct for d_Pi */
struct stress_dependence {
  double v[DIM][DIM][DIM][MDE];
  double vd[DIM][DIM][DIM][MDE];
  double X[DIM][DIM][DIM][MDE];
  double C[DIM][DIM][MAX_CONC][MDE];
  double T[DIM][DIM][MDE];
  double nn[DIM][DIM][MDE];
  double F[DIM][DIM][MDE];
  double P[DIM][DIM][MDE];
  double g[DIM][DIM][DIM][DIM][MDE];
  double S[DIM][DIM][MAX_MODES][DIM][DIM][MDE];
  double pf[DIM][DIM][MAX_PHASE_FUNC][MDE];
  double degrade[DIM][DIM][MDE];
};
typedef struct stress_dependence STRESS_DEPENDENCE_STRUCT;

/* struct for d_q */
struct heat_flux_dependence {
  double T[DIM][MDE];
  double C[DIM][MAX_CONC][MDE];
  double X[DIM][DIM][MDE];
  double F[DIM][MDE];
  double moment[MAX_MOMENTS][DIM][MDE];
};
typedef struct heat_flux_dependence HEAT_FLUX_DEPENDENCE_STRUCT;

/* struct for d_q */
struct acoustic_flux_dependence {
  double P[DIM][MDE];
  double T[DIM][MDE];
  double C[DIM][MAX_CONC][MDE];
  double X[DIM][DIM][MDE];
  double F[DIM][MDE];
};
typedef struct acoustic_flux_dependence ACOUSTIC_FLUX_DEPENDENCE_STRUCT;

/* struct for df */
struct momentum_source_dependence {
  double T[DIM][MDE];                  /* temperature dependence. */
  double X[DIM][DIM][MDE];             /* spatial dependence. */
  double C[DIM][MAX_CONC][MDE];        /* conc dependence. */
  double v[DIM][DIM][MDE];             /* velocity dependence. */
  double F[DIM][MDE];                  /* FILL dependence. */
  double E[DIM][DIM][MDE];             /* electric field dependence */
  double pf[DIM][MAX_PHASE_FUNC][MDE]; /* phase function dependence */
  double ars[DIM][MDE];                /* acoustic energy density. */
};
typedef struct momentum_source_dependence MOMENTUM_SOURCE_DEPENDENCE_STRUCT;

/* struct for d_mu */
struct viscosity_dependence {
  double v[DIM][MDE];             /* velocity dependence. */
  double X[DIM][MDE];             /* mesh dependence. */
  double T[MDE];                  /* temperature dependence. */
  double C[MAX_CONC][MDE];        /* conc dependence. */
  double P[MDE];                  /* pressure dependence. */
  double F[MDE];                  /* FILL dependence. */
  double nn[MDE];                 /* bond concentration dependence */
  double gd;                      /* strain rate dependence */
  double pf[MAX_PHASE_FUNC][MDE]; /* phase function */
  double degrade[MDE];            /* amount of degradation */
};
typedef struct viscosity_dependence VISCOSITY_DEPENDENCE_STRUCT;

/* struct for d_saramito */
struct saramito_coefficient_dependence {
  double s[DIM][DIM]; /* stress dependence. */
  double tau_y;       /* yield stress dependence. */
};
typedef struct saramito_coefficient_dependence SARAMITO_DEPENDENCE_STRUCT;

/* struct for d_dilMu */
struct dilViscosity_dependence {
  double v[DIM][MDE];             /* velocity dependence. */
  double X[DIM][MDE];             /* mesh dependence. */
  double T[MDE];                  /* temperature dependence. */
  double C[MAX_CONC][MDE];        /* conc dependence. */
  double P[MDE];                  /* pressure dependence. */
  double F[MDE];                  /* FILL dependence. */
  double nn[MDE];                 /* bond concentration dependence */
  double gd;                      /* strain rate dependence */
  double pf[MAX_PHASE_FUNC][MDE]; /* phase function */
  double degrade[MDE];            /* amount of degradation */
};
typedef struct dilViscosity_dependence DILVISCOSITY_DEPENDENCE_STRUCT;

/* struct for d_rho */
struct density_dependence {
  double T[MDE];
  double C[MAX_CONC][MDE];
  double F[MDE];
  double pf[MAX_PHASE_FUNC][MDE]; /* phase function */
  double moment[MAX_MOMENTS][MDE];
  double rho[MDE];
};
typedef struct density_dependence DENSITY_DEPENDENCE_STRUCT;

/* struct for d_Cp */
struct heat_capacity_dependence {
  double v[DIM][MDE];      /* velocity dependence. */
  double X[DIM][MDE];      /* mesh dependence. */
  double T[MDE];           /* temperature dependence. */
  double C[MAX_CONC][MDE]; /* conc dependence. */
  double V[MDE];           /* voltage dependence. */
  double F[MDE];           /* FILL dependence. */
};
typedef struct heat_capacity_dependence HEAT_CAPACITY_DEPENDENCE_STRUCT;

/* struct for d_h */
struct heat_source_dependence {
  double v[DIM][MDE];                 /* velocity dependence. */
  double X[DIM][MDE];                 /* mesh dependence. */
  double T[MDE];                      /* temperature dependence. */
  double C[MAX_CONC][MDE];            /* conc dependence. */
  double V[MDE];                      /* voltage dependence. */
  double S[MAX_MODES][DIM][DIM][MDE]; /* stress mode dependence. */
  double F[MDE];                      /* level set field dependence */
  double P[MDE];                      /* acoustic pressure dependence  */
  double APR[MDE];                    /* acoustic pressure dependence  */
  double API[MDE];                    /* acoustic pressure dependence  */
  double INT[MDE];                    /* acoustic pressure dependence  */
  double EM_ER[DIM][MDE];             /* time-harmonic electromagnetic dependence */
  double EM_EI[DIM][MDE];             /* time-harmonic electromagnetic dependence */
  double rst[MDE];                    /* residence time field dependence  */
};
typedef struct heat_source_dependence HEAT_SOURCE_DEPENDENCE_STRUCT;

/* struct for d_k */
struct conductivity_dependence {
  double X[DIM][MDE];      /* mesh dependence. */
  double T[MDE];           /* temperature dependence. */
  double C[MAX_CONC][MDE]; /* conc dependence. */
  double F[MDE];           /* FILL dependence. */
  double moment[MAX_MOMENTS][MDE];
};
typedef struct conductivity_dependence CONDUCTIVITY_DEPENDENCE_STRUCT;

/* struct for d_vconv */
struct convection_velocity_dependence {
  double X[DIM][DIM][MDE];      /* mesh dependence. */
  double rs[DIM][DIM][MDE];     /* real solid motion dependence. */
  double v[DIM][DIM][MDE];      /* velocity dependence. */
  double T[DIM][MDE];           /* temperature dependence. */
  double C[DIM][MAX_CONC][MDE]; /* conc dependence. */
};
typedef struct convection_velocity_dependence CONVECTION_VELOCITY_DEPENDENCE_STRUCT;

/* struct for d_vnorm */
struct normal_velocity_dependence {
  double v[DIM][MDE];      /* velocity dependence. */
  double T[MDE];           /* temperature dependence. */
  double C[MAX_CONC][MDE]; /* conc dependence. */
  double V[MDE];           /* voltage dependence. */
  double F[MDE];           /* FILL dependence. */
  double X[DIM][MDE];      /* mesh dependence. */
};
typedef struct normal_velocity_dependence NORMAL_VELOCITY_DEPENDENCE_STRUCT;

/* struct for d_enorm */
struct normal_energy_dependence {
  double v[DIM][MDE];      /* velocity dependence. */
  double T[MDE];           /* temperature dependence. */
  double C[MAX_CONC][MDE]; /* conc dependence. */
  double V[MDE];           /* voltage dependence. */
  double F[MDE];           /* FILL dependence. */
};
typedef struct normal_energy_dependence NORMAL_ENERGY_DEPENDENCE_STRUCT;

/* struct for d_pspg */
struct pspg_dependence {
  double v[DIM][DIM][MDE];      /* velocity dependence. */
  double T[DIM][MDE];           /* temperature dependence. */
  double P[DIM][MDE];           /* pressure dependence. */
  double C[DIM][MAX_CONC][MDE]; /* conc dependence. */
  double X[DIM][DIM][MDE];      /* mesh dependence. */
  double g[DIM][DIM][DIM][MDE];
  double S[DIM][MAX_MODES][DIM][DIM][MDE]; /* stress mode dependence. */
};
typedef struct pspg_dependence PSPG_DEPENDENCE_STRUCT;

/* struct for d_cont_gls */
struct cont_gls_dependence {
  double v[DIM][MDE]; /* velocity dependence */
  double X[DIM][MDE]; /* mesh dependence */
};
typedef struct cont_gls_dependence CONT_GLS_DEPENDENCE_STRUCT;

struct Petrov_Galerkin_Data {
  double h[DIM];
  double h_elem_avg;
  double hsquared[DIM];
  double hh[DIM][DIM];
  double dh_dxnode[DIM][MDE];
  double U_norm;
  double mu_avg;
  double hhv[DIM][DIM];
  double dhv_dxnode[DIM][MDE];
  double rho_avg;
  double v_avg[DIM];
  double dv_dnode[DIM][MDE];
};

typedef struct Petrov_Galerkin_Data PG_DATA;

/*
 * Auxiliaries Variables used in calculating flow rate and average velocity
 * with their sensitivities in lubrication flow.
 * These values are calculated at the current quadrature point.
 */
struct Lubrication_Auxiliaries {
  double q[DIM];             /* Volumetric flow rate per unit width */
  double v_avg[DIM];         /* Average velocity, i.e. q divided by height */
  double gradP_mag;          /* Magnitude of pressure gradient */
  double gradP_tangent[DIM]; /* Tangent vector of the pressure gradient */
  double gradP_normal[DIM];  /* Unit vector perpendicular to the pressure */
  double H;                  /* Lubrication Gap Height */

  double dgradP_mag_dP;          /* Pressure gradient magnitude sensitivities w.r.t.
                                    pressure */
  double dgradP_tangent_dP[DIM]; /* Pressure gradient tangent sensitivities
                                    w.r.t. pressure */
  double dgradP_normal_dP[DIM];  /* Pressure gradient normal sensitivities w.r.t.
                                    pressure */

  double dq_dh1[DIM][MDE];          /* Flow rate sensitivities w.r.t. height */
  double dq_dh2[DIM][MDE];          /* Flow rate sensitivities w.r.t. height */
  double dq_dp1[DIM][MDE];          /* Flow rate sensitivities w.r.t. lubrication pressure */
  double dq_dp2[DIM][MDE];          /* Flow rate sensitivities w.r.t. lubrication pressure */
  double dq_df[DIM][MDE];           /* Flow rate sensitivities w.r.t. level set */
  double dq_dk[DIM][MDE];           /* Flow rate sensitivities w.r.t. curvature */
  double dq_dx[DIM][DIM][MDE];      /* Flow rate sensitivities w.r.t. mesh deformation */
  double dq_dnormal[DIM][DIM][MDE]; /* Flow rate sensitivities w.r.t. shell normal */
  double dq_drs[DIM][DIM][MDE];     /* Flow rate sensitivities w.r.t. real solid
                                       deformation */
  double dq_ddh[DIM][MDE];          /* Flow rate sensitivities w.r.t. heat transport */
  double dq_dc[DIM][MDE];           /* Flow rate sensitivities w.r.t. particles volume
                                       fraction */
  double dq_dshear_top[DIM][MDE];   /* Flow rate sensitivities w.r.t. top wall
                                       shear rate */
  double dq_dshear_bot[DIM][MDE];   /* Flow rate sensitivities w.r.t. bottom wall
                                       shear rate */
  double dq_dcross_shear[DIM][MDE]; /* Flow rate sensitivities w.r.t. cross
                                       stream shear stress */

  double dv_avg_dh1[DIM][MDE];          /* Average velocity sensitivities w.r.t. height */
  double dv_avg_dh2[DIM][MDE];          /* Average velocity sensitivities w.r.t. height */
  double dv_avg_dp1[DIM][MDE];          /* Average velocity sensitivities w.r.t.
                                           lubrication pressure */
  double dv_avg_dp2[DIM][MDE];          /* Average velocity sensitivities w.r.t.
                                           lubrication pressure */
  double dv_avg_dnormal[DIM][DIM][MDE]; /* Average velocity sensitivities w.r.t. mesh deformation */
  double dv_avg_df[DIM][MDE];           /* Average velocity sensitivities w.r.t. level set */
  double dv_avg_dk[DIM][MDE];           /* Average veloctiy sensitivities w.r.t. curvature */
  double dv_avg_dx[DIM][DIM][MDE];      /* Average velocity sensitivities w.r.t. mesh
                                           deformation */
  double dv_avg_drs[DIM][DIM][MDE];     /* Average velocity sensitivities w.r.t.
                                           real solid deformation*/
  double dv_avg_ddh[DIM][MDE];          /* Average velocity sensitivities w.r.t. heat
                                           transport */
  double dv_avg_dc[DIM][MDE];           /* Average velocity sensitivities w.r.t. particles
                                           volume fraction */
  double dv_avg_dshear_top[DIM][MDE];   /* Average velocity sensitivities w.r.t.
                                           top wall shear rate */
  double dv_avg_dshear_bot[DIM][MDE];   /* Average velocity sensitivities w.r.t.
                                           bottom wall shear rate */
  double dv_avg_dcross_shear[DIM][MDE]; /* Average velocity sensitivities w.r.t.
                                           cross stream shear stress */
  double dH_dmesh[DIM][MDE];            /* lubrication gap sensitivities w.r.t. mesh */
  double dH_drealsolid[DIM][MDE];       /* lubrication gap sensitivities w.r.t. real
                                           solid */
};

typedef struct Lubrication_Auxiliaries LUBRICATION_AUXILIARIES_STRUCT;

/******************************************************************************/
/******************************************************************************/
/******************************************************************************/
#endif /* GOMA_MM_AS_STRUCTS_H */<|MERGE_RESOLUTION|>--- conflicted
+++ resolved
@@ -2088,12 +2088,6 @@
   dbl div_n;            /* Divergence of LS normal field */
 
   /* Material tensors used at old time values */
-<<<<<<< HEAD
-  dbl strain[DIM][DIM];  /* Strain tensor */
-  dbl volume_change;     /* Volume change */
-  dbl grad_restime[DIM]; /* Gradient of the Residence time field */
-  dbl grad_moment[MAX_MOMENTS][DIM];
-=======
   dbl strain[DIM][DIM];         /* Strain tensor */
   dbl volume_change;            /* Volume change */
   dbl volume_strain;
@@ -2106,9 +2100,8 @@
   dbl d_grad_d_dot_dmesh[DIM][DIM][DIM][MDE];
   dbl grad_restime[DIM];       /* Gradient of the Residence time field */
 
-  dbl grad_v[DIM][DIM];         /* Velocity gradient */
-
->>>>>>> 524b3a25
+  dbl grad_moment[MAX_MOMENTS][DIM];
+
 };
 
 struct Rotation_Vectors {
