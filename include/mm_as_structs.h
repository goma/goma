--- conflicted
+++ resolved
@@ -461,53 +461,6 @@
    you *		need.
    */
 
-<<<<<<< HEAD
-  dbl *T[MDE];					/* temperature */
-  dbl *v[DIM][MDE];				/* velocity */
-  dbl *d[DIM][MDE];				/* mesh displacement */
-  dbl *d_rs[DIM][MDE];				/* real solid displacement */
-  dbl *c[MAX_CONC][MDE];     	                /* concentration     */
-  dbl *external_field[MAX_EXTERNAL_FIELD][MDE];	/* external field variables at nodes */
-  dbl *initial_displacements[2*DIM][MDE]; /* initial xyz displacement fields
-					     for real solid and pseudo solid
-					     for annealing */
-  dbl *P[MDE];					/* pressure */
-  dbl *S[MAX_MODES][DIM][DIM][MDE];	        /* polymeric stress tensor, for each mode */
-  dbl *G[DIM][DIM][MDE];	                /* velocity gradient tensor */
-  dbl *F[MDE];					/* Fill */
-  dbl *V[MDE];                                  /* Potential; added by KSC: 2/3/99 */
-  dbl *qs[MDE];                                 /* Surface charge density */
-  dbl *Enorm[MDE];		                /* |E| for dielectrophoresis. */
-  dbl *pv[DIM][MDE];		                /* Particle velocity */
-
-  dbl *p_liq[MDE];	          /* *p_liq[MDE], liquid-phase pressure in porous media */
-  dbl *p_gas[MDE];	          /* *p_gas[MDE], liquid-phase pressure in porous media */
-  dbl *porosity[MDE];	          /* *porosity[MDE],liquid-phase pressure porous media */
-
-  dbl *vd[DIM][MDE];		                /* Vorticity principle flow direction (NOT
-						 *  vorticity vector) */
-  dbl *vlambda[MDE];		                /* Eigenvalue associated with vorticity direction */
-  dbl *nn[MDE];		                  /* This is the bond evolution */
-
-  dbl *lm[DIM][MDE];                      /* Lagrange Multiplier field */
-
-  dbl *ext_v[MDE];                        /* Extension velocity, normal direction */
-
-  dbl *E_field[DIM][MDE];                    /* Electric field */
-
-  dbl *H[DIM];                               /* Level Set Curvature */
-
-  dbl *n[DIM][MDE];                          /* level set normal OR shell normal */
-
-  dbl *sh_K[MDE];                               /* Shell curvature */
-  dbl *sh_K2[MDE];                              /* Shell second curvature */
-  dbl *sh_tens[MDE];                         /* Shell tension */
-  dbl *sh_x[MDE];                             /* Shell y coordinate */
-  dbl *sh_y[MDE];                             /* Shell x coordinate */
-  dbl *sh_u[MDE];                                 /* Shell user */
-  dbl *sh_ang[DIM-1][MDE];                       /* Shell orientation angles */
-  dbl *div_s_v[MDE];                          /* sundry pieces (next 4) for surface rheological constitutive eqn */
-=======
   dbl *T[MDE];           /* temperature */
   dbl *v[DIM][MDE];      /* velocity */
   dbl *v_star[DIM][MDE]; /* velocity* segregated */
@@ -545,9 +498,10 @@
 
   dbl *H[DIM]; /* Level Set Curvature */
 
-  dbl *n[DIM][MDE]; /* level set normal */
+  dbl *n[DIM][MDE];                          /* level set normal OR shell normal */
 
   dbl *sh_K[MDE];            /* Shell curvature */
+  dbl *sh_K2[MDE];                              /* Shell second curvature */
   dbl *sh_tens[MDE];         /* Shell tension */
   dbl *sh_x[MDE];            /* Shell y coordinate */
   dbl *sh_y[MDE];            /* Shell x coordinate */
@@ -555,7 +509,6 @@
   dbl *sh_ang[DIM - 1][MDE]; /* Shell orientation angles */
   dbl *div_s_v[MDE];         /* sundry pieces (next 4) for surface rheological
                                 constitutive eqn */
->>>>>>> 48a67847
   dbl *curv[MDE];
   dbl *grad_v_dot_n[DIM][MDE]; /* grad_s (v_) dot n  Vector variable  */
   dbl *n_dot_curl_s_v[MDE];    /* n dot (curl_s v) Scalar variable used in shell
@@ -563,40 +516,6 @@
   dbl *pF[MAX_PHASE_FUNC][MDE]; /* phase function */
   dbl *sh_J[MDE];               /* sh_J[MDE], Shell surface diffusion flux */
   dbl *sh_Kd[MDE];              /* sh_Kd[MDE], Shell surface curvature */
-<<<<<<< HEAD
-  dbl *apr[MDE];				/* acoustic pressure real part */
-  dbl *api[MDE];				/* acoustic pressure imag part */
-  dbl *ars[MDE];				/* acoustic reynolds stress */
-  dbl *sink_mass[MDE];				/* porous sink mass*/
-  dbl *sh_bv[MDE];				/* acoustic boundary velocity */
-  dbl *sh_p[MDE];                             /* shell lub pressure */
-  dbl *lubp[MDE];                             /* lub pressure */
-  dbl *lubp_2[MDE];                           /* second lub pressure */
-  dbl *sh_fp[MDE];                            /* lub pressure in thin film */
-  dbl *sh_fh[MDE];                            /* film thickness */
-  dbl *sh_pc[MDE];                            /* particles concentration */
-  dbl *sh_sat_closed[MDE];                    /*  Porous shell saturation - Closed cells - SAR */
-  dbl *sh_p_open[MDE];                        /*  Porous shell pressure - Open closed - SAR */
-  dbl *sh_p_open_2[MDE];                      /*  Second Porous shell pressure - Open closed -PRS */
-  dbl *sh_t[MDE];                             /*  Shell temperature -- PRS*/
-  dbl *sh_dh[MDE];                            /*  Shell delta gap   -- PRS*/
-  dbl *sh_l_curv[MDE];                        /* Lubrication shell curvature - SAR */
-  dbl *sh_l_curv_2[MDE];                      /* Lubrication shell curvature 2 - PRS */
-  dbl *sh_sat_gasn[MDE];                      /*  Porous shell saturation - Gas compression - SAR */
-  dbl *sh_shear_top[MDE];                     /* Top wall shear rate */
-  dbl *sh_shear_bot[MDE];                     /* Bottom wall shear rate */
-  dbl *sh_cross_shear[MDE];                   /* Cross stream shear stress */
-  dbl *max_strain[MDE];                       /* Maximum Von Mises strain */
-  dbl *cur_strain[MDE];                       /* Von Mises strain */
-  dbl *poynt[DIM][MDE];				/* Poynting Vector for light intensity */
-  dbl *tfmp_pres[MDE];                    /* thin-film multi-phase lubrication pressure */
-  dbl *tfmp_sat[MDE];                  /* thin-film multi-phase saturation */
-  dbl *restime[MDE];                  /* residence time function field */
-  dbl *em_er[DIM][MDE];				/* EMwave Electric Field real part */
-  dbl *em_ei[DIM][MDE];				/* EMwave Electric Field imag part */
-  dbl *em_hr[DIM][MDE];				/* EMwave Magnetic Field real part */
-  dbl *em_hi[DIM][MDE];				/* EMwave Magnetic Field imag part */
-=======
   dbl *apr[MDE];                /* acoustic pressure real part */
   dbl *api[MDE];                /* acoustic pressure imag part */
   dbl *ars[MDE];                /* acoustic reynolds stress */
@@ -622,9 +541,15 @@
   dbl *max_strain[MDE];          /* Maximum Von Mises strain */
   dbl *cur_strain[MDE];          /* Von Mises strain */
   dbl *poynt[DIM][MDE];          /* Poynting Vector for light intensity */
+  dbl *tfmp_pres[MDE];                    /* thin-film multi-phase lubrication pressure */
+  dbl *tfmp_sat[MDE];                  /* thin-film multi-phase saturation */
   dbl *moment[MAX_MOMENTS][MDE]; /* moments */
   dbl *rho[MDE];
->>>>>>> 48a67847
+  dbl *restime[MDE];                  /* residence time function field */
+  dbl *em_er[DIM][MDE];				/* EMwave Electric Field real part */
+  dbl *em_ei[DIM][MDE];				/* EMwave Electric Field imag part */
+  dbl *em_hr[DIM][MDE];				/* EMwave Magnetic Field real part */
+  dbl *em_hi[DIM][MDE];				/* EMwave Magnetic Field imag part */
 };
 
 /*___________________________________________________________________________*/
@@ -653,90 +578,6 @@
    * are defined
    */
 
-<<<<<<< HEAD
-  dbl **T;			 /* *T[MDE], temperature */
-  dbl ***v;		      	 /* *v[DIM][MDE], velocity */
-  dbl ***d;		 	 /* *d[DIM][MDE], mesh displacement */
-  dbl ***d_rs;		         /* *d_rs[DIM][MDE], real solid displacement */
-  dbl ***c;	                 /* *c[MAX_CONC][MDE], concentration  */
-  dbl **P;		         /* *P[MDE], pressure */
-  dbl *****S;	                 /* *S[MAX_MODES][DIM][DIM][MDE], polymeric
-				    stress tensor */
-  dbl ****G;	                 /* *G[DIM][DIM][MDE], velocity gradient
-				    tensor */
-  dbl **V;		 	 /* *V[MDE], voltage potential */
-  dbl **qs;                      /* *qs[MDE], surface charge density */
-  dbl **F;			 /* *F[MDE], fill */
-  dbl **SH;                      /* *SH[MDE], shear rate from second
-				      invariant */ 
-
-  dbl **Enorm;			 /* Enorm[MDE], |E| */
-  dbl **H;                       /* H[MDE] curvature of level set function */
-
-  dbl ***pv;		         /* *pv[DIM][MDE], particle velocity */
-
-  dbl **p_liq;	                 /* *p_liq[MDE], liquid-phase pressure in porous media */
-  dbl **p_gas;	                 /* *p_gas[MDE], liquid-phase pressure in porous media */
-  dbl **porosity;	         /* *porosity[MDE],liquid-phase pressure porous media */
-  dbl ***vd;			 /* *vd[DIM][MDE}, vorticity prinicple flow direction. */
-  dbl **vlambda;		 /* *vlambda[MDE], eigenvalue associated with vd. */
-  dbl **nn;		         /* *nn[MDE], bond evolution */
-
-  dbl ***lm;                     /* lm_gama[DIM][MDE] is the lagrange multiplier vector field */
-
-  dbl **ext_v;                      /* Extension velocity */
-
-  dbl ***E_field;                    /* Electric field */
-
-  dbl ***n;                      /* n[DIM][MDE],  level set normal OR shell normal */
- 
-  dbl **sh_K;                    /* sh_K[MDE],   Shell curvature */
-  dbl **sh_K2;                   /* sh_K2[MDE],  Shell second curvature */
-  dbl **sh_tens;                 /* sh_tens[MDE], Shell tensions */
-  dbl **sh_x;                    /* sh_x[MDE],   Shell x coordinate */
-  dbl **sh_y;                    /* sh_y[MDE], Shell y coordinate */
-  dbl **sh_u;                    /* sh_u[MDE], Shell user */
-  dbl ***sh_ang;                 /* sh_ang[DIM-1][MDE], Shell orientation angles */
-  dbl **div_s_v;                 /* sundry pieces (next 4) for surface rheological constitutive eqn */
-  dbl **curv;
-  dbl ***grad_v_dot_n;           /* grad_s_v_dot_n[DIM][MDE] , grad_s_v_dot_n[] defined at a surface */
-  dbl **n_dot_curl_s_v;          /* n dot (curl_s v) Scalar variable used in shell equations - curl_s is surface curl */
-  dbl ***pF;                     /* *pF[MAX_PHASE_FUNC][MDE], phase function */
-  dbl **sh_J;                    /* sh_J[MDE], Shell surface diffusion flux */
-  dbl **sh_Kd;                   /* sh_Kd[MDE], Shell surface curvature */
-  dbl **apr;			 /* *apr[MDE], acoustic pressure */
-  dbl **api;			 /* *api[MDE], acoustic pressure */
-  dbl **ars;			 /* *ars[MDE], acoustic reynolds stress */
-  dbl **sink_mass;               /* Porous sink mass */
-  dbl **sh_bv;                    /* sh_bv[MDE], acoustic bdy velocity */
-  dbl **sh_p;                    /* sh_p[MDE], lub pressure */
-  dbl **lubp;                    /* lubp[MDE], lub pressure */
-  dbl **lubp_2;                   /* lubp_2[MDE], second lub pressure */
-  dbl **sh_fp;                   /* sh_fp[MDE], lub pressure in the thin film */
-  dbl **sh_fh;                   /* sh_fh[MDE], film thickness */
-  dbl **sh_pc;                   /* sh_pc[MDE], particles concentration */
-  dbl **sh_sat_closed;           /* sh_sat_closed[MDE], porous shell saturation - closed cells - SAR */
-  dbl **sh_p_open;               /* sh_p_open[MDE], porous shell pressure - open cells - SAR */
-  dbl **sh_p_open_2;             /* sh_p_open_2[MDE], porous shell pressure - open cells - PRS */
-  dbl **sh_t;                    /* sh_t[MDE], Shell temperature -- PRS */
-  dbl **sh_dh;                    /* sh_dh[MDE], Shell delta_h -- PRS */
-  dbl **sh_l_curv;               /* sh_l_curv[MDE], Lubrication shell curvature - SAR */
-  dbl **sh_l_curv_2;              /* sh_l_curv_2[MDE], Lubrication_2 shell curvature - PRS */
-  dbl **sh_sat_gasn;             /* sh_sat_gasn[MDE], porous shell saturation - gas compression - SAR */
-  dbl **sh_shear_top;            /* sh_shear_top[MDE], top wall shear rate */
-  dbl **sh_shear_bot;            /* sh_shear_bot[MDE], bottom wall shear rate */
-  dbl **sh_cross_shear;          /* sh_cross_shear[MDE], cross stream shear stress */
-  dbl **max_strain;              /* max_strain[MDE], maximum Von Mises strain */
-  dbl **cur_strain;              /* cur_strain[MDE], Von Mises strain */
-  dbl ***poynt;		      	 /* *v[DIM][MDE], velocity */
-  dbl **tfmp_pres;                    /*  thin-film multi-phase lubrication pressure */
-  dbl **tfmp_sat;                  /* thin-film multi-phase saturation */
-  dbl **restime;                  /* Residence Time Function Field */
-  dbl ***em_er;		      	 /* *em_xx[DIM][MDE], em_wave*/
-  dbl ***em_ei;		      	 /* *em_xx[DIM][MDE], em_wave*/
-  dbl ***em_hr;		      	 /* *em_xx[DIM][MDE], em_wave*/
-  dbl ***em_hi;		      	 /* *em_xx[DIM][MDE], em_wave*/
-=======
   dbl **T;       /* *T[MDE], temperature */
   dbl ***v;      /* *v[DIM][MDE], velocity */
   dbl ***v_star; /* *v_star[DIM][MDE], velocity* segregated */
@@ -773,9 +614,10 @@
 
   dbl ***E_field; /* Electric field */
 
-  dbl ***n; /* n[DIM][MDE],  level set normal */
+  dbl ***n;                      /* n[DIM][MDE],  level set normal OR shell normal */
 
   dbl **sh_K;    /* sh_K[MDE],   Shell curvature */
+  dbl **sh_K2;                   /* sh_K2[MDE],  Shell second curvature */
   dbl **sh_tens; /* sh_tens[MDE], Shell tensions */
   dbl **sh_x;    /* sh_x[MDE],   Shell x coordinate */
   dbl **sh_y;    /* sh_y[MDE], Shell y coordinate */
@@ -820,9 +662,15 @@
   dbl **max_strain;     /* max_strain[MDE], maximum Von Mises strain */
   dbl **cur_strain;     /* cur_strain[MDE], Von Mises strain */
   dbl ***poynt;         /* *v[DIM][MDE], velocity */
+  dbl **tfmp_pres;                    /*  thin-film multi-phase lubrication pressure */
+  dbl **tfmp_sat;                  /* thin-film multi-phase saturation */
   dbl ***moment;        /* *moment[MAX_MOMENTS][MDE], moments */
   dbl **rho;
->>>>>>> 48a67847
+  dbl **restime;                  /* Residence Time Function Field */
+  dbl ***em_er;		      	 /* *em_xx[DIM][MDE], em_wave*/
+  dbl ***em_ei;		      	 /* *em_xx[DIM][MDE], em_wave*/
+  dbl ***em_hr;		      	 /* *em_xx[DIM][MDE], em_wave*/
+  dbl ***em_hi;		      	 /* *em_xx[DIM][MDE], em_wave*/
 
   /*
    * These are for debugging purposes...
@@ -1156,40 +1004,6 @@
  *  mesh (11/29/2010)
  */
 
-<<<<<<< HEAD
-struct External_Field_Variables
-{
-  int   Num_external_field;    /* number of external fields read in and fixed*/
-  int   Num_external_pixel_field; /*number of external pixel fields in to be 
-				    mapped*/
-  int   ev;                    /* external (fixed) field variable activity*/
-  int   ev_porous_decouple;    /* external field displacements from decoupled poroelastic flow activity */
-  int   ev_dpordt_index;       /* Index for the d porosity/dt external field */ 
-
-  char	name[MAX_EXTERNAL_FIELD][20];  
-                               /* names of external field variables*/
-  char  file_nm[MAX_EXTERNAL_FIELD][85];        
-                               /* names of exodus or pixel files with variables */
-  int	i[MAX_EXTERNAL_FIELD];	/* Interpolation of variables */
-  int   ipix[MAX_EXTERNAL_FIELD]; /* 0 for exoII file and 1 for pix file */
-  int   ipix_matid[MAX_EXTERNAL_FIELD]; /*Mat ID for pixel field to be mapped */
-  dbl   empty_value[MAX_EXTERNAL_FIELD]; /*Set field to this value if it's outside the voxel field DSB 7/30/13*/
-  dbl   *xyz_data[DIM];         /*Array holding coordinates of each pixel */
-  dbl   *f_data;                /*Array holding value of each pixel */
-  dbl   *ext_fld_ndl_val[MAX_EXTERNAL_FIELD]; 
-                               /* Array holding actual field nodal values */
-  dbl   *ext_fld_ndl_val_old[MAX_EXTERNAL_FIELD]; 
-  dbl   *ext_fld_ndl_val_older[MAX_EXTERNAL_FIELD]; 
-  int   TALE;                  /* boolean for whether TALE is active or not */
-  dbl   *init_displacement_ndl_val[2*DIM];  
-                               /* Array holding initial displacments for */ 
-			       /* mesh and real solid upon startup */
-                               /* These are needed for mesh annealing with */
-                               /* TALE, and are only allocated for TALE problems */
-  char  field_type[MAX_EXTERNAL_FIELD][15];
-		               /* type of external field to read; steady or transient */
-			       /* SMD 1/24/11 */
-=======
 struct External_Field_Variables {
   int Num_external_field;       /* number of external fields read in and fixed*/
   int Num_external_pixel_field; /*number of external pixel fields in to be
@@ -1212,6 +1026,8 @@
   dbl *f_data;        /*Array holding value of each pixel */
   dbl *ext_fld_ndl_val[MAX_EXTERNAL_FIELD];
   /* Array holding actual field nodal values */
+  dbl   *ext_fld_ndl_val_old[MAX_EXTERNAL_FIELD]; 
+  dbl   *ext_fld_ndl_val_older[MAX_EXTERNAL_FIELD]; 
   int TALE; /* boolean for whether TALE is active or not */
   dbl *init_displacement_ndl_val[2 * DIM];
   /* Array holding initial displacments for */
@@ -1221,7 +1037,6 @@
   char field_type[MAX_EXTERNAL_FIELD][15];
   /* type of external field to read; steady or transient */
   /* SMD 1/24/11 */
->>>>>>> 48a67847
 };
 
 /*
@@ -1763,98 +1578,6 @@
                  [DIM];      /* Derivative of Curl of unit vectors wrt q_b. */
   dbl grad_e[DIM][DIM][DIM]; /* Gradient of unit vectors. */
   dbl d_grad_e_dq[DIM][DIM][DIM][DIM]; /* 2nd derivatives of unit vectors. */
-<<<<<<< HEAD
-				       /* Note this is not grad(grad(e_a)). */
-  dbl h3;			/* Volume element factor. */
-  dbl dh3dq[DIM];		/* Derivative of volume element factor */
-				/* wrt each coordinate in this system.*/
-
-  dbl dh3dmesh[DIM][MDE];	/* Derivative of volume element factor */
-				/* wrt mesh displacement "b" with dof "j" */
-
-  dbl T;			/* Temperature. */
-  dbl v[DIM];			/* Velocity. */
-  dbl pv[DIM];			/* Particle velocity. */
-  dbl d[DIM];			/* Mesh displacement. */
-  dbl x_first[DIM];             /* Initial mesh displacement on startup */
-  dbl x_rs_first[DIM];          /* Initial solid displacement on startup */
-  dbl d_rs[DIM];	        /* real solid displacement. */
-  dbl d_rs_first[DIM];          /* Initial solid displacement on startup */
-  dbl c[MAX_CONC];		/* Concentration(s). */
-  dbl P;			/* Pressure. */
-  dbl S[MAX_MODES][DIM][DIM];   /* Polymer Stress, for each mode */
-  dbl G[DIM][DIM];              /* Velocity Gradient */
-  dbl F;			/* Fill */
-  dbl V;			/* Voltage */
-  dbl qs;                       /* Surface charge density (shell element) */
-  dbl SH;                       /* Shear rate from second invariant of rate-of-strain */
-  dbl H;                        /* curvature of level set function */
-  dbl n[DIM];                   /* LS function normal OR shell normal */
-  dbl Enorm;			/* potential field norm. */
-  dbl p_liq;		        /* liquid-phase pressure, porous media variables(s). */
-  dbl p_gas;		        /* gas-phase pressure, porous media variables(s). */
-  dbl porosity;		        /* porosity, porous media variables(s). */
-
-  dbl vd[DIM];			/* Vorticity principle flow direction. */
-  dbl vlambda;			/* Eigenvalue associated with dv. */
-  dbl nn;		        /* This is the bond evolution*/
-
-  dbl ext_v;                    /* Extension velocity */
-
-  dbl E_field[DIM];             /* Electric field */
-
-  dbl lm[DIM];                  /* Lagrange Multiplier vector variable */
-
-  dbl sh_K;                     /* Shell region curvature */
-  dbl sh_K2;                    /* Shell region second curvature */
-  dbl sh_tens;                  /* Shell region tension */
-  dbl sh_x;                     /* Shell region x coordinate */
-  dbl sh_y;                     /* Shell region y coordinate */
-  dbl sh_u;                     /* Shell user */
-  dbl sh_ang[DIM-1];            /* Shell orientation angles */
-  dbl div_s_v;                  /* The scalar field evaluated on a shell element is div_s of v
-				   or (( I - n n) dot del) dot v      */
-  dbl curv;                     /* The scalar field evaluated on a shell element is the curvature */
-  dbl grad_v_dot_n[DIM];        /* This vector field is the del_s v dotted into the surface normal */
-  dbl n_dot_curl_s_v;           /* n dot (curl_s v) Scalar variable used in shell equations - curl_s is surface curl */
-  dbl pF[MAX_PHASE_FUNC];       /* phase function */
-  dbl sh_J;                     /* Shell surface diffusion flux */
-  dbl sh_Kd;                    /* Shell surface curvature */
-  dbl apr, api, ars, sh_bv;			/* Acoustic pressure */
-  dbl sink_mass;                /* porous sink mass */
-
-  dbl external_field[MAX_EXTERNAL_FIELD];           /* External field to be read and held const*/
-  dbl grad_ext_field[MAX_EXTERNAL_FIELD][DIM];      /* Gradient of external field...just becuase */
-  dbl initial_displacements[2*DIM];           /* Initial displacements to be read and held const */
-
-  dbl sh_p;                    /* shell lub approx. */
-  dbl lubp;                    /* lub approx. */
-  dbl lubp_2;                  /* lub_2 approx. */
-  dbl sh_fp;                   /* lub pressure approx in thin film */
-  dbl sh_fh;                   /* film thickness approx */
-  dbl sh_pc;                   /* particles concentration */
-  dbl sh_sat_closed;           /* closed shell saturation - SAR */
-  dbl sh_p_open;               /* open shell pressure - SAR */
-  dbl sh_p_open_2;             /* open shell pressure 2 - PRS*/
-  dbl sh_t;                    /* shell temperature - PRS */
-  dbl sh_dh;                   /* shell delta h     - PRS */
-  dbl sh_l_curv;               /* Lubrication shell curvature - SAR */
-  dbl sh_l_curv_2;             /* Lubrication 2 shell curvature - SAR */
-  dbl sh_sat_gasn;             /* shell saturation, gas compression - SAR */
-  dbl sh_shear_top;            /* Top wall shear rate */
-  dbl sh_shear_bot;            /* Bottom wall shear rate */
-  dbl sh_cross_shear;          /* Cross stream shear stress */
-  dbl max_strain;              /* Maximum Von Mises strain */
-  dbl cur_strain;              /* Von Mises strain */
-  dbl poynt[DIM];			/* Poynting Vector */
-  dbl tfmp_pres;                    /* thin-film multi-phase lubrication pressure */
-  dbl tfmp_sat;                  /* thin-film multi-phase saturation */
-  dbl restime;                  /* residence time function field */
-  dbl em_er[DIM];		/* EM Electric Field Vector (real)*/	
-  dbl em_ei[DIM];		/* EM Electric Field Vector (imag)*/	
-  dbl em_hr[DIM];		/* EM Magnetic Field Vector (real)*/	
-  dbl em_hi[DIM];		/* EM Magnetic Field Vector (imag)*/	
-=======
                                        /* Note this is not grad(grad(e_a)). */
   dbl h3;                              /* Volume element factor. */
   dbl dh3dq[DIM];                      /* Derivative of volume element factor */
@@ -1882,7 +1605,7 @@
   dbl qs;                     /* Surface charge density (shell element) */
   dbl SH;       /* Shear rate from second invariant of rate-of-strain */
   dbl H;        /* curvature of level set function */
-  dbl n[DIM];   /* LS function normal */
+  dbl n[DIM];                   /* LS function normal OR shell normal */
   dbl Enorm;    /* potential field norm. */
   dbl p_liq;    /* liquid-phase pressure, porous media variables(s). */
   dbl p_gas;    /* gas-phase pressure, porous media variables(s). */
@@ -1899,6 +1622,7 @@
   dbl lm[DIM]; /* Lagrange Multiplier vector variable */
 
   dbl sh_K;            /* Shell region curvature */
+  dbl sh_K2;                    /* Shell region second curvature */
   dbl sh_tens;         /* Shell region tension */
   dbl sh_x;            /* Shell region x coordinate */
   dbl sh_y;            /* Shell region y coordinate */
@@ -1944,51 +1668,21 @@
   dbl max_strain;     /* Maximum Von Mises strain */
   dbl cur_strain;     /* Von Mises strain */
   dbl poynt[DIM];     /* Poynting Vector */
+  dbl tfmp_pres;                    /* thin-film multi-phase lubrication pressure */
+  dbl tfmp_sat;                  /* thin-film multi-phase saturation */
+  dbl restime;                  /* residence time function field */
   dbl moment[MAX_MOMENTS];
   dbl rho;
->>>>>>> 48a67847
+
+  dbl em_er[DIM];		/* EM Electric Field Vector (real)*/	
+  dbl em_ei[DIM];		/* EM Electric Field Vector (imag)*/	
+  dbl em_hr[DIM];		/* EM Magnetic Field Vector (real)*/	
+  dbl em_hi[DIM];		/* EM Magnetic Field Vector (imag)*/	
 
   /*
    * Grads of scalars...
    */
 
-<<<<<<< HEAD
-  dbl grad_T[DIM];		/* Gradient of temperature. */
-  dbl grad_P[DIM];		/* Gradient of pressure. */
-  dbl grad_c[MAX_CONC][DIM];	/* Gradient of concentration(s). */
-  dbl grad_F[DIM];		/* Gradient of fill. */
-  dbl grad_H[DIM];		/* Gradient of curvature. */
-  dbl grad_V[DIM];		/* Gradient of voltage potential. */
-  dbl grad_qs[DIM];             /* Gradient of surface charge density. */
-  dbl grad_SH[DIM];		/* Gradient of shear rate from second invariant of rate-of-strain  */
-  dbl grad_Enorm[DIM];		/* Gradient of the potential field norm. */
-  dbl grad_p_liq[DIM];	        /* Gradient of porous liq-phase pressure variable. */
-  dbl grad_p_gas[DIM];	        /* Gradient of porous gas-phase pressure variable. */
-  dbl grad_porosity[DIM];       /* Gradient of porous  porosity variable. */
-  dbl grad_nn[DIM];		/* Gradient of bond evolution. */
-  dbl grad_ext_v[DIM];          /* Extension velocity */
-  dbl grad_sh_K[DIM];           /* Gradient of shell curvature */
-  dbl grad_sh_K2[DIM];          /* Gradient of shell second curvature */
-  dbl grad_sh_tens[DIM];        /* Gradient of shell tension */
-  dbl grad_pF[MAX_PHASE_FUNC][DIM];       /* Gradient of phase function */
-  dbl grad_sh_J[DIM];           /* Gradient of shell surface diffusion flux */
-  dbl grad_apr[DIM], grad_api[DIM], grad_ars[DIM];/* Gradient of Acoustic pressure */
-  dbl grad_sh_bv[DIM];		/* Gradient of shell boundary velocity	*/
-  dbl grad_sh_p[DIM];         /* Gradient of shell lub pressure       */
-  dbl grad_lubp[DIM];         /* Gradient of lub pressure       */
-  dbl grad_lubp_2[DIM];       /* Gradient of second lub pressure       */
-  dbl grad_sh_fp[DIM];        /* Gradient of lub pressure in the thin film */
-  dbl grad_sh_fh[DIM];        /* Gradient of film thickness */
-  dbl grad_sh_pc[DIM];        /* Gradient of particles concentration */
-  dbl grad_sh_t[DIM];         /* Gradient of shell temperature */
-  dbl grad_sh_l_curv[DIM];    /* Gradient of shell curvature */
-  dbl grad_sh_l_curv_2[DIM];  /* Gradient of shell curvature_2 */
-  dbl grad_sh_p_open[DIM];    /* Gradient of open porous shell pressure */
-  dbl grad_sh_p_open_2[DIM];  /* Gradient of open porous shell pressure */
-  dbl grad_tfmp_pres[DIM];   /* Gradient of the thin-film multi-phase lubrication pressure */
-  dbl grad_tfmp_sat[DIM];   /* Gradient of the thin-film multi-phase lubrication saturation */
-  dbl grad_restime[DIM];   /* Gradient of the residence time function */
-=======
   dbl grad_T[DIM];                   /* Gradient of temperature. */
   dbl grad_P[DIM];                   /* Gradient of pressure. */
   dbl grad_P_star[DIM];              /* Gradient of pressure. */
@@ -2008,6 +1702,7 @@
   dbl grad_nn[DIM];       /* Gradient of bond evolution. */
   dbl grad_ext_v[DIM];    /* Extension velocity */
   dbl grad_sh_K[DIM];     /* Gradient of shell curvature */
+  dbl grad_sh_K2[DIM];          /* Gradient of shell second curvature */
   dbl grad_sh_tens[DIM];  /* Gradient of shell tension */
   dbl grad_pF[MAX_PHASE_FUNC][DIM]; /* Gradient of phase function */
   dbl grad_sh_J[DIM]; /* Gradient of shell surface diffusion flux */
@@ -2025,7 +1720,9 @@
   dbl grad_sh_l_curv_2[DIM]; /* Gradient of shell curvature_2 */
   dbl grad_sh_p_open[DIM];   /* Gradient of open porous shell pressure */
   dbl grad_sh_p_open_2[DIM]; /* Gradient of open porous shell pressure */
->>>>>>> 48a67847
+  dbl grad_tfmp_pres[DIM];   /* Gradient of the thin-film multi-phase lubrication pressure */
+  dbl grad_tfmp_sat[DIM];   /* Gradient of the thin-film multi-phase lubrication saturation */
+  dbl grad_restime[DIM];   /* Gradient of the residence time function */
 
   /*
    * Grads of vectors...
@@ -2053,27 +1750,18 @@
 
   dbl grad_E_field[DIM][DIM]; /* Electric field */
 
-<<<<<<< HEAD
   dbl grad_n[DIM][DIM];         /* Normal to level set function OR shell normal */
   dbl d_n_dxi[DIM][DIM];        /* Derivative of normal w.r.t. isoparametric coordinates */
-
-  dbl div_n;                    /* Divergence of LS normal field */
-  dbl div_s_n;                   /* Surface divergence of LS normal field */
-  dbl surfCurvatureDyadic[DIM][DIM]; /* Surface Curvature dyadic = b = - (I - n n ) grad(n) */
-  dbl grad_poynt[DIM][DIM];		/* Gradient of Poynting.  d (P_i) / d (x_j) */
-  dbl grad_em_er[DIM][DIM];		/* Gradient of EM Efield (real) */
-  dbl grad_em_ei[DIM][DIM];		/* Gradient of EM Efield (imag) */
-  dbl grad_em_hr[DIM][DIM];		/* Gradient of EM Hfield (real) */
-  dbl grad_em_hi[DIM][DIM];		/* Gradient of EM Hfield (imag) */
-=======
-  dbl grad_n[DIM][DIM]; /* Normal to level set function */
 
   dbl div_n;                         /* Divergence of LS normal field */
   dbl div_s_n;                       /* Surface divergence of LS normal field */
   dbl surfCurvatureDyadic[DIM][DIM]; /* Surface Curvature dyadic = b = - (I - n
                                         n ) grad(n) */
   dbl grad_poynt[DIM][DIM]; /* Gradient of Poynting.  d (P_i) / d (x_j) */
->>>>>>> 48a67847
+  dbl grad_em_er[DIM][DIM];		/* Gradient of EM Efield (real) */
+  dbl grad_em_ei[DIM][DIM];		/* Gradient of EM Efield (imag) */
+  dbl grad_em_hr[DIM][DIM];		/* Gradient of EM Hfield (real) */
+  dbl grad_em_hi[DIM][DIM];		/* Gradient of EM Hfield (imag) */
 
   /* these gradients of tensors are complete for Cartesian coordinates,
    * and currently work for axisymmetic coordinates, in context,
@@ -2128,23 +1816,17 @@
 
   dbl d_grad_moment_dmesh[MAX_MOMENTS][DIM][DIM][MDE];
 
-<<<<<<< HEAD
-  dbl d_grad_ext_v_dmesh[DIM] [DIM][MDE];
-  dbl d_grad_E_field_dmesh[DIM][DIM] [DIM][MDE];
-  dbl d_grad_poynt_dmesh[DIM][DIM] [DIM][MDE];
+  dbl d_grad_SH_dmesh[DIM][DIM][MDE];
+
+  dbl d_grad_c_dmesh[DIM][MAX_CONC][DIM][MDE];
+
+  dbl d_grad_ext_v_dmesh[DIM][DIM][MDE];
+  dbl d_grad_E_field_dmesh[DIM][DIM][DIM][MDE];
+  dbl d_grad_poynt_dmesh[DIM][DIM][DIM][MDE];
   dbl d_grad_em_er_dmesh[DIM][DIM] [DIM][MDE];
   dbl d_grad_em_ei_dmesh[DIM][DIM] [DIM][MDE];
   dbl d_grad_em_hr_dmesh[DIM][DIM] [DIM][MDE];
   dbl d_grad_em_hi_dmesh[DIM][DIM] [DIM][MDE];
-=======
-  dbl d_grad_SH_dmesh[DIM][DIM][MDE];
->>>>>>> 48a67847
-
-  dbl d_grad_c_dmesh[DIM][MAX_CONC][DIM][MDE];
-
-  dbl d_grad_ext_v_dmesh[DIM][DIM][MDE];
-  dbl d_grad_E_field_dmesh[DIM][DIM][DIM][MDE];
-  dbl d_grad_poynt_dmesh[DIM][DIM][DIM][MDE];
 
   dbl d_grad_v_dmesh[DIM][DIM][DIM][MDE];
   dbl d_div_v_dmesh[DIM][MDE];
@@ -2225,16 +1907,10 @@
   dbl d_grad_sh_p_open_2_dmesh[DIM][DIM][MDE];
   dbl d_max_strain_dmesh[DIM][MDE];
   dbl d_cur_strain_dmesh[DIM][MDE];
-<<<<<<< HEAD
   dbl d_grad_restime_dmesh[DIM] [DIM][MDE];
- /*
-  * Values at surfaces for integrated boundary conditions 
-  */ 
-=======
   /*
    * Values at surfaces for integrated boundary conditions
    */
->>>>>>> 48a67847
   /* surface normal with coordinate scale vectors */
   double snormal[DIM]; /* Vector holding surface normal components     */
   double dsnormal_dx[DIM][DIM][MDE];
@@ -2278,21 +1954,6 @@
   dbl d_deform_grad_dx[DIM][DIM][DIM][MDE];
 
   dbl deform_grad_rs[DIM][DIM];
-<<<<<<< HEAD
-  dbl d_deform_grad_rs_dx[DIM][DIM] [DIM][MDE];
-  dbl d_deform_grad_rs_drs[DIM][DIM] [DIM][MDE];
-
-/* The Stefan-Maxwell fluxes and the inverse of the Stefan-Maxwell flux-equation coefficient matrix 
-   as used in the thermal-battery model; KSC: 10/22/98 */   
-  dbl SM_flux[DIM*MAX_CONC];  /* the Stefan_Maxwell flux vector */ 
-  dbl SM_matrix_inv[DIM*MAX_CONC][DIM*MAX_CONC];  /* inverse of S-M flux-equation coff. matrix */ 
-  dbl giant_C_matrix[MAX_CONC][MDE][DIM*MAX_CONC][DIM*MAX_CONC]; /* matrix used to compute
-      Jacobians in mm_fill_potential.c -- RSL 3/31/00 */
-
-  dbl d_grad_tfmp_pres_dmesh[DIM][DIM][MDE];
-  dbl d_grad_tfmp_sat_dmesh[DIM][DIM][MDE];
-  
-=======
   dbl d_deform_grad_rs_dx[DIM][DIM][DIM][MDE];
   dbl d_deform_grad_rs_drs[DIM][DIM][DIM][MDE];
 
@@ -2303,9 +1964,12 @@
   dbl SM_matrix_inv[DIM * MAX_CONC]
                    [DIM *
                     MAX_CONC]; /* inverse of S-M flux-equation coff. matrix */
+
+  dbl d_grad_tfmp_pres_dmesh[DIM][DIM][MDE];
   dbl giant_C_matrix[MAX_CONC][MDE][DIM * MAX_CONC][DIM * MAX_CONC]; /* matrix
           used to compute Jacobians in mm_fill_potential.c -- RSL 3/31/00 */
->>>>>>> 48a67847
+  dbl d_grad_tfmp_sat_dmesh[DIM][DIM][MDE];
+  
 };
 
 /*
@@ -2313,109 +1977,6 @@
  * Not all the information is needed for the old and dot terms ...
  */
 
-<<<<<<< HEAD
-struct Diet_Field_Variables
-{
-  dbl x[DIM];			/* Position in physical space. */
-  dbl T;			/* Temperature. */
-  dbl v[DIM];			/* Velocity. */
-  dbl pv[DIM];			/* Particle velocity. */
-  dbl d[DIM];			/* Mesh displacement. */
-  dbl d_rs[DIM];		/* SOLID displacement. */
-  dbl c[MAX_CONC];		/* Concentration(s). */
-  dbl P;			/* Pressure. */
-  dbl F;			/* Fill. */
-  dbl V;                        /* Potential; added by KSC: 2/4/99 */
-  dbl qs;                       /* Surface charge density (shell element) */
-  dbl Enorm;			/* Norm of potential field. */
-  dbl H;                        /* Curvature of Level Set function */
-  dbl n[DIM];                   /* normal vector to level set field OR shell normal */
-  dbl S[MAX_MODES][DIM][DIM];   /* Polymer Stress, for each modes */
-  dbl G[DIM][DIM];              /* Velocity Gradient */
-  dbl nn;		        /* This is the bond evolution */
-  dbl p_liq;	        	/* porous media liq-pressure variable. */
-  dbl p_gas;	        	/* porous media gas-pressure variable. */
-  dbl porosity;	        	/* porous media porosity variable */
-  dbl external_field[MAX_EXTERNAL_FIELD];           /* External field to be read and held const*/
-  dbl ext_v;                    /* Extension velocity */
-  dbl lm[DIM];
-  dbl sh_K;                     /*shell element curvature */
-  dbl sh_K2;                    /*shell element second curvature */
-  dbl sh_tens;                  /*shell element tension */
-  dbl sh_x;                     /*shell element x coordinate */
-  dbl sh_y;                     /*shell element y coordinate */
-  dbl sh_u;                     /* Shell user */
-  dbl sh_ang[DIM-1];            /* Shell orientation angles */
-  dbl div_s_v;                   /* sundry pieces (next 4) for surface rheological constitutive eqn */
-  dbl curv;
-  dbl grad_v_dot_n[DIM];        /* grad_s_v_dot_n[DIM] */
-  dbl n_dot_curl_s_v;           /* n dot (curl_s v) Scalar variable used in shell equations - curl_s is surface curl */
-  dbl pF[MAX_PHASE_FUNC];       /* Phase function */
-  dbl sh_J;                     /* shell surface diffusion flux */
-  dbl sh_Kd;                    /* shell surface curvature */
-  dbl apr, api, ars, sh_bv;			/* Acoustic pressure */
-  dbl sink_mass;                /* porous sink mass */
-  dbl sh_p;                    /* lub approx. */
-  dbl lubp;                    /* lub approx. */
-  dbl lubp_2;                   /* lub 2 approx. */
-  dbl grad_lubp[DIM];          /* lub pressure gradient approx */
-  dbl grad_lubp_2[DIM];          /* lub pressure gradient approx */
-  dbl sh_fp;                   /* lub pressure approx in the thin film */
-  dbl grad_sh_fp[DIM];         /* lub pressure gradient approx in the thin film */
-  dbl sh_fh;                   /* film thickness approx */
-  dbl grad_sh_fh[DIM];         /* film thickness gradient approx */
-  dbl sh_pc;                   /* particles concentration */
-  dbl sh_sat_closed;           /* porous shell saturation - closed cells - SAR */
-  dbl sh_p_open;               /* porous shell pressure - open cells - SAR */
-  dbl sh_p_open_2;             /* porous shell pressure - open cells - SAR */
-  dbl grad_sh_p_open[DIM];     /* gradient in porous shell pressure */
-  dbl grad_sh_p_open_2[DIM];   /* gradient in porous shell pressure 2 */
-  dbl sh_t;                    /* shell temperature */
-  dbl sh_dh;                   /* shell delta h */
-  dbl sh_l_curv;               /* Lubrication shell curvature - SAR */
-  dbl sh_l_curv_2;             /* Lubrication shell curvature 2 - PRS */
-  dbl sh_sat_gasn;             /* porous shell saturation - gas compression - SAR */
-  dbl sh_shear_top;            /* Top wall shear rate */
-  dbl sh_shear_bot;            /* Bottom wall shear rate */
-  dbl sh_cross_shear;          /* Cross stream shear stress */
-  dbl max_strain;              /* Maximum Von Mises strain */
-  dbl cur_strain;              /* Von Mises strain */
-  dbl poynt[DIM];			/* Poynting Vector */
-  dbl tfmp_pres;           /* thin-film multi-phase lubrication pressure */
-  dbl tfmp_sat;         /* thin-film multi-phase saturation */
-  dbl restime;         /* residence time field */
-  dbl em_er[DIM];			/* EM wave Fields */
-  dbl em_ei[DIM];			/* EM wave Fields */
-  dbl em_hr[DIM];			/* EM wave Fields */
-  dbl em_hi[DIM];			/* EM wave Fields */
-  /*  
-   * Grads of scalars... concentration is the only one we need in the
-   * old form for VOF/Taylor-Galerkin stuff.
-   */
-  dbl grad_c[MAX_CONC][DIM];	/* Gradient of concentration(s). */
-  dbl grad_F[DIM];	        /* Gradient of Fill variable. */
-  dbl grad_pF[MAX_PHASE_FUNC][DIM];       /* Gradient of phase function */
-  dbl grad_p_liq[DIM];	        /* Gradient of porous liq-phase pressure variable. */
-  dbl grad_p_gas[DIM];	        /* Gradient of porous gas-phase pressure variable. */
-  dbl grad_porosity[DIM];       /* Gradient of porous  porosity variable. */
-
-  dbl grad_T[DIM];              /* Gradient of porous  temperature variable. */
-  dbl grad_d[DIM][DIM];	        /* Gradient of mesh displacement. */
-  dbl grad_d_rs[DIM][DIM];	/* Gradient of solid displacement. */
-  
-  dbl grad_tfmp_pres[DIM];       /* Gradient of the thin-film multi-phase lubrication pressure */
-  dbl grad_tfmp_sat[DIM];       /* Gradient of the thin-film multi-phase lubrication saturation */
-
-  dbl grad_n[DIM][DIM];         /* Normal to level set function OR shell normal */
-  dbl div_n;                    /* Divergence of LS normal field */
-
-  /* Material tensors used at old time values */
-  dbl strain[DIM][DIM];         /* Strain tensor */
-  dbl volume_change;            /* Volume change */
-  dbl grad_restime[DIM];       /* Gradient of the Residence time field */
-
-  dbl grad_v[DIM][DIM];         /* Velocity gradient */
-=======
 struct Diet_Field_Variables {
   dbl x[DIM];                 /* Position in physical space. */
   dbl T;                      /* Temperature. */
@@ -2430,7 +1991,7 @@
   dbl qs;                     /* Surface charge density (shell element) */
   dbl Enorm;                  /* Norm of potential field. */
   dbl H;                      /* Curvature of Level Set function */
-  dbl n[DIM];                 /* normal vector to level set field */
+  dbl n[DIM];                   /* normal vector to level set field OR shell normal */
   dbl S[MAX_MODES][DIM][DIM]; /* Polymer Stress, for each modes */
   dbl G[DIM][DIM];            /* Velocity Gradient */
   dbl nn;                     /* This is the bond evolution */
@@ -2442,6 +2003,7 @@
   dbl ext_v;                              /* Extension velocity */
   dbl lm[DIM];
   dbl sh_K;            /*shell element curvature */
+  dbl sh_K2;                    /*shell element second curvature */
   dbl sh_tens;         /*shell element tension */
   dbl sh_x;            /*shell element x coordinate */
   dbl sh_y;            /*shell element y coordinate */
@@ -2484,15 +2046,22 @@
   dbl max_strain;     /* Maximum Von Mises strain */
   dbl cur_strain;     /* Von Mises strain */
   dbl poynt[DIM];     /* Poynting Vector */
+  dbl tfmp_pres;           /* thin-film multi-phase lubrication pressure */
+  dbl tfmp_sat;         /* thin-film multi-phase saturation */
   dbl moment[MAX_MOMENTS];
   dbl rho;
-
+  dbl restime;         /* residence time field */
+  dbl em_er[DIM];			/* EM wave Fields */
+  dbl em_ei[DIM];			/* EM wave Fields */
+  dbl em_hr[DIM];			/* EM wave Fields */
+  dbl em_hi[DIM];			/* EM wave Fields */
   /*
    * Gradients... concentration is the only one we use in the
    * old form for VOF/Taylor-Galerkin stuff
    */
   dbl grad_c[MAX_CONC][DIM]; /* Gradient of concentration(s). */
   dbl grad_F[DIM];           /* Gradient of Fill variable. */
+  dbl grad_pF[MAX_PHASE_FUNC][DIM];       /* Gradient of phase function */
   dbl div_v;                 // Divergence of velocity
   dbl grad_v[DIM][DIM];      // Gradient of velocity
   dbl grad_P[DIM];           // Gradient of pressure
@@ -2503,11 +2072,17 @@
   dbl grad_T[DIM];         /* Gradient of porous  temperature variable. */
   dbl grad_d[DIM][DIM];    /* Gradient of mesh displacement. */
   dbl grad_d_rs[DIM][DIM]; /* Gradient of solid displacement. */
->>>>>>> 48a67847
+
+  dbl grad_tfmp_pres[DIM];       /* Gradient of the thin-film multi-phase lubrication pressure */
+  dbl grad_tfmp_sat[DIM];       /* Gradient of the thin-film multi-phase lubrication saturation */
+
+  dbl grad_n[DIM][DIM];         /* Normal to level set function OR shell normal */
+  dbl div_n;                    /* Divergence of LS normal field */
 
   /* Material tensors used at old time values */
   dbl strain[DIM][DIM]; /* Strain tensor */
   dbl volume_change;    /* Volume change */
+  dbl grad_restime[DIM];       /* Gradient of the Residence time field */
   dbl grad_moment[MAX_MOMENTS][DIM];
 };
 
@@ -3397,20 +2972,6 @@
 typedef struct momentum_source_dependence MOMENTUM_SOURCE_DEPENDENCE_STRUCT;
 
 /* struct for d_mu */
-<<<<<<< HEAD
-struct viscosity_dependence
-{
-  double v[DIM][MDE];      /* velocity dependence. */
-  double X[DIM][MDE];   /* mesh dependence. */
-  double T[MDE];           /* temperature dependence. */
-  double C[MAX_CONC][MDE]; /* conc dependence. */
-  double P[MDE];           /* pressure dependence. */
-  double F[MDE];           /* FILL dependence. */
-  double nn[MDE];          /* bond concentration dependence */
-  double gd;               /* strain rate dependence */
-  double pf[MAX_PHASE_FUNC][MDE];  /* phase function */
-  double degrade[MDE];           /* amount of degradation */
-=======
 struct viscosity_dependence {
   double v[DIM][MDE];             /* velocity dependence. */
   double X[DIM][MDE];             /* mesh dependence. */
@@ -3421,25 +2982,11 @@
   double nn[MDE];                 /* bond concentration dependence */
   double gd;                      /* strain rate dependence */
   double pf[MAX_PHASE_FUNC][MDE]; /* phase function */
->>>>>>> 48a67847
+  double degrade[MDE];           /* amount of degradation */
 };
 typedef struct viscosity_dependence VISCOSITY_DEPENDENCE_STRUCT;
 
 /* struct for d_dilMu */
-<<<<<<< HEAD
-struct dilViscosity_dependence
-{
-  double v[DIM][MDE];      /* velocity dependence. */
-  double X[DIM][MDE];      /* mesh dependence. */
-  double T[MDE];           /* temperature dependence. */
-  double C[MAX_CONC][MDE]; /* conc dependence. */
-  double P[MDE];           /* pressure dependence. */
-  double F[MDE];           /* FILL dependence. */
-  double nn[MDE];          /* bond concentration dependence */
-  double gd;               /* strain rate dependence */
-  double pf[MAX_PHASE_FUNC][MDE];  /* phase function */
-  double degrade[MDE];           /* amount of degradation */
-=======
 struct dilViscosity_dependence {
   double v[DIM][MDE];             /* velocity dependence. */
   double X[DIM][MDE];             /* mesh dependence. */
@@ -3450,7 +2997,7 @@
   double nn[MDE];                 /* bond concentration dependence */
   double gd;                      /* strain rate dependence */
   double pf[MAX_PHASE_FUNC][MDE]; /* phase function */
->>>>>>> 48a67847
+  double degrade[MDE];           /* amount of degradation */
 };
 typedef struct dilViscosity_dependence DILVISCOSITY_DEPENDENCE_STRUCT;
 
@@ -3484,16 +3031,11 @@
   double C[MAX_CONC][MDE];            /* conc dependence. */
   double V[MDE];                      /* voltage dependence. */
   double S[MAX_MODES][DIM][DIM][MDE]; /* stress mode dependence. */
-<<<<<<< HEAD
-  double F[MDE];           /* level set field dependence */
-  double P[MDE];	   /* acoustic pressure dependence  */
+  double F[MDE];                      /* level set field dependence */
+  double P[MDE];                      /* acoustic pressure dependence  */
   double APR[MDE];	   /* acoustic pressure dependence  */
   double API[MDE];	   /* acoustic pressure dependence  */
   double INT[MDE];	   /* acoustic pressure dependence  */
-=======
-  double F[MDE];                      /* level set field dependence */
-  double P[MDE];                      /* acoustic pressure dependence  */
->>>>>>> 48a67847
 };
 typedef struct heat_source_dependence HEAT_SOURCE_DEPENDENCE_STRUCT;
 
@@ -3575,75 +3117,18 @@
 
 typedef struct Petrov_Galerkin_Data PG_DATA;
 
-<<<<<<< HEAD
-
-struct SUPG_terms {
-  dbl supg_tau;
-  dbl d_supg_tau_dv[DIM][MDE];
-  dbl d_supg_tau_dX[DIM][MDE];
-};
-
-=======
->>>>>>> 48a67847
 /*
  * Auxiliaries Variables used in calculating flow rate and average velocity
  * with their sensitivities in lubrication flow.
  * These values are calculated at the current quadrature point.
  */
-<<<<<<< HEAD
-struct Lubrication_Auxiliaries
-{
-  double q[DIM];                       /* Volumetric flow rate per unit width */
-  double v_avg[DIM];                   /* Average velocity, i.e. q divided by height */
-  double gradP_mag;                    /* Magnitude of pressure gradient */
-  double gradP_tangent[DIM];           /* Tangent vector of the pressure gradient */
-  double gradP_normal[DIM];            /* Unit vector perpendicular to the pressure gradient */
-  double H;                            /* Lubrication Gap Height */
-
-  double dgradP_mag_dP;                /* Pressure gradient magnitude sensitivities w.r.t. pressure */
-  double dgradP_tangent_dP[DIM];       /* Pressure gradient tangent sensitivities w.r.t. pressure */
-  double dgradP_normal_dP[DIM];        /* Pressure gradient normal sensitivities w.r.t. pressure */
-
-  double dq_dh1[DIM][MDE];             /* Flow rate sensitivities w.r.t. height */
-  double dq_dh2[DIM][MDE];             /* Flow rate sensitivities w.r.t. height */
-  double dq_dp1[DIM][MDE];             /* Flow rate sensitivities w.r.t. lubrication pressure */
-  double dq_dp2[DIM][MDE];             /* Flow rate sensitivities w.r.t. lubrication pressure */
-  double dq_df[DIM][MDE];              /* Flow rate sensitivities w.r.t. level set */
-  double dq_dk[DIM][MDE];              /* Flow rate sensitivities w.r.t. curvature */
-  double dq_dx[DIM][DIM][MDE];         /* Flow rate sensitivities w.r.t. mesh deformation */
-  double dq_drs[DIM][DIM][MDE];        /* Flow rate sensitivities w.r.t. real solid deformation */
-  double dq_dnormal[DIM][DIM][MDE];    /* Flow rate sensitivities w.r.t. shell normal */
-  double dq_ddh[DIM][MDE];             /* Flow rate sensitivities w.r.t. heat transport */
-  double dq_dc[DIM][MDE];              /* Flow rate sensitivities w.r.t. particles volume fraction */
-  double dq_dshear_top[DIM][MDE];      /* Flow rate sensitivities w.r.t. top wall shear rate */
-  double dq_dshear_bot[DIM][MDE];      /* Flow rate sensitivities w.r.t. bottom wall shear rate */
-  double dq_dcross_shear[DIM][MDE];    /* Flow rate sensitivities w.r.t. cross stream shear stress */
-
-  double dv_avg_dh1[DIM][MDE];         /* Average velocity sensitivities w.r.t. height */
-  double dv_avg_dh2[DIM][MDE];         /* Average velocity sensitivities w.r.t. height */
-  double dv_avg_dp1[DIM][MDE];         /* Average velocity sensitivities w.r.t. lubrication pressure */
-  double dv_avg_dp2[DIM][MDE];         /* Average velocity sensitivities w.r.t. lubrication pressure */
-  double dv_avg_df[DIM][MDE];          /* Average velocity sensitivities w.r.t. level set */
-  double dv_avg_dk[DIM][MDE];          /* Average veloctiy sensitivities w.r.t. curvature */
-  double dv_avg_dx[DIM][DIM][MDE];     /* Average velocity sensitivities w.r.t. mesh deformation */
-  double dv_avg_drs[DIM][DIM][MDE];     /* Average velocity sensitivities w.r.t. real solid deformation*/
-  double dv_avg_dnormal[DIM][DIM][MDE]; /* Average velocity sensitivities w.r.t. mesh deformation */
-  double dv_avg_ddh[DIM][MDE];         /* Average velocity sensitivities w.r.t. heat transport */
-  double dv_avg_dc[DIM][MDE];          /* Average velocity sensitivities w.r.t. particles volume fraction */
-  double dv_avg_dshear_top[DIM][MDE];   /* Average velocity sensitivities w.r.t. top wall shear rate */
-  double dv_avg_dshear_bot[DIM][MDE];   /* Average velocity sensitivities w.r.t. bottom wall shear rate */
-  double dv_avg_dcross_shear[DIM][MDE]; /* Average velocity sensitivities w.r.t. cross stream shear stress */
-  double dH_dmesh[DIM][MDE];            /* lubrication gap sensitivities w.r.t. mesh */
-  double dH_drealsolid[DIM][MDE];       /* lubrication gap sensitivities w.r.t. real solid */
-
-=======
 struct Lubrication_Auxiliaries {
   double q[DIM];             /* Volumetric flow rate per unit width */
   double v_avg[DIM];         /* Average velocity, i.e. q divided by height */
   double gradP_mag;          /* Magnitude of pressure gradient */
   double gradP_tangent[DIM]; /* Tangent vector of the pressure gradient */
-  double gradP_normal[DIM];  /* Unit vector perpendicular to the pressure
-                                gradient */
+  double gradP_normal[DIM];  /* Unit vector perpendicular to the pressure */
+  double H;                            /* Lubrication Gap Height */
 
   double dgradP_mag_dP; /* Pressure gradient magnitude sensitivities w.r.t.
                            pressure */
@@ -3662,6 +3147,7 @@
   double dq_dk[DIM][MDE]; /* Flow rate sensitivities w.r.t. curvature */
   double dq_dx[DIM][DIM]
               [MDE]; /* Flow rate sensitivities w.r.t. mesh deformation */
+  double dq_dnormal[DIM][DIM][MDE];    /* Flow rate sensitivities w.r.t. shell normal */
   double dq_drs[DIM][DIM][MDE]; /* Flow rate sensitivities w.r.t. real solid
                                    deformation */
   double dq_ddh[DIM][MDE]; /* Flow rate sensitivities w.r.t. heat transport */
@@ -3682,6 +3168,7 @@
                                   lubrication pressure */
   double dv_avg_dp2[DIM][MDE]; /* Average velocity sensitivities w.r.t.
                                   lubrication pressure */
+  double dv_avg_dnormal[DIM][DIM][MDE]; /* Average velocity sensitivities w.r.t. mesh deformation */
   double dv_avg_df[DIM]
                   [MDE]; /* Average velocity sensitivities w.r.t. level set */
   double dv_avg_dk[DIM]
@@ -3703,7 +3190,6 @@
   double dH_dmesh[DIM][MDE]; /* lubrication gap sensitivities w.r.t. mesh */
   double dH_drealsolid[DIM][MDE]; /* lubrication gap sensitivities w.r.t. real
                                      solid */
->>>>>>> 48a67847
 };
 
 typedef struct Lubrication_Auxiliaries LUBRICATION_AUXILIARIES_STRUCT;
