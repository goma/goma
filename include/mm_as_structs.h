/************************************************************************ *
* Goma - Multiphysics finite element software                             *
* Sandia National Laboratories                                            *
*                                                                         *
* Copyright (c) 2014 Sandia Corporation.                                  *
*                                                                         *
* Under the terms of Contract DE-AC04-94AL85000 with Sandia Corporation,  *
* the U.S. Government retains certain rights in this software.            *
*                                                                         *
* This software is distributed under the GNU General Public License.      *
\************************************************************************/

/*
 *$Id: mm_as_structs.h,v 5.35 2010-04-07 22:27:00 prschun Exp $
 */

/*
 * These structures are meant to hold various useful quantities that are
 * needed when assembling the residual equations and Jacobian entries for
 * all the different permutations of different problems that we might be
 * interested in solving. The idea is to be able to import this information
 * down to a low level of subroutine where it will be useful.
 *
 * The structures are revealed here, and declared "extern" in most places
 * via the include file mm_as.h. Then, in mm_as_alloc() they are
 * actually defined
 */

#ifndef GOMA_MM_AS_STRUCTS_H
#define GOMA_MM_AS_STRUCTS_H

#include "std.h"
#include "el_elm.h"
#include "mm_elem_block_structs.h"
#include "mm_mp_const.h"
#include "rf_bc_const.h"
#include "rf_vars_const.h"

#ifndef MNROT
#define MNROT                                                                  \
  30 /* maximum number of rotation vector                                      \
      * sensitivities.  This is basically the                                  \
      * largest number of nodes whose displacements                            \
      * can affect a vector in the surface.                                    \
      */
#endif

/* define VIM according to problem type */
/* #define VIM	3  */ /* Vector dimensions so that loops over */
                      /* vector products do this many components */
                      /* eg. v.gradT loops over 3 components for */
                      /* all problems. This is convenient for */
                      /* axisymmetric problems and works OK for */
                      /* Cartesian problems too if third */
                      /* component is set =0.*/

#ifndef GOMA_CK_NAME_DEF
#define GOMA_CK_NAME_DEF
typedef char CK_NAME[64]; /* Typedefs for common names used for naming
                             domains and species */
typedef char CK_NAME_STR[64];
#endif

/*____________________________________________________________________________*/

/*
 *   Element_Indices
 *
 *    These element indeces are specific to each element in mesh. They
 *    provide mapping information for degrees of freedoms of
 *    variable types defined on nodes owned by the element.
 *
 *
 *    A couple of key concepts concerning two types of element degrees of
 *    freedom:
 *
 *      lvdof or ldof -> For each equation type, this is an index into the
 *                       degree of freedom present at one of the nodes in
 *                       the element. The index spans all nodes in the local
 *                       element, and there
 *                       may be more than one dof of the same equation type
 *                       at a single node.
 *                       Note, the degree of freedom may or
 *                       may not be "active" in the element. Active means
 *                       that it participates in the element interpolation
 *                       of that variable type within that element.
 *                       The maximum size of an lvdof index can not exceed
 *                       the static size, MDE, which is compiled into
 *                       the code.
 *
 *
 *      ledof -> This is a new concept. This number is a unique number for
 *               each degree of freedom in an element, irrespective of the
 *               variable type.
 *               Right now, each variable type will have consequative
 *               ledof numbers. Therefore, one can obtain ledof by looping
 *               over variable types, and then over lvdof's, while keeping
 *               an incremental counter.
 *               The maximum size of ledof can not exceed MDE * MAX_PROB_VAR.
 *               However, in the future, we will attempt to calculate
 *               an MDE equivalent dynamically.
 *
 *  Implementation Plan
 * -------------------------
 *  I've been thinking that the trying to specify degrees of freedom by their
 *  variable type ID alone is the wrong way to go. Instead, one should convert
 *  or replace most of the structures below to use uniqueness of the variable
 *  type structures as the base indexing methodology. This means in effect
 *  that the an index will be created that is unique for each variable type
 *  and matID (and species number) present in the element or specified on the
 *  sides of the element.
 *
 *   Local Variable Description Number:
 *         This is the unique index for a variable description in an element.
 *   Local Variable Description Dof Index:
 *         For each  Local Variable Description Number, this index rasters over
 *         all of the dof's in the element that belong to the pertaining
 *         variable description.
 *
 */

/* Define values for determining side of LS */

#define LS_OFF 0
#define LS_POSITIVE 1
#define LS_NEGATIVE 2

/*
 * Define for right now the maximum number of local variable type descriptions
 * to be equal to the maximum number of different variable types in the problem
 */
#define MAX_LOCAL_VAR_DESC (MAX_PROB_VAR + MAX_CONC)


#define LEC_R_INDEX(peqn_macro, index_macro) ((lec->max_dof * (peqn_macro)) + index_macro)

#define LEC_J_INDEX(peqn_macro, pvar_macro, index_i, index_j) (((MAX_PROB_VAR + MAX_CONC)*lec->max_dof*lec->max_dof)*(peqn_macro)) + ((lec->max_dof*lec->max_dof)*(pvar_macro))+(lec->max_dof*(index_i)) + index_j

#define LEC_J_STRESS_INDEX(peqn, pvar, index_i, index_j) ((lec->max_dof*MAX_LOCAL_VAR_DESC*lec->max_dof)*(peqn)) + ((MAX_LOCAL_VAR_DESC*lec->max_dof)*(pvar))+(lec->max_dof*(index_i)) + index_j

#ifndef MAX_PHASE_FUNC
#define MAX_PHASE_FUNC 5
#endif

struct Element_Indices {
  int iconnect_ptr;   /* To find way back to global scheme . This is an
                       * index into the element connectivity list for
                       * the current element:
                       *
                       *   e.g., Proc_Elem_Connect[iconnect_ptr + i]
                       */
  int ielem;          /*
                       *  The id of the current element
                       */
  int ielem_dim;      /* is this a 2d or 3d problem */
  int ielem_type;     /* what kind of element */
  int ielem_shape;    /* element shape, fundamental topology (new) */
  int elem_blk_index; /* element block index of block containing
                       * current element */
  int elem_blk_id;    /* Element block ID of block containing
                       * current element */
  ELEM_BLK_STRUCT *current_EB_ptr; /* Pointer to the current element block */
  int mn;                          /* material number corresponding to the
                                    * current element */
  int num_local_nodes;             /* how many local nodes in element */
  int num_sides;                   /* how many sides does the current element
                                      have (at least for this processor) */
  int deforming_mesh;              /* Can nodes move?  NOTE: For shell
                                      elements, this may be TRUE even though
                                      mesh equations are not defined on the
                                      shell block! */

  /*
   * A note about the order of variable descriptions:
   *
   *       They are ordered wrt Var Type first
   *          matID next -> current matID is always first however
   *                        and after that matID order is unspecified.
   *             species number or idof next. (these are grouped together).
   */

  int Num_Lvdesc;               /* Number of local variable descriptions in the
                                 * element, whether they are interpolated in
                                 * the element or just exist on the sides
                                 * of the elements.
                                 */
  int *Num_Lvdesc_Per_Var_Type; /* Number of local variable descriptions per
                                 * variable types in the current element
                                 *  MallocSize = MAX_VARIABLE_TYPES + MAX_CONC
                                 *  actualSize = MAX_VARIABLE_TYPES +
                                 * Max_Num_Species
                                 */
  int *Lvdesc_First_Var_Type;   /* Mapping of the variable type to the
                                 * first local variable description number
                                 * pertaining to that variable type.
                                 * The first variable type
                                 * will in all possible cases be the variable
                                 * description that is an active volumetric
                                 * interpolation.
                                 *
                                 *  MallocSize = MAX_VARIABLE_TYPES + MAX_CONC
                                 *  actualSize = MAX_VARIABLE_TYPES +
                                 * Max_Num_Species
                                 */
  int **Lvdesc_to_ledof;   /* Mapping between the (local variable description
                            * number, local variable description
                            * dof index) pair to the local element dof index,
                            * ledof.
                            *   MallocSize = [MAX_LOCAL_VAR_DESC][MDE]
                            *   ActualSize = [Num_lvdesc][Lvdesc_Numdof[i_vdesc]]
                            */
  int **Lvdesc_to_lvdof;   /* Mapping between the (local variable description
                            * number, local variable description
                            * dof index) pair to the local variable dof number,
                            * lvdof, of the same variable type. For MF's with a
                            * subvariable types greater than one, the mapping
                            * is made to the subvariable type=0 lvdof.
                            *   MallocSize = [MAX_LOCAL_VAR_DESC][MDE]
                            *   ActualSize = [Num_lvdesc][Lvdesc_Numdof[i_vdesc]]
                            */
  int *Lvdesc_to_Var_Type; /* Mapping between the local variable description
                            * number to the variable type.
                            *   MallocSize = [MAX_LOCAL_VAR_DESC]
                            *   ActualSize = [Num_Lvdesc]
                            */
  int *Lvdesc_to_MatID;    /* Mapping between the local variable description
                            * number to the matID.
                            *   MallocSize = [MAX_LOCAL_VAR_DESC]
                            *   ActualSize = [Num_Lvdesc]
                            */
  int *Lvdesc_Numdof;      /* Number of degrees of freedom for each variable
                            * description number in the current element.
                            *   MallocSize = [MAX_LOCAL_VAR_DESC]
                            *   ActualSize  = [Num_Lvdesc]
                            */
  int **Lvdesc_to_Gnn;     /* Mapping between the (local variable description
                            * number, local variable description
                            * dof index) pair to the processor's node
                            * number.
                            *   MallocSize = [MAX_LOCAL_VAR_DESC][MDE]
                            *   ActualSize = [Num_Lvdesc][Lvdesc_Numdof[i_vdesc]]
                            */
  int **Lvdesc_to_Gun;     /* Mapping between the (local variable description
                            * number, local variable description
                            * dof index) pair to the processor's global unknown
                            * number.
                            *   MallocSize = [MAX_LOCAL_VAR_DESC][MDE]
                            *   ActualSize = [Num_Lvdesc][Lvdesc_Numdof[i_vdesc]]
                            */
  int *Lvdesc_to_MFSubvar; /*  For variable types with subvar indeces
                            *  ie Mass Fraction ,
                            *  we need another variable to describe the
                            *  subvariable index (i.e., the species
                            *  number) corresponding to the current
                            *  variable description.
                            *   MallocSize = [MAX_LOCAL_VAR_DESC]
                            *   ActualSize  = [Num_Lvdesc]
                            */
  int **Lvdesc_to_Lnn;     /* Mapping between the (local variable description
                            * number, local variable description
                            * dof index) pair to the local node number
                            * within the element.
                            *   MallocSize = [MAX_LOCAL_VAR_DESC][MDE]
                            *   ActualSize = [Num_Lvdesc][Lvdesc_NumDof[i_vdesc]]
                            */
  int *
      *Lvdesc_Lnn_to_Offset; /* Mapping between the (local variable description
                              * number, local node number) pair to the offset
                              * from the beginning of the solution vector at the
                              * current node.
                              *   MallocSize = [MAX_LOCAL_VAR_DESC][MDE]
                              *   ActualSize = [Num_Lvdesc][num_local_nodes]
                              */
  int **Lvdesc_Lnn_to_lvdof; /* Mapping between the (local variable description
                              * number, local node number) pair to the local
                              * variable dof index.  For MF's with a
                              * subvariable types greater than one, the mapping
                              * is made to the subvariable type=0 lvdof.
                              *   MallocSize = [MAX_LOCAL_VAR_DESC][MDE]
                              *   ActualSize = [Num_Lvdesc][num_local_nodes]
                              */
  int **lvdof_to_lvdesc;     /* Mapping between the local variable index and
                              * a variable_type pair to the corresponding
                              * local variable description index.
                              *   MallocSize
                              * = [MAX_VARIABLE_TYPES+MAX_CONC][MDE]
                              *   ActualSize
                              *     = [MAX_VARIABLE_TYPES+Max_Species]
                              *       [ei->dof[v]]
                              */
  int **lvdof_to_lvdesc_dof; /*  Mapping between the local variable index and
                              *  a variable_type pair to the corresponding
                              *  dof number of the local variable description
                              *  index.
                              *   MallocSize
                              * = [MAX_VARIABLE_TYPES+MAX_CONC][MDE]
                              *   ActualSize
                              *     = [MAX_VARIABLE_TYPES+Max_Species]
                              *       [ei->dof[v]]
                              */
  int **Lvdesc_Lnn_Numdof;   /*  Number of degrees of freedom for the variable
                              *  description number at the local node number
                              *   MallocSize = [MAX_LOCAL_VAR_DESC][MDE]
                              *   ActualSize = [Num_Lvdesc][num_local_nodes]
                              */
  VARIABLE_DESCRIPTION_STRUCT **Lvdesc_vd_ptr;
  /*  Pointer to the variable description
   *  structure corresponding to the lvdesc index.
   *   MallocSize = [MAX_LOCAL_VAR_DESC]
   *   ActualSize  = [Num_Lvdesc]
   */
  int *VDindex_to_Lvdesc; /*  Index pointing from the variable description
                           *  index to the current local variable description
                           *  index for the local variable
                           */

  int *owningElementForColVar; /* Indicator of who owns the column variable
                                * type. We separate and distinguish all columns
                                * in the local jacobian, according to whether
                                * they refer to equations that belong to the
                                * parent, the child, or the owning element.
                                *   [MAX_VARIABLE_TYPES+MAX_CONC]
                                *
                                *     ei->owningElementForColVar[varType] = elem
                                *
                                * where value is one of these:
                                *
                                *    -1     not this element
                                *    elem   This element. This means that the
                                * variable has an equation on this element, and
                                *           that there is an interpolation of
                                * the variable using this element's basis
                                * functions. elemP  Parent or child of this
                                * element. This means that the variable has an
                                * equation on this element's Parent, and that
                                * there is an interpolation of the variable
                                * using this element Parent's basis functions.
                                */

  struct Element_Indices *owningElement_ei_ptr[MAX_VARIABLE_TYPES];
  /* Pointer to the Element_Indices struct that contains
   * the info for the element. The element number is the
   * listed in owningElementForColVar[].
   */

  /*******************************************************/
  /* Slated to be AXED: */

  int *dof;                 /* Number of dof's in the element's nodes for each
                             * variable type (both, active and inactive)
                             *   Length = MAX_VARIABLE_TYPES */
  int *dof_ext;             /* Number of dof's in the elem for each external
                             * fixed variable
                             *   Length = MAX_EXTERNAL_TYPES */
  int **Baby_Dolphin;       /* Offset for the local variable in the
                             * solution vector in cases where there are
                             * discontinuous variables and multiple dofs
                             * of the same variable type at the same node.
                             * Note: doesn't take into account multiple
                             *       subvariable types for mass fractions.
                             *   Size = [MAX_VARIABLE_TYPES][MDE] */
  int **dof_list;           /* list of local nodes for ea dof in the elem
                             *      Size [MAX_VARIABLE_TYPES][MDE] */
  int **gnn_list;           /* list of global node numbers for ea dof
                             *      Size [MAX_VARIABLE_TYPES][MDE] */
  int **gun_list;           /* list of global unknown numbers for ea dof
                             *      Size [MAX_VARIABLE_TYPES][MDE] */
  int **ln_to_dof;          /* Mapping between the (variable type, local
                             * element node) pair to the local variable
                             * degree of freedom in the element pertaining
                             * to the active interpolation of that
                             * variable within the element
                             *   MallocSize
                             *     = [MAX_VARIABLE_TYPES][MDE]
                             *   ActualSize
                             *     = [MAX_VARIABLE_TYPES][num_local_nodes] */
  int **ln_to_first_dof;    /* list of local dof numbers for the first
                             * dof at ea local node
                             *      Size [MAX_VARIABLE_TYPES][MDE] */
  int *active_interp_ledof; /* This variable is equal to one if this
                             * ledof is part of an active interpolation
                             * of the variable within the element.
                             * It is equal to zero if it is not,
                             * (if for example, it is located on the
                             *  side of an element, and is part of another
                             *  material domain).
                             *      Size [MDE * MAX_PROB_VAR] */
  int **lvdof_to_row_lvdof; /* Identification of the row that an lvdof
                             * volumetric contribution gets assigned to.
                             * Usually, it is a one-to-one mapping. However,
                             * some boundary conditions require volumetric
                             * contributions from one material be assigned
                             * to unknowns from another material. In this
                             * case and this case alone, this field
                             * diverts from a one-to-one mapping. Note,
                             * this field need only contain valid information
                             * for active degrees of freedom in the
                             * element.
                             * (This field replaces the old field,
                             *  first_active_dof).
                             * size [MAX_VARIABLE_TYPES][MDE] */
  int **lvdof_to_ledof;     /*  Mapping between the local variable dof
                             *  number
                             *  the local element dof number, ledof
                             *      Size [MAX_VARIABLE_TYPES][MDE] */

  /*******************************************************/

  int *owned_ledof;      /*  This is a boolean variable indicating
                          *  whether
                          *  this local element dof is owned by the
                          *   processor or not.
                          *      Size [MDE * MAX_PROB_VAR] */
  int *ieqn_ledof;       /*  Processor equation number for the local
                          *  element  dof. Note, a dof will have
                          *  an equation number irrespective of whether
                          *  or not it is owned by the processor.
                          *      Size [MDE * MAX_PROB_VAR] */
  int *matID_ledof;      /*  Material ID corresponding to the local
                          *  element dof. Here, the generic material
                          *  ID, -1, will not be used. Instead, the
                          *  element material ID will be used in its
                          *  place. Thus, the only time a ledof will
                          *  not have a matID equal to the element
                          *  matID is if it is inactive in the element
                          *  and corresponds to an active degree of
                          *  freedom
                          *  in another element that has a different
                          *  material ID.
                          *      Size [MDE * MAX_PROB_VAR] */
  int **MFsubvar_Offset; /*  For variable types with subvar indeces,
                          *  ie Mass Fraction,
                          *  we need another variable to describe the
                          *  offset of each of the subvariables wrt
                          *  the base subvar=0 index for the current
                          *  local variable dof corresponding to the
                          *  mass fraction variable type.
                          *      Size [MAX_CONC] [MDE]
                          */
  int linkedEIelems[MAX_ELEMENT_INDICES_RELATED]; /* List of elements ids that
                                                   * are slaves to this element
                                                   */
};

/*____________________________________________________________________________*/

struct Element_Variable_Pointers {
  /*
   * These are an abbreviated version of the Element_Stiffness_Pointers
   * containing only the nodal variable.
   *
   * this structure was designed to hold the old nodal variable and dot
   * variables in a convenient way
      *
   * Pointers to *unknowns*....(i.e, nodal point values for variables) that
   * are important in this element.  -----
   *
   * For variables defined at Gauss points, see the field variable sections...
   *

   * Idea --
   *		*T_dot[i] = x_dot[something];
   *
   *		   i      == local degree of freedom counter for temperature
   *		something == equivalent position in global unknown vector
   *
   * Usage:	*esp_dot->T[i] points to right place in x_dot[] to get the value
   you *		need.
   */

  dbl *T[MDE];           /* temperature */
  dbl *v[DIM][MDE];      /* velocity */
  dbl *v_star[DIM][MDE]; /* velocity* segregated */
  dbl *d[DIM][MDE];      /* mesh displacement */
  dbl *d_rs[DIM][MDE];   /* real solid displacement */
  dbl *c[MAX_CONC][MDE]; /* concentration     */
  dbl *external_field[MAX_EXTERNAL_FIELD]
                     [MDE]; /* external field variables at nodes */
  dbl *initial_displacements[2 * DIM][MDE]; /* initial xyz displacement fields
                                               for real solid and pseudo solid
                                               for annealing */
  dbl *P[MDE];                              /* pressure */
  dbl *S[MAX_MODES][DIM][DIM][MDE]; /* polymeric stress tensor, for each mode */
  dbl *G[DIM][DIM][MDE];            /* velocity gradient tensor */
  dbl *F[MDE];                      /* Fill */
  dbl *V[MDE];                      /* Potential; added by KSC: 2/3/99 */
  dbl *qs[MDE];                     /* Surface charge density */
  dbl *Enorm[MDE];                  /* |E| for dielectrophoresis. */
  dbl *pv[DIM][MDE];                /* Particle velocity */

  dbl *p_liq[MDE];    /* *p_liq[MDE], liquid-phase pressure in porous media */
  dbl *p_gas[MDE];    /* *p_gas[MDE], liquid-phase pressure in porous media */
  dbl *porosity[MDE]; /* *porosity[MDE],liquid-phase pressure porous media */

  dbl *vd[DIM][MDE]; /* Vorticity principle flow direction (NOT
                      *  vorticity vector) */
  dbl *vlambda[MDE]; /* Eigenvalue associated with vorticity direction */
  dbl *nn[MDE];      /* This is the bond evolution */

  dbl *lm[DIM][MDE]; /* Lagrange Multiplier field */

  dbl *ext_v[MDE]; /* Extension velocity, normal direction */

  dbl *E_field[DIM][MDE]; /* Electric field */

  dbl *H[DIM]; /* Level Set Curvature */

  dbl *n[DIM][MDE];                          /* level set normal OR shell normal */

  dbl *sh_K[MDE];            /* Shell curvature */
  dbl *sh_K2[MDE];                              /* Shell second curvature */
  dbl *sh_tens[MDE];         /* Shell tension */
  dbl *sh_x[MDE];            /* Shell y coordinate */
  dbl *sh_y[MDE];            /* Shell x coordinate */
  dbl *sh_u[MDE];            /* Shell user */
  dbl *sh_ang[DIM - 1][MDE]; /* Shell orientation angles */
  dbl *div_s_v[MDE];         /* sundry pieces (next 4) for surface rheological
                                constitutive eqn */
  dbl *curv[MDE];
  dbl *grad_v_dot_n[DIM][MDE]; /* grad_s (v_) dot n  Vector variable  */
  dbl *n_dot_curl_s_v[MDE];    /* n dot (curl_s v) Scalar variable used in shell
                                  equations - curl_s is surface curl */
  dbl *pF[MAX_PHASE_FUNC][MDE]; /* phase function */
  dbl *sh_J[MDE];               /* sh_J[MDE], Shell surface diffusion flux */
  dbl *sh_Kd[MDE];              /* sh_Kd[MDE], Shell surface curvature */
<<<<<<< HEAD
  dbl *apr[MDE];                /* acoustic pressure real part */
  dbl *api[MDE];                /* acoustic pressure imag part */
  dbl *ars[MDE];                /* acoustic reynolds stress */
  dbl *sink_mass[MDE];          /* porous sink mass*/
  dbl *sh_bv[MDE];              /* acoustic boundary velocity */
  dbl *sh_p[MDE];               /* shell lub pressure */
  dbl *lubp[MDE];               /* lub pressure */
  dbl *lubp_2[MDE];             /* second lub pressure */
  dbl *sh_fp[MDE];              /* lub pressure in thin film */
  dbl *sh_fh[MDE];              /* film thickness */
  dbl *sh_pc[MDE];              /* particles concentration */
  dbl *sh_sat_closed[MDE]; /*  Porous shell saturation - Closed cells - SAR */
  dbl *sh_p_open[MDE];     /*  Porous shell pressure - Open closed - SAR */
  dbl *sh_p_open_2[MDE];  /*  Second Porous shell pressure - Open closed -PRS */
  dbl *sh_t[MDE];         /*  Shell temperature -- PRS*/
  dbl *sh_dh[MDE];        /*  Shell delta gap   -- PRS*/
  dbl *sh_l_curv[MDE];    /* Lubrication shell curvature - SAR */
  dbl *sh_l_curv_2[MDE];  /* Lubrication shell curvature 2 - PRS */
  dbl *sh_sat_gasn[MDE];  /*  Porous shell saturation - Gas compression - SAR */
  dbl *sh_shear_top[MDE]; /* Top wall shear rate */
  dbl *sh_shear_bot[MDE]; /* Bottom wall shear rate */
  dbl *sh_cross_shear[MDE];      /* Cross stream shear stress */
  dbl *max_strain[MDE];          /* Maximum Von Mises strain */
  dbl *cur_strain[MDE];          /* Von Mises strain */
  dbl *poynt[DIM][MDE];          /* Poynting Vector for light intensity */
=======
  dbl *apr[MDE];				/* acoustic pressure real part */
  dbl *api[MDE];				/* acoustic pressure imag part */
  dbl *epr[MDE];				/* em lagr pressure real part */
  dbl *epi[MDE];				/* em lagr pressure imag part */
  dbl *ars[MDE];				/* acoustic reynolds stress */
  dbl *sink_mass[MDE];				/* porous sink mass*/
  dbl *sh_bv[MDE];				/* acoustic boundary velocity */
  dbl *sh_p[MDE];                             /* shell lub pressure */
  dbl *lubp[MDE];                             /* lub pressure */
  dbl *lubp_2[MDE];                           /* second lub pressure */
  dbl *sh_fp[MDE];                            /* lub pressure in thin film */
  dbl *sh_fh[MDE];                            /* film thickness */
  dbl *sh_pc[MDE];                            /* particles concentration */
  dbl *sh_sat_closed[MDE];                    /*  Porous shell saturation - Closed cells - SAR */
  dbl *sh_p_open[MDE];                        /*  Porous shell pressure - Open closed - SAR */
  dbl *sh_p_open_2[MDE];                      /*  Second Porous shell pressure - Open closed -PRS */
  dbl *sh_t[MDE];                             /*  Shell temperature -- PRS*/
  dbl *sh_dh[MDE];                            /*  Shell delta gap   -- PRS*/
  dbl *sh_l_curv[MDE];                        /* Lubrication shell curvature - SAR */
  dbl *sh_l_curv_2[MDE];                      /* Lubrication shell curvature 2 - PRS */
  dbl *sh_sat_gasn[MDE];                      /*  Porous shell saturation - Gas compression - SAR */
  dbl *sh_shear_top[MDE];                     /* Top wall shear rate */
  dbl *sh_shear_bot[MDE];                     /* Bottom wall shear rate */
  dbl *sh_cross_shear[MDE];                   /* Cross stream shear stress */
  dbl *max_strain[MDE];                       /* Maximum Von Mises strain */
  dbl *cur_strain[MDE];                       /* Von Mises strain */
  dbl *poynt[DIM][MDE];				/* Poynting Vector for light intensity */
>>>>>>> e33b61bb
  dbl *tfmp_pres[MDE];                    /* thin-film multi-phase lubrication pressure */
  dbl *tfmp_sat[MDE];                  /* thin-film multi-phase saturation */
  dbl *moment[MAX_MOMENTS][MDE]; /* moments */
  dbl *rho[MDE];
  dbl *restime[MDE];                  /* residence time function field */
  dbl *em_er[DIM][MDE];				/* EMwave Electric Field real part */
  dbl *em_ei[DIM][MDE];				/* EMwave Electric Field imag part */
  dbl *em_hr[DIM][MDE];				/* EMwave Magnetic Field real part */
  dbl *em_hi[DIM][MDE];				/* EMwave Magnetic Field imag part */
};

/*___________________________________________________________________________*/

struct Element_Stiffness_Pointers {
  /*
   * These are basically BULK degrees of freedom here. If you have need to
   * account for boundary sensitivities, then you will need to think
   * through the best procedure for doing so...
   *
   * Pointers to *unknowns*....(i.e, nodal point values for variables) that
   * are important in this element.  -----
   *
   * For variables defined at Gauss points, see the field variable sections...
   *
   * Idea --
   *		*T[i] = x[something];
   *
   *		   i      == local degree of freedom counter for temperature
   *		something == equivalent position in global unknown vector
   *
   * Usage:	*esp->T[i] points to right place in x[] to get the value you
   *		need.
   *
   * space for these arrays is allocated in mm_as_alloc.c if the variable
   * are defined
   */

  dbl **T;       /* *T[MDE], temperature */
  dbl ***v;      /* *v[DIM][MDE], velocity */
  dbl ***v_star; /* *v_star[DIM][MDE], velocity* segregated */
  dbl ***d;      /* *d[DIM][MDE], mesh displacement */
  dbl ***d_rs;   /* *d_rs[DIM][MDE], real solid displacement */
  dbl ***c;      /* *c[MAX_CONC][MDE], concentration  */
  dbl **P;       /* *P[MDE], pressure */
  dbl **P_star;
  dbl *****S; /* *S[MAX_MODES][DIM][DIM][MDE], polymeric
                 stress tensor */
  dbl ****G;  /* *G[DIM][DIM][MDE], velocity gradient
                 tensor */
  dbl **V;    /* *V[MDE], voltage potential */
  dbl **qs;   /* *qs[MDE], surface charge density */
  dbl **F;    /* *F[MDE], fill */
  dbl **SH;   /* *SH[MDE], shear rate from second
                   invariant */

  dbl **Enorm; /* Enorm[MDE], |E| */
  dbl **H;     /* H[MDE] curvature of level set function */

  dbl ***pv; /* *pv[DIM][MDE], particle velocity */

  dbl **p_liq;    /* *p_liq[MDE], liquid-phase pressure in porous media */
  dbl **p_gas;    /* *p_gas[MDE], liquid-phase pressure in porous media */
  dbl **porosity; /* *porosity[MDE],liquid-phase pressure porous media */
  dbl ***vd;      /* *vd[DIM][MDE}, vorticity prinicple flow direction. */
  dbl **vlambda;  /* *vlambda[MDE], eigenvalue associated with vd. */
  dbl **nn;       /* *nn[MDE], bond evolution */

  dbl ***lm; /* lm_gama[DIM][MDE] is the lagrange multiplier vector field */

  dbl **ext_v; /* Extension velocity */

  dbl ***E_field; /* Electric field */

  dbl ***n;                      /* n[DIM][MDE],  level set normal OR shell normal */

  dbl **sh_K;    /* sh_K[MDE],   Shell curvature */
  dbl **sh_K2;                   /* sh_K2[MDE],  Shell second curvature */
  dbl **sh_tens; /* sh_tens[MDE], Shell tensions */
  dbl **sh_x;    /* sh_x[MDE],   Shell x coordinate */
  dbl **sh_y;    /* sh_y[MDE], Shell y coordinate */
  dbl **sh_u;    /* sh_u[MDE], Shell user */
  dbl ***sh_ang; /* sh_ang[DIM-1][MDE], Shell orientation angles */
  dbl **div_s_v; /* sundry pieces (next 4) for surface rheological constitutive
                    eqn */
  dbl **curv;
<<<<<<< HEAD
  dbl ***grad_v_dot_n; /* grad_s_v_dot_n[DIM][MDE] , grad_s_v_dot_n[] defined at
                          a surface */
  dbl **n_dot_curl_s_v; /* n dot (curl_s v) Scalar variable used in shell
                           equations - curl_s is surface curl */
  dbl ***pF;            /* *pF[MAX_PHASE_FUNC][MDE], phase function */
  dbl **sh_J;           /* sh_J[MDE], Shell surface diffusion flux */
  dbl **sh_Kd;          /* sh_Kd[MDE], Shell surface curvature */
  dbl **apr;            /* *apr[MDE], acoustic pressure */
  dbl **api;            /* *api[MDE], acoustic pressure */
  dbl **ars;            /* *ars[MDE], acoustic reynolds stress */
  dbl **sink_mass;      /* Porous sink mass */
  dbl **sh_bv;          /* sh_bv[MDE], acoustic bdy velocity */
  dbl **sh_p;           /* sh_p[MDE], lub pressure */
  dbl **lubp;           /* lubp[MDE], lub pressure */
  dbl **lubp_2;         /* lubp_2[MDE], second lub pressure */
  dbl **sh_fp;          /* sh_fp[MDE], lub pressure in the thin film */
  dbl **sh_fh;          /* sh_fh[MDE], film thickness */
  dbl **sh_pc;          /* sh_pc[MDE], particles concentration */
  dbl **sh_sat_closed;  /* sh_sat_closed[MDE], porous shell saturation - closed
                           cells - SAR */
  dbl *
      *sh_p_open; /* sh_p_open[MDE], porous shell pressure - open cells - SAR */
  dbl **sh_p_open_2; /* sh_p_open_2[MDE], porous shell pressure - open cells -
                        PRS */
  dbl **sh_t;        /* sh_t[MDE], Shell temperature -- PRS */
  dbl **sh_dh;       /* sh_dh[MDE], Shell delta_h -- PRS */
  dbl **sh_l_curv;   /* sh_l_curv[MDE], Lubrication shell curvature - SAR */
  dbl **sh_l_curv_2; /* sh_l_curv_2[MDE], Lubrication_2 shell curvature - PRS */
  dbl **sh_sat_gasn; /* sh_sat_gasn[MDE], porous shell saturation - gas
                        compression - SAR */
  dbl **sh_shear_top;   /* sh_shear_top[MDE], top wall shear rate */
  dbl **sh_shear_bot;   /* sh_shear_bot[MDE], bottom wall shear rate */
  dbl **sh_cross_shear; /* sh_cross_shear[MDE], cross stream shear stress */
  dbl **max_strain;     /* max_strain[MDE], maximum Von Mises strain */
  dbl **cur_strain;     /* cur_strain[MDE], Von Mises strain */
  dbl ***poynt;         /* *v[DIM][MDE], velocity */
=======
  dbl ***grad_v_dot_n;           /* grad_s_v_dot_n[DIM][MDE] , grad_s_v_dot_n[] defined at a surface */
  dbl **n_dot_curl_s_v;          /* n dot (curl_s v) Scalar variable used in shell equations - curl_s is surface curl */
  dbl ***pF;                     /* *pF[MAX_PHASE_FUNC][MDE], phase function */
  dbl **sh_J;                    /* sh_J[MDE], Shell surface diffusion flux */
  dbl **sh_Kd;                   /* sh_Kd[MDE], Shell surface curvature */
  dbl **apr;			 /* *apr[MDE], acoustic pressure */
  dbl **api;			 /* *api[MDE], acoustic pressure */
  dbl **ars;			 /* *ars[MDE], acoustic reynolds stress */
  dbl **epr;			 /* *epr[MDE], em pressure */
  dbl **epi;			 /* *epi[MDE], em pressure */
  dbl **sink_mass;               /* Porous sink mass */
  dbl **sh_bv;                    /* sh_bv[MDE], acoustic bdy velocity */
  dbl **sh_p;                    /* sh_p[MDE], lub pressure */
  dbl **lubp;                    /* lubp[MDE], lub pressure */
  dbl **lubp_2;                   /* lubp_2[MDE], second lub pressure */
  dbl **sh_fp;                   /* sh_fp[MDE], lub pressure in the thin film */
  dbl **sh_fh;                   /* sh_fh[MDE], film thickness */
  dbl **sh_pc;                   /* sh_pc[MDE], particles concentration */
  dbl **sh_sat_closed;           /* sh_sat_closed[MDE], porous shell saturation - closed cells - SAR */
  dbl **sh_p_open;               /* sh_p_open[MDE], porous shell pressure - open cells - SAR */
  dbl **sh_p_open_2;             /* sh_p_open_2[MDE], porous shell pressure - open cells - PRS */
  dbl **sh_t;                    /* sh_t[MDE], Shell temperature -- PRS */
  dbl **sh_dh;                    /* sh_dh[MDE], Shell delta_h -- PRS */
  dbl **sh_l_curv;               /* sh_l_curv[MDE], Lubrication shell curvature - SAR */
  dbl **sh_l_curv_2;              /* sh_l_curv_2[MDE], Lubrication_2 shell curvature - PRS */
  dbl **sh_sat_gasn;             /* sh_sat_gasn[MDE], porous shell saturation - gas compression - SAR */
  dbl **sh_shear_top;            /* sh_shear_top[MDE], top wall shear rate */
  dbl **sh_shear_bot;            /* sh_shear_bot[MDE], bottom wall shear rate */
  dbl **sh_cross_shear;          /* sh_cross_shear[MDE], cross stream shear stress */
  dbl **max_strain;              /* max_strain[MDE], maximum Von Mises strain */
  dbl **cur_strain;              /* cur_strain[MDE], Von Mises strain */
  dbl ***poynt;		      	 /* *v[DIM][MDE], velocity */
>>>>>>> e33b61bb
  dbl **tfmp_pres;                    /*  thin-film multi-phase lubrication pressure */
  dbl **tfmp_sat;                  /* thin-film multi-phase saturation */
  dbl ***moment;        /* *moment[MAX_MOMENTS][MDE], moments */
  dbl **rho;
  dbl **restime;                  /* Residence Time Function Field */
  dbl ***em_er;		      	 /* *em_xx[DIM][MDE], em_wave*/
  dbl ***em_ei;		      	 /* *em_xx[DIM][MDE], em_wave*/
  dbl ***em_hr;		      	 /* *em_xx[DIM][MDE], em_wave*/
  dbl ***em_hi;		      	 /* *em_xx[DIM][MDE], em_wave*/

  /*
   * These are for debugging purposes...
   */

  dbl *a0; /* point to beginning of global Jacobian */
};

/*___________________________________________________________________________*/

/*
 * Information for calculation of element quality (distortion) metrics
 * and stop/remesh criterion based on quality.
 */

struct Element_Quality_Metrics {
  int do_jac;     /* Jacobian metric flag   (if requested) */
  int do_vol;     /* Volume change metric flag (if requested) */
  int do_ang;     /* Angle    metric flag   (if requested) */
  int do_tri;     /* Triangle metric flag   (if requested) */
  double wt_jac;  /* Jacobian metric weight (if requested) */
  double wt_vol;  /* Volume change metric weight (if requested) */
  double wt_ang;  /* Angle    metric weight (if requested) */
  double wt_tri;  /* Triangle metric weight (if requested) */
  double eq_jac;  /* Jacobian metric value		 */
  double eq_vol;  /* Volume change metric value		 */
  double eq_ang;  /* Angle    metric value 		 */
  double eq_tri;  /* Triangle metric value		 */
  double eq_avg;  /* Weighted metric average		 */
  double eq_low;  /* Limiting (lowest) quality metric	 */
  double eq_tol;  /* Stop criterion for quality		 */
  double vol_sum; /* Volume change global sum		 */
  double vol_low; /* Volume change global minimum		 */
  int vol_count;  /* Volume change Gauss point counter	 */
  int tol_type;   /* Tolerance type indicator		 */
};

/*___________________________________________________________________________*/

/*
 * Where the "esp" were just pointers into x[], resid_vector[], and a[], here
 * we load up actual contributions.
 */

<<<<<<< HEAD
struct Local_Element_Contributions {
  dbl R[MAX_PROB_VAR + MAX_CONC][MDE];
  dbl J[MAX_PROB_VAR + MAX_CONC][MAX_PROB_VAR + MAX_CONC][MDE][MDE];
=======
struct Local_Element_Contributions
{
  int max_dof;
  dbl *R;
  dbl *J;
  //dbl R[MAX_PROB_VAR + MAX_CONC] [MDE];
  //dbl J[MAX_PROB_VAR + MAX_CONC][MAX_PROB_VAR + MAX_CONC] [MDE][MDE];
>>>>>>> e33b61bb
  /* For face m and  mode k we have for mode imode
     d(tau_12_i)/d(tau_12_j) =
       J_stress_neighbor[m][i][POLYMER_STRESS11_k][j]
  */
<<<<<<< HEAD
  dbl J_stress_neighbor[4][MDE][MAX_PROB_VAR + MAX_CONC][MDE];
=======
  dbl *J_stress_neighbor;
  //dbl J_stress_neighbor[4][MDE][MAX_PROB_VAR + MAX_CONC][MDE];
>>>>>>> e33b61bb

  /*
   * NOTE: concentration entries in local element arrays are stored at
   *       the end of
   *       the equation and variable lists (i.e. for species w use l
   *       ec->R[MAX_VARIABLE_TYPES + w][i]
   *       to get entry in local residual array
   */

  /*
   * Unused for now; this could contain handy local copies of the
   * global unknowns...
   *
   *  dbl x[MAX_VARIABLE_TYPES] [MDE];
   */
};

<<<<<<< HEAD
=======

>>>>>>> e33b61bb
/*___________________________________________________________________________*/

/*
 * These might be useful for different calls to the "do-all" assembly routines
 * to just do residual calculations (eg, for numerical Jacobian checking).
 * Later, you could add parts to do new columns on the RHS or for the Jacobian
 * matrix.
 */

struct Action_Flags {
  int Assemble_Residual;
  int Assemble_Jacobian;
  int Assemble_LSA_Jacobian_Matrix; /* Whether or not to compute the
                                     * Jacobian (J) matrix for the
                                     * generalized eigenvalue problem for
                                     * linear stability analysis, J x =
                                     * \lambda B x
                                     */
  int Assemble_LSA_Mass_Matrix;     /* Whether or not to compute the
                                     * "mass" (B) matrix for the
                                     * generalized eigenvalue problem for
                                     * linear stability analysis,
                                     * J x = \lambda B x
                                     */
  int Sat_hyst_reevaluate;          /* This placeholder is used to initiate
                                     * a re-evaluation of the hysteresis
                                     * saturation curve parameters based on
                                     * some chosen criteria.   The idea is
                                     * to use this to control the evaluation,
                                     * which can either be by Newton iteration
                                     * or by time step. See rf_solve.c for it's
                                     * initialization and load_saturation for it's
                                     * use.
                                     */
  /*
   * Unused for now.
   *  int Assemble_2nd_RHS;
   */
};

/*
 * This contains information that is uniformaly relevant
 * to all portions of the problem without regard to
 * block id or material number
 *
 */

struct Uniform_Problem_Description {
  int Total_Num_Matrices; /* Total number of problem graphs to be solved */

  int Total_Num_EQ[MAX_NUM_MATRICES];  /* This is used in conjunction with the
                                        * ep[] array.  The number of nonzero
                                        * entries in this array will  equal the
                                        * number of non neg 1 entries in the
                                        * ep[][]  array.
                                        */
  int Total_Num_Var[MAX_NUM_MATRICES]; /* This is used in conjunction with the
                                        * vp[] array. The number of nonzero
                                        * entries in this array will equal the
                                        * number of non neg 1 entries in the
                                        * vp[][] array.
                                        */
  int CoordinateSystem;
  int Num_Dim;
  int vp[MAX_NUM_MATRICES]
        [MAX_VARIABLE_TYPES +
         MAX_CONC]; /* Mapping from the actual variable type index
                     * to a uniform problem variable
                     * index valid for all materials. If a variable type is
                     * active anywhere in the domain, then its corresponding
                     * entry in this array will be nonzero and contain a unique
                     * index.
                     */
  int ep[MAX_NUM_MATRICES]
        [MAX_EQNS +
         MAX_CONC];    /* Mapping from the actual equation variable type index
                        * to a uniform problem equation
                        * index valid for all materials. If a variable type is
                        * active anywhere in the domain, then its corresponding
                        * entry in this array will be nonzero and contain a unique
                        * index.
                        */
  int Max_Num_Species; /* The maximum number of species in any one
                          volumetric materials domain in the problem */
  int Max_Num_Species_Eqn; /* The maximum number of species equations
                              in any one  volumetric materials domain
                              in the problem */
  int Tot_Num_VolSpecies;  /* Total number of different volumetric species in
                              all of the domains */
  int Num_Mat;             /* Total number of materials, eventually this will be
                              distinct from the the number of element blocks
                              It will be less than or equal to the number of
                              element blocks. */
  int Species_Var_Type;    /* Default type of the species variable, i.e., mass
                              fraction,    mole fraction,  concentration, capillary
                              pressure,    etc employed for the independent variable.
                              This may    be overwritten by the value in the materials
                              structure    for the present material. The acceptable
                              values are listed    in rf_fem_const.h. This variable
                              influences all aspects    of the species conservation
                              equation, as well as    the names that are put into the
                              output files. It    determines the units for the species
                              equation, for    example. */
  double Pressure_Datum;   /* Set the pressure Datum for use in thermodynamic
                              equations of state calculations.
                              This is an additive constant that get added onto the
                              pressure field before calculation of all
                              thermodynamic   equations of state calculations. It is
                              a constant   over the entire domain. Therefore, it is
                              not included   in any one materials file. The default
                              units for   the quantity are cgs units, and the
                              default value   for the quantity is 1 atmosphere
                              = 1.01325E6   gm cm-1 sec-2  (dyne cm-2).
                              (conversion factor is to an exact standard atm) */
  int Max_Num_Porous_Eqn;  /* max number of porous media Equations */
  dbl Acoustic_Frequency;  /* Frequency for Acoustic Harmonic Eqns */
  dbl Light_Cosmu;         /* Inclination of Incident Light */
  dbl Process_Temperature; /* Temperature for thermal property data */
                           /*   for isothermal problems */
  int XFEM;                /* Flag indicating that XFEM is in use */
  int SegregatedSolve;     /* Flag indicating segregated solve should be used */
  int SegregatedSubcycles;
  int matrix_index[MAX_VARIABLE_TYPES];
};
typedef struct Uniform_Problem_Description UPD_STRUCT;
/*____________________________________________________________________________*/

/*
 * Problem_Graph Structure:
 *
 * Problem graph related structure containing information needed for segregated
 * solver
 *
 */
struct Problem_Graph {
  int imtrx; /* Current active matrix index */

  /* Temporarily make some things global */
  struct Matrix_Data *matrices;
  struct Matrix_Data *sub_step_solutions;
  int subcycle_fraction[MAX_NUM_MATRICES];
  double delta_t_fraction[MAX_NUM_MATRICES];

  int time_step_control_disabled[MAX_NUM_MATRICES];
  int matrix_subcycle_count[MAX_NUM_MATRICES];
  double sub_delta_t[MAX_NUM_MATRICES];
  double sub_delta_t_old[MAX_NUM_MATRICES];
  double sub_delta_t_older[MAX_NUM_MATRICES];
};
typedef struct Problem_Graph PROBLEM_GRAPH_STRUCT;
/*____________________________________________________________________________*/

/*
 * Problem_Description Structure:
 *
 * Values of equation and variable activity for the problem in the current
 * element block.
 */

struct Problem_Description {
  int Num_Matrices; /* Number of matrices in each element block */
  int Matrix_Activity[MAX_NUM_MATRICES];
  /* Matrix activity field in each element block
   *  0  -> Matrix is off
   *  1  -> Matrix is on
   */
  int Num_EQ[MAX_NUM_MATRICES]; /* number of active equations */
  int e[MAX_NUM_MATRICES]
       [MAX_EQNS]; /* This is a vector containing  the
                    * active equation terms for each equation.
                    * within  the current element block.
                    * Each bit in the integer refers to a
                    * different term that is either on or off
                    * in corresponding equation - see mm_as_const.h.
                    * The index is over the equation number referenced
                    * rf_fem_const.h   */
  int v[MAX_NUM_MATRICES]
       [MAX_VARIABLE_TYPES];  /* Variable activity bit field
                               * Bit - Purpose
                               *   0 -> Variable isn't active nor is its value
                               * even defined in the problem  1 -> This variable
                               * occurs in the solution vector.  It is solved for.
                               *   2 -> Variable is a constant in this material.
                               *   4 -> Variable is not part of the solution
                               * variable  for this element for this material,  but
                               * it does vary across the domain.  Value is
                               * calculated via interp from nodal values  8 ->
                               * This variable is unique to this material.  It
                               * will not be contiguous across material
                               * boundaries.  At interfaces between materials,  the
                               * value of the variable will have a discontinuity
                               *        across the material interface.
                               * -- see mm_as_const.h for more info
                               */
  int mi[MAX_VARIABLE_TYPES]; /* Matrix index for a given variable
                               * -1 -> Not present in any matrix
                               * >= 0 -> index into global matrix number
                               */
  int gv[MAX_VARIABLE_TYPES]; /* If this variable is on in any matrix (for field
                                 variable access) 0 -> not in any matrix 1 -> in
                                 a matrix
                               */

  int w[MAX_NUM_MATRICES][MAX_EQNS]; /* Weight function for equations */
  int i[MAX_NUM_MATRICES]
       [MAX_VARIABLE_TYPES]; /* Interpolation type for each unknown
                              * in the current element block */
  int m[MAX_NUM_MATRICES]
       [MAX_EQNS]; /* Mapping from input file to real names. */
  dbl etm[MAX_NUM_MATRICES][MAX_EQNS]
         [MAX_TERM_TYPES];         /* equation term multipliers */
  int CoordinateSystem;            /* Cartesian, cylindrical, etc. */
  int MeshMotion;                  /* Arbitrary or lagrangian or total ALE*/
  int MeshInertia;                 /* addional inertia due to convection
                                    * in the stress free state */
  int RealSolidFluxModel;          /* linear or nonlinear */
  int MassFluxModel;               /* Fickian, Stefan-Maxwell, etc. */
  int MomentumFluxModel;           /* Newtonian, Carreau, Powerlaw, etc. */
  int PorousFluxModel;             /* Fickian-Darcy, Darcy */
  int Num_Dim;                     /* Number of spatial dimensions (2 or 3) */
  int TimeIntegration;             /* Steady, transient scheme */
  int Continuation;                /* First, second order scheme */
  int AugmentingConditions;        /* Augmenting conditions */
  int IntegrationMap;              /* Iso- or sub-parametric mapping */
  int ShapeVar;                    /* Variable whose basis functions will be
                                    * used for manipulation of the geometry
                                    * of the elements within this element
                                    * block. */
  int ProjectionVar;               /* Variable whose basis functions will be
                                    * used for projection of the field values
                                    * onto the nodal values for elements within
                                    * this element block */
  char MaterialName[MAX_MATLNAME]; /* Names of Materials*/
  int Num_Species;                 /* Number of species in present material */
  int Num_Species_Eqn;             /* Number of species Equations solved for in
                                    * the present material - usually one less
                                    * than the total number of species */
  int Species_Var_Type;            /* Overrides of the default species var type
                                    * for a particular material. CAUTION, may
                                    * cause units problems at internal interfaces */
  int Num_Rxn;                     /* Number of chemical reactions in present
                                    * material */
  int VolumeIntegral;              /* Augmenting volume integral */
  int LSVelocityIntegral; /* Augmenting sevel set velocity integral flag */
  int Num_Porous_Eqn;     /* number of porous media Equations */
  int Do_Surf_Geometry; /* Problem needs a bundle of surface geometry defined on
                           it */
};
typedef struct Problem_Description PROBLEM_DESCRIPTION_STRUCT;

/*
 *  Define some common manipulations using the Problem_Description
 *  structure
 *
 */
#define VARIABLE_IN_THE_EB_SOLN_VECTOR(PDS, imtrx, var)                        \
  ((PDS)->v[imtrx][(var)] & 1)

/*
 * External_Field_Variables Modified and overloaded this structure for use
 * in JAS coupling (1/20/2003) and external pixel fields to be mapped to
 *  mesh (11/29/2010)
 */

struct External_Field_Variables {
  int Num_external_field;       /* number of external fields read in and fixed*/
  int Num_external_pixel_field; /*number of external pixel fields in to be
                                  mapped*/
  int ev;                       /* external (fixed) field variable activity*/
  int ev_porous_decouple;       /* external field displacements from decoupled
                                   poroelastic flow activity */
  int ev_dpordt_index;          /* Index for the d porosity/dt external field */

  char name[MAX_EXTERNAL_FIELD][20];
  /* names of external field variables*/
  char file_nm[MAX_EXTERNAL_FIELD][85];
  /* names of exodus or pixel files with variables */
  int i[MAX_EXTERNAL_FIELD];           /* Interpolation of variables */
  int ipix[MAX_EXTERNAL_FIELD];        /* 0 for exoII file and 1 for pix file */
  int ipix_matid[MAX_EXTERNAL_FIELD];  /*Mat ID for pixel field to be mapped */
  dbl empty_value[MAX_EXTERNAL_FIELD]; /*Set field to this value if it's outside
                                          the voxel field DSB 7/30/13*/
  dbl *xyz_data[DIM]; /*Array holding coordinates of each pixel */
  dbl *f_data;        /*Array holding value of each pixel */
  dbl *ext_fld_ndl_val[MAX_EXTERNAL_FIELD];
  /* Array holding actual field nodal values */
  dbl   *ext_fld_ndl_val_old[MAX_EXTERNAL_FIELD]; 
  dbl   *ext_fld_ndl_val_older[MAX_EXTERNAL_FIELD]; 
  int TALE; /* boolean for whether TALE is active or not */
  dbl *init_displacement_ndl_val[2 * DIM];
  /* Array holding initial displacments for */
  /* mesh and real solid upon startup */
  /* These are needed for mesh annealing with */
  /* TALE, and are only allocated for TALE problems */
  char field_type[MAX_EXTERNAL_FIELD][15];
  /* type of external field to read; steady or transient */
  /* SMD 1/24/11 */
};

/*
 * Library_IO: Information passed into Goma from an external host code
 *		(applicable only when compiled with LIBRARY_MODE flag)
 */
struct Library_IO {
  double *xnv_in;     /* Imported nodal variables */
  double *xev_in;     /* Imported element variables */
  double *xsoln;      /* Exported solution variables */
  double *xpost;      /* Exported post-processing variables */
  int animas_step;    /* Call number to Goma */
  int print_flag;     /* How often to write ExodusII solution in Goma */
  int solve_steps;    /* How many Goma time steps to take per call */
  int goma_first;     /* Indicates if Goma is called before other code */
  double t_start;     /* Start time passed in from driver */
  double t_end;       /* End time passed in from driver */
  double last_step;   /* Size of last Animas time step */
  double decelerator; /* Decleration factor applied to Goma time step */
};

struct Transient_Information {
  /*
   * Contains constants used for transient analysis
   */
  int step;
  int MaxSteadyStateSteps;
  int MaxTimeSteps;
#ifndef COUPLED_FILL
  int exp_subcycle;    /* subcycling frequency for Fill equation */
#endif                 /* not COUPLED_FILL */
  int Fill_Weight_Fcn; /* Weight function to use on the transient fill equation
                        */
  int Fill_Equation;   /* Equation for fill-level set */
  dbl Delta_t0;        /* initial time step */
  dbl Delta_t_min;     /* minimum time step size */
  dbl Delta_t_max;     /* maximum time step size */
  dbl time_step_decelerator; /* factor used to make time step smaller when a
                                time step fails to converge */
  dbl resolved_delta_t_min;  /* if dt < resolved_delta_t_min, accept any
                                converged soln  regardless of time step error */
  dbl TimeMax;               /* time at which to end integration */
  dbl theta; /* time step parameter: theta = 0. => Backward Euler
                                     theta = 1. => Forward Euler
                                     theta = .5 => Crack-Nicholson  */
  dbl eps;   /* time step error  */
  int use_var_norm[MAX_VARIABLE_TYPES]; /* Booleans used for time step
                                           truncation error control */
  int fix_freq;
  int print_freq;
  int march_to_steady_state; /* boolean if problem should be marched to steady
                                state */
  double steady_state_tolerance; /* Tolerance for march to steady state */
  double print_delt;
  double print_delt2_time;
  double print_delt2;
  double init_time;
  int const_dt_after_failure;
  int Restart_Time_Integ_After_Renorm;

  /* Quantities of displacement acceleration.   This is added
   * here rather than in the normal way xdot and xdot_old are handled due
   * to the labyrinth of routines that require the argument list modification
   * just to get the quantity down to load_elem_dof_ptr.    What ought to
   * be done is to augment this struct with all of these quantities and then
   * just pass the pointer down once and for all.   viz. , x_old, x_older,
   * x_oldest, xdot, xdot_old, etc.    For now just make global
   */
  double delta_t;
  double *xdbl_dot;
  double *xdbl_dot_old;
  int solid_inertia;
  double newmark_beta;
  double newmark_gamma;
  double Courant_Limit;
  double time_value;
  double delta_t_avg;

  double delta_t_old;
  double time_value_old;
};

struct Eigensolver_Info
/*
 * Contains inputs to be used by either eggroll or ARPACK.
 */
{
  int Eigen_Algorithm;
  int Eigen_NEV_WANT;
  int Eigen_Maximum_Iterations;
  int Eigen_Maximum_Outer_Iterations;
  int Eigen_Filter;
  int Eigen_Krylov_Subspace;
  int Eigen_Recycle;
  int Eigen_Record_Modes;
  int Eigen_Matrix_Output;
  int Eigen_Solve_Freq;
  int Eigen_Write_Freq;
  dbl Eigen_Tolerance;
  dbl Eigen_IV_Wt;
  dbl Eigen_Shifts[4];
  dbl Eigen_Cayley_Sigma;
  dbl Eigen_Cayley_Mu;
  dbl Eigen_SI_Tol_Param;
  dbl Eigen_Relative_Tol;
  dbl Eigen_Linear_Tol;
  char Eigen_Output_File[85];
};

struct Continuation_Information {
  /*
   * Contains constants used for continuation analysis
   */
  int MaxPathSteps;
  int PathIntr;
#ifndef COUPLED_FILL
  int exp_subcycle;
#endif /* not COUPLED_FILL */
  dbl Delta_s0;
  dbl Delta_s_min;
  dbl Delta_s_max;
  dbl PathMax;
  dbl alpha, beta, gamma, delta, theta;
  dbl eps;
  int use_var_norm[MAX_VARIABLE_TYPES];
  int print_freq;
  int fix_freq;
  double print_delt;
  double print_delt2_path;
  double print_delt2;
  double radius;
  double BegParameterValue;
  double EndParameterValue;
  double InitDir;
  /*  */
  int upType;
  /*  */
  int upBCID;
  int upDFID;
  int upDHID;
  /*  */
  int upMTID;
  int upMPID;
  int upMDID;
  int upMFID;
  /*  */
  int sensvec_id;
  /*  */
  double tmp1;
  double tmp2;
  double tmp3;
};

struct Loca_Input {
  /*
   * Contains inputs for LOCA.
   */

  int Cont_Alg;    /* Specific LOCA algorithm - see ac_con_const.h */
  int Cont_Order;  /* Continuation order: presently 0, 1, or 2     */
  double StepAggr; /* Parameter for increasing step size           */
  double perturb;  /* Perturbation size for bordering algorithms   */
  int debug;       /* LOCA print level:  higher = more output      */
  double DpDs2;    /* Desired solution contribution to arc length  */
  double DpDsHi;   /* High value of dp_ds at which to rescale      */
  double Texp;     /* Exponent used to calculate tangent factor    */
  double MaxTS;    /* Maximum step change in tangent factor        */
  int TPupType;    /* Turning point parameter type (BC or MT)      */
  int TPupBCID;    /* ID tag of BC type turning point parameter    */
  int TPupDFID;    /* Float ID of BC type turning point parameter  */
  int TPupMTID;    /* Matl ID of MT type turning point parameter   */
  int TPupMPID;    /* Property ID of MT type turning point parameter */
  int TPupMDID;    /* Subindex ID of MT type turning point parameter */
  double TPGuess;  /* Initial guess of parameter value at turning point */
  double TPFinal;  /* Final TP parameter value			   */
  int NVRestart;   /* Restart flag: read previous null vector if true */
  char NV_exoII_infile[85];  /* Exodus file name for null vector for starting*/
                             /* TP or pitchfork tracking algorithm	   */
  char NV_imag_infile[85];   /* Exodus file name for null vector (imag. part) */
                             /* for starting Hopf tracking algorithm         */
  int NVSave;                /* Flag to save current TP/PF null vector       */
  char NV_exoII_outfile[85]; /* Exodus file name for saving final null vector*/
                             /* from TP tracking algorithm		   */
  char NV_imag_outfile[85];  /* Exodus file name for saving imaginary      */
                             /* part of null vector from Hopf algorithm      */
  int NV_time_index;    /* Time index to read Null vector from above file */
  float **PF_Nod_Vals;  /* Temporary array for storing nodal values of null
                           vector read in from PF_exoII_file for
                           pitchfork tracking runs */
  double *X_pitchfork;  /* Null vector for pitchfork tracking runs,
                           dimensioned exactly like the solution vector x */
  float **HP_Nod_Vals;  /* Temporary array for storing nodal values of
                           complex part of eigenvector read in from
                           PF_exoII_file for Hopf tracking runs */
  double *X_hopf;       /* Eigenvector for Hopf tracking runs,
                           dimensioned exactly like the solution vector x */
  double omega;         /* Imaginary part of Eigenvalue for Hopf tracking
                           problems */
  int Mass_Derivatives; /* Flag which determines whether to calculate
                           Mass Matrix derivatives for Hopf tracking
                           problems */
};

//! Structure containing parameter information for a single augmenting
//! condition
struct AC_Information {
  /*
   * Contains constants used for augmenting conditions
   */
  int nAC;
  /*  */
  int iread;
  dbl theta;
  dbl eps;
  /* Type of the augmented condition */
  int Type;

  /*
   *  Identification of the unknown in the augmentation condition
   *   - index of the BC where the unknown exists. Ordering is
   *     dependent on the ordering in the input deck
   */
  int BCID;
  /*
   *  Identification of the unknown in the augmentation condition
   *   - index of the float on the BC card that is the unknown
   */
  int DFID;

  // Node Set ID designating a position
  int DHID;

  /*
   * AC_VOLUME:
   *  volume constraint integers - sets the type of volume constraint
   *    1 volume
   *    2 mass
   *    3 mass of a particular species
   *
   *  AC_POSITION -> coordinate direction to be used
   */
  int VOLID;

  /*
   *  AC_VOLUME:
   * Integer parameter that identifies the species number to be
   * used when evaluating a vc_type 3 constraint equation.
   *  AC_POSITION:
   *  Integer parameter identifying the form of the residual equation.
   */
  int COMPID;

  /* Flux constraint integers */
  int SSID;
  int SSID2;
  int VAR;
  /* Level Set Velocity integers */
  int LSPHASE;
  int DIR;
  /*
   * Element block index of the material to be used in volume constraint
   */
  int MTID;
  int MPID;
  int MDID;
  int MFID;
  /*  float list */
  int len_AC;
  double *DataFlt;
  /*
   *  Current value of the unknown associated with this agumented condition
   */
  double tmp1;

  /*
   * Current valu eof the time derivative of the unknown associated with this
   * augmented condition
   */
  double tmp2;

  /* Old value of the unknown associated with this augmented condition
   *
   */
  double tmp3;

  /* volume constraint variables */
  double evol;

  /*
   * Constant to be used in the residual expression
   *
   * AC_POSITION : Absolute value of the real position
   */
  double CONSTV;

  double LewisNum;

  double *d_evol_dx; /*pointer to the derivative array */
  /* Level Set Velocity variables */
  double lsvel;
  double lsvol;
  double *d_lsvel_dx; /*point to derivative array wrt. F, x & v */
  double *d_lsvol_dx; /*point to derivative array wrt. F, x & v */
  /* These are for overlap BC's applied as AC's */
  int fluid_eb;
  int solid_eb;
  int lm_eb;
  int lm_elem;
  int lm_side;
  int lm_dim;
  double lm_value;
  double lm_resid;

  /*   file name and parameter name for aprepro parameters  */
  char Params_File[128];
  char AP_param[64];
};

struct Continuation_Conditions {
  /*
   * Contains information for multiple conditions which depend on
   * a continuation parameter. (See former hunting conditions)
   */
  int nCC;
  /*  */
  dbl ratio;
  dbl old_value;
  dbl value;
  /*  */
  int Type;
  int fn_flag;
  /*  */
  int BCID;
  int DFID;
  /*
   *
   */
  int MTID;
  int MPID;
  int MDID;
  /*  */
  double Beg_CC_Value;
  double End_CC_Value;
  double coeff_0;
  double coeff_1;
  double coeff_2;
  /*  */
  int sensvec_id;
};

struct User_Continuation_Info {
  /*
   * Contains ID information only for multiple user-defined
   * continuation condition functions.
   */
  int nUC;
  int Type;
  int BCID;
  int DFID;
  int MTID;
  int MPID;
  int MDID;
  dbl old_value;
  dbl value;
};

struct HC_Information {
  /*
   * Contains constants used for hunting conditions
   */
  int nHC;
  /*  */
  dbl theta;
  dbl eps;
  /*  */
  int Type;
  int ramp;
  /*  */
  int BCID;
  int DFID;
  int DHID;

  /*
   * Material identification number (element block id in the mesh)
   */
  int MTID;

  int MPID;
  int MDID;
  int MFID;
  /*  */
  double BegParameterValue;
  double EndParameterValue;
  double Delta_s0;
  double Delta_s_min;
  double Delta_s_max;
  /*  */
  int sensvec_id;
  /*  */
  double tmp1;
  double tmp2;
  double tmp3;
};

/*____________________________________________________________________________*/

/*
 *  Basis_Functions Structure :
 *
 * Values of
 * 	(i) basis functions,
 *	(ii) local spatial derivatives of bfs.
 *	(iii) global physical space derivatives of bf's.
 *	(iv) mesh derivatives of (iii)
 */

struct Basis_Functions {
  int ielem_type;             /* old SHM identifier of elements... */
  int interpolation;          /* eg., I_Q1, ... */
  int element_shape;          /* eg., QUADRILATERAL, ...*/
  int Max_Dofs_Interpolation; /* How many degrees of freedom are involved
                               * in the interpolation of this element?
                               * For variable numbers of dofs, such as
                               * the SP interpolation, assume the maximum
                               * value. However, don't include dofs for
                               * variables that are not part of the
                               * interpolation for this element. Thus,
                               * I_Q1_D has 4 dofs */
  int *Var_Type_MatID;        /* Var_Type_MatID[mn] is the representative
                               * variable type that is interpolated
                               * using the current basis function in
                               * material index, mn. Note, we need a
                               * material index, because this value
                               * can vary between different materials */
  /*
   * load_basis_functions() fills in this stuff...
   */
  dbl phi[MDE];          /* phi_i */
  dbl dphidxi[MDE][DIM]; /* d(phi_i)/d(xi_j) */

  /*
   * beer_belly() fills in these elemental Jacobian things...
   */
  dbl J[DIM][DIM];
  /*
   *  determinant of the jacobian of the matrix transformation
   *  of the ShapeVar shape function.
   */
  dbl detJ;
  dbl B[DIM][DIM]; /* inverse Jacobian */
  dbl d_det_J_dm[DIM][MDE];
  dbl dJ[DIM][DIM][DIM][MDE]; /* d( J[i][j] ) / d (d_k,l) */
  dbl dB[DIM][DIM][DIM][MDE];

  /*
   * These two things are the same in Cartesian coordinates, but not
   * in nonCartesian coordinate systems with nontrivial scale factors
   * and spatially-varying unit vectors...
   *
   * Strictly, e_a . grad(phi_i) =    1    d ( phi[i] )
   *				   ------  ------------
   *				    h[a]   d ( x_a )
   * where:
   *		h[a] == scale factors
   *		x_a  == physical coordinates (eg., z,r,theta)
   *
   *
   * Thus, there are two transformations...
   *
   *	  d phi[i]             d phi[i]		  1    d phi[i]
   *      --------    ---->    --------   ----> -----  --------
   *      d xi[j]	       d x[j]		 h[j]  d x[j]
   *
   *		    elemental		  scale
   *		    Jacobian		  factors
   */

  dbl d_phi[MDE][DIM];    /* d_phi[i][a]    = d(phi_i)/d(q_a) */
  dbl grad_phi[MDE][DIM]; /* grad_phi[i][a] = e_a . grad(phi_i) */

  dbl grad_phi_e[MDE][DIM][DIM][DIM]; /* grad_phi_e[i][a][p][q] */
                                      /* = (e_p e_q): grad(phi_i e_a) */

  /*
   *  curl_phi_e[i][a][p] = e_p dot curl(phi_i e_a)
   */
  dbl curl_phi_e[MDE][DIM][DIM];

  /*
   * d_d_phi_dmesh[i][a] [b][j] = d ( d_phi[i][a] )
   *				     --------------------
   *				     d ( d_b,j )
   */
  dbl d_d_phi_dmesh[MDE][DIM][DIM][MDE];

  /*
   * d_grad_phi_dmesh[i][a] [b][j] = d ( grad_phi[i][a] )
   *				     --------------------
   *				     d ( d_b,j )
   */

  dbl d_grad_phi_dmesh[MDE][DIM][DIM][MDE];

  /*
   * d_grad_phi_e_dmesh[i][a] [p][q] [b][j] = d ( grad_phi_e[i][a][p][q] )
   *					      ----------------------------
   *					      d ( d_b,j )
   *
   */
  dbl d_grad_phi_e_dmesh[MDE][DIM][DIM][DIM][DIM][MDE];
};
typedef struct Basis_Functions BASIS_FUNCTIONS_STRUCT;

/*____________________________________________________________________________*/

/*
 * These are field variables at the Gauss points of interest. They get loaded
 * up prior to each volume integration loop in each element. They might also
 * be loaded up on surface integration loops.
 *
 */

struct Field_Variables {
  dbl wt; /* Gauss weight. */

  dbl x[DIM];  /* Position in physical space. */
  dbl x0[DIM]; /* Initial Position in physical space. */

  /*
   * Add some useful quantities for curvilinear orthogonal coordinate
   * systems...note the difference between raw derivatives and the gradient
   * operator...(see mm_fill_aux.c for explanations of each of these variables)
   */
  dbl h[DIM];             /* Scale factors. */
  dbl hq[DIM][DIM];       /* Derivatives of scale factors. */
  dbl hqq[DIM][DIM][DIM]; /* 2nd derivatives of scale factors. */
  dbl curl_e[DIM][DIM];   /* Curl of unit vectors. */
  dbl d_curl_e_dq[DIM][DIM]
                 [DIM];      /* Derivative of Curl of unit vectors wrt q_b. */
  dbl grad_e[DIM][DIM][DIM]; /* Gradient of unit vectors. */
  dbl d_grad_e_dq[DIM][DIM][DIM][DIM]; /* 2nd derivatives of unit vectors. */
                                       /* Note this is not grad(grad(e_a)). */
  dbl h3;                              /* Volume element factor. */
  dbl dh3dq[DIM];                      /* Derivative of volume element factor */
  /* wrt each coordinate in this system.*/

  dbl dh3dmesh[DIM][MDE]; /* Derivative of volume element factor */
  /* wrt mesh displacement "b" with dof "j" */

  dbl T;               /* Temperature. */
  dbl v[DIM];          /* Velocity. */
  dbl v_star[DIM];     /* AUX Velocity, segregated */
  dbl pv[DIM];         /* Particle velocity. */
  dbl d[DIM];          /* Mesh displacement. */
  dbl x_first[DIM];    /* Initial mesh displacement on startup */
  dbl x_rs_first[DIM]; /* Initial solid displacement on startup */
  dbl d_rs[DIM];       /* real solid displacement. */
  dbl d_rs_first[DIM]; /* Initial solid displacement on startup */
  dbl c[MAX_CONC];     /* Concentration(s). */
  dbl P;               /* Pressure. */
  dbl P_star;
  dbl S[MAX_MODES][DIM][DIM]; /* Polymer Stress, for each mode */
  dbl G[DIM][DIM];            /* Velocity Gradient */
  dbl F;                      /* Fill */
  dbl V;                      /* Voltage */
  dbl qs;                     /* Surface charge density (shell element) */
  dbl SH;       /* Shear rate from second invariant of rate-of-strain */
  dbl H;        /* curvature of level set function */
  dbl n[DIM];                   /* LS function normal OR shell normal */
  dbl Enorm;    /* potential field norm. */
  dbl p_liq;    /* liquid-phase pressure, porous media variables(s). */
  dbl p_gas;    /* gas-phase pressure, porous media variables(s). */
  dbl porosity; /* porosity, porous media variables(s). */

  dbl vd[DIM]; /* Vorticity principle flow direction. */
  dbl vlambda; /* Eigenvalue associated with dv. */
  dbl nn;      /* This is the bond evolution*/

  dbl ext_v; /* Extension velocity */

  dbl E_field[DIM]; /* Electric field */

  dbl lm[DIM]; /* Lagrange Multiplier vector variable */

  dbl sh_K;            /* Shell region curvature */
  dbl sh_K2;                    /* Shell region second curvature */
<<<<<<< HEAD
  dbl sh_tens;         /* Shell region tension */
  dbl sh_x;            /* Shell region x coordinate */
  dbl sh_y;            /* Shell region y coordinate */
  dbl sh_u;            /* Shell user */
  dbl sh_ang[DIM - 1]; /* Shell orientation angles */
  dbl div_s_v; /* The scalar field evaluated on a shell element is div_s of v
                  or (( I - n n) dot del) dot v      */
  dbl curv; /* The scalar field evaluated on a shell element is the curvature */
  dbl grad_v_dot_n[DIM];    /* This vector field is the del_s v dotted into the
                               surface normal */
  dbl n_dot_curl_s_v;       /* n dot (curl_s v) Scalar variable used in shell
                               equations - curl_s is surface curl */
  dbl pF[MAX_PHASE_FUNC];   /* phase function */
  dbl sh_J;                 /* Shell surface diffusion flux */
  dbl sh_Kd;                /* Shell surface curvature */
  dbl apr, api, ars, sh_bv; /* Acoustic pressure */
  dbl sink_mass;            /* porous sink mass */

  dbl external_field[MAX_EXTERNAL_FIELD]; /* External field to be read and held
                                             const*/
  dbl grad_ext_field[MAX_EXTERNAL_FIELD]
                    [DIM]; /* Gradient of external field...just becuase */
  dbl initial_displacements[2 * DIM]; /* Initial displacements to be read and
                                         held const */

  dbl sh_p;           /* shell lub approx. */
  dbl lubp;           /* lub approx. */
  dbl lubp_2;         /* lub_2 approx. */
  dbl sh_fp;          /* lub pressure approx in thin film */
  dbl sh_fh;          /* film thickness approx */
  dbl sh_pc;          /* particles concentration */
  dbl sh_sat_closed;  /* closed shell saturation - SAR */
  dbl sh_p_open;      /* open shell pressure - SAR */
  dbl sh_p_open_2;    /* open shell pressure 2 - PRS*/
  dbl sh_t;           /* shell temperature - PRS */
  dbl sh_dh;          /* shell delta h     - PRS */
  dbl sh_l_curv;      /* Lubrication shell curvature - SAR */
  dbl sh_l_curv_2;    /* Lubrication 2 shell curvature - SAR */
  dbl sh_sat_gasn;    /* shell saturation, gas compression - SAR */
  dbl sh_shear_top;   /* Top wall shear rate */
  dbl sh_shear_bot;   /* Bottom wall shear rate */
  dbl sh_cross_shear; /* Cross stream shear stress */
  dbl max_strain;     /* Maximum Von Mises strain */
  dbl cur_strain;     /* Von Mises strain */
  dbl poynt[DIM];     /* Poynting Vector */
=======
  dbl sh_tens;                  /* Shell region tension */
  dbl sh_x;                     /* Shell region x coordinate */
  dbl sh_y;                     /* Shell region y coordinate */
  dbl sh_u;                     /* Shell user */
  dbl sh_ang[DIM-1];            /* Shell orientation angles */
  dbl div_s_v;                  /* The scalar field evaluated on a shell element is div_s of v
				   or (( I - n n) dot del) dot v      */
  dbl curv;                     /* The scalar field evaluated on a shell element is the curvature */
  dbl grad_v_dot_n[DIM];        /* This vector field is the del_s v dotted into the surface normal */
  dbl n_dot_curl_s_v;           /* n dot (curl_s v) Scalar variable used in shell equations - curl_s is surface curl */
  dbl pF[MAX_PHASE_FUNC];       /* phase function */
  dbl sh_J;                     /* Shell surface diffusion flux */
  dbl sh_Kd;                    /* Shell surface curvature */
  dbl apr, api, ars, sh_bv;			/* Acoustic pressure */
  dbl epr, epi;                 /* LAGR MULT EM continuity */
  dbl sink_mass;                /* porous sink mass */

  dbl external_field[MAX_EXTERNAL_FIELD];           /* External field to be read and held const*/
  dbl grad_ext_field[MAX_EXTERNAL_FIELD][DIM];      /* Gradient of external field...just becuase */
  dbl initial_displacements[2*DIM];           /* Initial displacements to be read and held const */

  dbl sh_p;                    /* shell lub approx. */
  dbl lubp;                    /* lub approx. */
  dbl lubp_2;                  /* lub_2 approx. */
  dbl sh_fp;                   /* lub pressure approx in thin film */
  dbl sh_fh;                   /* film thickness approx */
  dbl sh_pc;                   /* particles concentration */
  dbl sh_sat_closed;           /* closed shell saturation - SAR */
  dbl sh_p_open;               /* open shell pressure - SAR */
  dbl sh_p_open_2;             /* open shell pressure 2 - PRS*/
  dbl sh_t;                    /* shell temperature - PRS */
  dbl sh_dh;                   /* shell delta h     - PRS */
  dbl sh_l_curv;               /* Lubrication shell curvature - SAR */
  dbl sh_l_curv_2;             /* Lubrication 2 shell curvature - SAR */
  dbl sh_sat_gasn;             /* shell saturation, gas compression - SAR */
  dbl sh_shear_top;            /* Top wall shear rate */
  dbl sh_shear_bot;            /* Bottom wall shear rate */
  dbl sh_cross_shear;          /* Cross stream shear stress */
  dbl max_strain;              /* Maximum Von Mises strain */
  dbl cur_strain;              /* Von Mises strain */
  dbl poynt[DIM];			/* Poynting Vector */
>>>>>>> e33b61bb
  dbl tfmp_pres;                    /* thin-film multi-phase lubrication pressure */
  dbl tfmp_sat;                  /* thin-film multi-phase saturation */
  dbl restime;                  /* residence time function field */
  dbl moment[MAX_MOMENTS];
  dbl rho;

  dbl em_er[DIM];		/* EM Electric Field Vector (real)*/	
  dbl em_ei[DIM];		/* EM Electric Field Vector (imag)*/	
  dbl em_hr[DIM];		/* EM Magnetic Field Vector (real)*/	
  dbl em_hi[DIM];		/* EM Magnetic Field Vector (imag)*/	

  /*
   * Grads of scalars...
   */

  dbl grad_T[DIM];                   /* Gradient of temperature. */
  dbl grad_P[DIM];                   /* Gradient of pressure. */
  dbl grad_P_star[DIM];              /* Gradient of pressure. */
  dbl grad_c[MAX_CONC][DIM];         /* Gradient of concentration(s). */
  dbl grad_moment[MAX_MOMENTS][DIM]; /* Gradient of moments */
  dbl grad_rho[DIM];                 /* Gradient of density. */
  dbl grad_F[DIM];                   /* Gradient of fill. */
  dbl grad_H[DIM];                   /* Gradient of curvature. */
  dbl grad_V[DIM];                   /* Gradient of voltage potential. */
  dbl grad_qs[DIM];                  /* Gradient of surface charge density. */
  dbl grad_SH[DIM];       /* Gradient of shear rate from second invariant of
                             rate-of-strain  */
  dbl grad_Enorm[DIM];    /* Gradient of the potential field norm. */
  dbl grad_p_liq[DIM];    /* Gradient of porous liq-phase pressure variable. */
  dbl grad_p_gas[DIM];    /* Gradient of porous gas-phase pressure variable. */
  dbl grad_porosity[DIM]; /* Gradient of porous  porosity variable. */
  dbl grad_nn[DIM];       /* Gradient of bond evolution. */
  dbl grad_ext_v[DIM];    /* Extension velocity */
  dbl grad_sh_K[DIM];     /* Gradient of shell curvature */
  dbl grad_sh_K2[DIM];          /* Gradient of shell second curvature */
  dbl grad_sh_tens[DIM];  /* Gradient of shell tension */
  dbl grad_pF[MAX_PHASE_FUNC][DIM]; /* Gradient of phase function */
  dbl grad_sh_J[DIM]; /* Gradient of shell surface diffusion flux */
  dbl grad_apr[DIM], grad_api[DIM],
      grad_ars[DIM];         /* Gradient of Acoustic pressure */
  dbl grad_sh_bv[DIM];       /* Gradient of shell boundary velocity	*/
  dbl grad_sh_p[DIM];        /* Gradient of shell lub pressure       */
  dbl grad_lubp[DIM];        /* Gradient of lub pressure       */
  dbl grad_lubp_2[DIM];      /* Gradient of second lub pressure       */
  dbl grad_sh_fp[DIM];       /* Gradient of lub pressure in the thin film */
  dbl grad_sh_fh[DIM];       /* Gradient of film thickness */
  dbl grad_sh_pc[DIM];       /* Gradient of particles concentration */
  dbl grad_sh_t[DIM];        /* Gradient of shell temperature */
  dbl grad_sh_l_curv[DIM];   /* Gradient of shell curvature */
  dbl grad_sh_l_curv_2[DIM]; /* Gradient of shell curvature_2 */
  dbl grad_sh_p_open[DIM];   /* Gradient of open porous shell pressure */
  dbl grad_sh_p_open_2[DIM]; /* Gradient of open porous shell pressure */
  dbl grad_tfmp_pres[DIM];   /* Gradient of the thin-film multi-phase lubrication pressure */
  dbl grad_tfmp_sat[DIM];   /* Gradient of the thin-film multi-phase lubrication saturation */
  dbl grad_restime[DIM];   /* Gradient of the residence time function */

  /*
   * Grads of vectors...
   */

  dbl div_v;                 /* Divergence of velocity. */
  dbl grad_v[DIM][DIM];      /* Gradient of velocity.  d (v_i) / d (x_j) */
  dbl div_v_star;            /* Divergence of velocity*. */
  dbl grad_v_star[DIM][DIM]; /* Velocity* segregated */
  dbl curl_v[DIM];           /* Curl of velocity, aka vorticity. */

  dbl div_pv;            /* Divergence of particle velocity. */
  dbl grad_pv[DIM][DIM]; /* Gradient of particle velocity. */

  dbl div_d;                /* Divergence of mesh displacement. */
  dbl div_d_dot;            /* Divergence of mesh velocity     */
  dbl grad_d[DIM][DIM];     /* Gradient of mesh displacement. */
  dbl grad_d_dot[DIM][DIM]; /* Gradient tensor of mesh velocity */

  dbl div_d_rs;            /* Divergence of solid displacement. */
  dbl grad_d_rs[DIM][DIM]; /* Gradient of solid displacement. */

  dbl grad_vd[DIM][DIM]; /* Gradient of vorticity principle flow direction. */
  dbl div_vd;            /* Divergence of vorticity direction. */

  dbl grad_E_field[DIM][DIM]; /* Electric field */

  dbl grad_n[DIM][DIM];         /* Normal to level set function OR shell normal */
  dbl d_n_dxi[DIM][DIM];        /* Derivative of normal w.r.t. isoparametric coordinates */

  dbl div_n;                         /* Divergence of LS normal field */
  dbl div_s_n;                       /* Surface divergence of LS normal field */
  dbl surfCurvatureDyadic[DIM][DIM]; /* Surface Curvature dyadic = b = - (I - n
                                        n ) grad(n) */
  dbl grad_poynt[DIM][DIM]; /* Gradient of Poynting.  d (P_i) / d (x_j) */
  dbl grad_em_er[DIM][DIM];		/* Gradient of EM Efield (real) */
  dbl grad_em_ei[DIM][DIM];		/* Gradient of EM Efield (imag) */
  dbl grad_em_hr[DIM][DIM];		/* Gradient of EM Hfield (real) */
  dbl grad_em_hi[DIM][DIM];		/* Gradient of EM Hfield (imag) */
  dbl curl_em_er[DIM];		/* Curl of EM Efield (real) */
  dbl curl_em_ei[DIM];		/* Curl of EM Efield (imag) */

  /* these gradients of tensors are complete for Cartesian coordinates,
   * and currently work for axisymmetic coordinates, in context,
   * but must be augmented for other coordinate systems ... we really need a
   * grad_phi_e_e!
   */

  dbl grad_S[MAX_MODES][DIM][DIM]
            [DIM]; /* Gradient of polymer stress tensor( or most of it!) */
  dbl div_S[MAX_MODES][DIM]; /* Divergence of polymer stress tensor */
  dbl grad_G[DIM][DIM][DIM]; /* Gradient of velocity tensor ( or most of it!) */
  dbl div_G[DIM];            /* Divergence of velocity gradient tensor */
  dbl div_Gt[DIM]; /* Divergence of the transpose of velocity gradient tensor */

  dbl grad_n_dot_curl_s_v[DIM]; /* This is the normal gradient of a scalar field
                                   defined on a shell. The scalar field is n dot
                                   curl_s v or n dotted into the (I-nn) Del
                                   cross v see - apply_surface_viscosity()   */
  dbl grad_div_s_v[DIM];        /* This is the normal gradient of a scalar field
                                   defined on a shell.        The scalar field is div_s of v
                                   or (( I - n n) dot del) dot v
                                   see - apply_surface_viscosity()   */
  dbl grad_curv[DIM]; /* This is the normal gradient of a scalar field defined
                        on a shell. The scalar field is curv  or - 1/2 Del_s dot
                        v see - apply_surface_viscosity()   */
  dbl serialgrad_grad_s_v_dot_n[DIM][DIM]; /* This is the normal gradient of a
                                     scalar field defined on a shell. The scalar
                                     field is grad_s_v_dot_n[b]
                                     */

  dbl density; /* total density of material at gauss point */
  dbl d_density_dc[MAX_CONC]
                  [MDE]; /* Derivative of density wrt species unknown vector */
  dbl d_density_dmesh[DIM][MDE]; /* Derivative of density wrt mesh position
                                    unknown vector */
  dbl d_density_dT[MDE]; /* Derivative of density wrt temperature vector */
  dbl d_density_dP[MDE]; /* Derivative of density wrt pressure unknown vectors*/

  /*
   * Mesh derivatives of field variable gradients...
   * These require corresponding mesh derivatives of basis
   * functions to be evaluated.
   */

  dbl d_grad_T_dmesh[DIM][DIM][MDE];
  dbl d_grad_P_dmesh[DIM][DIM][MDE];
  dbl d_grad_nn_dmesh[DIM][DIM][MDE];

  dbl d_grad_V_dmesh[DIM][DIM][MDE];
  dbl d_grad_qs_dmesh[DIM][DIM][MDE];
  dbl d_grad_F_dmesh[DIM][DIM][MDE];

  dbl d_grad_moment_dmesh[MAX_MOMENTS][DIM][DIM][MDE];

  dbl d_grad_SH_dmesh[DIM][DIM][MDE];

  dbl d_grad_c_dmesh[DIM][MAX_CONC][DIM][MDE];

  dbl d_grad_ext_v_dmesh[DIM][DIM][MDE];
  dbl d_grad_E_field_dmesh[DIM][DIM][DIM][MDE];
  dbl d_grad_poynt_dmesh[DIM][DIM][DIM][MDE];
  dbl d_grad_em_er_dmesh[DIM][DIM] [DIM][MDE];
  dbl d_grad_em_ei_dmesh[DIM][DIM] [DIM][MDE];
  dbl d_grad_em_hr_dmesh[DIM][DIM] [DIM][MDE];
  dbl d_grad_em_hi_dmesh[DIM][DIM] [DIM][MDE];

  dbl d_grad_v_dmesh[DIM][DIM][DIM][MDE];
  dbl d_div_v_dmesh[DIM][MDE];

  dbl d_grad_n_dmesh[DIM][DIM][DIM][MDE];
  dbl d_div_n_dmesh[DIM][MDE];

  dbl d_grad_sh_K_dmesh[DIM][DIM][MDE];
  dbl d_grad_sh_K2_dmesh[DIM][DIM][MDE];
  dbl d_grad_sh_tens_dmesh[DIM][DIM][MDE];
  dbl d_grad_sh_J_dmesh[DIM][DIM][MDE];

  dbl d_grad_pv_dmesh[DIM][DIM][DIM][MDE];

  dbl d_grad_d_dmesh[DIM][DIM][DIM][MDE];
  dbl d_div_d_dmesh[DIM][MDE];
  dbl d_grad_d_dot_dmesh[DIM][DIM][DIM][MDE];

  dbl d_grad_d_rs_dmesh[DIM][DIM][DIM][MDE];
  dbl d_grad_d_rs_dd_rs[DIM][DIM][DIM][MDE];
  dbl d_div_d_rs_dmesh[DIM][MDE];

  dbl d_grad_S_dmesh[MAX_MODES][DIM][DIM][DIM][DIM][MDE];
  dbl d_div_S_dmesh[MAX_MODES][DIM][DIM][MDE];

  dbl d_grad_G_dmesh[DIM][DIM][DIM][DIM][MDE];
  dbl d_div_G_dmesh[DIM][DIM][MDE];
  dbl d_div_Gt_dmesh[DIM][DIM][MDE];

  dbl d_grad_p_liq_dmesh[DIM][DIM][MDE];
  dbl d_grad_p_gas_dmesh[DIM][DIM][MDE];
  dbl d_grad_porosity_dmesh[DIM][DIM][MDE];

  dbl d_grad_vd_dmesh[DIM][DIM][DIM][MDE];
  dbl d_div_vd_dmesh[DIM][MDE];

  dbl d_grad_n_dot_curl_s_v_dmesh
      [DIM][DIM][MDE]; /* This is the mesh derivatives for grad(n_dot_curl_s_v)
                          n_dot_curl_s_v is a shell variable.
                          Therefore, this is only calculated on shell elements.
                          The gradient is a full gradient, and the mesh unknowns
                          refer to local unknowns on the shell element.  */
  dbl d_grad_div_s_v_dmesh[DIM][DIM]
                          [MDE]; /* This is the mesh derivatives for
                                    grad(div_s_v) div_s_v is a shell variable.
                                    Therefore, this is only calculated on shell
                                    elements. The gradient is a full gradient,
                                    and the mesh unknowns refer to local
                                    unknowns on the shell element.  */
  dbl d_grad_curv_dmesh[DIM][DIM]
                       [MDE]; /* This is the mesh derivatives for grad(curv)
                                 curv is a shell variable.
                                 Therefore, this is only calculated on shell
                                 elements. The gradient is a full gradient, and
                                 the mesh unknowns refer to local unknowns on
                                 the shell element.  */
  dbl d_serialgrad_grad_s_v_dot_n_dmesh
      [DIM][DIM][DIM][MDE]; /* This is the mesh derivatives for
                     grad(grad_s_v_dot_n) grad_s_v_dot_n is a shell vector
                     variable. Therefore, this is only calculated on shell
                     elements. The gradient is a full gradient, and the mesh
                     unknowns refer to local unknowns on the shell element.  */

  dbl d_grad_apr_dmesh[DIM][DIM][MDE];
  dbl d_grad_api_dmesh[DIM][DIM][MDE];
  dbl d_grad_ars_dmesh[DIM][DIM][MDE];
  dbl d_grad_sh_bv_dmesh[DIM][DIM][MDE];
  dbl d_grad_sh_p_dmesh[DIM][DIM][MDE];
  dbl d_grad_lubp_dmesh[DIM][DIM][MDE];
  dbl d_grad_lubp_2_dmesh[DIM][DIM][MDE];
  dbl d_grad_sh_fp_dmesh[DIM][DIM][MDE];
  dbl d_grad_sh_fh_dmesh[DIM][DIM][MDE];
  dbl d_grad_sh_pc_dmesh[DIM][DIM][MDE];
  dbl d_grad_sh_t_dmesh[DIM][DIM][MDE];
  dbl d_grad_sh_l_curv_dmesh[DIM][DIM][MDE];
  dbl d_grad_sh_l_curv_2_dmesh[DIM][DIM][MDE];
  dbl d_grad_sh_p_open_dmesh[DIM][DIM][MDE];
  dbl d_grad_sh_p_open_2_dmesh[DIM][DIM][MDE];
  dbl d_max_strain_dmesh[DIM][MDE];
  dbl d_cur_strain_dmesh[DIM][MDE];
  dbl d_grad_restime_dmesh[DIM] [DIM][MDE];
  /*
   * Values at surfaces for integrated boundary conditions
   */
  /* surface normal with coordinate scale vectors */
  double snormal[DIM]; /* Vector holding surface normal components     */
  double dsnormal_dx[DIM][DIM][MDE];

  /* vector for surface tangents - well defined in 2-D (only
   *   stangent[0] is calculated)
   * in 3D I try not to use these unless I'm on an edge,
   * in which case stangent[0] is the binormal (perpendicular to both snormal
   *     and the edge tangent stangent[1]) and stangent[1] is the parametric
   *   edge tangent along the edge  */
  double stangent[2][DIM];
  double dstangent_dx[2][DIM][DIM][MDE];

  /* surface determinant with coordinate scale vectors */
  dbl sdet;
  double dsurfdet_dx[DIM][MDE];

  /* edge determinant with coordinate scale vectors */
  dbl edge_det;
  double dedgedet_dx[DIM][MDE];

  /*   double cart_dsurfdet_dx[DIM][MDE]; */

  /* Deformation gradients and strain tensors that are used in
   * solid mechanics
   */
  dbl volume_change;
  dbl d_volume_change_dx[DIM][MDE];
  dbl d_volume_change_drs[DIM][MDE];
  dbl d_volume_change_dp[MDE];
  dbl volume_strain;
  dbl d_volume_strain_dx[DIM][MDE];
  dbl d_volume_strain_drs[DIM][MDE];
  dbl d_volume_strain_dp[MDE];
  dbl strain[DIM][DIM];
  dbl d_strain_dx[DIM][DIM][DIM][MDE];
  dbl d_strain_drs[DIM][DIM][DIM][MDE];
  dbl d_strain_dp[DIM][DIM][MDE];

  dbl deform_grad[DIM][DIM];
  dbl d_deform_grad_dx[DIM][DIM][DIM][MDE];

  dbl deform_grad_rs[DIM][DIM];
  dbl d_deform_grad_rs_dx[DIM][DIM][DIM][MDE];
  dbl d_deform_grad_rs_drs[DIM][DIM][DIM][MDE];

  /* The Stefan-Maxwell fluxes and the inverse of the Stefan-Maxwell
     flux-equation coefficient matrix
     as used in the thermal-battery model; KSC: 10/22/98 */
  dbl SM_flux[DIM * MAX_CONC]; /* the Stefan_Maxwell flux vector */
  dbl SM_matrix_inv[DIM * MAX_CONC]
                   [DIM *
                    MAX_CONC]; /* inverse of S-M flux-equation coff. matrix */

  dbl d_grad_tfmp_pres_dmesh[DIM][DIM][MDE];
  dbl giant_C_matrix[MAX_CONC][MDE][DIM * MAX_CONC][DIM * MAX_CONC]; /* matrix
          used to compute Jacobians in mm_fill_potential.c -- RSL 3/31/00 */
  dbl d_grad_tfmp_sat_dmesh[DIM][DIM][MDE];
  
};

/*
 * These are old and dot field variables at the Gauss points of interest.
 * Not all the information is needed for the old and dot terms ...
 */

struct Diet_Field_Variables {
  dbl x[DIM];                 /* Position in physical space. */
  dbl T;                      /* Temperature. */
  dbl v[DIM];                 /* Velocity. */
  dbl pv[DIM];                /* Particle velocity. */
  dbl d[DIM];                 /* Mesh displacement. */
  dbl d_rs[DIM];              /* SOLID displacement. */
  dbl c[MAX_CONC];            /* Concentration(s). */
  dbl P;                      /* Pressure. */
  dbl F;                      /* Fill. */
  dbl V;                      /* Potential; added by KSC: 2/4/99 */
  dbl qs;                     /* Surface charge density (shell element) */
  dbl Enorm;                  /* Norm of potential field. */
  dbl H;                      /* Curvature of Level Set function */
  dbl n[DIM];                   /* normal vector to level set field OR shell normal */
  dbl S[MAX_MODES][DIM][DIM]; /* Polymer Stress, for each modes */
  dbl G[DIM][DIM];            /* Velocity Gradient */
  dbl nn;                     /* This is the bond evolution */
  dbl p_liq;                  /* porous media liq-pressure variable. */
  dbl p_gas;                  /* porous media gas-pressure variable. */
  dbl porosity;               /* porous media porosity variable */
  dbl external_field[MAX_EXTERNAL_FIELD]; /* External field to be read and held
                                             const*/
  dbl ext_v;                              /* Extension velocity */
  dbl lm[DIM];
  dbl sh_K;            /*shell element curvature */
  dbl sh_K2;                    /*shell element second curvature */
  dbl sh_tens;         /*shell element tension */
  dbl sh_x;            /*shell element x coordinate */
  dbl sh_y;            /*shell element y coordinate */
  dbl sh_u;            /* Shell user */
  dbl sh_ang[DIM - 1]; /* Shell orientation angles */
  dbl div_s_v; /* sundry pieces (next 4) for surface rheological constitutive
                  eqn */
  dbl curv;
<<<<<<< HEAD
  dbl grad_v_dot_n[DIM];     /* grad_s_v_dot_n[DIM] */
  dbl n_dot_curl_s_v;        /* n dot (curl_s v) Scalar variable used in shell
                                equations - curl_s is surface curl */
  dbl pF[MAX_PHASE_FUNC];    /* Phase function */
  dbl sh_J;                  /* shell surface diffusion flux */
  dbl sh_Kd;                 /* shell surface curvature */
  dbl apr, api, ars, sh_bv;  /* Acoustic pressure */
  dbl sink_mass;             /* porous sink mass */
  dbl sh_p;                  /* lub approx. */
  dbl lubp;                  /* lub approx. */
  dbl lubp_2;                /* lub 2 approx. */
  dbl grad_lubp[DIM];        /* lub pressure gradient approx */
  dbl grad_lubp_2[DIM];      /* lub pressure gradient approx */
  dbl sh_fp;                 /* lub pressure approx in the thin film */
  dbl grad_sh_fp[DIM];       /* lub pressure gradient approx in the thin film */
  dbl sh_fh;                 /* film thickness approx */
  dbl grad_sh_fh[DIM];       /* film thickness gradient approx */
  dbl sh_pc;                 /* particles concentration */
  dbl sh_sat_closed;         /* porous shell saturation - closed cells - SAR */
  dbl sh_p_open;             /* porous shell pressure - open cells - SAR */
  dbl sh_p_open_2;           /* porous shell pressure - open cells - SAR */
  dbl grad_sh_p_open[DIM];   /* gradient in porous shell pressure */
  dbl grad_sh_p_open_2[DIM]; /* gradient in porous shell pressure 2 */
  dbl sh_t;                  /* shell temperature */
  dbl sh_dh;                 /* shell delta h */
  dbl sh_l_curv;             /* Lubrication shell curvature - SAR */
  dbl sh_l_curv_2;           /* Lubrication shell curvature 2 - PRS */
  dbl sh_sat_gasn;    /* porous shell saturation - gas compression - SAR */
  dbl sh_shear_top;   /* Top wall shear rate */
  dbl sh_shear_bot;   /* Bottom wall shear rate */
  dbl sh_cross_shear; /* Cross stream shear stress */
  dbl max_strain;     /* Maximum Von Mises strain */
  dbl cur_strain;     /* Von Mises strain */
  dbl poynt[DIM];     /* Poynting Vector */
=======
  dbl grad_v_dot_n[DIM];        /* grad_s_v_dot_n[DIM] */
  dbl n_dot_curl_s_v;           /* n dot (curl_s v) Scalar variable used in shell equations - curl_s is surface curl */
  dbl pF[MAX_PHASE_FUNC];       /* Phase function */
  dbl sh_J;                     /* shell surface diffusion flux */
  dbl sh_Kd;                    /* shell surface curvature */
  dbl apr, api, ars, sh_bv;			/* Acoustic pressure */
  dbl epr, epi;
  dbl sink_mass;                /* porous sink mass */
  dbl sh_p;                    /* lub approx. */
  dbl lubp;                    /* lub approx. */
  dbl lubp_2;                   /* lub 2 approx. */
  dbl grad_lubp[DIM];          /* lub pressure gradient approx */
  dbl grad_lubp_2[DIM];          /* lub pressure gradient approx */
  dbl sh_fp;                   /* lub pressure approx in the thin film */
  dbl grad_sh_fp[DIM];         /* lub pressure gradient approx in the thin film */
  dbl sh_fh;                   /* film thickness approx */
  dbl grad_sh_fh[DIM];         /* film thickness gradient approx */
  dbl sh_pc;                   /* particles concentration */
  dbl sh_sat_closed;           /* porous shell saturation - closed cells - SAR */
  dbl sh_p_open;               /* porous shell pressure - open cells - SAR */
  dbl sh_p_open_2;             /* porous shell pressure - open cells - SAR */
  dbl grad_sh_p_open[DIM];     /* gradient in porous shell pressure */
  dbl grad_sh_p_open_2[DIM];   /* gradient in porous shell pressure 2 */
  dbl sh_t;                    /* shell temperature */
  dbl sh_dh;                   /* shell delta h */
  dbl sh_l_curv;               /* Lubrication shell curvature - SAR */
  dbl sh_l_curv_2;             /* Lubrication shell curvature 2 - PRS */
  dbl sh_sat_gasn;             /* porous shell saturation - gas compression - SAR */
  dbl sh_shear_top;            /* Top wall shear rate */
  dbl sh_shear_bot;            /* Bottom wall shear rate */
  dbl sh_cross_shear;          /* Cross stream shear stress */
  dbl max_strain;              /* Maximum Von Mises strain */
  dbl cur_strain;              /* Von Mises strain */
  dbl poynt[DIM];			/* Poynting Vector */
>>>>>>> e33b61bb
  dbl tfmp_pres;           /* thin-film multi-phase lubrication pressure */
  dbl tfmp_sat;         /* thin-film multi-phase saturation */
  dbl moment[MAX_MOMENTS];
  dbl rho;
  dbl restime;         /* residence time field */
  dbl em_er[DIM];			/* EM wave Fields */
  dbl em_ei[DIM];			/* EM wave Fields */
  dbl em_hr[DIM];			/* EM wave Fields */
  dbl em_hi[DIM];			/* EM wave Fields */
<<<<<<< HEAD
  /*
   * Gradients... concentration is the only one we use in the
   * old form for VOF/Taylor-Galerkin stuff
=======
  dbl grad_em_er[DIM][DIM];             /* EM wave Fields */
  dbl grad_em_ei[DIM][DIM];             /* EM wave Fields */
  dbl grad_em_hr[DIM][DIM];             /* EM wave Fields */
  dbl grad_em_hi[DIM][DIM];             /* EM wave Fields */
  /*  
   * Grads of scalars... concentration is the only one we need in the
   * old form for VOF/Taylor-Galerkin stuff.
>>>>>>> e33b61bb
   */
  dbl grad_c[MAX_CONC][DIM]; /* Gradient of concentration(s). */
  dbl grad_F[DIM];           /* Gradient of Fill variable. */
  dbl grad_pF[MAX_PHASE_FUNC][DIM];       /* Gradient of phase function */
  dbl div_v;                 // Divergence of velocity
  dbl grad_v[DIM][DIM];      // Gradient of velocity
  dbl grad_P[DIM];           // Gradient of pressure
  dbl grad_p_liq[DIM];    /* Gradient of porous liq-phase pressure variable. */
  dbl grad_p_gas[DIM];    /* Gradient of porous gas-phase pressure variable. */
  dbl grad_porosity[DIM]; /* Gradient of porous  porosity variable. */

  dbl grad_T[DIM];         /* Gradient of porous  temperature variable. */
  dbl grad_d[DIM][DIM];    /* Gradient of mesh displacement. */
  dbl grad_d_rs[DIM][DIM]; /* Gradient of solid displacement. */

  dbl grad_tfmp_pres[DIM];       /* Gradient of the thin-film multi-phase lubrication pressure */
  dbl grad_tfmp_sat[DIM];       /* Gradient of the thin-film multi-phase lubrication saturation */

  dbl grad_n[DIM][DIM];         /* Normal to level set function OR shell normal */
  dbl div_n;                    /* Divergence of LS normal field */

  /* Material tensors used at old time values */
  dbl strain[DIM][DIM]; /* Strain tensor */
  dbl volume_change;    /* Volume change */
  dbl grad_restime[DIM];       /* Gradient of the Residence time field */
  dbl grad_moment[MAX_MOMENTS][DIM];
};

struct Rotation_Vectors {
  double vector[DIM]; /* THREE vectors used in rotation */
  double d_vector_dx[DIM][DIM]
                    [MNROT]; /* sensitivity w.r.t. global displacements */
  int d_vector_J[MNROT];     /* global node numbers of the displacement
                              * sensitivities     can be different for each rotation
                              * vector */
  int d_vector_n;            /* number of global node numbers in sensitivity */
  int ok; /* flag indicating that a rotation vector has been calculated */
};
typedef struct Rotation_Vectors ROTATION_VECTORS_STRUCT;

/**********************************************************************************/
/**********************************************************************************/
/**********************************************************************************/
/*
 * Intermediary Variables used in calculating flow through a porous media.
 * These values are calculated at the current quadrature point.
 *
 * Our current variable types are:
 *                   POR_LIQ_PRES
 *                   POR_GAS_PRES
 *                   POR_POROSITY
 *                   POR_TEMP
 *                   POR_SATURATION
 *
 * (Don't know of a problem that actually uses POR_SATURATION as a variable
 *  type, yet).
 */

struct Porous_Media_Variables {
  double cap_pres;

  /* Recently added for two-phase flow in porous media, nonisothermal */

  double enthalpy[3];
  double d_enthalpy[3][MAX_VARIABLE_TYPES + MAX_CONC];
  double d_d_enthalpy[3][MAX_VARIABLE_TYPES + MAX_CONC]
                     [MAX_VARIABLE_TYPES + MAX_CONC];

  double rhog, d_rhog[MAX_PMV], d_drhog[MAX_PMV][MAX_PMV];
  double d_Ywg[MAX_PMV], d_dYwg[MAX_PMV][MAX_PMV];
  double d_Yag[MAX_PMV], d_dYag[MAX_PMV][MAX_PMV];

  /* Before we launch into the difficult task of sorting through all of the
   * relevant variables required for the porous media calculations, we must
   * understand some fundamentals of phases and components, at least for all of
   * this to make sense. First of all, our primary variables p_liq, p_gas, and
   * porosity really represent the 3 phases we are restricting our calculations
   * to, viz. liquid, gas, and solid. We are fully well aware of Gibb's phase
   * rule, and realize that in multicomponent liquids you can have more than one
   * liquid phase, but WE are not allowing for such things right now.  The Darcy
   * equations we solve for each of these phases is really an overall mass
   * balance for that phase.  Yet another way to think of them are as component
   * balances for N-1 component of the phase, which we will refer to as the
   * "solvent".
   *
   * Let's take an example. For a solid/water/air system, where the solid is
   * deformable, we must track 3 phases.   The primitive variables we have
   * chosen for each of these phases are p_liq, p_gas, and porosity,
   * respectively.  Trust us, there are consitutive equations relating these
   * quantities to volume fraction of each phase in the mixture. So in the
   * liquid phase we have Water, which is single component, but in the gas phase
   * we have air and water vapor (2 components) and in the solid phase we assume
   * just one insoluble component.  To account for all concentrations of all
   * components at all places and at all times we need 1 equation for the solid
   * phase, two for the gas phase, and one for the liquid phase. If we further
   * assume phase equilibrium between water liquid and water vapor throughout,
   * we have one additional equation to the overall balances for p_liq, p_gas,
   * and porosity, hence 4 total.  In GOMA, this this equilibriumis assumed,
   * viz. we do not allow super-heated steam near liquid regions.
   *
   * Note for that lucky developer who gets to extend this for multicomponent
   * liquids, and hence more than 2 components in the gas: for each additional
   * liquid-phase volatile component you will need to add an additional species
   * transport, convective diffusion equation much like R_SPECIES, where the
   * velocity field will come from the overall Darcy-law velocity.   The place
   * holders for these probably would be in the PMV structures, and not the
   * species structures, due to the fact that they will have different
   * multipliers on them and different provisions for a discontinuous phase.
   *
   * A final note: much of what was here was geared towards this example, with
   * phases-and components interchanged.  The vestiges of that code still exist
   * with this MAX_PMV stuff below, as we are looping over the
   * phases/components.
   */
  /*
   * gas_density_solvents[i] - This is the local density of the "solvent"
   * component, i, in the GAS phase. The index is over the solvent for each
   * phase represented by the porous media variables index. The units for this
   * term are gm cm-3.
   *
   *        i = i_gas ->  gas_density_solvents[i_gas] = rho_g * Y_air
   *        i = i_pore->  gas_density_solvents[i_pore]=0 since solid matrix
   *                                             is insoluble in gas
   *        i = i_liq ->  gas_density_solvents[i_liq] = rho_g * Y_water
   *                               (where Y_water is calculated from an
   *                                equilibrium expression)
   *                     (rho_g is density of gas phase and Y_* are
   *                      mass fractions)
   *
   */
  double gas_density_solvents[MAX_PMV];
  double d_gas_density_solvents[MAX_PMV][MAX_VARIABLE_TYPES + MAX_CONC];

  /*
   * liq_Xvol_solvents[i] - This is the volume fraction of the solvent
   component, i,
   *                  in the liquid phase. The index is over the solvent for
   *                  each phase represented by the porous media variables
   index.
   *
   *        i = i_gas ->  liq_xvol_solvents[i_gas] =0 since air is insoluble in
   water
   *        i = i_pore->  liq_Xvol_solvents[i_pore]=0 since solid matrix
   *                                             is insoluble in water
   *        i = i_liq ->  liq_Xvol_solvents[i_liq]= 1.0 since solvent species
   makes up
   *                             the whole solvent phase until multicomponent
   *                             capability is installed
   *
   * -> Thus liq_Xvol_solvents[] is largely a placeholder until more complexity
   is    *    added.
   *
   *
   *    For the energy equation, this variable holds the liquid enthalpy to
   maintain the
   *    similarities in the equation structure, thus allowing looping with
   noncontributing
   *    terms set to zero.



   *
   */
  double liq_Xvol_solvents[MAX_PMV];
  double d_liq_Xvol_solvents[MAX_PMV][MAX_VARIABLE_TYPES + MAX_CONC];

  /*
   * bulk_density[i] - This is the local density of the solvent component, i,
   *                in all phases. The index is over the solvent for
   *                each phase represented by the porous media variables index.
   *                The units for this term are gm cm-3.
   *
   *        i = i_gas ->  bulk_density[i_gas]
   *        i = i_pore->  bulk_density[i_pore]
   *        i = i_liq ->  bulk_density[i_liq]
   *
   */
  double bulk_density[MAX_PMV];
  double d_bulk_density[MAX_PMV][MAX_VARIABLE_TYPES + MAX_CONC];
  /*
   * gas_darcy_velocity[a] - This is the Darcy velocity of the gas
   *             phase due to Darcy's flow possibly modified by
   *             the gravitational body force term.
   *             units - cm/sec
   */
  double gas_darcy_velocity[DIM];
  double d_gas_darcy_velocity[DIM][MAX_PMV][MDE];
  /*
   * liq_darcy_velocity[a] - This is the Darcy velocity of the liquid
   *             phase due to Darcy's flow possibly modif
   *             the gravitational body force term.
   *             units - cm/sec
   */
  double liq_darcy_velocity[DIM];
  double d_liq_darcy_velocity[DIM][MAX_PMV][MDE];
  double d_liq_darcy_velocity_dSM[DIM][MDE];

  /* variables for special pore models */
  double r_pore;
  double d_r_pore[MAX_VARIABLE_TYPES + MAX_CONC];
  double d_d_r_pore[MAX_VARIABLE_TYPES + MAX_CONC]
                   [MAX_VARIABLE_TYPES + MAX_CONC];
  double r_cap;
  double d_r_cap[MAX_VARIABLE_TYPES + MAX_CONC];
  double d_d_r_cap[MAX_VARIABLE_TYPES + MAX_CONC]
                  [MAX_VARIABLE_TYPES + MAX_CONC];

  /* need second derivatives (with cross-terms) of some of these 'derived'
   * quantities so that we can get analytical Jacobians of gradients of these
   * quantities
   */
  double d_d_gas_vol_frac[MAX_PMV][MAX_VARIABLE_TYPES + MAX_CONC]
                         [MAX_VARIABLE_TYPES + MAX_CONC];
  double d_d_gas_density_solvents[MAX_PMV][MAX_VARIABLE_TYPES + MAX_CONC]
                                 [MAX_VARIABLE_TYPES + MAX_CONC];

  double d_d_liq_Xvol_solvents[MAX_PMV][MAX_VARIABLE_TYPES + MAX_CONC]
                              [MAX_VARIABLE_TYPES + MAX_CONC];

  double d_d_bulk_density[MAX_PMV][MAX_VARIABLE_TYPES + MAX_CONC]
                         [MAX_VARIABLE_TYPES + MAX_CONC];
  double d_d_bulk_density_dt[MAX_PMV][MAX_VARIABLE_TYPES + MAX_CONC]
                            [MAX_VARIABLE_TYPES + MAX_CONC];

  double rel_mass_flux[MAX_PMV][DIM];
  double d_rel_mass_flux_dpmv[MAX_PMV][DIM][MAX_PMV][MDE];
  double d_rel_mass_flux_dmesh[MAX_PMV][DIM][DIM][MDE];
  double d_rel_mass_flux_dT[MAX_PMV][DIM][MDE];
  double d_rel_mass_flux_dSM[MAX_PMV][DIM][MDE];

  double U_supg[DIM];
  double U_supg_hnorm[DIM];
  double d_U_supg_hnorm_dmde[DIM][MDE];
  double h_veloc_lcd[DIM];
  double zeta;
  double k_art_diff;
  double U_supg_squared;
};

/************************************************************************/
/************************************************************************/
/************************************************************************/
/*
 *  Structure used in calculating the individual terms in the
 *  porous media equations, when Mass Lumping is employed.
 *
 *  The inner loop is always over the degree of freedom.
 */
struct Porous_Media_Variables_ML {

  double Bulk_Density[MDE][MAX_PMV];
  double d_Bulk_Density[MDE][MAX_PMV][MAX_VARIABLE_TYPES];
  double Bulk_Density_old[MDE][MAX_PMV];
  double d_Bulk_Density_old[MDE][MAX_PMV][MAX_VARIABLE_TYPES];

  double Inventory_Solvent[MDE][MAX_PMV];
  double Inventory_Solvent_old[MDE][MAX_PMV];
  double Inventory_Solvent_dot[MDE][MAX_PMV];
  double Inventory_Solvent_dot_old[MDE][MAX_PMV];
  double d_Inventory_Solvent_dot_dpmv[MDE][MAX_PMV][MAX_PMV];
};
typedef struct Porous_Media_Variables_ML PMV_ML_STRUCT;

/************************************************************************/
/************************************************************************/
/************************************************************************/
/*
 * Structure used in calculating the individual terms in the
 * porous media equations.
 *
 * Big NOTE: Really these are the quantities
 * which make up the individual terms of Darcy's equations.   Really,
 * these equations are being used to solve for p_liq, p_gas, and porosity,
 * but the terms are really pieces of a component mass balance.
 * WE MUST DEFINE WHAT A COMPONENT/SOLVENT IS FOR THIS TO ALL MAKE SENSE!
 *
 *
 * We hereafter define a "SOLVENT" as the primary component in each "PHASE"
 * for which the Darcy equation is accounting for.  In our simple case of
 * Water/Air/Solid, the "Solvent" for the liquid phase is water, the "solvent"
 * for the gas phase is "Air", and the solvent for the solid phase is, of
 * course, the solid.  Our component balances are for water, air, and solid in
 * this partially saturated case, NOT for liquid/gas/solid.   It just so happens
 * that in single species component liquid and gas, a "phase" and a "component"
 * are one in the same, hence the confusion in the equations.
 *
 * When we say "Inventory_solvent[i_pl]", we mean the concentration of the
 * primary component of the original Liquid phase in both GAS and LIQUID at that
 * point (assuming it is insoluble in the solid.  In the water/air system, this
 * means water.   This concept is a must for multicomponent liquids and gases,
 * for which we will be augmenting the system with additional species equations.
 *       PRS (5/9/01)
 */
struct Porous_Media_Terms {
  dbl Inventory_solvent[MAX_PMV]; /* Gas+liquid inventory of "solvent" for each
                                     phase */
  dbl Inventory_solvent_old[MAX_PMV];     /* value at last time step of quantity
                                             above */
  dbl Inventory_solvent_dot[MAX_PMV];     /* quantity above wrt time */
  dbl Inventory_solvent_dot_old[MAX_PMV]; /* value at last time step of quantity
                                             above */
  dbl Inventory_solvent_dot_dc[MAX_PMV][MAX_CONC][MDE];
  dbl d_Inventory_solvent_dot_dpmv[MAX_PMV][MAX_PMV][MDE];
  /* Porous Media Unknown Vector time
     derivative wrt porous media vars. */
  dbl d_Inventory_sol_dpmv[MAX_PMV][MAX_PMV][MDE];
  /*sensitivity of liq solvent inventory wrt porosity */
  dbl d_PM_dot_dP[MAX_PMV]
                 [MDE]; /* Porous Media Unknown Vector at last time step. */
  dbl grad_PM[MAX_PMV][DIM];     /* Porous Media Unknown Vector gradient. */
  dbl grad_PM_old[MAX_PMV][DIM]; /* Porous Media Unknown Vector gradient at last
                                    time step*/

  /* Here, rather than unrolling these, if the first dimension is 0, then we
   * mean the flux of liquid solvent, 1, then we mean gas solvent, or 2 we mean
   * solid solvent See comment above for this rather bizarre definition of
   * solvent.
   */
  dbl diff_flux[MAX_PMV][DIM]; /* Diffusive flux vector -> gm cm-2 sec-1 */
  dbl d_diff_flux_dc[MAX_PMV][DIM][MAX_CONC][MDE];
  dbl d_diff_flux_dpmv[MAX_PMV][DIM][MAX_PMV][MDE];
  dbl d_diff_flux_dmesh[MAX_PMV][DIM][DIM][MDE];
  dbl d_diff_flux_dv[MAX_PMV][DIM][DIM][MDE];
  dbl d_diff_flux_dT[MAX_PMV][DIM][MDE];
  dbl d_diff_flux_dSM[MAX_PMV][DIM][MDE];

  dbl taylor_flux[MAX_PMV][DIM]; /* Taylor Galerkin Diff.-like flux */
  dbl d_taylor_flux_dc[MAX_PMV][DIM][MAX_CONC][MDE];
  dbl d_taylor_flux_dpmv[MAX_PMV][DIM][MAX_PMV][MDE];
  dbl d_taylor_flux_dmesh[MAX_PMV][DIM][DIM][MDE];
  dbl d_taylor_flux_dv[MAX_PMV][DIM][DIM][MDE];
  dbl d_taylor_flux_dT[MAX_PMV][DIM][MDE];

  dbl taylor_flux_wt[MDE]; /* Taylor Galerkin wt fnc. */
  dbl d_taylor_flux_wt_dmesh[MDE][DIM][MDE];
  dbl d_taylor_flux_wt_dv[MDE][DIM][MDE];
  dbl d_taylor_flux_wt_dT[MDE][MDE];

  dbl conv_flux[MAX_PMV][DIM]; /* convection flux vector. */
  dbl d_conv_flux_dc[MAX_PMV][DIM][MAX_CONC][MDE];
  dbl d_conv_flux_dpmv[MAX_PMV][DIM][MAX_PMV][MDE];
  dbl d_conv_flux_dmesh[MAX_PMV][DIM][DIM][MDE];
  dbl d_conv_flux_dv[MAX_PMV][DIM][DIM][MDE];
  dbl d_conv_flux_dT[MAX_PMV][DIM][MDE];
  dbl d_conv_flux_dSM[MAX_PMV][DIM][MDE];

  dbl MassSource[MAX_PMV]; /* source . */
  dbl d_MassSource_dc[MAX_PMV][MAX_CONC][MDE];
  dbl d_MassSource_dpmv[MAX_PMV][MAX_PMV][MDE];
  dbl d_MassSource_dmesh[MAX_PMV][DIM][MDE];
  dbl d_MassSource_dv[MAX_PMV][DIM][MDE];
  dbl d_MassSource_dpv[MAX_PMV][DIM][MDE];
  dbl d_MassSource_dT[MAX_PMV][MDE];
  dbl d_MassSource_dsh[MAX_PMV][MDE];
  dbl d_MassSource_dV[MAX_PMV][MDE];
  dbl d_MassSource_dSM[MAX_PMV][MDE]; /*sink mass sensitivity */

  dbl pi_supg[MDE];
  dbl d_pi_supg_dpmv[MDE][MAX_PMV][MDE];
  dbl conv_flux_supg[MAX_PMV];
  dbl d_conv_flux_supg_dpmv[MAX_PMV][MAX_PMV][MDE];
};

/******************************************************************************/
/******************************************************************************/
/******************************************************************************/
/*
 *  Common parameters associated with stabilization schemes for
 *  SUPG and PSPG
 *
 */
struct Stabilization_Params {

  double hsquared[DIM]; /* square of the element size variable */
  double hhv[DIM][DIM]; /* Vector of directional element sizes
                         * first coordinate is the local element
                         * coordinate number, while the second is
                         * the cartesian coordinate number.  Thus,
                         * hhv[p] is the midpoint to midpoint vector
                         * of the element in the p'th local
                         * element coordinate direction */
  double dhv_dxnode[DIM][MDE];
  double h_veloc_elem;
  double Grid_Peclet_Number[MAX_VARIABLE_TYPES + MAX_CONC];
};
typedef struct Stabilization_Params STABILIZATION_PARAMS_STRUCT;

/*____________________________________________________________________________*/

/*
 * These are a big deal now.
 */
struct Constitutive_Relations {
  int HeatFluxModel;
  int MeshFluxModel;
  int RealSolidFluxModel;
  int MeshMotion;
  int MassFluxModel;
  int MomentumFluxModel;
  int PorousFluxModel;
};

/******************************************************************************/
/******************************************************************************/
/******************************************************************************/
/*
 * Structure used in calculating the individual terms in the species
 * conservation equations so that it is general for both continuous and porous
 * media
 */
struct Species_Conservation_Terms {
  dbl Y[MAX_CONC];         /* Species Unknown Vector */
  dbl Y_old[MAX_CONC];     /* Species Unknown Vector at last time step. */
  dbl Y_dot_old[MAX_CONC]; /* old Species Unknown Vector derivative wrt
                            * time.                                     */
  dbl Y_dot[MAX_CONC];     /* Species Unknown Vector derivative wrt time*/

  dbl d_Y_dot_dc[MAX_CONC][MAX_CONC][MDE];
  dbl d_Y_dot_dpmv[MAX_CONC][MAX_PMV][MDE];
  dbl d_Y_dot_dP[MAX_CONC][MDE];

  dbl grad_Y[MAX_CONC][DIM];     /* Species Unknown Vector gradient.          */
  dbl grad_Y_old[MAX_CONC][DIM]; /* Species Unknown Vector gradient at last   *
                                  * time step.                                */
  dbl diff_flux[MAX_CONC][DIM];  /* Diffusion flux vector.                    */
  dbl d_diff_flux_dc[MAX_CONC][DIM][MAX_CONC][MDE];
  dbl d_diff_flux_dmesh[MAX_CONC][DIM][DIM][MDE];
  dbl d_diff_flux_dv[MAX_CONC][DIM][DIM][MDE];
  dbl d_diff_flux_dvd[MAX_CONC][DIM][DIM][MDE];
  dbl d_diff_flux_dT[MAX_CONC][DIM][MDE];
  dbl d_diff_flux_dP[MAX_CONC][DIM][MDE];
  dbl d_diff_flux_dV[MAX_CONC][DIM]
                    [MDE]; /* derivative of total flux wrt potential */
  dbl d_diff_flux_dSH[MAX_CONC][DIM][MDE];
  dbl d_diff_flux_dG[MAX_CONC][DIM][DIM][DIM][MDE];
  dbl d_diff_flux_dpmv[MAX_CONC][DIM][MAX_PMV][MDE];

  dbl taylor_flux[MAX_CONC][DIM]; /* Taylor Galerkin Diff.-like flux */
  dbl d_taylor_flux_dc[MAX_CONC][DIM][MAX_CONC][MDE];
  dbl d_taylor_flux_dmesh[MAX_CONC][DIM][DIM][MDE];
  dbl d_taylor_flux_dv[MAX_CONC][DIM][DIM][MDE];
  dbl d_taylor_flux_dT[MAX_CONC][DIM][MDE];
  dbl d_taylor_flux_dP[MAX_CONC][DIM][MDE];
  dbl d_taylor_flux_dpmv[MAX_CONC][DIM][MAX_PMV][MDE];

  dbl taylor_flux_wt[MDE]; /* Taylor Galerkin wt fnc. */
  dbl d_taylor_flux_wt_dmesh[MDE][DIM][MDE];
  dbl d_taylor_flux_wt_dv[MDE][DIM][MDE];
  dbl d_taylor_flux_wt_dT[MDE][MDE];

  dbl conv_flux[MAX_CONC][DIM]; /* convection flux vector. */
  dbl d_conv_flux_dc[MAX_CONC][DIM][MAX_CONC][MDE];
  dbl d_conv_flux_dmesh[MAX_CONC][DIM][DIM][MDE];
  dbl d_conv_flux_dv[MAX_CONC][DIM][DIM][MDE];
  dbl d_conv_flux_dT[MAX_CONC][DIM][MDE];
  dbl d_conv_flux_dP[MAX_CONC][DIM][MDE];
  dbl d_conv_flux_dpmv[MAX_CONC][DIM][MAX_PMV][MDE];

  dbl MassSource[MAX_CONC]; /* source . */
  dbl d_MassSource_dc[MAX_CONC][MAX_CONC][MDE];
  dbl d_MassSource_dmesh[MAX_CONC][DIM][MDE];
  dbl d_MassSource_dv[MAX_CONC][DIM][MDE];
  dbl d_MassSource_dpv[MAX_CONC][DIM][MDE];
  dbl d_MassSource_dT[MAX_CONC][MDE];
  dbl d_MassSource_dsh[MAX_CONC][MDE];
  dbl d_MassSource_dI[MAX_CONC][MDE];
  dbl d_MassSource_dV[MAX_CONC][MDE];
  dbl d_MassSource_dpmv[MAX_CONC][MAX_PMV][MDE];
  dbl d_MassSource_dF[MAX_CONC][MDE];
};
/******************************************************************************/
/******************************************************************************/
/******************************************************************************/
//! A structure filled with common arguments.
/*!
 * This structure is populated at the top of solve_nonlinear_problem()
 */
struct Matrix_Fill_Arguments {
  struct Aztec_Linear_Solver_System *ams;
  double *x;
  double *resid;
  double *x_old;
  double *x_older;
  double *xdot;
  double *xdot_old;
  double *x_update;
  double *delta_t;
  double *theta_;
  struct elem_side_bc_struct **first_elem_side_bc;
  double *time;
  Exo_DB *exo;
  Dpi *dpi;
  int *num_total_nodes;
  double *h_elem_avg;
  double *U_norm;
  double *estifm;
};
typedef struct Matrix_Fill_Arguments MF_Args;

/******************************************************************************/
/******************************************************************************/
/******************************************************************************/

/*
 *  Note: we have already used the assumption that the species dependencies
 *        are full and contiguous in the structure below. In other words
 *        they are always grouped together and there are mp->Num_Species
 *        number of them.
 */
struct propertyJac {
  int NUM_TERMS_MALLOC; /* Number of terms, used in the malloc of this
                         * structure
                         */
  int Num_Terms;        /* Number of terms in the Jacobian dependence
                         * vector below.
                         */
  int Species_Type;     /* Value of the species var type for
                         * the source term and dependent variable assumed
                         * in the Fields below.
                         */
  VARIABLE_DESCRIPTION_STRUCT **Var_List;
  /* Vector of pointers to variable description
   * structures for each of the Jacobian terms
   * (malloced length of NUM_TERMS_MALLOC);
   */
  int *idof;     /* Vector of idof's. This is usually equal to
                  * zero, except for Variable descriptions
                  * that pertain to more than one dof.
                  * Also doubles for kspec for vintage MASS_FRACTION
                  * variable types
                  * (malloced length of NUM_TERMS_MALLOC);
                  */
  int *Var_Type; /* Var type of of the vector.
                  * (malloced length of NUM_TERMS_MALLOC);
                  */
  int *MatID;    /* MatID of the variable
                  *(malloced length of NUM_TERMS_MALLOC);
                  */
  double Property_Value;
  /* Current value of the property whose
   * deriviative is being evaluated.
   */
  double *Var_Value; /* Current value of the variable corresponding
                      * to the entry. Species var type agrees with
                      * the Species_Type field
                      * (malloced length of NUM_TERMS_MALLOC);
                      */
  double *JacVector; /* Jacobian vector of the source term.
                      * (malloced length of NUM_TERMS_MALLOC);
                      */
};
typedef struct propertyJac PROPERTYJAC_STRUCT;

/******************************************************************************/
/******************************************************************************/
/******************************************************************************/

/*
 * Prototpyes for functions in mm_propertyJac.c
 */

extern void propertyJac_realloc(PROPERTYJAC_STRUCT **, int);
extern void propertyJac_free(PROPERTYJAC_STRUCT *jac);
extern void propertyJac_destroy(PROPERTYJAC_STRUCT **);
extern void propertyJac_addEnd(PROPERTYJAC_STRUCT *, int, int, int, double,
                               double);
extern void propertyJac_searchadd(PROPERTYJAC_STRUCT *, int, int, int, double,
                                  double);
extern int propertyJac_find_species_unk(PROPERTYJAC_STRUCT *);
extern void propertyJac_add1SpEnd(PROPERTYJAC_STRUCT *, MATRL_PROP_STRUCT *,
                                  int, double, double);
/******************************************************************************/
/******************************************************************************/
/*
 * This structure packages data regarding the level set initialization method
 * as well as info about geometric forms and their parameters used in
 * initializing the the level set.
 */

struct LS_Surf_Closest_Point {
  double distance;
  double confidence;
  int inflection;
  int elem;
  int elem_side;
  double x[3];
  double xi[3];
};

struct LS_Surf {
  int type;
  void *data;
  struct LS_Surf_Closest_Point *closest_point;
  struct LS_Surf_List *subsurf_list;
  struct LS_Surf *next;
};

struct LS_Surf_List {
  int size;
  struct LS_Surf *start;
  struct LS_Surf *current;
  struct LS_Surf *end;
};

struct LS_Surf_Point_Data {
  double x[3];
  int elem;
  double xi[3];
  int inflection;
};

struct LS_Embedded_BC {
  int bc_input_id;
  struct LS_Embedded_BC *next;
};

struct LS_Surf_Facet_Data {
  int num_points;
  int elem;
  int elem_side;
};

struct LS_Surf_SS_Data {
  int ss_id;
};

struct LS_Surf_NS_Data {
  int ns_id;
  int PosEB_id;
};

struct LS_Surf_Iso_Data {
  int isovar;
  double isoval;
};

struct LS_Surf_Plane_Data {
  double n[3];
  double d;
};

struct LS_Surf_Sphere_Data {
  double center[3];
  double r;
};

struct LS_Surf_Arc_Data {
  double center[3];
  double r;
  double n[3];
  double d;
  double sign;
};

struct LS_Surf_User_Data {
  int Int_Data[5];
  double Real_Data[10];
};

/*
 * Data structure that contains good and useful information about
 * the level set tracking parameters
 */

struct Level_Set_Data {
  int var;
  int Use_Level_Set;
  int Evolution;
  int Contact_Inflection;
  int Isosurface_Subsurf_Type;
  int Init_Method;
  int Num_Var_Init;
  double Length_Scale;
  double Control_Width;
  double Renorm_Tolerance;
  int Renorm_Method;
  int Search_Option;
  int Grid_Search_Depth;
  int Integration_Depth;
  int Interface_Output;
  char *output_file;
  int Renorm_Freq;
  int Renorm_Countdown;
  int Force_Initial_Renorm;
  double Mass_Value;
  int Mass_Sign;
  double Contact_Tolerance;
  int Fluid_Solid;
  int Fluid_Sign;
  int Solid_Sign;
  char *sm_object_name;
  char *sm_object_type;
  struct LS_Embedded_BC *embedded_bc;
  struct LS_Surf_List *init_surf_list;
  struct LS_Surf_List *last_surf_list;
  int Elem_Sign;
  int elem_overlap_state;
  int SubElemIntegration;
  int AdaptIntegration;
  int Adaptive_Order;
  int CrossMeshQuadPoints;
  int on_sharp_surf;
  int Extension_Velocity;
  int CalcSurfDependencies;
  int MatrixNum; /* segregated problems */
  int SubcyclesAfterRenorm;
  double Neg_Vol;
  double Pos_Vol;
  double Surface_Area;
  double Initial_LS_Displacement;
  int Ignore_F_deps;
  struct LS_Surf_List *Ext_Vel_Surf_List;
  int Periodic_Planes;
  double Periodic_Plane_Loc[6];
  int Ghost_Integ_Active;
  int Ghost_Integ;
  int PSPP_filter;
  int Sat_Hyst_Renorm_Lockout;
  int ghost_stress;
  int Toure_Penalty;
  int Huygens_Freeze_Nodes;
  int Enable_Div_Term;
  int Semi_Implicit_Integration;
  int YZbeta;
  dbl YZbeta_scale;
};

/*
 * This data structure holds useful level-set related functions and
 * their derivatives with respect to FILL and MESH_DISPLACEMENT{1,2,3}.
 */
struct Level_Set_Interface {
  /* Flag indicating if we're in the interfacial region. */
  int near;

  /* Half the interfacial thickness (alpha = 0.5 * width) */
  double alpha;

  /* Heaviside function; smooth form of: H=0 for F<0, H=1 for F>0 */
  double H;
  double dH;
  double d_H_dF[MDE];
  double d_H_dmesh[DIM][MDE];

  /* Heaviside function as above, but evaluated using FEM basis functions */
  double Hn;
  double Hn_old;
  double gradHn[DIM];
  double gradHn_old[DIM];
  double d_Hn_dF[MDE];
  double d_gradHn_dF[DIM][MDE];
  double d_Hn_dmesh[DIM][MDE];
  double d_gradHn_dmesh[DIM][DIM][MDE];

  /*
   * Delta function: smooth form of: delta(F) = 1 for F=0, =0 for F != 0
   * N.B. This delta has a correction for cases where F is not a pure
   * distance function.
   */
  double delta;
  double d_delta_dF[MDE];
  double d_delta_dmesh[DIM][MDE];
  double delta_max;

  /*
   * Normal vector: typically normal = grad(F); here we use normal =
   * grad(F) / |grad(F)| to be safe.
   */
  double normal[DIM];
  double d_normal_dF[DIM][MDE];
  double d_normal_dmesh[DIM][DIM][MDE];

  /* Magnitude of grad_F. */
  double gfmag;
  double d_gfmag_dF[MDE];
  double d_gfmag_dmesh[DIM][MDE];

  /* Magnitude of grad_F inverse. */
  double gfmaginv;
  double d_gfmaginv_dF[MDE];
  double d_gfmaginv_dmesh[DIM][MDE];
};

struct Search_Grid_Structure {
  struct Element_Indices *ei; /* parent F E element ei struct */
  int dim;                    /* dimension of search_grid */
  int level;                  /* Level of division of this grid */
  struct Shape_Fcn_Tree
      *tree;          /* Shape function tree that correspondes to this grid */
  int num_verts;      /* number of vertices in this grid */
  double LS_value[8]; /* Values of level set function at search grid vertices */
  struct Search_Grid_Structure **neighbors; /* neighboring search grids of this
                                               grid - Currently unused.  */
  int num_subgrids;
  struct Search_Grid_Structure **subgrids; /* children of the search grid */
};

typedef struct Search_Grid_Structure SGRID;

struct Shape_Fcn_Tree {
  int dim;                    /* dimension of tree struct */
  int level;                  /* Level of division of this tree */
  int num_verts;              /* number of vertices in this tree */
  double (*xi)[DIM];          /* s,u,t coordinates of grid vertices */
  struct Basis_Functions *bf; /* point to bfd master basis function list
                                 according to interpolation */
  double num_fcns;            /* number of shape functions */
  double (*phi)[MDE]; /* value of shape all shape functions at grid nodes */
  int num_gpts;       /* number of integration points on this tree */
  double (*s)[DIM];   /* s,u,t coordinates of gauss pts on this tree */
  double *wt;         /* weight on each integration point */
  int num_subtrees;   /* number of children */
  struct Shape_Fcn_Tree *
      *subtrees; /* children of the tree, scions if you will */
};

struct Shape_Fcn_Tree_Int {
  int active;
  int ip_total; /* number of integration points on this tree on this elem */
  double (
      *s)[DIM]; /* s,u,t coordinates of gauss pts on this tree on this elem */
  double *wt;   /* weight on each integration point on this tree on this elem */
  int *ip_sign; /* ls->Elem_Sign for integration point */
};

typedef struct Shape_Fcn_Tree NTREE;
typedef struct Shape_Fcn_Tree_Int NTREE_INT;

struct Phase_Function_Jacobian_Info {
  int length;
  double *d_pf_lm; /* Sensitivity of phase function residuals wrt to lagrange
                      multiplier */
  double
      *d_lm_pf; /* Sensitibity of constraint wrt to phase function unknowns */
  double
      d_lm_lm; /* Sensitivity of the constraint wrt to the lagrange mulplier */
};

typedef struct Phase_Function_Jacobian_Info PF_JAC_INFO;

struct Phase_Function_Data {
  int num_phase_funcs;
  int Use_Phase_Field;
  struct Level_Set_Data *
      *ls; /* individual LS data structures for each phase function */
  int Use_Constraint;
  int Constraint_Method;
  double Constraint_Integral;
  double shift[MAX_PHASE_FUNC];
  PF_JAC_INFO *jac_info;
};

/* The maximum number of neighboring element blocks for each shell block */
#define MAX_SHELL_NBRS 6

/* A data structure to help work with blocks of shell elements. */
struct Shell_Block {
  int elemblock_index; /* The index in the list of element blocks. */
  int elemblock_id;    /* The number known to the user. */
  int num_nbr_blocks;  /* Number of neighboring element blocks. */
  int *nbr_elem_ids[MAX_SHELL_NBRS]; /* Neighbor element numbers */
  int mn; /* This is the material number corresponding to
             this shell element block */
};

/* struct for d_Pi */
struct stress_dependence {
  double v[DIM][DIM][DIM][MDE];
  double vd[DIM][DIM][DIM][MDE];
  double X[DIM][DIM][DIM][MDE];
  double C[DIM][DIM][MAX_CONC][MDE];
  double T[DIM][DIM][MDE];
  double nn[DIM][DIM][MDE];
  double F[DIM][DIM][MDE];
  double P[DIM][DIM][MDE];
  double g[DIM][DIM][DIM][DIM][MDE];
  double S[DIM][DIM][MAX_MODES][DIM][DIM][MDE];
  double pf[DIM][DIM][MAX_PHASE_FUNC][MDE];
  double degrade[DIM][DIM][MDE];
};
typedef struct stress_dependence STRESS_DEPENDENCE_STRUCT;

/* struct for d_q */
struct heat_flux_dependence {
  double T[DIM][MDE];
  double C[DIM][MAX_CONC][MDE];
  double X[DIM][DIM][MDE];
  double F[DIM][MDE];
  double moment[MAX_MOMENTS][DIM][MDE];
};
typedef struct heat_flux_dependence HEAT_FLUX_DEPENDENCE_STRUCT;

/* struct for d_q */
struct acoustic_flux_dependence {
  double P[DIM][MDE];
  double T[DIM][MDE];
  double C[DIM][MAX_CONC][MDE];
  double X[DIM][DIM][MDE];
  double F[DIM][MDE];
};
typedef struct acoustic_flux_dependence ACOUSTIC_FLUX_DEPENDENCE_STRUCT;

/* struct for df */
struct momentum_source_dependence {
  double T[DIM][MDE];                  /* temperature dependence. */
  double X[DIM][DIM][MDE];             /* spatial dependence. */
  double C[DIM][MAX_CONC][MDE];        /* conc dependence. */
  double v[DIM][DIM][MDE];             /* velocity dependence. */
  double F[DIM][MDE];                  /* FILL dependence. */
  double E[DIM][DIM][MDE];             /* electric field dependence */
  double pf[DIM][MAX_PHASE_FUNC][MDE]; /* phase function dependence */
  double ars[DIM][MDE];                /* acoustic energy density. */
};
typedef struct momentum_source_dependence MOMENTUM_SOURCE_DEPENDENCE_STRUCT;

/* struct for d_mu */
struct viscosity_dependence {
  double v[DIM][MDE];             /* velocity dependence. */
  double X[DIM][MDE];             /* mesh dependence. */
  double T[MDE];                  /* temperature dependence. */
  double C[MAX_CONC][MDE];        /* conc dependence. */
  double P[MDE];                  /* pressure dependence. */
  double F[MDE];                  /* FILL dependence. */
  double nn[MDE];                 /* bond concentration dependence */
  double gd;                      /* strain rate dependence */
  double pf[MAX_PHASE_FUNC][MDE]; /* phase function */
  double degrade[MDE];           /* amount of degradation */
};
typedef struct viscosity_dependence VISCOSITY_DEPENDENCE_STRUCT;

/* struct for d_saramito */
struct saramito_coefficient_dependence
{
  double s[DIM][DIM];      /* stress dependence. */
  double tau_y;            /* yield stress dependence. */
};
typedef struct saramito_coefficient_dependence SARAMITO_DEPENDENCE_STRUCT;

/* struct for d_dilMu */
struct dilViscosity_dependence {
  double v[DIM][MDE];             /* velocity dependence. */
  double X[DIM][MDE];             /* mesh dependence. */
  double T[MDE];                  /* temperature dependence. */
  double C[MAX_CONC][MDE];        /* conc dependence. */
  double P[MDE];                  /* pressure dependence. */
  double F[MDE];                  /* FILL dependence. */
  double nn[MDE];                 /* bond concentration dependence */
  double gd;                      /* strain rate dependence */
  double pf[MAX_PHASE_FUNC][MDE]; /* phase function */
  double degrade[MDE];           /* amount of degradation */
};
typedef struct dilViscosity_dependence DILVISCOSITY_DEPENDENCE_STRUCT;

/* struct for d_rho */
struct density_dependence {
  double T[MDE];
  double C[MAX_CONC][MDE];
  double F[MDE];
  double pf[MAX_PHASE_FUNC][MDE]; /* phase function */
  double moment[MAX_MOMENTS][MDE];
  double rho[MDE];
};
typedef struct density_dependence DENSITY_DEPENDENCE_STRUCT;

/* struct for d_Cp */
struct heat_capacity_dependence {
  double v[DIM][MDE];      /* velocity dependence. */
  double X[DIM][MDE];      /* mesh dependence. */
  double T[MDE];           /* temperature dependence. */
  double C[MAX_CONC][MDE]; /* conc dependence. */
  double V[MDE];           /* voltage dependence. */
  double F[MDE];           /* FILL dependence. */
};
typedef struct heat_capacity_dependence HEAT_CAPACITY_DEPENDENCE_STRUCT;

/* struct for d_h */
struct heat_source_dependence {
  double v[DIM][MDE];                 /* velocity dependence. */
  double X[DIM][MDE];                 /* mesh dependence. */
  double T[MDE];                      /* temperature dependence. */
  double C[MAX_CONC][MDE];            /* conc dependence. */
  double V[MDE];                      /* voltage dependence. */
  double S[MAX_MODES][DIM][DIM][MDE]; /* stress mode dependence. */
  double F[MDE];                      /* level set field dependence */
  double P[MDE];                      /* acoustic pressure dependence  */
  double APR[MDE];	   /* acoustic pressure dependence  */
  double API[MDE];	   /* acoustic pressure dependence  */
  double INT[MDE];	   /* acoustic pressure dependence  */
};
typedef struct heat_source_dependence HEAT_SOURCE_DEPENDENCE_STRUCT;

/* struct for d_k */
struct conductivity_dependence {
  double X[DIM][MDE];      /* mesh dependence. */
  double T[MDE];           /* temperature dependence. */
  double C[MAX_CONC][MDE]; /* conc dependence. */
  double F[MDE];           /* FILL dependence. */
  double moment[MAX_MOMENTS][MDE];
};
typedef struct conductivity_dependence CONDUCTIVITY_DEPENDENCE_STRUCT;

/* struct for d_vconv */
struct convection_velocity_dependence {
  double X[DIM][DIM][MDE];      /* mesh dependence. */
  double rs[DIM][DIM][MDE];     /* real solid motion dependence. */
  double v[DIM][DIM][MDE];      /* velocity dependence. */
  double T[DIM][MDE];           /* temperature dependence. */
  double C[DIM][MAX_CONC][MDE]; /* conc dependence. */
};
typedef struct convection_velocity_dependence
    CONVECTION_VELOCITY_DEPENDENCE_STRUCT;

/* struct for d_vnorm */
struct normal_velocity_dependence {
  double v[DIM][MDE];      /* velocity dependence. */
  double T[MDE];           /* temperature dependence. */
  double C[MAX_CONC][MDE]; /* conc dependence. */
  double V[MDE];           /* voltage dependence. */
  double F[MDE];           /* FILL dependence. */
  double X[DIM][MDE];      /* mesh dependence. */
};
typedef struct normal_velocity_dependence NORMAL_VELOCITY_DEPENDENCE_STRUCT;

/* struct for d_enorm */
struct normal_energy_dependence {
  double v[DIM][MDE];      /* velocity dependence. */
  double T[MDE];           /* temperature dependence. */
  double C[MAX_CONC][MDE]; /* conc dependence. */
  double V[MDE];           /* voltage dependence. */
  double F[MDE];           /* FILL dependence. */
};
typedef struct normal_energy_dependence NORMAL_ENERGY_DEPENDENCE_STRUCT;

/* struct for d_pspg */
struct pspg_dependence {
  double v[DIM][DIM][MDE];      /* velocity dependence. */
  double T[DIM][MDE];           /* temperature dependence. */
  double P[DIM][MDE];           /* pressure dependence. */
  double C[DIM][MAX_CONC][MDE]; /* conc dependence. */
  double X[DIM][DIM][MDE];      /* mesh dependence. */
  double g[DIM][DIM][DIM][MDE];
  double S[DIM][MAX_MODES][DIM][DIM][MDE]; /* stress mode dependence. */
};
typedef struct pspg_dependence PSPG_DEPENDENCE_STRUCT;

/* struct for d_cont_gls */
struct cont_gls_dependence {
  double v[DIM][MDE]; /* velocity dependence */
  double X[DIM][MDE]; /* mesh dependence */
};
typedef struct cont_gls_dependence CONT_GLS_DEPENDENCE_STRUCT;

struct Petrov_Galerkin_Data {
  double h[DIM];
  double h_elem_avg;
  double hsquared[DIM];
  double hh[DIM][DIM];
  double dh_dxnode[DIM][MDE];
  double U_norm;
  double mu_avg;
  double hhv[DIM][DIM];
  double dhv_dxnode[DIM][MDE];
  double rho_avg;
  double v_avg[DIM];
  double dv_dnode[DIM][MDE];
};

typedef struct Petrov_Galerkin_Data PG_DATA;

/*
 * Auxiliaries Variables used in calculating flow rate and average velocity
 * with their sensitivities in lubrication flow.
 * These values are calculated at the current quadrature point.
 */
struct Lubrication_Auxiliaries {
  double q[DIM];             /* Volumetric flow rate per unit width */
  double v_avg[DIM];         /* Average velocity, i.e. q divided by height */
  double gradP_mag;          /* Magnitude of pressure gradient */
  double gradP_tangent[DIM]; /* Tangent vector of the pressure gradient */
  double gradP_normal[DIM];  /* Unit vector perpendicular to the pressure */
  double H;                            /* Lubrication Gap Height */

  double dgradP_mag_dP; /* Pressure gradient magnitude sensitivities w.r.t.
                           pressure */
  double dgradP_tangent_dP[DIM]; /* Pressure gradient tangent sensitivities
                                    w.r.t. pressure */
  double dgradP_normal_dP[DIM]; /* Pressure gradient normal sensitivities w.r.t.
                                   pressure */

  double dq_dh1[DIM][MDE]; /* Flow rate sensitivities w.r.t. height */
  double dq_dh2[DIM][MDE]; /* Flow rate sensitivities w.r.t. height */
  double dq_dp1[DIM]
               [MDE]; /* Flow rate sensitivities w.r.t. lubrication pressure */
  double dq_dp2[DIM]
               [MDE]; /* Flow rate sensitivities w.r.t. lubrication pressure */
  double dq_df[DIM][MDE]; /* Flow rate sensitivities w.r.t. level set */
  double dq_dk[DIM][MDE]; /* Flow rate sensitivities w.r.t. curvature */
  double dq_dx[DIM][DIM]
              [MDE]; /* Flow rate sensitivities w.r.t. mesh deformation */
  double dq_dnormal[DIM][DIM][MDE];    /* Flow rate sensitivities w.r.t. shell normal */
  double dq_drs[DIM][DIM][MDE]; /* Flow rate sensitivities w.r.t. real solid
                                   deformation */
  double dq_ddh[DIM][MDE]; /* Flow rate sensitivities w.r.t. heat transport */
  double dq_dc[DIM][MDE];  /* Flow rate sensitivities w.r.t. particles volume
                              fraction */
  double dq_dshear_top[DIM][MDE]; /* Flow rate sensitivities w.r.t. top wall
                                     shear rate */
  double dq_dshear_bot[DIM][MDE]; /* Flow rate sensitivities w.r.t. bottom wall
                                     shear rate */
  double dq_dcross_shear[DIM][MDE]; /* Flow rate sensitivities w.r.t. cross
                                       stream shear stress */

  double dv_avg_dh1[DIM]
                   [MDE]; /* Average velocity sensitivities w.r.t. height */
  double dv_avg_dh2[DIM]
                   [MDE]; /* Average velocity sensitivities w.r.t. height */
  double dv_avg_dp1[DIM][MDE]; /* Average velocity sensitivities w.r.t.
                                  lubrication pressure */
  double dv_avg_dp2[DIM][MDE]; /* Average velocity sensitivities w.r.t.
                                  lubrication pressure */
  double dv_avg_dnormal[DIM][DIM][MDE]; /* Average velocity sensitivities w.r.t. mesh deformation */
  double dv_avg_df[DIM]
                  [MDE]; /* Average velocity sensitivities w.r.t. level set */
  double dv_avg_dk[DIM]
                  [MDE]; /* Average veloctiy sensitivities w.r.t. curvature */
  double dv_avg_dx[DIM][DIM][MDE]; /* Average velocity sensitivities w.r.t. mesh
                                      deformation */
  double dv_avg_drs[DIM][DIM][MDE]; /* Average velocity sensitivities w.r.t.
                                       real solid deformation*/
  double dv_avg_ddh[DIM][MDE]; /* Average velocity sensitivities w.r.t. heat
                                  transport */
  double dv_avg_dc[DIM][MDE]; /* Average velocity sensitivities w.r.t. particles
                                 volume fraction */
  double dv_avg_dshear_top[DIM][MDE];   /* Average velocity sensitivities w.r.t.
                                           top wall shear rate */
  double dv_avg_dshear_bot[DIM][MDE];   /* Average velocity sensitivities w.r.t.
                                           bottom wall shear rate */
  double dv_avg_dcross_shear[DIM][MDE]; /* Average velocity sensitivities w.r.t.
                                           cross stream shear stress */
  double dH_dmesh[DIM][MDE]; /* lubrication gap sensitivities w.r.t. mesh */
  double dH_drealsolid[DIM][MDE]; /* lubrication gap sensitivities w.r.t. real
                                     solid */
};

typedef struct Lubrication_Auxiliaries LUBRICATION_AUXILIARIES_STRUCT;

typedef struct {
  dbl supg_tau;
  dbl d_supg_tau_dv[DIM][MDE];
  dbl d_supg_tau_dX[DIM][MDE];
} SUPG_terms;

/******************************************************************************/
/******************************************************************************/
/******************************************************************************/
#endif /* GOMA_MM_AS_STRUCTS_H */<|MERGE_RESOLUTION|>--- conflicted
+++ resolved
@@ -523,9 +523,10 @@
   dbl *pF[MAX_PHASE_FUNC][MDE]; /* phase function */
   dbl *sh_J[MDE];               /* sh_J[MDE], Shell surface diffusion flux */
   dbl *sh_Kd[MDE];              /* sh_Kd[MDE], Shell surface curvature */
-<<<<<<< HEAD
   dbl *apr[MDE];                /* acoustic pressure real part */
   dbl *api[MDE];                /* acoustic pressure imag part */
+  dbl *epr[MDE];				/* em lagr pressure real part */
+  dbl *epi[MDE];				/* em lagr pressure imag part */
   dbl *ars[MDE];                /* acoustic reynolds stress */
   dbl *sink_mass[MDE];          /* porous sink mass*/
   dbl *sh_bv[MDE];              /* acoustic boundary velocity */
@@ -549,35 +550,6 @@
   dbl *max_strain[MDE];          /* Maximum Von Mises strain */
   dbl *cur_strain[MDE];          /* Von Mises strain */
   dbl *poynt[DIM][MDE];          /* Poynting Vector for light intensity */
-=======
-  dbl *apr[MDE];				/* acoustic pressure real part */
-  dbl *api[MDE];				/* acoustic pressure imag part */
-  dbl *epr[MDE];				/* em lagr pressure real part */
-  dbl *epi[MDE];				/* em lagr pressure imag part */
-  dbl *ars[MDE];				/* acoustic reynolds stress */
-  dbl *sink_mass[MDE];				/* porous sink mass*/
-  dbl *sh_bv[MDE];				/* acoustic boundary velocity */
-  dbl *sh_p[MDE];                             /* shell lub pressure */
-  dbl *lubp[MDE];                             /* lub pressure */
-  dbl *lubp_2[MDE];                           /* second lub pressure */
-  dbl *sh_fp[MDE];                            /* lub pressure in thin film */
-  dbl *sh_fh[MDE];                            /* film thickness */
-  dbl *sh_pc[MDE];                            /* particles concentration */
-  dbl *sh_sat_closed[MDE];                    /*  Porous shell saturation - Closed cells - SAR */
-  dbl *sh_p_open[MDE];                        /*  Porous shell pressure - Open closed - SAR */
-  dbl *sh_p_open_2[MDE];                      /*  Second Porous shell pressure - Open closed -PRS */
-  dbl *sh_t[MDE];                             /*  Shell temperature -- PRS*/
-  dbl *sh_dh[MDE];                            /*  Shell delta gap   -- PRS*/
-  dbl *sh_l_curv[MDE];                        /* Lubrication shell curvature - SAR */
-  dbl *sh_l_curv_2[MDE];                      /* Lubrication shell curvature 2 - PRS */
-  dbl *sh_sat_gasn[MDE];                      /*  Porous shell saturation - Gas compression - SAR */
-  dbl *sh_shear_top[MDE];                     /* Top wall shear rate */
-  dbl *sh_shear_bot[MDE];                     /* Bottom wall shear rate */
-  dbl *sh_cross_shear[MDE];                   /* Cross stream shear stress */
-  dbl *max_strain[MDE];                       /* Maximum Von Mises strain */
-  dbl *cur_strain[MDE];                       /* Von Mises strain */
-  dbl *poynt[DIM][MDE];				/* Poynting Vector for light intensity */
->>>>>>> e33b61bb
   dbl *tfmp_pres[MDE];                    /* thin-film multi-phase lubrication pressure */
   dbl *tfmp_sat[MDE];                  /* thin-film multi-phase saturation */
   dbl *moment[MAX_MOMENTS][MDE]; /* moments */
@@ -663,7 +635,6 @@
   dbl **div_s_v; /* sundry pieces (next 4) for surface rheological constitutive
                     eqn */
   dbl **curv;
-<<<<<<< HEAD
   dbl ***grad_v_dot_n; /* grad_s_v_dot_n[DIM][MDE] , grad_s_v_dot_n[] defined at
                           a surface */
   dbl **n_dot_curl_s_v; /* n dot (curl_s v) Scalar variable used in shell
@@ -674,6 +645,8 @@
   dbl **apr;            /* *apr[MDE], acoustic pressure */
   dbl **api;            /* *api[MDE], acoustic pressure */
   dbl **ars;            /* *ars[MDE], acoustic reynolds stress */
+  dbl **epr;			 /* *epr[MDE], em pressure */
+  dbl **epi;			 /* *epi[MDE], em pressure */
   dbl **sink_mass;      /* Porous sink mass */
   dbl **sh_bv;          /* sh_bv[MDE], acoustic bdy velocity */
   dbl **sh_p;           /* sh_p[MDE], lub pressure */
@@ -700,40 +673,6 @@
   dbl **max_strain;     /* max_strain[MDE], maximum Von Mises strain */
   dbl **cur_strain;     /* cur_strain[MDE], Von Mises strain */
   dbl ***poynt;         /* *v[DIM][MDE], velocity */
-=======
-  dbl ***grad_v_dot_n;           /* grad_s_v_dot_n[DIM][MDE] , grad_s_v_dot_n[] defined at a surface */
-  dbl **n_dot_curl_s_v;          /* n dot (curl_s v) Scalar variable used in shell equations - curl_s is surface curl */
-  dbl ***pF;                     /* *pF[MAX_PHASE_FUNC][MDE], phase function */
-  dbl **sh_J;                    /* sh_J[MDE], Shell surface diffusion flux */
-  dbl **sh_Kd;                   /* sh_Kd[MDE], Shell surface curvature */
-  dbl **apr;			 /* *apr[MDE], acoustic pressure */
-  dbl **api;			 /* *api[MDE], acoustic pressure */
-  dbl **ars;			 /* *ars[MDE], acoustic reynolds stress */
-  dbl **epr;			 /* *epr[MDE], em pressure */
-  dbl **epi;			 /* *epi[MDE], em pressure */
-  dbl **sink_mass;               /* Porous sink mass */
-  dbl **sh_bv;                    /* sh_bv[MDE], acoustic bdy velocity */
-  dbl **sh_p;                    /* sh_p[MDE], lub pressure */
-  dbl **lubp;                    /* lubp[MDE], lub pressure */
-  dbl **lubp_2;                   /* lubp_2[MDE], second lub pressure */
-  dbl **sh_fp;                   /* sh_fp[MDE], lub pressure in the thin film */
-  dbl **sh_fh;                   /* sh_fh[MDE], film thickness */
-  dbl **sh_pc;                   /* sh_pc[MDE], particles concentration */
-  dbl **sh_sat_closed;           /* sh_sat_closed[MDE], porous shell saturation - closed cells - SAR */
-  dbl **sh_p_open;               /* sh_p_open[MDE], porous shell pressure - open cells - SAR */
-  dbl **sh_p_open_2;             /* sh_p_open_2[MDE], porous shell pressure - open cells - PRS */
-  dbl **sh_t;                    /* sh_t[MDE], Shell temperature -- PRS */
-  dbl **sh_dh;                    /* sh_dh[MDE], Shell delta_h -- PRS */
-  dbl **sh_l_curv;               /* sh_l_curv[MDE], Lubrication shell curvature - SAR */
-  dbl **sh_l_curv_2;              /* sh_l_curv_2[MDE], Lubrication_2 shell curvature - PRS */
-  dbl **sh_sat_gasn;             /* sh_sat_gasn[MDE], porous shell saturation - gas compression - SAR */
-  dbl **sh_shear_top;            /* sh_shear_top[MDE], top wall shear rate */
-  dbl **sh_shear_bot;            /* sh_shear_bot[MDE], bottom wall shear rate */
-  dbl **sh_cross_shear;          /* sh_cross_shear[MDE], cross stream shear stress */
-  dbl **max_strain;              /* max_strain[MDE], maximum Von Mises strain */
-  dbl **cur_strain;              /* cur_strain[MDE], Von Mises strain */
-  dbl ***poynt;		      	 /* *v[DIM][MDE], velocity */
->>>>>>> e33b61bb
   dbl **tfmp_pres;                    /*  thin-film multi-phase lubrication pressure */
   dbl **tfmp_sat;                  /* thin-film multi-phase saturation */
   dbl ***moment;        /* *moment[MAX_MOMENTS][MDE], moments */
@@ -787,29 +726,16 @@
  * we load up actual contributions.
  */
 
-<<<<<<< HEAD
 struct Local_Element_Contributions {
-  dbl R[MAX_PROB_VAR + MAX_CONC][MDE];
-  dbl J[MAX_PROB_VAR + MAX_CONC][MAX_PROB_VAR + MAX_CONC][MDE][MDE];
-=======
-struct Local_Element_Contributions
-{
   int max_dof;
   dbl *R;
   dbl *J;
-  //dbl R[MAX_PROB_VAR + MAX_CONC] [MDE];
-  //dbl J[MAX_PROB_VAR + MAX_CONC][MAX_PROB_VAR + MAX_CONC] [MDE][MDE];
->>>>>>> e33b61bb
   /* For face m and  mode k we have for mode imode
      d(tau_12_i)/d(tau_12_j) =
        J_stress_neighbor[m][i][POLYMER_STRESS11_k][j]
   */
-<<<<<<< HEAD
-  dbl J_stress_neighbor[4][MDE][MAX_PROB_VAR + MAX_CONC][MDE];
-=======
   dbl *J_stress_neighbor;
-  //dbl J_stress_neighbor[4][MDE][MAX_PROB_VAR + MAX_CONC][MDE];
->>>>>>> e33b61bb
+  
 
   /*
    * NOTE: concentration entries in local element arrays are stored at
@@ -827,10 +753,6 @@
    */
 };
 
-<<<<<<< HEAD
-=======
-
->>>>>>> e33b61bb
 /*___________________________________________________________________________*/
 
 /*
@@ -1714,7 +1636,6 @@
 
   dbl sh_K;            /* Shell region curvature */
   dbl sh_K2;                    /* Shell region second curvature */
-<<<<<<< HEAD
   dbl sh_tens;         /* Shell region tension */
   dbl sh_x;            /* Shell region x coordinate */
   dbl sh_y;            /* Shell region y coordinate */
@@ -1731,6 +1652,7 @@
   dbl sh_J;                 /* Shell surface diffusion flux */
   dbl sh_Kd;                /* Shell surface curvature */
   dbl apr, api, ars, sh_bv; /* Acoustic pressure */
+  dbl epr, epi;                 /* LAGR MULT EM continuity */
   dbl sink_mass;            /* porous sink mass */
 
   dbl external_field[MAX_EXTERNAL_FIELD]; /* External field to be read and held
@@ -1760,49 +1682,6 @@
   dbl max_strain;     /* Maximum Von Mises strain */
   dbl cur_strain;     /* Von Mises strain */
   dbl poynt[DIM];     /* Poynting Vector */
-=======
-  dbl sh_tens;                  /* Shell region tension */
-  dbl sh_x;                     /* Shell region x coordinate */
-  dbl sh_y;                     /* Shell region y coordinate */
-  dbl sh_u;                     /* Shell user */
-  dbl sh_ang[DIM-1];            /* Shell orientation angles */
-  dbl div_s_v;                  /* The scalar field evaluated on a shell element is div_s of v
-				   or (( I - n n) dot del) dot v      */
-  dbl curv;                     /* The scalar field evaluated on a shell element is the curvature */
-  dbl grad_v_dot_n[DIM];        /* This vector field is the del_s v dotted into the surface normal */
-  dbl n_dot_curl_s_v;           /* n dot (curl_s v) Scalar variable used in shell equations - curl_s is surface curl */
-  dbl pF[MAX_PHASE_FUNC];       /* phase function */
-  dbl sh_J;                     /* Shell surface diffusion flux */
-  dbl sh_Kd;                    /* Shell surface curvature */
-  dbl apr, api, ars, sh_bv;			/* Acoustic pressure */
-  dbl epr, epi;                 /* LAGR MULT EM continuity */
-  dbl sink_mass;                /* porous sink mass */
-
-  dbl external_field[MAX_EXTERNAL_FIELD];           /* External field to be read and held const*/
-  dbl grad_ext_field[MAX_EXTERNAL_FIELD][DIM];      /* Gradient of external field...just becuase */
-  dbl initial_displacements[2*DIM];           /* Initial displacements to be read and held const */
-
-  dbl sh_p;                    /* shell lub approx. */
-  dbl lubp;                    /* lub approx. */
-  dbl lubp_2;                  /* lub_2 approx. */
-  dbl sh_fp;                   /* lub pressure approx in thin film */
-  dbl sh_fh;                   /* film thickness approx */
-  dbl sh_pc;                   /* particles concentration */
-  dbl sh_sat_closed;           /* closed shell saturation - SAR */
-  dbl sh_p_open;               /* open shell pressure - SAR */
-  dbl sh_p_open_2;             /* open shell pressure 2 - PRS*/
-  dbl sh_t;                    /* shell temperature - PRS */
-  dbl sh_dh;                   /* shell delta h     - PRS */
-  dbl sh_l_curv;               /* Lubrication shell curvature - SAR */
-  dbl sh_l_curv_2;             /* Lubrication 2 shell curvature - SAR */
-  dbl sh_sat_gasn;             /* shell saturation, gas compression - SAR */
-  dbl sh_shear_top;            /* Top wall shear rate */
-  dbl sh_shear_bot;            /* Bottom wall shear rate */
-  dbl sh_cross_shear;          /* Cross stream shear stress */
-  dbl max_strain;              /* Maximum Von Mises strain */
-  dbl cur_strain;              /* Von Mises strain */
-  dbl poynt[DIM];			/* Poynting Vector */
->>>>>>> e33b61bb
   dbl tfmp_pres;                    /* thin-film multi-phase lubrication pressure */
   dbl tfmp_sat;                  /* thin-film multi-phase saturation */
   dbl restime;                  /* residence time function field */
@@ -2149,7 +2028,6 @@
   dbl div_s_v; /* sundry pieces (next 4) for surface rheological constitutive
                   eqn */
   dbl curv;
-<<<<<<< HEAD
   dbl grad_v_dot_n[DIM];     /* grad_s_v_dot_n[DIM] */
   dbl n_dot_curl_s_v;        /* n dot (curl_s v) Scalar variable used in shell
                                 equations - curl_s is surface curl */
@@ -2157,6 +2035,7 @@
   dbl sh_J;                  /* shell surface diffusion flux */
   dbl sh_Kd;                 /* shell surface curvature */
   dbl apr, api, ars, sh_bv;  /* Acoustic pressure */
+  dbl epr, epi;
   dbl sink_mass;             /* porous sink mass */
   dbl sh_p;                  /* lub approx. */
   dbl lubp;                  /* lub approx. */
@@ -2184,42 +2063,6 @@
   dbl max_strain;     /* Maximum Von Mises strain */
   dbl cur_strain;     /* Von Mises strain */
   dbl poynt[DIM];     /* Poynting Vector */
-=======
-  dbl grad_v_dot_n[DIM];        /* grad_s_v_dot_n[DIM] */
-  dbl n_dot_curl_s_v;           /* n dot (curl_s v) Scalar variable used in shell equations - curl_s is surface curl */
-  dbl pF[MAX_PHASE_FUNC];       /* Phase function */
-  dbl sh_J;                     /* shell surface diffusion flux */
-  dbl sh_Kd;                    /* shell surface curvature */
-  dbl apr, api, ars, sh_bv;			/* Acoustic pressure */
-  dbl epr, epi;
-  dbl sink_mass;                /* porous sink mass */
-  dbl sh_p;                    /* lub approx. */
-  dbl lubp;                    /* lub approx. */
-  dbl lubp_2;                   /* lub 2 approx. */
-  dbl grad_lubp[DIM];          /* lub pressure gradient approx */
-  dbl grad_lubp_2[DIM];          /* lub pressure gradient approx */
-  dbl sh_fp;                   /* lub pressure approx in the thin film */
-  dbl grad_sh_fp[DIM];         /* lub pressure gradient approx in the thin film */
-  dbl sh_fh;                   /* film thickness approx */
-  dbl grad_sh_fh[DIM];         /* film thickness gradient approx */
-  dbl sh_pc;                   /* particles concentration */
-  dbl sh_sat_closed;           /* porous shell saturation - closed cells - SAR */
-  dbl sh_p_open;               /* porous shell pressure - open cells - SAR */
-  dbl sh_p_open_2;             /* porous shell pressure - open cells - SAR */
-  dbl grad_sh_p_open[DIM];     /* gradient in porous shell pressure */
-  dbl grad_sh_p_open_2[DIM];   /* gradient in porous shell pressure 2 */
-  dbl sh_t;                    /* shell temperature */
-  dbl sh_dh;                   /* shell delta h */
-  dbl sh_l_curv;               /* Lubrication shell curvature - SAR */
-  dbl sh_l_curv_2;             /* Lubrication shell curvature 2 - PRS */
-  dbl sh_sat_gasn;             /* porous shell saturation - gas compression - SAR */
-  dbl sh_shear_top;            /* Top wall shear rate */
-  dbl sh_shear_bot;            /* Bottom wall shear rate */
-  dbl sh_cross_shear;          /* Cross stream shear stress */
-  dbl max_strain;              /* Maximum Von Mises strain */
-  dbl cur_strain;              /* Von Mises strain */
-  dbl poynt[DIM];			/* Poynting Vector */
->>>>>>> e33b61bb
   dbl tfmp_pres;           /* thin-film multi-phase lubrication pressure */
   dbl tfmp_sat;         /* thin-film multi-phase saturation */
   dbl moment[MAX_MOMENTS];
@@ -2229,19 +2072,13 @@
   dbl em_ei[DIM];			/* EM wave Fields */
   dbl em_hr[DIM];			/* EM wave Fields */
   dbl em_hi[DIM];			/* EM wave Fields */
-<<<<<<< HEAD
-  /*
-   * Gradients... concentration is the only one we use in the
-   * old form for VOF/Taylor-Galerkin stuff
-=======
   dbl grad_em_er[DIM][DIM];             /* EM wave Fields */
   dbl grad_em_ei[DIM][DIM];             /* EM wave Fields */
   dbl grad_em_hr[DIM][DIM];             /* EM wave Fields */
   dbl grad_em_hi[DIM][DIM];             /* EM wave Fields */
-  /*  
-   * Grads of scalars... concentration is the only one we need in the
-   * old form for VOF/Taylor-Galerkin stuff.
->>>>>>> e33b61bb
+  /*
+   * Gradients... concentration is the only one we use in the
+   * old form for VOF/Taylor-Galerkin stuff
    */
   dbl grad_c[MAX_CONC][DIM]; /* Gradient of concentration(s). */
   dbl grad_F[DIM];           /* Gradient of Fill variable. */
