/************************************************************************ *
* Goma - Multiphysics finite element software                             *
* Sandia National Laboratories                                            *
*                                                                         *
* Copyright (c) 2014 Sandia Corporation.                                  *
*                                                                         *
* Under the terms of Contract DE-AC04-94AL85000 with Sandia Corporation,  *
* the U.S. Government retains certain rights in this software.            *
*                                                                         *
* This software is distributed under the GNU General Public License.      *
\************************************************************************/
 

#ifndef _AC_STABILITY_UTIL_H
#define _AC_STABILITY_UTIL_H


#ifdef EXTERN
#undef EXTERN
#endif

#ifdef _AC_STABILITY_UTIL_C
#define EXTERN /* do nothing */
#endif

#ifndef _AC_STABILITY_UTIL_C
#define EXTERN extern
#endif

EXTERN void do_LSA_mods
PROTO((int));

EXTERN void modify_basis_and_weight_functions_for_LSA_3D_of_2D
PROTO(( void ));

EXTERN void modify_bf_mesh_derivs_for_LSA_3D_of_2D
PROTO(( void ));

EXTERN void modify_fv_mesh_derivs_for_LSA_3D_of_2D
PROTO(( void ));

EXTERN void modify_normal_vector_for_LSA_3D_of_2D
PROTO(( void ));

<<<<<<< HEAD
EXTERN int create_eigen_outfiles
PROTO((Exo_DB *, Dpi *, RESULTS_DESCRIPTION_STRUCT *, double ***));
=======
EXTERN int create_eigen_outfiles PROTO((Exo_DB *, Dpi *, RESULTS_DESCRIPTION_STRUCT *, double ***));
>>>>>>> 6a4659b3

EXTERN void get_eigen_outfile_name
PROTO((char *, int, int));

EXTERN int do_loca
PROTO((Comm_Ex *, Exo_DB *, Dpi *));

#endif /* _AC_STABILITY_UTIL_H */<|MERGE_RESOLUTION|>--- conflicted
+++ resolved
@@ -42,12 +42,7 @@
 EXTERN void modify_normal_vector_for_LSA_3D_of_2D
 PROTO(( void ));
 
-<<<<<<< HEAD
-EXTERN int create_eigen_outfiles
-PROTO((Exo_DB *, Dpi *, RESULTS_DESCRIPTION_STRUCT *, double ***));
-=======
 EXTERN int create_eigen_outfiles PROTO((Exo_DB *, Dpi *, RESULTS_DESCRIPTION_STRUCT *, double ***));
->>>>>>> 6a4659b3
 
 EXTERN void get_eigen_outfile_name
 PROTO((char *, int, int));
