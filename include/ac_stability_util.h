/************************************************************************ *
* Goma - Multiphysics finite element software                             *
* Sandia National Laboratories                                            *
*                                                                         *
* Copyright (c) 2014 Sandia Corporation.                                  *
*                                                                         *
* Under the terms of Contract DE-AC04-94AL85000 with Sandia Corporation,  *
* the U.S. Government retains certain rights in this software.            *
*                                                                         *
* This software is distributed under the GNU General Public License.      *
\************************************************************************/
 

#ifndef GOMA_AC_STABILITY_UTIL_H
#define GOMA_AC_STABILITY_UTIL_H


#ifdef EXTERN
#undef EXTERN
#endif

#ifdef GOMA_AC_STABILITY_UTIL_C
#define EXTERN /* do nothing */
#endif

#ifndef GOMA_AC_STABILITY_UTIL_C
#define EXTERN extern
#endif

#include "dp_types.h"
#include "exo_struct.h"
#include "dpi.h"
#include "rf_io_structs.h"

EXTERN void do_LSA_mods
(int);

EXTERN void modify_basis_and_weight_functions_for_LSA_3D_of_2D
( void );

EXTERN void modify_bf_mesh_derivs_for_LSA_3D_of_2D
( void );

EXTERN void modify_fv_mesh_derivs_for_LSA_3D_of_2D
( void );

EXTERN void modify_normal_vector_for_LSA_3D_of_2D
( void );

<<<<<<< HEAD
EXTERN int create_eigen_outfiles
(Exo_DB *, Dpi *, RESULTS_DESCRIPTION_STRUCT *);
=======
EXTERN int create_eigen_outfiles PROTO((Exo_DB *, Dpi *, RESULTS_DESCRIPTION_STRUCT *, double ***));
>>>>>>> e33b61bb

EXTERN void get_eigen_outfile_name
(char *, int, int);

EXTERN int do_loca
(Comm_Ex *, Exo_DB *, Dpi *);

<<<<<<< HEAD
#endif /* GOMA_AC_STABILITY_UTIL_H */
=======
EXTERN int anneal_mesh_LSA      /* ac_stability_util.c */
PROTO(( double [],              /* x - solution vector */
        Exo_DB *,               /* exo - entire mesh desc. */
        double **,              /* Saved mesh coordinates */
        double **));            /* Saved displacement fields */

EXTERN int unanneal_mesh_LSA    /* ac_stabililty_util.c */
PROTO(( double [],              /* x - solution vector */
        Exo_DB *,               /* exo - entire mesh desc. */
        double **,              /* Saved mesh coordinates */
        double **));            /* Saved displacement fields */

EXTERN void add_displacement_LSA /* ac_stabililty_util.c */
PROTO(( double [],              /* x - eigenvector */
        Exo_DB *,               /* exo - entire mesh desc. */
        double **));            /* Saved displacement fields */

#endif /* _AC_STABILITY_UTIL_H */
>>>>>>> e33b61bb
<|MERGE_RESOLUTION|>--- conflicted
+++ resolved
@@ -47,12 +47,7 @@
 EXTERN void modify_normal_vector_for_LSA_3D_of_2D
 ( void );
 
-<<<<<<< HEAD
-EXTERN int create_eigen_outfiles
-(Exo_DB *, Dpi *, RESULTS_DESCRIPTION_STRUCT *);
-=======
-EXTERN int create_eigen_outfiles PROTO((Exo_DB *, Dpi *, RESULTS_DESCRIPTION_STRUCT *, double ***));
->>>>>>> e33b61bb
+EXTERN int create_eigen_outfiles (Exo_DB *, Dpi *, RESULTS_DESCRIPTION_STRUCT *, double ***);
 
 EXTERN void get_eigen_outfile_name
 (char *, int, int);
@@ -60,9 +55,6 @@
 EXTERN int do_loca
 (Comm_Ex *, Exo_DB *, Dpi *);
 
-<<<<<<< HEAD
-#endif /* GOMA_AC_STABILITY_UTIL_H */
-=======
 EXTERN int anneal_mesh_LSA      /* ac_stability_util.c */
 PROTO(( double [],              /* x - solution vector */
         Exo_DB *,               /* exo - entire mesh desc. */
@@ -80,5 +72,4 @@
         Exo_DB *,               /* exo - entire mesh desc. */
         double **));            /* Saved displacement fields */
 
-#endif /* _AC_STABILITY_UTIL_H */
->>>>>>> e33b61bb
+#endif /* GOMA_AC_STABILITY_UTIL_H */