/************************************************************************ *
* Goma - Multiphysics finite element software                             *
* Sandia National Laboratories                                            *
*                                                                         *
* Copyright (c) 2022 Sandia Corporation.                                  *
*                                                                         *
* Under the terms of Contract DE-AC04-94AL85000 with Sandia Corporation,  *
* the U.S. Government retains certain rights in this software.            *
*                                                                         *
* This software is distributed under the GNU General Public License.      *
\************************************************************************/

/*
 *$Id: rf_bc_const.h,v 5.16 2010-04-07 22:27:00 prschun Exp $
 */

/*
 * Here's a RECIPE for adding new boundary conditions so you don't have any
 * excuses not to add new ones.  The changes should be made in at least
 * four files (rf_bc_const.h, mm_names.h, mm_input.c, and bc_[method].c)
 * for some boundary conditions you may want to make additions elsewhere also.
 * One example of extra additions is in el_exoII_io.c where the ss_dup_list
 * is created - you may want to adapt the logic for rotation of new conditions.
 * (note that these lines are repeated at each place where you need to
 * make changes):
 *  Boundary Condition  Step 1: add Macro Substitution for your new boundary
 *                              condition in rf_bc_const.h - this is how you
 *      rf_bc_const.h           will refer to the new boundary condition
 *                              throughout the code.  Make sure the integer
 *                              you choose is unique from all the other BC
 *                              types.
 *
 *  Boundary Condition  Step 2: add a description of your boundary condition
 *                              to the BC_Desc structure array in mm_names.h.
 *      mm_names.h              This structure includes information about the
 *                              type of boundary condition, which equation it
 *                              applies to, what variables it is sensitive to,
 *                              whether to rotate mesh or momentum equations,
 *                              etc.  It is very important that you fill out
 *                              this structure carefully, otherwise the code
 *                              won't know what to do.
 *
 *  Boundary Condition  Step 3: add your BC case to the correct format listing
 *                              for reading the necessary arguments from the input
 *      mm_input.c              file in mm_input.c.
 *
 *  Boundary Condition  Step 3a: some BC's may require changes in mm_bc.c
 *                              similar to what is done for PLANE, GEOM, CA,
 *                              and all dirichlet conditions
 *
 *  Boundary Condition  Step 4: Add a function call (and a function) in the
 *                              correct routine for evaluating your boundary
 *      bc_colloc.c             condition.  This will probably be in bc_colloc.c
 *      bc_integ.c              for collocated conditions or bc_integ.c for
 *                              strong or weak integrated conditions.
 *
 *  Boundary Condition  Step 5: use and enjoy your new boundary condition
 *
 */

#ifndef GOMA_RF_BC_CONST_H
#define GOMA_RF_BC_CONST_H

#include "dpi.h"          /* To know about Dpi type. */
#include "exo_struct.h"   /* To know about Exo_DB type. */
#include "rf_fem_const.h" /* To know about MAX_VARIABLE_TYPES */

#ifndef EXTERN
#define EXTERN extern
#endif

/* lengths used in boundary condition structures and I/O */

/*
 * New specification format permits easier compile line overriding...
 */

#ifndef MAX_BC_KEYWORD_LENGTH
#define MAX_BC_KEYWORD_LENGTH 30
#endif

#ifndef MAX_CS_KEYWORD_LENGTH
#define MAX_CS_KEYWORD_LENGTH 50 /* CS = Coordinate System */
#endif

#ifndef MAX_BC_INT_DATA
#define MAX_BC_INT_DATA 5
#endif

#ifndef MAX_BC_FLOAT_DATA
#define MAX_BC_FLOAT_DATA 16
#endif

#ifndef MAX_NODES_PER_SIDE
#define MAX_NODES_PER_SIDE 9
#endif

#ifndef MAX_BC_PER_SIDE
#define MAX_BC_PER_SIDE 64
#endif

/* #define MAX_NUM_SS_DUPLICATIONS 2000 */

#ifndef MAX_SS_PER_NODE
#define MAX_SS_PER_NODE 30
#endif

#ifndef MAX_MAT_PER_SS
#define MAX_MAT_PER_SS 20
#endif

#ifndef MAX_BC_TABLES
#define MAX_BC_TABLES 30
#endif

#ifndef MAX_MP_TABLES
#define MAX_MP_TABLES 20
#endif

#ifndef MAX_EXT_TABLES
#define MAX_EXT_TABLES 2
#endif

#ifndef MAX_AC_TABLES
#define MAX_AC_TABLES 2
#endif

/*
 * The hyperbolic VOF fill equation keeps careful track of inlet boundaries.
 */

#ifndef MAX_INLET_BC
#define MAX_INLET_BC 10
#endif

#ifndef MAX_NUM_NS_NO_XFEM
#define MAX_NUM_NS_NO_XFEM 10
#endif

/* penalty parameter for applying dirichlet or distinguishing conditions */
#ifndef BIG_PENALTY
#define BIG_PENALTY 1.e+12
#endif

#ifndef LITTLE_PENALTY
#define LITTLE_PENALTY 1.e+6
#endif

#ifndef DIRICHLET_PENALTY
#define DIRICHLET_PENALTY 1.
#endif

/*
 * Set some threshhold values for the number of nodesets, number of sidesets
 * and number of boundary conditions. If any of these threshholds is exceeded,
 * the 2D problem is deemed sufficiently complex that the output diagnostics
 * are diverted to a file, also named here.
 */
#ifndef DUP_THRESHHOLD_NODESETS
#define DUP_THRESHHOLD_NODESETS 5
#endif

#ifndef DUP_THRESHHOLD_SIDESETS
#define DUP_THRESHHOLD_SIDESETS 5
#endif

#ifndef DUP_THRESHHOLD_NUMBCS
#define DUP_THRESHHOLD_NUMBCS 7
#endif

#ifndef DUP_THRESHHOLD_FILENAME
#define DUP_THRESHHOLD_FILENAME "BCdup.txt"
#endif

#ifndef BC_3D_INFO_FILENAME
#define BC_3D_INFO_FILENAME "bc3D_output.txt"
#endif

/*   max number of CA cards +1  */

#ifndef MAX_CA
#define MAX_CA 10
#endif

/*
 *       define catagories for methods of boundary condition application
 *       these have been recently changed (10/31/96 RAC) to account for
 *       a wider variety of options in 3D
 */
#define WEAK_INT_SURF     1
#define WEAK_INT_EDGE     2
#define WEAK_POINT        3
#define WEAK_SHIFT        4
#define DIRICHLET         5
#define STRONG_INT_SURF   6
#define STRONG_INT_EDGE   7
#define COLLOCATE_SURF    8
#define COLLOCATE_EDGE    9
#define COLLOCATE_POINT   10
#define COLLOCATE         11
#define SPECIAL           12
#define CONTACT_SURF      13
#define EMBEDDED_SURF     14
#define WEAK_SHELL_GRAD   15
#define STRONG_SHELL_GRAD 16
#define WEAK_SHARP_INT    17
#define STRONG_SHARP_INT  18
#define LS_SPECIAL        19

/* define some other catagories */
#define STRESS 6 /* Six components in each mode */
#define VECTOR 3
#define SCALAR 1
#define STRESS 6

#define NO_ROT -1

/* define the applicability of the BC for different phases */
#define SINGLE_PHASE 1
#define CROSS_PHASE                           \
  2 /* for continuous variables but across    \
     * boundaries of conjugate problems, with \
     * different variables in each phase */
#define CROSS_PHASE_DISCONTINUOUS                  \
  3 /* for multivalued variables across boundaries \
     * of different phases */

/*
 * Possible Values for the DVI_Indexing_Type field
 */
/*   DVI_SINGLE_PHASE_DB
 *      These boundary conditions are simple boundary conditions applied to one
 *      variable specified by the equation field in the BC_description structure.
 *      carried out on domain boundaries. Integrations are only carried out on
 *      one side of an element face. DV_Indexing_Matid contains the current material
 *      ID. This is the default for SINGLE_PHASE boundary conditions.
 */
#define DVI_SINGLE_PHASE_DB SINGLE_PHASE
/*
 *   DVI_CROSS_PHASE_CONJGATE
 *      These are boundary conditions applied on material interfaces which
 *      have different variable types active in each material. The boundary
 *      condition involves a strongly integrated (or collocated) boundary
 *      condition involving variables that aren't active on both sides of the
 *      interface. DVI_Indexing_MatID refers to the material which owns the
 *      variables whose dof is receiving this boundary condition. Note, these
 *      boundary conditions may have additional complications due to the fact
 *      that the basis function may not be active on both sides of the
 *      interface. This is the default for CROSS_PHASE boundary conditions.
 */
#define DVI_CROSS_PHASE_CONJUGATE CROSS_PHASE
/*
 *   DVI_SIDTIE
 *      These are boundary conditions that are applied on boundaries with
 *      discontinuous variables. These are the strongly integrated
 *      Dirichlet boundary conditions that compliment the DVI_DVVSIG
 *      boundary conditions. Note, usually a DVI_SIDTIE and a DVI_DVVSIG
 *      boundary condition are paried up with each other. The DVI_Intexing_MatID
 *      variable contains the material ID on whose variable this boundary
 *      condition is applied. Of course, the paired DVI_SIDTIE and DVI_DVVSIG
 *      boundary conditions shouldn't have the same values of DVI_Indexing_Matid.
 *      This type is the default for CROSS_PHASE_DISCONTINUOUS boundary
 *      conditions.
 */
#define DVI_SIDTIE CROSS_PHASE_DISCONTINUOUS
/*
 *   DVI_DVVSIG
 *      These are discontinuous-variable volumetric surface integra galerking
 *      boundary conditions. These are WIC bondary conditions applied on
 *      internal boundaries where the surface flux integral from one phase,
 *      specified by DVI_Indexing_MatID,s replaced with an expression
 *      involving surface and volume integrals from the other phase across
 *      the interface. Thus, the volume contribution from the other phase
 *      is added into the residual expression for the variable from the
 *      phase, specified by DVI_Indexing_MatID variable. DVI_Indexing_MatID
 *      will be set to the MatID with the lowest index value. There may
 *      or may not be an additional surface integral arising out of this
 *      boundary condition
 */
#define DVI_DVVSIG 11
/*
 *   DVI_VSIG
 *      These are volumetric surface integral galerking boundary conditions
 *      applied to a variable type which isn't multi valued at the
 *      interface in contrast to the DVI_DVVSIG case above. They are WIC
 *      boundary conditions applied on internal boundaries where
 *      the surface flux integral from one phase, specified by the
 *      DVI_Indexing_MatID is replaced by an expression involving surface
 *      and volume integrals from the other phase across the interface.
 *      Thus, the volume contribution from the other phase is added
 *      into the residual expression for the variable from the phase,
 *      specifed by DVI_Indexing_MatID variable. DVI_Indexing_MatID will
 *      be set to the MatID with the lowest index value. There may or may
 *      not be an additional surface integral arising out of this
 *      boundary condition.
 */
#define DVI_VSIG 12
/*
 *   DVI_SID
 *      These are strongly integrated Dirichlet conditions that are not
 *      used as tie boundary conditions. Only one phase is involved.
 *      DV_Indexing_MatID contains the index of that phase.
 */
#define DVI_SID 13
/*
 *   DVI_MULTI_PHASE_SINGLE
 *      Boundary conditions which involve the addition of a surface
 *      integral to each side of an internal boundary. However, the
 *      variable is continuous across the interface DV_Indexing_MatID
 *      refers to the "defining" side of the interface. In other
 *      words, it identifies on side of the interface for situations
 *      where different surface integral boundary conditions are being
 *      applied. While the applied variable is continuous across the
 *      interface, other variables at the same interface may or may
 *      not be continuous at that interface. When evaluating integrals
 *      on each side of the interface, variables pertaining to the
 *      current material are used. KINEMATIC_DISC is an example of
 *      this case.
 */
#define DVI_MULTI_PHASE_SINGLE 14
/*
 *  DVI_MULTI_PHASE_VD
 *      Boundary conditions which involve the addition of a surface
 *      integral to each side of an internal boundary between adjacent
 *      materials. The variable is not continuous across the interface.
 *      DVI_Indexing_MatID refers to the "defining" side of the interface.
 *      In other words, it identifies one side of the interface situations
 *      where different surface integral boundary conditions are being applied.
 */
#define DVI_MULTI_PHASE_VD 15

/****************************************************************************/
/****************************************************************************/
/****************************************************************************/

/*
 *  Boundary Condition  Step 1: add Macro Substitution for your new boundary
 *                              condition in rf_bc_const.h - this is how you
 *      rf_bc_const.h           will refer to the new boundary condition
 *                              throughout the code.  Make sure the integer
 *                              you choose is unique from all the other BC
 *                              types.
 *  This should be done below:
 */

/* New section here to start adding keywords to boundary conditions */

#define B_USER 1 /* indicates Boundary condition user models*/
#define CIRCLE 2 /* just one model of CA_EDGE_OR_FIX bc     */

/*
 * General Boundary Conditions that may apply to any equation
 * (equation type is specified in the input file
 *  as well as variable type)
 */
#define FIX_BC             200000
#define PERIODIC_BC        210000
#define GD_CONST_BC        300000
#define GD_LINEAR_BC       310000
#define GD_INVERSE_BC      310005
#define GD_PARAB_BC        320000
#define GD_PARAB_OFFSET_BC 320050
#define GD_CIRC_BC         330000
#define GD_POLYN_BC        340000
#define GD_TABLE_BC        350000
#define GD_TIME_BC         400000
#define GD_TIME_LIN        400001
#define GD_TIME_EXP        400002
#define GD_TIME_SIN        400003
#define GD_TIME_TABLE      400004
#define GD_TIME_MAX        400005

/* velocity constants in cartesian form */

#define U_BC            1
#define UVARY_BC        3
#define U_PARABOLA_BC   35
#define UUSER_BC        4
#define UUSER_COLLOC_BC 5

#define PU_BC 6

#define V_BC            10
#define VVARY_BC        30
#define V_PARABOLA_BC   305
#define VUSER_BC        40
#define VUSER_COLLOC_BC 50

#define PV_BC 60

#define USTAR_BC 989991
#define VSTAR_BC 989992
#define WSTAR_BC 989993

#define W_BC 100

#define WVARY_BC        300
#define W_PARABOLA_BC   3005
#define WUSER_BC        400
#define WUSER_COLLOC_BC 500

#define PW_BC 600

#define DX_USER_BC 710
#define DY_USER_BC 720
#define DZ_USER_BC 730

#define DX_USER_NODE_BC 711
#define DY_USER_NODE_BC 721
#define DZ_USER_NODE_BC 731

/* velocity constants in normal/tangential form */

#define N_BC      1000
#define NSIDE_BC  2000
#define NVARY_BC  3000
#define NREACT_BC 4000
/* #define TNRMLSIDE_BC 5000 */
/* #define TNRMLVARY_BC 6000 */
#define SSIDE_BC  20000
#define SVARY_BC  30000
#define SREACT_BC 40000
/* #define TSHRSIDE_BC  50000 */
/* #define TSHRVARY_BC  60000 */

/* polymer stress */

#define S11_BC              1001
#define S12_BC              1002
#define S13_BC              1003
#define S22_BC              1004
#define S23_BC              1005
#define S33_BC              1006
#define U_VES11_PARABOLA_BC 10035
#define U_VES12_PARABOLA_BC 10036
#define U_VES22_PARABOLA_BC 10037
#define U_VES13_PARABOLA_BC 10038
#define U_VES23_PARABOLA_BC 10039
#define U_VES33_PARABOLA_BC 10040

#define S11_1_BC              11001
#define S12_1_BC              11002
#define S13_1_BC              11003
#define S22_1_BC              11004
#define S23_1_BC              11005
#define S33_1_BC              11006
#define U_VES11_1_PARABOLA_BC 11035
#define U_VES12_1_PARABOLA_BC 11036
#define U_VES22_1_PARABOLA_BC 11037
#define U_VES13_1_PARABOLA_BC 11038
#define U_VES23_1_PARABOLA_BC 11039
#define U_VES33_1_PARABOLA_BC 11040

#define S11_2_BC              21001
#define S12_2_BC              21002
#define S13_2_BC              21003
#define S22_2_BC              21004
#define S23_2_BC              21005
#define S33_2_BC              21006
#define U_VES11_2_PARABOLA_BC 21035
#define U_VES12_2_PARABOLA_BC 21036
#define U_VES22_2_PARABOLA_BC 21037
#define U_VES13_2_PARABOLA_BC 21038
#define U_VES23_2_PARABOLA_BC 21039
#define U_VES33_2_PARABOLA_BC 21040

#define S11_3_BC              31001
#define S12_3_BC              31002
#define S13_3_BC              31003
#define S22_3_BC              31004
#define S23_3_BC              31005
#define S33_3_BC              31006
#define U_VES11_3_PARABOLA_BC 31035
#define U_VES12_3_PARABOLA_BC 31036
#define U_VES22_3_PARABOLA_BC 31037
#define U_VES13_3_PARABOLA_BC 31038
#define U_VES23_3_PARABOLA_BC 31039
#define U_VES33_3_PARABOLA_BC 31040

#define S11_4_BC              41001
#define S12_4_BC              41002
#define S13_4_BC              41003
#define S22_4_BC              41004
#define S23_4_BC              41005
#define S33_4_BC              41006
#define U_VES11_4_PARABOLA_BC 41035
#define U_VES12_4_PARABOLA_BC 41036
#define U_VES22_4_PARABOLA_BC 41037
#define U_VES13_4_PARABOLA_BC 41038
#define U_VES23_4_PARABOLA_BC 41039
#define U_VES33_4_PARABOLA_BC 41040

#define S11_5_BC              51001
#define S12_5_BC              51002
#define S13_5_BC              51003
#define S22_5_BC              51004
#define S23_5_BC              51005
#define S33_5_BC              51006
#define U_VES11_5_PARABOLA_BC 51035
#define U_VES12_5_PARABOLA_BC 51036
#define U_VES22_5_PARABOLA_BC 51037
#define U_VES13_5_PARABOLA_BC 51038
#define U_VES23_5_PARABOLA_BC 51039
#define U_VES33_5_PARABOLA_BC 51040

#define S11_6_BC              61001
#define S12_6_BC              61002
#define S13_6_BC              61003
#define S22_6_BC              61004
#define S23_6_BC              61005
#define S33_6_BC              61006
#define U_VES11_6_PARABOLA_BC 61035
#define U_VES12_6_PARABOLA_BC 61036
#define U_VES22_6_PARABOLA_BC 61037
#define U_VES13_6_PARABOLA_BC 61038
#define U_VES23_6_PARABOLA_BC 61039
#define U_VES33_6_PARABOLA_BC 61040

#define S11_7_BC              71001
#define S12_7_BC              71002
#define S13_7_BC              71003
#define S22_7_BC              71004
#define S23_7_BC              71005
#define S33_7_BC              71006
#define U_VES11_7_PARABOLA_BC 71035
#define U_VES12_7_PARABOLA_BC 71036
#define U_VES22_7_PARABOLA_BC 71037
#define U_VES13_7_PARABOLA_BC 71038
#define U_VES23_7_PARABOLA_BC 71039
#define U_VES33_7_PARABOLA_BC 71040

#define STRESS_DEVELOPED_BC 81001

/* velocity gradient */

#define G11_BC 1007
#define G12_BC 1008
#define G13_BC 1009
#define G21_BC 1010
#define G22_BC 1011
#define G23_BC 1012
#define G31_BC 1013
#define G32_BC 1014
#define G33_BC 1015

/* bond evolution */

#define NN_BC 1016

/* extension velocity */

#define EXT_V_BC 1017

/* voltage */

#define VOLT_USER_BC        1018
#define VOLT_BC             1020
#define CURRENT_BC          1021
#define CURRENT_USER_BC     1022
#define CURRENT_BV_BC       1023
#define CURRENT_BV2_BC      1024 /* RSL 1/15/01 */
#define CURRENT_NI_BC       1025 /* RSL 3/9/01 */
#define QS_BC               1026
#define CURRENT_SIC_BC      1027
#define CURRENT_ORR_BC      1028
#define CURRENT_HOR_BC      1029
#define CURRENT_USER_SIC_BC 1037

/* fill */

#define F_BC               1030
#define F_DIODE_BC         1031
#define FILL_INLET_BC      1040
#define FILL_CA_BC         1041
#define STRONG_FILL_CA_BC  1042
#define WETTING_TENSION_BC 1043
#define H_BC               1044
#define LS_INLET_BC        1045
#define F1_BC              1046
#define F2_BC              1047
#define F3_BC              1048
#define F4_BC              1049
#define F5_BC              1050
#define APR_BC             1051
#define API_BC             1052
#define INTP_BC            1053
#define INTM_BC            1054
#define INTD_BC            1055

#define EM_E1R_BC                1056
#define EM_E2R_BC                1057
#define EM_E3R_BC                1058
#define EM_E1I_BC                1059
#define EM_E2I_BC                1060
#define EM_E3I_BC                1061
#define EM_H1R_BC                1062
#define EM_H2R_BC                1063
#define EM_H3R_BC                1064
#define EM_H1I_BC                1065
#define EM_H2I_BC                1066
#define EM_H3I_BC                1067
#define EM_ER_FARFIELD_DIRECT_BC 1068
#define EM_EI_FARFIELD_DIRECT_BC 1069
#define EM_HR_FARFIELD_DIRECT_BC 1070
#define EM_HI_FARFIELD_DIRECT_BC 1071

#define EM_ER_FREE_BC 1072
#define EM_EI_FREE_BC 1073
#define EM_HR_FREE_BC 1074
#define EM_HI_FREE_BC 1075

#define EM_ER_SOMMERFELD_BC 1084
#define EM_EI_SOMMERFELD_BC 1085
#define EM_HR_SOMMERFELD_BC 1086
#define EM_HI_SOMMERFELD_BC 1087

#define E_ER_PLANEWAVE_BC 1200
#define E_EI_PLANEWAVE_BC 1201

#define EM_CONT_REAL_BC 1202
#define EM_CONT_IMAG_BC 1203

#define E_ER_2D_BC 1204
#define E_EI_2D_BC 1205

#define E_ER_FARFIELD_BC 1210
#define E_EI_FARFIELD_BC 1211

/* pressure */

#define P_BC     100000
#define PSPG_BC  100001
#define PSTAR_BC 989994

/* thermal constants */

#define T_BC                 1000000
#define T_USER_BC            3000000
#define QSIDE_BC             4000000
#define QSIDE_DIR_BC         4000001
#define Q_VELO_SLIP_BC       4100000
#define QVARY_BC             5000000
#define QUSER_BC             5600000
#define Q_LASER_WELD_BC      5600001
#define Q_VAPOR_BC           5600002
#define Q_RAIL_BC            5600003
#define QCONV_BC             6000000
#define QRAD_BC              7000000
#define QRAD_REPULSE_ROLL_BC 7100000
#define QREACT_BC            8000000
#define QNOBC_BC             8100000
#define T_MELT_BC            9000000
#define QSIDE_LS_BC          4000002

/* Acoustic wave bcs	*/

#define APR_PLANE_TRANS_BC 9100000
#define API_PLANE_TRANS_BC 9200000
#define APR_VELOCITY_BC    9130000
#define API_VELOCITY_BC    9140000
#define APR_NOBC_BC        9300000
#define API_NOBC_BC        9400000
#define LIGHTP_TRANS_BC    9500000
#define LIGHTM_TRANS_BC    9600000
#define LIGHTD_TRANS_BC    9700000
#define LIGHTP_JUMP_BC     9510000
#define LIGHTM_JUMP_BC     9610000
#define LIGHTP_JUMP_2_BC   9510001
#define LIGHTM_JUMP_2_BC   9610001

/* species unknown variables */

#define Y_BC                    10000000
#define YUSER_BC                11000000
#define SURFACE_CHARGE_BC       12000000
#define FICK_CHRGD_SURF_GRAD_BC 13000001
#define YFLUX_BC                20000000
#define YFLUX_DISC_RXN_BC       20000001
#define YTOTALFLUX_CONST_BC     20500000 /*  RSL 6/7/00  */
#define YFLUX_CONST_BC          21000000
#define YFLUX_USER_BC           22000000
#define YFLUX_SUS_BC            23000000
#define YFLUX_EQUIL_BC          24000000
#define YFLUX_BV_BC             24100000
#define YFLUX_HOR_BC            24400000
#define YFLUX_ORR_BC            24500000
#define YFLUX_H2O_ANODE_BC      24600000
#define YFLUX_H2O_CATHODE_BC    24900000
#define YFLUX_SULFIDATION_BC    24110000
#define YFLUX_ALLOY_BC          24200000
#define YFLUX_BV2_BC            24130000 /* RSL 3/9/01 */
#define YFLUX_NI_BC             24120000 /* RSL 3/9/01 */
#define YFLUX_ETCH_BC           24111111
#define RAOULT                  24300000
#define FLORY                   24700000
#define FLORY_CC                24800000
#define YREACT_BC               30000000

/* Shear rate conditions */
#define SH_BC 310000001

/* porous media boundary conditions */
#define POROUS_FLUX_BC              25000000
#define POROUS_CONV_BC              25100000
#define POROUS_PRESSURE_BC          25300000
#define POROUS_PRESSURE_LUB_BC      26000002
#define DARCY_CONTINUOUS_BC         25400000
#define DARCY_LUB_BC                25400001
#define POROUS_LIQ_PRESSURE_BC      25500000
#define POROUS_LIQ_FLUX_CONST_BC    25600000
#define POROUS_GAS_PRESSURE_BC      25700000
#define POROUS_GAS_FLUX_CONST_BC    25800000
#define POROUS_LIQ_PRESSURE_FILL_BC 25900000
#define POR_LIQ_FLUX_FILL_BC        25900500
#define POROUS_TEMP_BC              26000000
#define P_LIQ_USER_BC               26000001
#define POROUS_SINK_BC              26000003

/* real solid displacement */
#define DX_RS_BC 40000001
#define DY_RS_BC 70000001
#define DZ_RS_BC 100000001

/* mesh displacement */

#define DX_BC         40000000
#define DXVARY_BC     60000000
#define DY_BC         70000000
#define DYVARY_BC     90000000
#define DZ_BC         100000000
#define DZVARY_BC     300000000
#define DX_NOTHING_BC 40100000
#define DY_NOTHING_BC 40200000
#define DZ_NOTHING_BC 40300000

#define FORCE_BC                45000000
#define FORCE_SIC_BC            45020000
#define FORCE_USER_BC           45100000
#define FORCE_USER_SIC_BC       45120000
#define FORCE_RS_BC             45200000
#define FORCE_USER_RS_BC        45400000
#define REP_FORCE_BC            45500000
#define REP_FORCE_RS_BC         45600000
#define ATTR_FORCE_BC           45550000
#define ATTR_FORCE_RS_BC        45650000
#define REP_FORCE_ROLL_BC       45555000
#define REP_FORCE_ROLL_RS_BC    45655000
#define NORM_FORCE_BC           46000000
#define NORM_FORCE_RS_BC        46100000
#define FRICTION_BC             46500000
#define FRICTION_RS_BC          46600000
#define FRICTION_ACOUSTIC_BC    46620000
#define FRICTION_ACOUSTIC_RS_BC 46660000
#define REP_FORCE_SHU_BC        46680000
#define REP_FORCE_SHU_SIC_BC    46690000
#define SLOPE_BC                55000000
#define SLOPEX_BC               55100000
#define SLOPEY_BC               55200000
#define SLOPEZ_BC               55300000

#define DNORMALX_BC   400000000
#define DNORMALY_BC   500000000
#define DNORMALZ_BC   600000000
#define DISTNG_BC     710000000
#define DXDISTNG_BC   700000000
#define DYDISTNG_BC   800000000
#define DZDISTNG_BC   900000000
#define SPLINEX_BC    910000000
#define SPLINEY_BC    920000000
#define SPLINEZ_BC    930000000
#define SPLINE_BC     931000000
#define SPLINEX_RS_BC 911000000
#define SPLINEY_RS_BC 921000000
#define SPLINEZ_RS_BC 932000000
#define SPLINE_RS_BC  931100000
/* replace SPLINE boundary conditions by GEOM */
#define GEOMX_BC                   910000000
#define GEOMY_BC                   920000000
#define GEOMZ_BC                   930000000
#define GEOM_BC                    931000000
#define PLANEX_BC                  940000000
#define PLANEY_BC                  950000000
#define PLANEZ_BC                  960000000
#define PLANE_BC                   961000000
#define FILLET_BC                  961123400
#define DOUBLE_RAD_BC              961123500
#define FEATURE_ROLLON_BC          961223400
#define ROLL_FLUID_BC              961124500
#define TENSION_SHEET_BC           96210200
#define MOVING_PLANE_BC            96110000
#define MOVING_PLANE_ETCH_BC       96115000
#define SM_PLANE_BC                961200000 /* Solid Model PLANE BC */
#define MESH_CONSTRAINT_BC         961300000
#define KINEMATIC_BC               962000000
#define KIN_LEAK_BC                962100000
#define KIN_ELECTRODEPOSITION_BC   962200000 /* RSL 5/24/02 */
#define KINEMATIC_EDGE_BC          962400000
#define KIN_CHEM_BC                962500000
#define KIN_LEAK_HEAT_BC           962600000
#define CAPILLARY_BC               963000000
#define CAPILLARY_SHEAR_VISC_BC    963000002
#define CAPILLARY_TABLE_BC         963000007
#define ELEC_TRACTION_BC           963000001 /* Include Maxwell Stress in CAPILLARY_BC */
#define ELEC_TRACTION_SOLID_BC     963000003 /* Include Maxwell Stress in solid */
#define CAP_REPULSE_BC             963100000
#define CAP_RECOIL_PRESS_BC        963110000
#define CAP_REPULSE_ROLL_BC        963120000
#define CAP_REPULSE_USER_BC        963130000
#define CAP_REPULSE_TABLE_BC       963140000
#define PRESSURE_USER_BC           963200000
#define FLOW_PRESSURE_BC           963300000
#define FLOW_HYDROSTATIC_BC        963400000
#define FLOW_PRESSURE_VAR_BC       963400001
#define FLOW_PRESS_USER_BC         963500000
#define HYDROSTATIC_SYMM_BC        963600000
#define FLOW_STRESSNOBC_BC         963700000
#define FLOW_GRADV_BC              963800000
#define FLOW_GRADV_SIC_BC          963800001
#define SHEET_ENDSLOPE_BC          963900000
#define CA_BC                      964000000
#define CA_MOMENTUM_BC             964000008
#define CA_EDGE_BC                 964000001
#define CA_EDGE_INT_BC             964000002
#define CA_OR_FIX_BC               964000003
#define VAR_CA_EDGE_BC             964000004
#define VAR_CA_USER_BC             964000005
#define CA_EDGE_CURVE_BC           964000006
#define CA_EDGE_CURVE_INT_BC       964000007
#define SURFTANG_BC                964100000
#define SURFTANG_SCALAR_BC         964110000
#define CAP_ENDFORCE_BC            964100010
#define CAP_ENDFORCE_SCALAR_BC     964110010
#define SURFTANG_EDGE_BC           964100001
#define SURFTANG_SCALAR_EDGE_BC    964100002
#define VELO_NORMAL_BC             964200000
#define VELO_NORMAL_EDGE_INT_BC    964200001
#define VELO_NORMAL_EDGE_BC        964200002
#define VELO_NORM_COLLOC_BC        964200003
#define VELO_TANG1_COLLOC_BC       964200010
#define VELO_TANG2_COLLOC_BC       964200011
#define VELO_NORMAL_SOLID_BC       964200004
#define VELO_NORMAL_LS_BC          964200005
#define VELO_NORMAL_LS_COLLOC_BC   964200006
#define VELO_NORMAL_LS_PETROV_BC   964200007
#define VELO_NORMAL_LUB_BC         964200008
#define VNORM_LEAK_BC              964210000
#define VNORM_ELECTRODEPOSITION_BC 964220000 /* RSL 5/30/02 */
#define VELO_TANGENT_BC            964300000
#define VELO_TANGENT_EDGE_INT_BC   964300001
#define VELO_TANGENT_EDGE_BC       964300002
#define VELO_TANGENT_SOLID_BC      964300003
#define VELO_TANGENT_3D_BC         964300004
#define VELO_TANGENT_USER_BC       964300005
#define VELO_TANGENT_LS_BC         964300006
#define ZERO_VELO_TANGENT_3D_BC    964300007
#define VELO_SLIP_BC               964400000
#define VELO_SLIP_ROT_BC           964410000
#define VELO_SLIP_FILL_BC          964420000
#define VELO_SLIP_LEVEL_BC         964421000
#define VELO_SLIP_LEVEL_SIC_BC     964421010
#define VELO_SLIP_LS_ROT_BC        964421328
#define VELO_SLIP_LS_HEAVISIDE_BC  964421009
#define VELO_SLIP_LS_ORIENTED_BC   964421011
#define VELO_SLIP_SOLID_BC         964430000
#define VELO_SLIP_ROT_FILL_BC      964435000
#define VELO_SLIP_EK_BC            964440000
#define VELO_SLIP_POWER_BC         964400001
#define VELO_SLIP_POWER_CARD_BC    964400002

#define VELO_EK_3D_BC          964450000
#define MOVING_CA_BC           964500000
#define CA_EDGE_OR_FIX_BC      964500001
#define LS_ATTACH_BC           964500002
#define VELO_THETA_TPL_BC      964500003
#define VELO_THETA_HOFFMAN_BC  964500004
#define VELO_THETA_COX_BC      964500005
#define WETTING_SPEED_LIN_BC   964500006
#define VELO_THETA_SHIK_BC     964500008
#define LINEAR_WETTING_SIC_BC  964500009
#define VELO_STREAMING_BC      964600000
#define HYSTERESIS_WETTING_BC  964700000
#define AIR_FILM_BC            964800000
#define AIR_FILM_ROT_BC        964810000
#define VELO_SLIP_FLUID_BC     964900000
#define VELO_SLIP_ROT_FLUID_BC 964910000

/* Structural Shells */
#define SH_K_BC             970000000
#define SH_TENS_BC          970000001
#define SH_X_BC             970000002
#define SH_Y_BC             970000003
#define SH_FLUID_STRESS_BC  970000004
#define SH_SLOPE_X_BC       970000005
#define SH_SLOPE_Y_BC       970000006
#define SHEAR_TO_SHELL_BC   970000009
#define SH_USER_BC          970000011
#define SH_LUBP_BC          970000013
#define SH_LUBP_SOLID_BC    970000014
#define SH_LUBP_SOLID_RS_BC 970000015
#define SH_S11_WEAK_BC      970000016
#define SH_S22_WEAK_BC      970000017

#define SH_SDET_BC       970000020
#define SH_MESH2_WEAK_BC 970000021

/* Shell variables that are not structural shells */
#define SH_GAMMA1_BC            980000001
#define SH_GAMMA1_DERIV_SYMM_BC 980000002
#define SH_GAMMA2_DERIV_SYMM_BC 980000003
#define DVZDR_ZERO_BC           980000004

/* Boundary conditions that apply at interface between two
   different materials */
#define FLUID_SOLID_BC          47000000
#define SOLID_FLUID_BC          48000000
#define FLUID_SOLID_RS_BC       47000100
#define SOLID_FLUID_RS_BC       48000100
#define SOLID_FLUID_CONTACT_BC  48000120
#define FLUID_SOLID_CONTACT_BC  48000121
#define LAGRANGE_NO_SLIP_BC     48000123
#define BAAIJENS_SOLID_FLUID_BC 48000124
#define BAAIJENS_FLUID_SOLID_BC 48000125
#define SOLID_LAGRANGE_MULT_BC  48000126

#define KIN_DISPLACEMENT_BC          48000110
#define KIN_DISPLACEMENT_RS_BC       48000115
#define KIN_DISPLACEMENT_PETROV_BC   48000210
#define KIN_DISPLACEMENT_COLLOC_BC   48000310
#define SHELL_SURFACE_CHARGE_BC      48000135
#define SHELL_SURFACE_CHARGE_SIC_BC  48000145
#define SURFACE_ELECTRIC_FIELD_BC    48000188
#define SURFACE_ACOUSTIC_VELOCITY_BC 48000193
#define POTENTIAL_NOBC_BC            48000199
#define SHELL_DIFF_KINEMATIC_BC      48000211
#define SURFACE_USER_SHELL_BC        48000250
#define SURFACE_LUBRICATION_BC       48000260
#define NO_SLIP_BC                   47000002
#define NO_SLIP_RS_BC                47000022
#define P_EQUIL_BC                   47000003
#define VL_EQUIL_BC                  47000004
#define VL_POLY_BC                   47000035
#define VOLUME                       47000037
#define MASS                         47000039
#define VP_EQUIL_BC                  47000005
#define VN_POROUS_BC                 47000006
#define POROUS_GAS_BC                47000007
#define CONT_TANG_VEL_BC             47000008
#define CONT_NORM_VEL_BC             47000009
#define RAOULTS_LAW_BC               47000010
#define KINEMATIC_SPECIES_BC         47000011
#define CONTACT_RESISTANCE_BC        47000012
#define DISCONTINUOUS_VELO_BC        47000013
#define EVAPORATION                  470000131
#define DISSOLUTION                  470000132
#define KINEMATIC_DISC_BC            47000014
#define VELO_NORMAL_DISC_BC          47000015
#define LATENT_HEAT_BC               47000016
#define LATENT_HEAT_INTERNAL_BC      47000017
#define SOLID_LIQUID                 47000018
#define LIQUID_VAPOR                 47000019
#define KINEMATIC_COLLOC_BC          47000020
#define KINEMATIC_PETROV_BC          47000021
#define Y_DISCONTINUOUS_BC           47000023
#define HEAT_OF_RXN_BC               47000024
#define T_CONTACT_RESIS_BC           47000025
#define T_CONTACT_RESIS_2_BC         47000026

/*
 * HKM Chemkin boundary conditions along surfaces
 *       -> Not sure if bit masks are used so will keep with the 47 theme!
 *             The "10" digit will represent equation unknowns
 *             The "1" digit will  represent variations of the BC
 * ACS DO not use the numbers between 47000999 and 47900000 unless
 * you have consulted with HKM.  This invokes new_way in
 * bc_integ.c.
 */
#define NEW_WAY_LOW_BC    47000999
#define MF_STEFANFLOW_BC  47001000
#define VL_EQUIL_PRXN_BC  47001040
#define IS_EQUIL_PRXN_BC  47001041
#define SF_CHEM_BC        47001030
#define VN_STEFANFLOW_BC  47001001
#define KINEMATIC_SC_BC   47001011
#define SDC_SURFRXN_BC    47001045
#define SDC_KIN_CHEM_BC   47001042
#define SDC_HEATRXN_BC    47001031
#define SDC_STEFANFLOW_BC 47001002
#define SDC_KIN_SF_BC     47001043
#define SDC_KIN_SFV_BC    47001044
#define NEW_WAY_HIGH_BC   47900000

/* level set-based bc */
#define LS_NO_SLIP_BC         47002000
#define LS_SOLID_FLUID_BC     47002001
#define LS_CAPILLARY_BC       47002002
#define LS_CAP_CURVE_BC       47002003
#define LS_CAP_DIV_N_BC       47002004
#define LS_CAP_DIV_S_N_BC     47002005
#define LS_ADC_BC             47002009
#define LS_ADC_OLD_BC         47002007
#define LS_CAP_HYSING_BC      47002010
#define LS_CAP_DENNER_DIFF_BC 47002011
#define LS_STRESS_JUMP_BC     47002012

/* surface normal dirichlet bc's */
#define N1_BC 47002100
#define N2_BC 47002101
#define N3_BC 47002102

/* lagrange multiplier dirichlet bc's */
#define LM1_BC 47002103
#define LM2_BC 47002104
#define LM3_BC 47002105

/* level set XFEM bcs */
#define LS_T_BC               47002301
#define LS_Q_BC               47002302
#define LS_VELO_NORMAL_BC     47002303
#define LS_VELO_TANGENT_BC    47002304
#define LS_FLOW_PRESSURE_BC   47002305
#define LS_CAPILLARY_GHOST_BC 47002306
#define LS_CONT_T_BC          47002307
#define LS_CONT_FLUX_BC       47002308
#define LS_U_BC               47002309
#define LS_V_BC               47002310
#define LS_W_BC               47002311
#define LS_CONT_TRACTION_BC   47002312
#define LS_CONT_VEL_BC        47002313
#define SHARP_CA_2D_BC        47002314
#define LS_QLASER_BC          47002315
#define LS_RECOIL_PRESSURE_BC 47002316
#define LS_EXTV_FLUID_SIC_BC  47002317
#define LS_EIK_KINEMATIC_BC   47002318
#define LS_EXTV_KINEMATIC_BC  47002319
#define LS_EIK_KIN_LEAK_BC    47002320
#define LS_EXTV_KIN_LEAK_BC   47002321
#define LS_QRAD_BC            47002322
#define LS_QVAPOR_BC          47002323
#define LS_YFLUX_BC           47002324
#define LS_EXTV_LATENT_BC     47002360
#define LS_LATENT_HEAT_BC     47002361
#define LS_ACOUSTIC_SOURCE_BC 47002370
#define LS_WALL_ANGLE_BC      49002371

#define SHARP_WETLIN_VELOCITY_BC  48002325
#define SHARP_BLAKE_VELOCITY_BC   48002326
#define SHARP_HOFFMAN_VELOCITY_BC 48002327
#define SHARP_COX_VELOCITY_BC     48002328
#define WETTING_SPEED_BLAKE_BC    48002329
#define WETTING_SPEED_HOFFMAN_BC  48002330
#define WETTING_SPEED_COX_BC      48002331
#define BLAKE_DIRICHLET_BC        48002332
#define SHARP_SHIK_VELOCITY_BC    48002341
#define WETTING_SPEED_SHIK_BC     48002342
#define HOFFMAN_DIRICHLET_BC      48002343
#define COX_DIRICHLET_BC          48002344
#define SHIK_DIRICHLET_BC         48002345
#define BLAKE_DIRICH_ROLL_BC      48002432
#define HOFFMAN_DIRICH_ROLL_BC    48002443
#define COX_DIRICH_ROLL_BC        48002444
#define SHIK_DIRICH_ROLL_BC       48002445
#define PF_CAPILLARY_BC           48003000

#define TABLE_BC      55500001
#define TABLE_WICV_BC 55500002
#define TABLE_WICS_BC 55500003

/* Boundary conditions associated with Lagrange multipliers */

#define LGR_FLOWRATE_BC 66700001

/* Boundary conditions on curvature equations */

#define H_FREE_BC  777000001
#define LS_CA_H_BC 777000002

/* boundary conditions on bulk lubrication equations */
#define LUB_PRESS_BC            777000003
#define SHELL_FILMP_BC          777000004
#define SHELL_FILMH_BC          777000005
#define SHELL_PARTC_BC          777000006
#define SHELL_GRAD_FP_BC        777000007
#define SHELL_GRAD_FP_NOBC_BC   777000008
#define SHELL_GRAD_FH_BC        777000009
#define SHELL_GRAD_FH_NOBC_BC   777000010
#define SHELL_GRAD_PC_BC        777000011
#define SHELL_GRAD_PC_NOBC_BC   777000012
#define SHELL_TEMP_BC           777000013
#define LUBP_SH_FP_MATCH_BC     777000014
#define LUBP_SH_FP_FLUX_BC      777000015
#define GRAD_LUB_PRESS_BC       777000016
#define SHELL_FLOW_DEVELOPED_BC 777000017
#define SHELL_OPEN_PRESS_BC     777000018
#define SHELL_GRAD_TEMP_BC      777000019
#define SHELL_GRAD_TEMP_NOBC_BC 777000020
<<<<<<< HEAD
#define SH_P_OPEN_USER_BC       777000021
#define LUB_PRESS_2_BC          777000022
#define SHELL_OPEN_PRESS_2_BC   777000023
#define LUB_STATIC_BC           777000024

#define SHELL_TFMP_PRES_BC           777000030
#define SHELL_TFMP_SAT_BC            777000031
#define SHELL_TFMP_GRAD_S_BC         777000034
#define SHELL_TFMP_FREE_LIQ_BC       777000041
#define SHELL_TFMP_NUM_DIFF_BC       777000042
#define SHELL_TFMP_AVG_PLATE_VELO_BC 777000043
#define SHELL_TFMP_FREE_GAS_BC       777000044

#define RESTIME_BC                   788000030
#define RESTIME_NOBC_BC              788000031
#define RESTIME_GRADSIC_BC           788000032
#define SHELL_LUBRICATION_OUTFLOW_BC 777000050
=======
#define SH_P_OPEN_USER_BC 777000021
#define LUB_PRESS_2_BC  777000022
#define SHELL_OPEN_PRESS_2_BC 777000023
#define LUB_STATIC_BC 777000024

#define SHELL_TFMP_PRES_BC            777000030
#define SHELL_TFMP_SAT_BC             777000031
#define SHELL_TFMP_GRAD_S_BC          777000034
#define SHELL_TFMP_FREE_LIQ_BC        777000041
#define SHELL_TFMP_NUM_DIFF_BC        777000042
#define SHELL_TFMP_AVG_PLATE_VELO_BC  777000043
#define SHELL_TFMP_FREE_GAS_BC        777000044

#define SHELL_SAT_1_BC   777000050
#define SHELL_SAT_2_BC   777000051
#define SHELL_SAT_3_BC   777000052

#define RESTIME_BC		788000030
#define RESTIME_NOBC_BC		788000031
#define RESTIME_GRADSIC_BC	788000032
#define SHELL_LUBRICATION_OUTFLOW_BC  777000053
>>>>>>> 7830986f

/* Vectors used for rotations */
#define ROT_NONE -1
#define ROT_N    -2
#define ROT_N2   -3
#define ROT_N3   -4
#define ROT_T    -5
#define ROT_T1   -6
#define ROT_T2   -7
#define ROT_B    -8
#define ROT_S    -9
#define ROT_X    -10
#define ROT_Y    -11
#define ROT_Z    -12
#define ROT_GD   -13

#define ROT_SEED         1
#define ROT_BASIS        2
#define ROT_BASIS_ONCE   3
#define ROT_BASIS_RESEED 4

/*
 * BC_descriptions Structure:
 *
 *  structure that provides a generic description of boundary
 *  conditions. A pointer to this structure is part of the
 *  Boundary_Condition structure.
 *
 *  Definition of Fields:
 *
 *   name1:    string for name of this bc in input deck
 *   name2:    alternate string for name of this bc in input deck
 *   method:   Descriptor of the method by which this condition is applied
 *   BC_Name:  integer which corresponds to this bc name (listed above)
 *   equation: equation type to which this condition is applied
 *   rotate:   flag to indicate if the corresponding equations should be rotated
 *             to the normal, tangent1, tangent2 coordinate system
 *   vector:   flag to indicate if this is a vector condition
 *   sens:     Flags to indicate which variable types this bc is sensitive to
 *   i_apply:  Defines the applicability of the BC for different phases
 *   DV_Index_Default: Default methodology for application of the variable
 *             in the case of discontinuous variables at an interface.
 *
 *     NOTE: It is important to put in all of the variables for each BC
 *           (or set them to default values) otherwise, the
 *           initialization of this array will be screwed up.
 */
struct BC_descriptions {
  char *name1;
  char *name2;
  int method;
  int BC_Name;
  int equation;
  int vector;
  int rotate;
  int sens[MAX_VARIABLE_TYPES];
  int i_apply;
  int DV_Index_Default;
};
/*
 *  BC_Desc: This is an array of initialized BC_descriptions structures
 *  initialized in the mm_names.h file
 */
extern struct BC_descriptions BC_Desc[];
extern int Num_BC_Names;
/*
 *  num_new_BC_Desc: This is an array of BC_Descriptions read in
 *                   from the input deck.
 */
extern int num_new_BC_Desc;
extern struct BC_descriptions **new_BC_Desc;

/*
 *  Equation_Names structure:
 *      This structure is used to keep lists for translating between
 *      character strings and numerical indecise for equation numbers,
 *      variable numbers, and postprocessing conditions
 *
 */
struct Equation_Names {
  char *name1;
  char *name2;
  int Index;
};
typedef struct Equation_Names EQUATION_NAMES_STRUCT;

extern EQUATION_NAMES_STRUCT EQ_Name[];
extern EQUATION_NAMES_STRUCT Var_Name[];
extern EQUATION_NAMES_STRUCT Post_Var_Name[];
extern EQUATION_NAMES_STRUCT Exo_Var_Names[];
extern EQUATION_NAMES_STRUCT Var_Units[];
extern int Num_EQ_Names;
extern int Num_Var_Names;
extern int Num_Post_Var_Names;
extern int Num_Exo_Var_Names;
extern int Num_Var_Units;

struct Data_Table {

  char t_name[3][132]; /* pointer to string with name of variable parameter */
  int t_index[3];      /* integer that serves to identify the t array (may or may not be used)*/
  int columns;         /* the number of columns in table */
  int interp_method;   /* the method used to interpolate between data points */
  int tablelength;     /* the number of pairs in the table */
  char *f_name;        /* pointer to string with name of dependent function */
  int f_index;         /* integer that serves to identify the f array (e.g. f_index = var ) */
  double *t;           /* pointer to array of variable data points (abscissa)*/
  double *t2;          /* pointer to second array of data points (2D abscissa)*/
  double *t3;          /* pointer to third array of data points (3D abscissa)*/
  double *f;           /* pointer to array of function data points (ordinate)
                        *     So f[i] = F( t[i] ) */
  double slope[3];
  int species_eq;
  int ngrid;     /* for 2d tables, the number of grid points in direction 2 */
  int ngrid2;    /* for 3d tables, the number of grid points in directions 1&2 */
  double yscale; /* Scaling value for the y axis */
  double Emin;   /* Minimum modulus value (for FAUX_PLASTICITY */
};

extern int num_BC_Tables;
extern struct Data_Table *BC_Tables[];
extern int num_MP_Tables;
extern struct Data_Table *MP_Tables[];
extern int num_ext_Tables;
extern struct Data_Table *ext_Tables[];
extern int num_AC_Tables;
extern struct Data_Table *AC_Tables[];

/* structure to hold b.c. information entered from the input file
 *-------------------------------------------------------------------------------
 *
 *   The input file should contain boundary condition information in the
 *   following format:
 *
 *     ------------------------------------------------------------
 *             Boundary Condition Specifications
 *     ------------------------------------------------------------
 *     Number of BC	       	 = 1
 *     BC		         = BC_Name Set_Type BC_ID BC_Data
 *
 *   where BC_Name is a string (maximum length of 'MAX_BC_KEYWORD_LENGTH'
 *   which matches one of the types defined in 'rf_bc_const.h', Set_Type is a 2
 *   character string, either 'NS' for node sets or 'SS' for side sets, BC_ID is
 *   the corresponding node-set or side-set ID value from the mesh and BC_Data is
 *   either integer or floating-point data, maximum in number either
 *   'MAX_BC_INT_DATA' or 'MAX_BC_FLOAT_DATA', respectively.  An example of a
 *   Dirichlet-type boundary condition on temperature set at a node-set with ID 2
 *   and a value of 3.14 is:
 *
 *     BC				 = T NS 2 3.14
 *
 *   The following b.c. types have a single floating-point data value:  U, USIDE,
 *   V, VSIDE, W, WSIDE, N, NSIDE, TNRMLSIDE, S, SSIDE, TSHRSIDE, P, T, TSIDE,
 *   QSIDE, DX, DXSIDE, DY, DYSIDE, DZ, DZSIDE , DXDISTNG, DYDISTNG, DZDISTNG.
 *
 *   RAC - adding extra entries to hold key information about each boundary condition
 *
 *   PRS - Added BC_relax to hold relaxation parameter for all dirichlet
 *         conditions if desired
 *
 *   pas - added indexing and sizing variables to assist in interprocessor
 *         communication of pointers to struct BC_description's, static or
 *         dynamically allocated, as well as any u_BC data of whatever length.
 */

struct Boundary_Condition {
  int BC_Name; /* Primary id of the bc -> matches one of the names
                * above */
  char Set_Type[3];
  int BC_ID;             /* Exodus ss or ns ID for the boundary condition */
  int BC_ID2;            /* 2nd Exodus ID needed for EDGE and VERTEX BC's */
  int BC_ID3;            /* 3rd Exodus ID needed for VERTEX BC's */
  int Set_Index;         /* This is the ss or ns index value that matches
                          * the first BC_ID value */
  int BC_matrl_index_1;  /* Material index for nodes on the first side
                            of the boundary  */
  int BC_matrl_index_2;  /* Material index for nodes on the second
                          * side of the boundary -> Pertinent for
                          * CROSS_PHASE and CROSS_PHASE_DISCONTINUOUS
                          * boundary conditions, or EDGE or VERTEX
                          * bc's */
  int BC_matrl_index_3;  /* Pertinent for EDGE and VERTEX BC's */
  int BC_matrl_index_4;  /* Pertinent for VERTEX BC's */
  int Internal_Boundary; /* Boolean. It is true if any part of the interface
                          * is an internal boundary, i.e., has part of
                          * the computational domain on both sides of it. */
  int BC_EBID_Apply;     /* If this boundary condition is restricted to
                          * be applied to variables from
                          * a particular element block,
                          * this entry will contain the element block
                          * ID of that element block. If not, this
                          * entry will be equal to -1.
                          */
  int BC_Data_Int[MAX_BC_INT_DATA];
  dbl BC_Data_Float[MAX_BC_FLOAT_DATA];
  int len_u_BC; /* number of elements in the user constant
                   list (0 most of the time) */
  int max_DFlt;
  int Storage_ID; /* ID of the quadature point storage for this bc
                   * Must be positive for it to exist. zero means
                   * that it does not yet exist
                   */
  double *u_BC;
  struct BC_descriptions *desc;
  int BC_Desc_index; /* transportable thru pseudo structure  */
  int index_dad;     /*
                      * "Dad, what do you do at work?"
                      *
                      * "Child, I work hard as an index substituting
                      *  as a pointer to local dynamic and statically
                      *  allocated memory."
                      *
                      *  index_dad = -1  --> refers to a static
                      *                      BC_Desc, use
                      *                      BC_Desc_index to
                      *                      say which one.
                      *
                      *  index_dad > -1  --> index of a dynamically
                      *                      allocated BC_description
                      *                      that also must be
                      *                      communicated cross proc.
                      *			Still use BC_Desc_index
                      *                      to point to template
                      *                      static BC_Desc since
                      *                      new one has pointers...
                      */
  int species_eq;
  dbl BC_relax; /* relaxation parameter for this dirichlet
                 *  conditions if desired */
  struct Data_Table *table;
  int table_index;
  int DV_Indexing_Type;     /* This field describes to Goma which equation
                             * to apply this boundary condition on when
                             * the equation and i_apply field in the
                             * BC_description structure isn't enough  */
  int DV_Indexing_MatID;    /* Used in conjunction with DV_Indexing_Type
                             * to describe the material id to apply
                             * the current boundary condition on.  */
  int BC_Memory_Allocation; /* Any temporary memory associated with this bc?
                             *  0 - no
                             *  1 - Yes, hanging off of node info structure
                             *  2 - Yes, hanging off of side  */
  int matrix;
  int equation;
};
typedef struct Boundary_Condition BOUNDARY_CONDITION_STRUCT;

#define CDIM 3
/*
 * Structure to hold input information about rotation conditions
 */
struct Rotation_Specs {
  int eq_type;
  int type;
  int ss_id[CDIM];
  int BC_Type[CDIM];
  int BC_SS[CDIM];
  int BC_id[CDIM];
  struct BC_descriptions *BC_desc[CDIM];
  int BC_desc_index[CDIM]; /* help teleport previous ptr cross procs */
  int method;
  int ROTATE; /* flag indicating whether any rotation
                 happens at this node */
  double seed[CDIM];
  int node; /* special integer which stores node number
               for vertex conditions */
  int *elems;
  int num_elem;
  int ss_ptr;
};

/* Structure for processing side boundary conditions:
 *
 *    id_side           = id of the side of the element on which the bc is to be
 *                        applied (1 to 6)
 *    num_nodes_on_side = number of nodes on the bc side
 *    local_node_id[]   = list of local node id for nodes which belong to the
 *		         element side
 * 			 (statically assigned , but real length is equal to
 *		          num_nodes_on_side)
 *    *next_side_bc     = Pointer to the next side of the current element
 *			 that needs an integral boundary condition applied.
 *			 A NULL pointer indicates that there are no more sides.
 *
 */

struct elem_side_bc_struct {
  int ielem;             /* element number */
  int id_side;           /* face index */
  int num_nodes_on_side; /* number of nodes on element face */
  int BC_applied;        /* Index of BC applied to this face */
  int *local_node_id;
  int *local_elem_node_id;
  int *BC_input_id;
  int Num_BC;
  int MatID_List[2];
  int Num_MatID;
  struct QP_Storage **Side_QP_Storage;
  struct elem_side_bc_struct *next_side_bc;
};
typedef struct elem_side_bc_struct ELEM_SIDE_BC_STRUCT;

/*
 *  Structure for processing edge boundary conditions:
 */
struct elem_edge_bc_struct {
  int ielem;
  int id_edge;
  int num_nodes_on_edge;
  int ipin;   /*Keeps track of whether pinned or not */
  int shared; /* TRUE if edged is shared by two elements */
  int BC_applied;
  int local_node_id[MAX_NODES_PER_SIDE];
  int edge_elem_node_id[MAX_NODES_PER_SIDE];
  int BC_input_id[MAX_BC_PER_SIDE];
  struct elem_side_bc_struct *elem_side_bc_1; /* side_bc of primary side */
  struct elem_side_bc_struct *elem_side_bc_2; /* side_bc of secondary side */
  struct elem_edge_bc_struct *next_edge_bc;
};

/* Structure for processing side set bc's on mesh motion:
 *    The idea here is to aid in placing distinguishing condtions on
 *    nodes belonging to two side sets (2D) or  two or three side sets (3D)
 *    so that penalty conditions are not mistakenly put on the same
 *    equation.  By default, the condition corresponding to
 *    the first ss_list entry at a given node in node_list will be assigned
 *    to the x-eqn, the second to the y-eqn., and so on.
 *
 *    node_list = nodes which are contained in more than one side set
 *      ss_list = list of side set id's attached to each node in node list.
 *
 */

/*
 * new array to store list of nodes that exist on SS
 * - for geometrical purposes
 */
extern int *boundary_node_list;
extern int **ss_on_boundary_node_list;
extern int num_boundary_nodes;
extern int **BC_dup_nodes;
extern int ****BC_dup_list;
extern int *BC_dup_ptr;
extern int *ss_to_blks[MAX_MAT_PER_SS + 1];
extern int dup_blks_list[MAX_MAT_PER_SS + 1];
extern int *SS_Internal_Boundary;
extern int **mesh_rotate_node;
extern int **mesh_rotate_ss;
extern int *num_mesh_rotate;
extern int **mom_rotate_node;
extern int **mom_rotate_ss;
extern int *num_mom_rotate;
extern int PRESSURE_DATUM;          /* flag to determine if a pressure datum is set */
extern int pressure_datum_element;  /* element in which the pressure datum is set */
extern double pressure_datum_value; /* value of the pressure datum */

#undef CDIM

#endif<|MERGE_RESOLUTION|>--- conflicted
+++ resolved
@@ -1093,7 +1093,6 @@
 #define SHELL_OPEN_PRESS_BC     777000018
 #define SHELL_GRAD_TEMP_BC      777000019
 #define SHELL_GRAD_TEMP_NOBC_BC 777000020
-<<<<<<< HEAD
 #define SH_P_OPEN_USER_BC       777000021
 #define LUB_PRESS_2_BC          777000022
 #define SHELL_OPEN_PRESS_2_BC   777000023
@@ -1107,33 +1106,14 @@
 #define SHELL_TFMP_AVG_PLATE_VELO_BC 777000043
 #define SHELL_TFMP_FREE_GAS_BC       777000044
 
+#define SHELL_SAT_1_BC 777000050
+#define SHELL_SAT_2_BC 777000051
+#define SHELL_SAT_3_BC 777000052
+
 #define RESTIME_BC                   788000030
 #define RESTIME_NOBC_BC              788000031
 #define RESTIME_GRADSIC_BC           788000032
-#define SHELL_LUBRICATION_OUTFLOW_BC 777000050
-=======
-#define SH_P_OPEN_USER_BC 777000021
-#define LUB_PRESS_2_BC  777000022
-#define SHELL_OPEN_PRESS_2_BC 777000023
-#define LUB_STATIC_BC 777000024
-
-#define SHELL_TFMP_PRES_BC            777000030
-#define SHELL_TFMP_SAT_BC             777000031
-#define SHELL_TFMP_GRAD_S_BC          777000034
-#define SHELL_TFMP_FREE_LIQ_BC        777000041
-#define SHELL_TFMP_NUM_DIFF_BC        777000042
-#define SHELL_TFMP_AVG_PLATE_VELO_BC  777000043
-#define SHELL_TFMP_FREE_GAS_BC        777000044
-
-#define SHELL_SAT_1_BC   777000050
-#define SHELL_SAT_2_BC   777000051
-#define SHELL_SAT_3_BC   777000052
-
-#define RESTIME_BC		788000030
-#define RESTIME_NOBC_BC		788000031
-#define RESTIME_GRADSIC_BC	788000032
-#define SHELL_LUBRICATION_OUTFLOW_BC  777000053
->>>>>>> 7830986f
+#define SHELL_LUBRICATION_OUTFLOW_BC 777000053
 
 /* Vectors used for rotations */
 #define ROT_NONE -1
