/************************************************************************ *
* Goma - Multiphysics finite element software                             *
* Sandia National Laboratories                                            *
*                                                                         *
* Copyright (c) 2014 Sandia Corporation.                                  *
*                                                                         *
* Under the terms of Contract DE-AC04-94AL85000 with Sandia Corporation,  *
* the U.S. Government retains certain rights in this software.            *
*                                                                         *
* This software is distributed under the GNU General Public License.      *
\************************************************************************/
 

/*
 *$Id: rf_bc_const.h,v 5.16 2010-04-07 22:27:00 prschun Exp $
 */

/*
 * Here's a RECIPE for adding new boundary conditions so you don't have any
 * excuses not to add new ones.  The changes should be made in at least
 * four files (rf_bc_const.h, mm_names.h, mm_input.c, and bc_[method].c)
 * for some boundary conditions you may want to make additions elsewhere also.
 * One example of extra additions is in el_exoII_io.c where the ss_dup_list
 * is created - you may want to adapt the logic for rotation of new conditions.
 * (note that these lines are repeated at each place where you need to 
 * make changes):
 *  Boundary Condition  Step 1: add Macro Substitution for your new boundary
 *                              condition in rf_bc_const.h - this is how you
 *      rf_bc_const.h           will refer to the new boundary condition 
 *                              throughout the code.  Make sure the integer
 *                              you choose is unique from all the other BC
 *                              types.
 *
 *  Boundary Condition  Step 2: add a description of your boundary condition
 *                              to the BC_Desc structure array in mm_names.h.
 *      mm_names.h              This structure includes information about the 
 *                              type of boundary condition, which equation it
 *                              applies to, what variables it is sensitive to,
 *                              whether to rotate mesh or momentum equations, 
 *                              etc.  It is very important that you fill out
 *                              this structure carefully, otherwise the code
 *                              won't know what to do.
 *
 *  Boundary Condition  Step 3: add your BC case to the correct format listing 
 *                              for reading the necessary arguments from the input
 *      mm_input.c              file in mm_input.c.
 *
 *  Boundary Condition  Step 3a: some BC's may require changes in mm_bc.c
 *                              similar to what is done for PLANE, GEOM, CA, 
 *                              and all dirichlet conditions 
 *
 *  Boundary Condition  Step 4: Add a function call (and a function) in the 
 *                              correct routine for evaluating your boundary
 *      bc_colloc.c             condition.  This will probably be in bc_colloc.c
 *      bc_integ.c              for collocated conditions or bc_integ.c for 
 *                              strong or weak integrated conditions.
 *
 *  Boundary Condition  Step 5: use and enjoy your new boundary condition
 *
 */

#ifndef GOMA_RF_BC_CONST_H
#define GOMA_RF_BC_CONST_H

#include "rf_fem_const.h"	/* To know about MAX_VARIABLE_TYPES */
#include "exo_struct.h"		/* To know about Exo_DB type. */
#include "dpi.h"		/* To know about Dpi type. */


#ifndef EXTERN
#define EXTERN extern
#endif

/* lengths used in boundary condition structures and I/O */

/*
 * New specification format permits easier compile line overriding...
 */

#ifndef MAX_BC_KEYWORD_LENGTH
#define MAX_BC_KEYWORD_LENGTH 30
#endif

#ifndef MAX_CS_KEYWORD_LENGTH
#define MAX_CS_KEYWORD_LENGTH 50    /* CS = Coordinate System */
#endif

#ifndef MAX_BC_INT_DATA
#define MAX_BC_INT_DATA       5
#endif

#ifndef MAX_BC_FLOAT_DATA
#define MAX_BC_FLOAT_DATA     15
#endif

#ifndef MAX_NODES_PER_SIDE
#define MAX_NODES_PER_SIDE    9
#endif

#ifndef MAX_BC_PER_SIDE 
#define MAX_BC_PER_SIDE       64
#endif

/* #define MAX_NUM_SS_DUPLICATIONS 2000 */

#ifndef MAX_SS_PER_NODE
#define MAX_SS_PER_NODE 20
#endif

#ifndef MAX_MAT_PER_SS
#define MAX_MAT_PER_SS 20
#endif

#ifndef MAX_BC_TABLES
#define MAX_BC_TABLES 30
#endif

#ifndef MAX_MP_TABLES
#define MAX_MP_TABLES 20
#endif

#ifndef MAX_EXT_TABLES
#define MAX_EXT_TABLES 2
#endif

#ifndef MAX_AC_TABLES
#define MAX_AC_TABLES 2
#endif

/*
 * The hyperbolic VOF fill equation keeps careful track of inlet boundaries.
 */

#ifndef MAX_INLET_BC
#define MAX_INLET_BC	10
#endif

#ifndef MAX_NUM_NS_NO_XFEM
#define MAX_NUM_NS_NO_XFEM 10 
#endif

 
/* penalty parameter for applying dirichlet or distinguishing conditions */
#ifndef BIG_PENALTY
#define BIG_PENALTY 1.e+12
#endif

#ifndef LITTLE_PENALTY
#define LITTLE_PENALTY 1.e+6
#endif

#ifndef DIRICHLET_PENALTY
#define DIRICHLET_PENALTY 1.
#endif

/*
 * Set some threshhold values for the number of nodesets, number of sidesets
 * and number of boundary conditions. If any of these threshholds is exceeded,
 * the 2D problem is deemed sufficiently complex that the output diagnostics
 * are diverted to a file, also named here.
 */
#ifndef DUP_THRESHHOLD_NODESETS
#define DUP_THRESHHOLD_NODESETS 5
#endif

#ifndef DUP_THRESHHOLD_SIDESETS
#define DUP_THRESHHOLD_SIDESETS 5
#endif

#ifndef DUP_THRESHHOLD_NUMBCS
#define DUP_THRESHHOLD_NUMBCS 7
#endif

#ifndef DUP_THRESHHOLD_FILENAME
#define DUP_THRESHHOLD_FILENAME "BCdup.txt"
#endif


#ifndef BC_3D_INFO_FILENAME
#define BC_3D_INFO_FILENAME "bc3D_output.txt"
#endif

/*   max number of CA cards +1  */

#ifndef MAX_CA
#define MAX_CA  10
#endif


/*
 *       define catagories for methods of boundary condition application 
 *       these have been recently changed (10/31/96 RAC) to account for 
 *       a wider variety of options in 3D
 */
#define	WEAK_INT_SURF     1
#define	WEAK_INT_EDGE     2
#define	WEAK_POINT        3
#define	WEAK_SHIFT        4
#define	DIRICHLET         5
#define	STRONG_INT_SURF   6
#define	STRONG_INT_EDGE   7
#define	COLLOCATE_SURF    8
#define	COLLOCATE_EDGE    9
#define	COLLOCATE_POINT   10
#define	COLLOCATE         11
#define	SPECIAL           12
#define CONTACT_SURF      13
#define EMBEDDED_SURF     14
#define WEAK_SHELL_GRAD   15
#define STRONG_SHELL_GRAD 16
#define WEAK_SHARP_INT    17
#define STRONG_SHARP_INT  18
#define LS_SPECIAL        19

/* define some other catagories */
#define STRESS  6 /* Six components in each mode */
#define VECTOR  3
#define SCALAR  1
#define STRESS  6

#define NO_ROT  -1

/* define the applicability of the BC for different phases */
#define SINGLE_PHASE    1
#define CROSS_PHASE     2                /* for continuous variables but across
					  * boundaries of conjugate problems, with 
					  * different variables in each phase */
#define CROSS_PHASE_DISCONTINUOUS     3  /* for multivalued variables across boundaries
                                          * of different phases */


 
/*
 * Possible Values for the DVI_Indexing_Type field
 */
/*   DVI_SINGLE_PHASE_DB
 *      These boundary conditions are simple boundary conditions applied to one
 *      variable specified by the equation field in the BC_description structure.
 *      carried out on domain boundaries. Integrations are only carried out on
 *      one side of an element face. DV_Indexing_Matid contains the current material
 *      ID. This is the default for SINGLE_PHASE boundary conditions.
 */
#define DVI_SINGLE_PHASE_DB       SINGLE_PHASE
/*
 *   DVI_CROSS_PHASE_CONJGATE
 *      These are boundary conditions applied on material interfaces which
 *      have different variable types active in each material. The boundary
 *      condition involves a strongly integrated (or collocated) boundary
 *      condition involving variables that aren't active on both sides of the
 *      interface. DVI_Indexing_MatID refers to the material which owns the
 *      variables whose dof is receiving this boundary condition. Note, these
 *      boundary conditions may have additional complications due to the fact
 *      that the basis function may not be active on both sides of the
 *      interface. This is the default for CROSS_PHASE boundary conditions.
 */
#define DVI_CROSS_PHASE_CONJUGATE CROSS_PHASE
/*
 *   DVI_SIDTIE
 *      These are boundary conditions that are applied on boundaries with
 *      discontinuous variables. These are the strongly integrated
 *      Dirichlet boundary conditions that compliment the DVI_DVVSIG
 *      boundary conditions. Note, usually a DVI_SIDTIE and a DVI_DVVSIG
 *      boundary condition are paried up with each other. The DVI_Intexing_MatID
 *      variable contains the material ID on whose variable this boundary
 *      condition is applied. Of course, the paired DVI_SIDTIE and DVI_DVVSIG
 *      boundary conditions shouldn't have the same values of DVI_Indexing_Matid.
 *      This type is the default for CROSS_PHASE_DISCONTINUOUS boundary
 *      conditions.
 */
#define DVI_SIDTIE                CROSS_PHASE_DISCONTINUOUS
/*
 *   DVI_DVVSIG
 *      These are discontinuous-variable volumetric surface integra galerking
 *      boundary conditions. These are WIC bondary conditions applied on
 *      internal boundaries where the surface flux integral from one phase,
 *      specified by DVI_Indexing_MatID,s replaced with an expression
 *      involving surface and volume integrals from the other phase across
 *      the interface. Thus, the volume contribution from the other phase
 *      is added into the residual expression for the variable from the
 *      phase, specified by DVI_Indexing_MatID variable. DVI_Indexing_MatID
 *      will be set to the MatID with the lowest index value. There may
 *      or may not be an additional surface integral arising out of this
 *      boundary condition
 */
#define DVI_DVVSIG               11
/*
 *   DVI_VSIG
 *      These are volumetric surface integral galerking boundary conditions
 *      applied to a variable type which isn't multi valued at the
 *      interface in contrast to the DVI_DVVSIG case above. They are WIC
 *      boundary conditions applied on internal boundaries where
 *      the surface flux integral from one phase, specified by the
 *      DVI_Indexing_MatID is replaced by an expression involving surface
 *      and volume integrals from the other phase across the interface.
 *      Thus, the volume contribution from the other phase is added
 *      into the residual expression for the variable from the phase,
 *      specifed by DVI_Indexing_MatID variable. DVI_Indexing_MatID will
 *      be set to the MatID with the lowest index value. There may or may
 *      not be an additional surface integral arising out of this
 *      boundary condition.
 */
#define DVI_VSIG                 12
/*
 *   DVI_SID
 *      These are strongly integrated Dirichlet conditions that are not
 *      used as tie boundary conditions. Only one phase is involved.
 *      DV_Indexing_MatID contains the index of that phase.
 */
#define DVI_SID                  13
/*
 *   DVI_MULTI_PHASE_SINGLE
 *      Boundary conditions which involve the addition of a surface
 *      integral to each side of an internal boundary. However, the
 *      variable is continuous across the interface DV_Indexing_MatID
 *      refers to the "defining" side of the interface. In other
 *      words, it identifies on side of the interface for situations
 *      where different surface integral boundary conditions are being
 *      applied. While the applied variable is continuous across the
 *      interface, other variables at the same interface may or may
 *      not be continuous at that interface. When evaluating integrals
 *      on each side of the interface, variables pertaining to the
 *      current material are used. KINEMATIC_DISC is an example of
 *      this case.
 */
#define DVI_MULTI_PHASE_SINGLE   14
/*
 *  DVI_MULTI_PHASE_VD
 *      Boundary conditions which involve the addition of a surface
 *      integral to each side of an internal boundary between adjacent
 *      materials. The variable is not continuous across the interface.
 *      DVI_Indexing_MatID refers to the "defining" side of the interface.
 *      In other words, it identifies one side of the interface situations
 *      where different surface integral boundary conditions are being applied.
 */
#define DVI_MULTI_PHASE_VD       15

/****************************************************************************/
/****************************************************************************/
/****************************************************************************/

/*
 *  Boundary Condition  Step 1: add Macro Substitution for your new boundary
 *                              condition in rf_bc_const.h - this is how you
 *      rf_bc_const.h           will refer to the new boundary condition 
 *                              throughout the code.  Make sure the integer
 *                              you choose is unique from all the other BC
 *                              types.
 *  This should be done below:
 */

/* New section here to start adding keywords to boundary conditions */

#define B_USER 1  /* indicates Boundary condition user models*/
#define CIRCLE 2  /* just one model of CA_EDGE_OR_FIX bc     */


/*
 * General Boundary Conditions that may apply to any equation 
 * (equation type is specified in the input file 
 *  as well as variable type) 
 */
#define FIX_BC       200000
#define PERIODIC_BC  210000
#define GD_CONST_BC  300000
#define GD_LINEAR_BC 310000
#define GD_INVERSE_BC 310005
#define GD_PARAB_BC  320000
#define GD_PARAB_OFFSET_BC 320050
#define GD_CIRC_BC   330000
#define GD_POLYN_BC  340000
#define GD_TABLE_BC  350000
#define GD_TIME_BC   400000
#define GD_TIME_LIN  400001
#define GD_TIME_EXP  400002
#define GD_TIME_SIN  400003
#define GD_TIME_TABLE  400004
<<<<<<< HEAD
#define GD_TIME_MAX  400005
=======
#define GD_TIME_MAX   400005
>>>>>>> 48a67847

/* velocity constants in cartesian form */

#define U_BC     1
#define UVARY_BC 3
#define U_PARABOLA_BC 35
#define UUSER_BC 4
#define UUSER_COLLOC_BC 5

#define PU_BC     6

#define V_BC     10
#define VVARY_BC 30
#define V_PARABOLA_BC 305
#define VUSER_BC 40
#define VUSER_COLLOC_BC 50

#define PV_BC     60

#define U_STAR_BC     989991
#define V_STAR_BC     989992
#define W_STAR_BC     989993

#define W_BC     100

#define WVARY_BC 300
#define W_PARABOLA_BC 3005
#define WUSER_BC 400
#define WUSER_COLLOC_BC 500

#define PW_BC     600

#define DX_USER_BC 710
#define DY_USER_BC 720
#define DZ_USER_BC 730

#define DX_USER_NODE_BC 711
#define DY_USER_NODE_BC 721
#define DZ_USER_NODE_BC 731

/* velocity constants in normal/tangential form */

#define N_BC         1000
#define NSIDE_BC     2000
#define NVARY_BC     3000
#define NREACT_BC    4000
  /* #define TNRMLSIDE_BC 5000 */
  /* #define TNRMLVARY_BC 6000 */
#define SSIDE_BC     20000
#define SVARY_BC     30000
#define SREACT_BC    40000
  /* #define TSHRSIDE_BC  50000 */
  /* #define TSHRVARY_BC  60000 */

/* polymer stress */

#define S11_BC      1001
#define S12_BC      1002
#define S13_BC      1003
#define S22_BC      1004
#define S23_BC      1005
#define S33_BC      1006

#define S11_1_BC    11001
#define S12_1_BC    11002
#define S13_1_BC    11003
#define S22_1_BC    11004
#define S23_1_BC    11005
#define S33_1_BC    11006

#define S11_2_BC    21001
#define S12_2_BC    21002
#define S13_2_BC    21003
#define S22_2_BC    21004
#define S23_2_BC    21005
#define S33_2_BC    21006

#define S11_3_BC    31001
#define S12_3_BC    31002
#define S13_3_BC    31003
#define S22_3_BC    31004
#define S23_3_BC    31005
#define S33_3_BC    31006

#define S11_4_BC    41001
#define S12_4_BC    41002
#define S13_4_BC    41003
#define S22_4_BC    41004
#define S23_4_BC    41005
#define S33_4_BC    41006

#define S11_5_BC    51001
#define S12_5_BC    51002
#define S13_5_BC    51003
#define S22_5_BC    51004
#define S23_5_BC    51005
#define S33_5_BC    51006

#define S11_6_BC    61001
#define S12_6_BC    61002
#define S13_6_BC    61003
#define S22_6_BC    61004
#define S23_6_BC    61005
#define S33_6_BC    61006

#define S11_7_BC    71001
#define S12_7_BC    71002
#define S13_7_BC    71003
#define S22_7_BC    71004
#define S23_7_BC    71005
#define S33_7_BC    71006

#define STRESS_DEVELOPED_BC  81001

/* velocity gradient */

#define G11_BC      1007
#define G12_BC      1008
#define G13_BC      1009
#define G21_BC      1010
#define G22_BC      1011
#define G23_BC      1012
#define G31_BC      1013
#define G32_BC      1014
#define G33_BC      1015

/* bond evolution */

#define NN_BC       1016

/* extension velocity */

#define EXT_V_BC       1017

/* voltage */

#define VOLT_USER_BC  1018
#define VOLT_BC     1020
#define CURRENT_BC  1021
#define CURRENT_USER_BC  1022
#define CURRENT_BV_BC  1023
#define CURRENT_BV2_BC  1024  /* RSL 1/15/01 */
#define CURRENT_NI_BC  1025  /* RSL 3/9/01 */
#define QS_BC       1026
#define CURRENT_SIC_BC  1027
#define CURRENT_ORR_BC  1028
#define CURRENT_HOR_BC  1029
#define CURRENT_USER_SIC_BC  1037

/* fill */

#define F_BC          1030
#define F_DIODE_BC    1031
#define FILL_INLET_BC 1040
#define FILL_CA_BC         1041
#define STRONG_FILL_CA_BC  1042
#define WETTING_TENSION_BC 1043
#define H_BC     1044
#define LS_INLET_BC   1045
#define F1_BC         1046
#define F2_BC         1047
#define F3_BC         1048
#define F4_BC         1049
#define F5_BC         1050
#define APR_BC         1051
#define API_BC         1052
#define INTP_BC        1053
#define INTM_BC        1054
#define INTD_BC        1055
#define EM_E1R_BC      1056
#define EM_E2R_BC      1057
#define EM_E3R_BC      1058
#define EM_E1I_BC      1059
#define EM_E2I_BC      1060
#define EM_E3I_BC      1061
#define EM_H1R_BC      1062
#define EM_H2R_BC      1063
#define EM_H3R_BC      1064
#define EM_H1I_BC      1065
#define EM_H2I_BC      1066
#define EM_H3I_BC      1067


/* pressure */

#define P_BC 100000
#define PSPG_BC 100001
#define P_STAR_BC 989994

/* thermal constants */

#define T_BC      1000000
#define T_USER_BC 3000000
#define QSIDE_BC  4000000
#define QSIDE_DIR_BC  4000001
#define Q_VELO_SLIP_BC 4100000
#define QVARY_BC  5000000
#define QUSER_BC  5600000
#define Q_LASER_WELD_BC 5600001
#define Q_VAPOR_BC 5600002
#define Q_RAIL_BC 5600003
#define QCONV_BC  6000000
#define QRAD_BC   7000000
#define QRAD_REPULSE_ROLL_BC   7100000
#define QREACT_BC 8000000
#define QNOBC_BC 8100000
#define T_MELT_BC 9000000
#define QSIDE_LS_BC 4000002

/* Acoustic wave bcs	*/

#define APR_PLANE_TRANS_BC   9100000
#define API_PLANE_TRANS_BC   9200000
#define APR_VELOCITY_BC   9130000
#define API_VELOCITY_BC   9140000
#define APR_NOBC_BC   9300000
#define API_NOBC_BC   9400000
#define LIGHTP_TRANS_BC   9500000
#define LIGHTM_TRANS_BC   9600000
#define LIGHTD_TRANS_BC   9700000
#define LIGHTP_JUMP_BC   9510000
#define LIGHTM_JUMP_BC   9610000
#define LIGHTP_JUMP_2_BC   9510001
#define LIGHTM_JUMP_2_BC   9610001

/* species unknown variables */

#define Y_BC      10000000
#define YUSER_BC  11000000
#define SURFACE_CHARGE_BC  12000000
#define FICK_CHRGD_SURF_GRAD_BC 13000001
#define YFLUX_BC  20000000
#define YFLUX_DISC_RXN_BC  20000001
#define YTOTALFLUX_CONST_BC 20500000  /*  RSL 6/7/00  */
#define YFLUX_CONST_BC 21000000
#define YFLUX_USER_BC  22000000
#define YFLUX_SUS_BC  23000000
#define YFLUX_EQUIL_BC 24000000
#define YFLUX_BV_BC    24100000
#define YFLUX_HOR_BC   24400000
#define YFLUX_ORR_BC   24500000
#define YFLUX_H2O_ANODE_BC   24600000
#define YFLUX_H2O_CATHODE_BC  24900000
#define YFLUX_SULFIDATION_BC  24110000
#define YFLUX_ALLOY_BC 24200000
#define YFLUX_BV2_BC    24130000  /* RSL 3/9/01 */
#define YFLUX_NI_BC    24120000  /* RSL 3/9/01 */
#define YFLUX_ETCH_BC    24111111
#define RAOULT  24300000
#define FLORY   24700000
#define FLORY_CC   24800000
#define YREACT_BC 30000000

/* Shear rate conditions */
#define SH_BC     310000001

/* porous media boundary conditions */
#define POROUS_FLUX_BC  25000000
#define POROUS_CONV_BC  25100000
#define POROUS_PRESSURE_BC   25300000
#define POROUS_PRESSURE_LUB_BC 26000002
#define DARCY_CONTINUOUS_BC   25400000
#define DARCY_LUB_BC          25400001
#define POROUS_LIQ_PRESSURE_BC   25500000
#define POROUS_LIQ_FLUX_CONST_BC   25600000
#define POROUS_GAS_PRESSURE_BC   25700000
#define POROUS_GAS_FLUX_CONST_BC   25800000
#define POROUS_LIQ_PRESSURE_FILL_BC 25900000
#define POR_LIQ_FLUX_FILL_BC 25900500
#define POROUS_TEMP_BC  26000000
#define P_LIQ_USER_BC   26000001
#define POROUS_SINK_BC   26000003

/* real solid displacement */
#define DX_RS_BC     40000001
#define DY_RS_BC     70000001
#define DZ_RS_BC     100000001

/* mesh displacement */

#define DX_BC     40000000
#define DXVARY_BC 60000000
#define DY_BC     70000000
#define DYVARY_BC 90000000
#define DZ_BC     100000000
#define DZVARY_BC 300000000
#define DX_NOTHING_BC     40100000
#define DY_NOTHING_BC     40200000
#define DZ_NOTHING_BC     40300000

#define FORCE_BC     45000000
#define FORCE_SIC_BC 45020000
#define FORCE_USER_BC 45100000
#define FORCE_USER_SIC_BC 45120000
#define FORCE_RS_BC     45200000
#define FORCE_USER_RS_BC 45400000
#define REP_FORCE_BC 45500000
#define REP_FORCE_RS_BC 45600000
#define ATTR_FORCE_BC 45550000
#define ATTR_FORCE_RS_BC 45650000
#define REP_FORCE_ROLL_BC 45555000
#define REP_FORCE_ROLL_RS_BC 45655000
#define NORM_FORCE_BC     46000000
#define NORM_FORCE_RS_BC  46100000
#define FRICTION_BC 46500000
#define FRICTION_RS_BC 46600000
#define FRICTION_ACOUSTIC_BC 46620000
#define FRICTION_ACOUSTIC_RS_BC 46660000
#define REP_FORCE_SHU_BC 46680000
#define REP_FORCE_SHU_SIC_BC 46690000
#define SLOPE_BC     55000000
#define SLOPEX_BC     55100000
#define SLOPEY_BC     55200000
#define SLOPEZ_BC     55300000

#define DNORMALX_BC 400000000
#define DNORMALY_BC 500000000
#define DNORMALZ_BC 600000000
#define DISTNG_BC 710000000
#define DXDISTNG_BC 700000000
#define DYDISTNG_BC 800000000
#define DZDISTNG_BC 900000000
#define SPLINEX_BC 910000000
#define SPLINEY_BC 920000000
#define SPLINEZ_BC 930000000
#define SPLINE_BC 931000000
#define SPLINEX_RS_BC 911000000
#define SPLINEY_RS_BC 921000000
#define SPLINEZ_RS_BC 932000000
#define SPLINE_RS_BC 931100000
/* replace SPLINE boundary conditions by GEOM */
#define GEOMX_BC 910000000
#define GEOMY_BC 920000000
#define GEOMZ_BC 930000000
#define GEOM_BC 931000000
#define PLANEX_BC 940000000
#define PLANEY_BC 950000000
#define PLANEZ_BC 960000000
#define PLANE_BC  961000000
#define FILLET_BC  961123400
#define DOUBLE_RAD_BC  961123500
#define ROLL_FLUID_BC  961124500
#define TENSION_SHEET_BC 96210200
#define MOVING_PLANE_BC  96110000
#define MOVING_PLANE_ETCH_BC  96115000
#define SM_PLANE_BC 961200000        /* Solid Model PLANE BC */
#define MESH_CONSTRAINT_BC 961300000
#define KINEMATIC_BC  962000000
#define KIN_LEAK_BC   962100000
#define KIN_ELECTRODEPOSITION_BC  962200000  /* RSL 5/24/02 */
#define KINEMATIC_EDGE_BC  962400000
#define KIN_CHEM_BC   962500000
#define KIN_LEAK_HEAT_BC   962600000
#define CAPILLARY_BC      963000000
#define CAPILLARY_SHEAR_VISC_BC      963000002
#define CAPILLARY_TABLE_BC      963000007
#define ELEC_TRACTION_BC 963000001 /* Include Maxwell Stress in CAPILLARY_BC */
#define ELEC_TRACTION_SOLID_BC 963000003 /* Include Maxwell Stress in solid */
#define CAP_REPULSE_BC    963100000
#define CAP_RECOIL_PRESS_BC 963110000
#define CAP_REPULSE_ROLL_BC 963120000
#define CAP_REPULSE_USER_BC 963130000
#define CAP_REPULSE_TABLE_BC 963140000
#define PRESSURE_USER_BC  963200000
#define FLOW_PRESSURE_BC  963300000
#define FLOW_HYDROSTATIC_BC  963400000
#define FLOW_PRESSURE_VAR_BC  963400001
#define FLOW_PRESS_USER_BC   963500000
#define HYDROSTATIC_SYMM_BC  963600000
#define FLOW_STRESSNOBC_BC  963700000
#define FLOW_GRADV_BC  963800000
#define FLOW_GRADV_SIC_BC 963800001
#define SHEET_ENDSLOPE_BC 963900000
#define CA_BC  964000000
#define CA_MOMENTUM_BC  964000008
#define CA_EDGE_BC  964000001
#define CA_EDGE_INT_BC  964000002
#define CA_OR_FIX_BC 964000003
#define VAR_CA_EDGE_BC  964000004
#define VAR_CA_USER_BC  964000005
#define CA_EDGE_CURVE_BC 964000006
#define CA_EDGE_CURVE_INT_BC 964000007
#define SURFTANG_BC  964100000
#define SURFTANG_SCALAR_BC  964110000
#define CAP_ENDFORCE_BC  964100010
#define CAP_ENDFORCE_SCALAR_BC  964110010
#define SURFTANG_EDGE_BC  964100001
#define SURFTANG_SCALAR_EDGE_BC  964100002
#define VELO_NORMAL_BC  964200000
#define VELO_NORMAL_EDGE_INT_BC  964200001
#define VELO_NORMAL_EDGE_BC  964200002
#define VELO_NORM_COLLOC_BC  964200003
#define VELO_NORMAL_SOLID_BC  964200004
#define VELO_NORMAL_LS_BC     964200005
#define VELO_NORMAL_LS_COLLOC_BC     964200006
#define VELO_NORMAL_LS_PETROV_BC     964200007
#define VNORM_LEAK_BC  964210000
#define VNORM_ELECTRODEPOSITION_BC  964220000  /* RSL 5/30/02 */
#define VELO_TANGENT_BC  964300000
#define VELO_TANGENT_EDGE_INT_BC  964300001
#define VELO_TANGENT_EDGE_BC  964300002
#define VELO_TANGENT_SOLID_BC 964300003
#define VELO_TANGENT_3D_BC 964300004
#define VELO_TANGENT_USER_BC  964300005
#define VELO_TANGENT_LS_BC  964300006
#define VELO_SLIP_BC  964400000
#define VELO_SLIP_ROT_BC  964410000
#define VELO_SLIP_FILL_BC  964420000
#define VELO_SLIP_LEVEL_BC  964421000
#define VELO_SLIP_LEVEL_SIC_BC  964421010
#define VELO_SLIP_LS_ROT_BC  964421328
#define VELO_SLIP_LS_HEAVISIDE_BC  964421009
#define VELO_SLIP_SOLID_BC 964430000
#define VELO_SLIP_ROT_FILL_BC 964435000
#define VELO_SLIP_EK_BC       964440000
#define VELO_SLIP_POWER_BC  964400001
#define VELO_SLIP_POWER_CARD_BC  964400002

#define VELO_EK_3D_BC         964450000
#define MOVING_CA_BC          964500000
#define CA_EDGE_OR_FIX_BC     964500001
#define LS_ATTACH_BC          964500002
#define VELO_THETA_TPL_BC     964500003
#define VELO_THETA_HOFFMAN_BC     964500004
#define VELO_THETA_COX_BC     964500005
#define WETTING_SPEED_LIN_BC  964500006    
#define VELO_THETA_SHIK_BC     964500008
#define LINEAR_WETTING_SIC_BC  964500009    
#define VELO_STREAMING_BC  964600000
#define HYSTERESIS_WETTING_BC 964700000
#define AIR_FILM_BC  964800000
#define AIR_FILM_ROT_BC  964810000
#define VELO_SLIP_FLUID_BC  964900000
#define VELO_SLIP_ROT_FLUID_BC  964910000


/* Structural Shells */
#define SH_K_BC             970000000
#define SH_TENS_BC          970000001
#define SH_X_BC             970000002
#define SH_Y_BC             970000003
#define SH_FLUID_STRESS_BC  970000004
#define SH_SLOPE_X_BC       970000005
#define SH_SLOPE_Y_BC       970000006
#define SHEAR_TO_SHELL_BC   970000009
#define SH_USER_BC          970000011
#define SH_LUBP_BC          970000013
#define SH_LUBP_SOLID_BC    970000014
#define SH_LUBP_SOLID_RS_BC    970000015
#define SH_S11_WEAK_BC      970000016
#define SH_S22_WEAK_BC      970000017

#define SH_SDET_BC          970000020
#define SH_MESH2_WEAK_BC    970000021


/* Shell variables that are not structural shells */
#define SH_GAMMA1_BC            980000001
#define SH_GAMMA1_DERIV_SYMM_BC 980000002
#define SH_GAMMA2_DERIV_SYMM_BC 980000003
#define DVZDR_ZERO_BC           980000004

/* Boundary conditions that apply at interface between two
   different materials */
#define FLUID_SOLID_BC         47000000
#define SOLID_FLUID_BC         48000000
#define FLUID_SOLID_RS_BC      47000100
#define SOLID_FLUID_RS_BC      48000100
#define SOLID_FLUID_CONTACT_BC 48000120
#define FLUID_SOLID_CONTACT_BC 48000121
#define LAGRANGE_NO_SLIP_BC 48000123
#define BAAIJENS_SOLID_FLUID_BC 48000124
#define BAAIJENS_FLUID_SOLID_BC 48000125
#define SOLID_LAGRANGE_MULT_BC 48000126

#define KIN_DISPLACEMENT_BC   48000110
#define KIN_DISPLACEMENT_RS_BC   48000115
#define KIN_DISPLACEMENT_PETROV_BC   48000210
#define KIN_DISPLACEMENT_COLLOC_BC   48000310
#define SHELL_SURFACE_CHARGE_BC      48000135
#define SHELL_SURFACE_CHARGE_SIC_BC  48000145
#define SURFACE_ELECTRIC_FIELD_BC    48000188
#define SURFACE_ACOUSTIC_VELOCITY_BC    48000193
#define POTENTIAL_NOBC_BC            48000199
#define SHELL_DIFF_KINEMATIC_BC      48000211
#define SURFACE_USER_SHELL_BC    48000250
#define SURFACE_LUBRICATION_BC    48000260
#define NO_SLIP_BC            47000002
#define NO_SLIP_RS_BC         47000022
#define P_EQUIL_BC            47000003
#define VL_EQUIL_BC           47000004
#define VL_POLY_BC            47000035
#define VOLUME                47000037
#define MASS                  47000039
#define VP_EQUIL_BC           47000005
#define VN_POROUS_BC          47000006
#define POROUS_GAS_BC         47000007
#define CONT_TANG_VEL_BC      47000008
#define CONT_NORM_VEL_BC      47000009
#define RAOULTS_LAW_BC        47000010
#define KINEMATIC_SPECIES_BC  47000011
#define CONTACT_RESISTANCE_BC 47000012
#define DISCONTINUOUS_VELO_BC 47000013
#define EVAPORATION           470000131
#define DISSOLUTION           470000132
#define KINEMATIC_DISC_BC     47000014
#define VELO_NORMAL_DISC_BC   47000015
#define LATENT_HEAT_BC        47000016
#define LATENT_HEAT_INTERNAL_BC        47000017
#define SOLID_LIQUID          47000018
#define LIQUID_VAPOR          47000019
#define KINEMATIC_COLLOC_BC   47000020
#define KINEMATIC_PETROV_BC   47000021
#define Y_DISCONTINUOUS_BC    47000023
#define HEAT_OF_RXN_BC        47000024
#define T_CONTACT_RESIS_BC    47000025
#define T_CONTACT_RESIS_2_BC  47000026

/*
 * HKM Chemkin boundary conditions along surfaces
 *       -> Not sure if bit masks are used so will keep with the 47 theme!
 *             The "10" digit will represent equation unknowns
 *             The "1" digit will  represent variations of the BC
 * ACS DO not use the numbers between 47000999 and 47900000 unless
 * you have consulted with HKM.  This invokes new_way in
 * bc_integ.c.  
 */
#define NEW_WAY_LOW_BC        47000999
#define MF_STEFANFLOW_BC      47001000
#define VL_EQUIL_PRXN_BC      47001040
#define IS_EQUIL_PRXN_BC      47001041
#define SF_CHEM_BC            47001030
#define VN_STEFANFLOW_BC      47001001
#define KINEMATIC_SC_BC       47001011
#define SDC_SURFRXN_BC        47001045
#define SDC_KIN_CHEM_BC       47001042
#define SDC_HEATRXN_BC        47001031
#define SDC_STEFANFLOW_BC     47001002
#define SDC_KIN_SF_BC         47001043
#define SDC_KIN_SFV_BC        47001044
#define NEW_WAY_HIGH_BC       47900000

/* level set-based bc */
#define LS_NO_SLIP_BC         47002000
#define LS_SOLID_FLUID_BC     47002001
#define LS_CAPILLARY_BC       47002002
#define LS_CAP_CURVE_BC       47002003
#define LS_CAP_DIV_N_BC       47002004
#define LS_CAP_DIV_S_N_BC     47002005
#define LS_ADC_BC		      47002009
#define LS_ADC_OLD_BC		  47002007
#define LS_CAP_HYSING_BC             47002010
#define LS_CAP_DENNER_DIFF_BC             47002011
<<<<<<< HEAD
=======

>>>>>>> 48a67847

/* surface normal dirichlet bc's */
#define N1_BC                 47002100
#define N2_BC                 47002101
#define N3_BC                 47002102

/* lagrange multiplier dirichlet bc's */
#define LM1_BC                 47002103
#define LM2_BC                 47002104
#define LM3_BC                 47002105

/* level set XFEM bcs */
#define LS_T_BC                   47002301
#define LS_Q_BC                   47002302
#define LS_VELO_NORMAL_BC         47002303
#define LS_VELO_TANGENT_BC        47002304
#define LS_FLOW_PRESSURE_BC       47002305
#define LS_CAPILLARY_GHOST_BC     47002306
#define LS_CONT_T_BC              47002307
#define LS_CONT_FLUX_BC           47002308
#define LS_U_BC                   47002309
#define LS_V_BC                   47002310
#define LS_W_BC                   47002311
#define LS_CONT_TRACTION_BC       47002312
#define LS_CONT_VEL_BC            47002313
#define SHARP_CA_2D_BC            47002314
#define LS_QLASER_BC              47002315
#define LS_RECOIL_PRESSURE_BC     47002316
#define LS_EXTV_FLUID_SIC_BC      47002317
#define LS_EIK_KINEMATIC_BC       47002318
#define LS_EXTV_KINEMATIC_BC      47002319
#define LS_EIK_KIN_LEAK_BC        47002320
#define LS_EXTV_KIN_LEAK_BC       47002321
#define LS_QRAD_BC                47002322
#define LS_QVAPOR_BC              47002323
#define LS_YFLUX_BC               47002324
#define LS_EXTV_LATENT_BC         47002360
#define LS_LATENT_HEAT_BC         47002361
#define LS_ACOUSTIC_SOURCE_BC     47002370
#define LS_WALL_ANGLE_BC          49002371

#define SHARP_WETLIN_VELOCITY_BC  48002325
#define SHARP_BLAKE_VELOCITY_BC   48002326
#define SHARP_HOFFMAN_VELOCITY_BC 48002327
#define SHARP_COX_VELOCITY_BC     48002328
#define WETTING_SPEED_BLAKE_BC    48002329
#define WETTING_SPEED_HOFFMAN_BC  48002330
#define WETTING_SPEED_COX_BC      48002331
#define BLAKE_DIRICHLET_BC        48002332
#define SHARP_SHIK_VELOCITY_BC     48002341
#define WETTING_SPEED_SHIK_BC      48002342
#define HOFFMAN_DIRICHLET_BC        48002343
#define COX_DIRICHLET_BC        48002344
#define SHIK_DIRICHLET_BC        48002345
#define BLAKE_DIRICH_ROLL_BC        48002432
#define HOFFMAN_DIRICH_ROLL_BC        48002443
#define COX_DIRICH_ROLL_BC        48002444
#define SHIK_DIRICH_ROLL_BC        48002445
#define PF_CAPILLARY_BC	          48003000

#define TABLE_BC              55500001
#define TABLE_WICV_BC         55500002
#define TABLE_WICS_BC         55500003

/* Boundary conditions associated with Lagrange multipliers */

#define LGR_FLOWRATE_BC       66700001

/* Boundary conditions on curvature equations */

#define H_FREE_BC     777000001
#define LS_CA_H_BC     777000002

/* boundary conditions on bulk lubrication equations */
#define LUB_PRESS_BC  777000003
#define SHELL_FILMP_BC  777000004
#define SHELL_FILMH_BC  777000005
#define SHELL_PARTC_BC  777000006
#define SHELL_GRAD_FP_BC 777000007
#define SHELL_GRAD_FP_NOBC_BC 777000008
#define SHELL_GRAD_FH_BC 777000009
#define SHELL_GRAD_FH_NOBC_BC 777000010
#define SHELL_GRAD_PC_BC 777000011
#define SHELL_GRAD_PC_NOBC_BC 777000012
#define SHELL_TEMP_BC 777000013
#define LUBP_SH_FP_MATCH_BC 777000014
#define LUBP_SH_FP_FLUX_BC 777000015
#define GRAD_LUB_PRESS_BC  777000016
#define SHELL_FLOW_DEVELOPED_BC 777000017
#define SHELL_OPEN_PRESS_BC 777000018
#define SHELL_GRAD_TEMP_BC 777000019
#define SHELL_GRAD_TEMP_NOBC_BC 777000020
#define SH_P_OPEN_USER_BC 777000021
#define LUB_PRESS_2_BC  777000022
#define SHELL_OPEN_PRESS_2_BC 777000023
#define LUB_STATIC_BC 777000024

#define SHELL_TFMP_PRES_BC            777000030
#define SHELL_TFMP_SAT_BC             777000031
#define SHELL_TFMP_GRAD_S_BC          777000034
#define SHELL_TFMP_FREE_LIQ_BC        777000041
#define SHELL_TFMP_NUM_DIFF_BC        777000042
#define SHELL_TFMP_AVG_PLATE_VELO_BC  777000043
#define SHELL_TFMP_FREE_GAS_BC        777000044

#define RESTIME_BC        788000030
#define SHELL_LUBRICATION_OUTFLOW_BC  777000050


/* Vectors used for rotations */
#define ROT_NONE -1
#define ROT_N    -2
#define ROT_N2   -3
#define ROT_N3   -4
#define ROT_T    -5
#define ROT_T1   -6
#define ROT_T2   -7
#define ROT_B    -8
#define ROT_S    -9
#define ROT_X    -10
#define ROT_Y    -11
#define ROT_Z    -12
#define ROT_GD   -13

#define ROT_SEED          1
#define ROT_BASIS         2
#define ROT_BASIS_ONCE    3
#define ROT_BASIS_RESEED  4

/*
 * BC_descriptions Structure:
 *
 *  structure that provides a generic description of boundary
 *  conditions. A pointer to this structure is part of the
 *  Boundary_Condition structure.
 *
 *  Definition of Fields:
 *
 *   name1:    string for name of this bc in input deck
 *   name2:    alternate string for name of this bc in input deck
 *   method:   Descriptor of the method by which this condition is applied
 *   BC_Name:  integer which corresponds to this bc name (listed above)
 *   equation: equation type to which this condition is applied
 *   rotate:   flag to indicate if the corresponding equations should be rotated
 *             to the normal, tangent1, tangent2 coordinate system
 *   vector:   flag to indicate if this is a vector condition
 *   sens:     Flags to indicate which variable types this bc is sensitive to
 *   i_apply:  Defines the applicability of the BC for different phases
 *   DV_Index_Default: Default methodology for application of the variable
 *             in the case of discontinuous variables at an interface.
 *
 *     NOTE: It is important to put in all of the variables for each BC
 *           (or set them to default values) otherwise, the
 *           initialization of this array will be screwed up.
 */
struct BC_descriptions {
  char *name1;
  char *name2;
  int method;
  int BC_Name; 
  int equation;
  int vector;
  int rotate;
  int sens[MAX_VARIABLE_TYPES];
  int i_apply;
  int DV_Index_Default;
};
/*
 *  BC_Desc: This is an array of initialized BC_descriptions structures
 *  initialized in the mm_names.h file
 */
extern struct BC_descriptions BC_Desc[];
extern int Num_BC_Names;
/*
 *  num_new_BC_Desc: This is an array of BC_Descriptions read in
 *                   from the input deck.
 */
extern int num_new_BC_Desc;
extern struct BC_descriptions **new_BC_Desc;

/*
 *  Equation_Names structure:
 *      This structure is used to keep lists for translating between
 *      character strings and numerical indecise for equation numbers,
 *      variable numbers, and postprocessing conditions
 *
 */
struct Equation_Names {
    char *name1;
    char *name2;
    int  Index;
};
typedef struct Equation_Names EQUATION_NAMES_STRUCT;

extern EQUATION_NAMES_STRUCT EQ_Name[];
extern EQUATION_NAMES_STRUCT Var_Name[];
extern EQUATION_NAMES_STRUCT Post_Var_Name[];
extern EQUATION_NAMES_STRUCT Exo_Var_Names[];
extern EQUATION_NAMES_STRUCT Var_Units[];
extern int Num_EQ_Names;  
extern int Num_Var_Names;  
extern int Num_Post_Var_Names;  
extern int Num_Exo_Var_Names;  
extern int Num_Var_Units;  

struct Data_Table {

  char  t_name[3][132];/* pointer to string with name of variable parameter */
  int   t_index[3];    /* integer that serves to identify the t array (may or may not be used)*/
  int   columns;       /* the number of columns in table */
  int   interp_method; /* the method used to interpolate between data points */
  int   tablelength;   /* the number of pairs in the table */
  char *f_name;        /* pointer to string with name of dependent function */
  int   f_index;       /* integer that serves to identify the f array (e.g. f_index = var ) */
  double *t;           /* pointer to array of variable data points (abscissa)*/
  double *t2;          /* pointer to second array of data points (2D abscissa)*/
  double *t3;          /* pointer to third array of data points (3D abscissa)*/
  double *f;           /* pointer to array of function data points (ordinate) 
			*     So f[i] = F( t[i] ) */
  double slope[3];
  int species_eq;
  int ngrid;	/* for 2d tables, the number of grid points in direction 2 */
  int ngrid2;	/* for 3d tables, the number of grid points in directions 1&2 */
  double yscale;       /* Scaling value for the y axis */
  double Emin;         /* Minimum modulus value (for FAUX_PLASTICITY */
};

extern int num_BC_Tables;
extern struct Data_Table * BC_Tables[];
extern int num_MP_Tables;
extern struct Data_Table * MP_Tables[];
extern int num_ext_Tables;
extern struct Data_Table * ext_Tables[];
extern int num_AC_Tables;
extern struct Data_Table * AC_Tables[];

/* structure to hold b.c. information entered from the input file
*-------------------------------------------------------------------------------
*
*   The input file should contain boundary condition information in the
*   following format:
*
*     ------------------------------------------------------------
*             Boundary Condition Specifications                 
*     ------------------------------------------------------------
*     Number of BC	       	 = 1
*     BC		         = BC_Name Set_Type BC_ID BC_Data
*
*   where BC_Name is a string (maximum length of 'MAX_BC_KEYWORD_LENGTH'
*   which matches one of the types defined in 'rf_bc_const.h', Set_Type is a 2
*   character string, either 'NS' for node sets or 'SS' for side sets, BC_ID is
*   the corresponding node-set or side-set ID value from the mesh and BC_Data is
*   either integer or floating-point data, maximum in number either
*   'MAX_BC_INT_DATA' or 'MAX_BC_FLOAT_DATA', respectively.  An example of a
*   Dirichlet-type boundary condition on temperature set at a node-set with ID 2
*   and a value of 3.14 is:
*
*     BC				 = T NS 2 3.14
*
*   The following b.c. types have a single floating-point data value:  U, USIDE,
*   V, VSIDE, W, WSIDE, N, NSIDE, TNRMLSIDE, S, SSIDE, TSHRSIDE, P, T, TSIDE,
*   QSIDE, DX, DXSIDE, DY, DYSIDE, DZ, DZSIDE , DXDISTNG, DYDISTNG, DZDISTNG.
*
*   RAC - adding extra entries to hold key information about each boundary condition
*
*   PRS - Added BC_relax to hold relaxation parameter for all dirichlet
*         conditions if desired
*
*   pas - added indexing and sizing variables to assist in interprocessor
*         communication of pointers to struct BC_description's, static or 
*         dynamically allocated, as well as any u_BC data of whatever length.
*/

struct Boundary_Condition {
  int   BC_Name;                /* Primary id of the bc -> matches one of the names
			         * above */
  char  Set_Type[3];
  int   BC_ID;                  /* Exodus ss or ns ID for the boundary condition */
  int   BC_ID2;			/* 2nd Exodus ID needed for EDGE and VERTEX BC's */
  int   BC_ID3;			/* 3rd Exodus ID needed for VERTEX BC's */
  int   Set_Index;              /* This is the ss or ns index value that matches
				 * the first BC_ID value */
  int   BC_matrl_index_1;       /* Material index for nodes on the first side
				   of the boundary  */
  int   BC_matrl_index_2;       /* Material index for nodes on the second
				 * side of the boundary -> Pertinent for
				 * CROSS_PHASE and CROSS_PHASE_DISCONTINUOUS
				 * boundary conditions, or EDGE or VERTEX
				 * bc's */
  int   BC_matrl_index_3;       /* Pertinent for EDGE and VERTEX BC's */
  int   BC_matrl_index_4;       /* Pertinent for VERTEX BC's */
  int   Internal_Boundary;      /* Boolean. It is true if any part of the interface
                                 * is an internal boundary, i.e., has part of
				 * the computational domain on both sides of it. */
  int   BC_EBID_Apply;          /* If this boundary condition is restricted to
				 * be applied to variables from 
				 * a particular element block, 
				 * this entry will contain the element block
				 * ID of that element block. If not, this
				 * entry will be equal to -1.
				 */
  int   BC_Data_Int[MAX_BC_INT_DATA];
  dbl   BC_Data_Float[MAX_BC_FLOAT_DATA];
  int   len_u_BC;		/* number of elements in the user constant 
				   list (0 most of the time) */
  int   max_DFlt;
  int   Storage_ID;             /* ID of the quadature point storage for this bc 
				 * Must be positive for it to exist. zero means
				 * that it does not yet exist 
				 */
  double *u_BC;
  struct BC_descriptions *desc;
  int	BC_Desc_index;		/* transportable thru pseudo structure  */
  int	index_dad;		/*
				 * "Dad, what do you do at work?"
				 *
				 * "Child, I work hard as an index substituting
				 *  as a pointer to local dynamic and statically
				 *  allocated memory."
				 *
				 *  index_dad = -1  --> refers to a static
				 *                      BC_Desc, use
				 *                      BC_Desc_index to
				 *                      say which one.
				 *
				 *  index_dad > -1  --> index of a dynamically
				 *                      allocated BC_description
				 *                      that also must be 
				 *                      communicated cross proc.
				 *			Still use BC_Desc_index
				 *                      to point to template
				 *                      static BC_Desc since
				 *                      new one has pointers...
				 */
  int   species_eq;
  dbl   BC_relax;               /* relaxation parameter for this dirichlet
				 *  conditions if desired */
  struct Data_Table *table;
  int table_index;
  int DV_Indexing_Type;         /* This field describes to Goma which equation
                                 * to apply this boundary condition on when
                                 * the equation and i_apply field in the
                                 * BC_description structure isn't enough  */
  int DV_Indexing_MatID;        /* Used in conjunction with DV_Indexing_Type
                                 * to describe the material id to apply
                                 * the current boundary condition on.  */
  int BC_Memory_Allocation;     /* Any temporary memory associated with this bc?
                                 *  0 - no
                                 *  1 - Yes, hanging off of node info structure
                                 *  2 - Yes, hanging off of side  */
<<<<<<< HEAD
=======
  int matrix;
  int equation;
#ifdef USE_CGM
  /* CGM handles.  There's probably a more generic way to do this, but
   * for now here you go... We need the strings because the assignment
   * of the handle pointers is delayed until well after input is read
   * in to allow for multiple processors to get their own handles...
   */
  char cgm_edge_name[255];
  EdgeHandle *cgm_edge_handle;
  PlaneHandle *cgm_plane_handle;
#endif
>>>>>>> 48a67847
};
typedef struct Boundary_Condition BOUNDARY_CONDITION_STRUCT;

#define CDIM 3
/*
 * Structure to hold input information about rotation conditions
 */
struct Rotation_Specs {
  int   eq_type;
  int   type;
  int   ss_id[CDIM];
  int   BC_Type[CDIM];
  int   BC_SS[CDIM];
  int   BC_id[CDIM];
  struct BC_descriptions *BC_desc[CDIM];
  int   BC_desc_index[CDIM];/* help teleport previous ptr cross procs */
  int   method;
  int   ROTATE;	            /* flag indicating whether any rotation
			       happens at this node */
  double seed[CDIM];
  int node;		    /* special integer which stores node number
			       for vertex conditions */
  int *elems;
  int num_elem;
  int ss_ptr;
};

/* Structure for processing side boundary conditions:
*
*    id_side           = id of the side of the element on which the bc is to be 
*                        applied (1 to 6)
*    num_nodes_on_side = number of nodes on the bc side
*    local_node_id[]   = list of local node id for nodes which belong to the
*		         element side
* 			 (statically assigned , but real length is equal to
*		          num_nodes_on_side)
*    *next_side_bc     = Pointer to the next side of the current element
*			 that needs an integral boundary condition applied.
*			 A NULL pointer indicates that there are no more sides.
*
*/

struct elem_side_bc_struct {
  int                          ielem;     /* element number */
  int	  			 id_side; /* face index */
  int	  			 num_nodes_on_side;  /* number of nodes on element face */
  int				 BC_applied;   /* Index of BC applied to this face */
    int				*local_node_id;  
    int				*local_elem_node_id;
    int				*BC_input_id;
    int                          Num_BC;
    int                          MatID_List[2];
    int                          Num_MatID;
    struct QP_Storage          **Side_QP_Storage;
    struct elem_side_bc_struct	*next_side_bc;
};
typedef struct elem_side_bc_struct ELEM_SIDE_BC_STRUCT;

/*
 *  Structure for processing edge boundary conditions:
 */
struct elem_edge_bc_struct {
    int ielem;
    int id_edge;
    int num_nodes_on_edge;
    int	ipin;            /*Keeps track of whether pinned or not */
    int shared;          /* TRUE if edged is shared by two elements */
    int BC_applied;
    int	local_node_id[MAX_NODES_PER_SIDE];
    int	edge_elem_node_id[MAX_NODES_PER_SIDE];
    int BC_input_id[MAX_BC_PER_SIDE];
    struct elem_side_bc_struct *elem_side_bc_1;  /* side_bc of primary side */
    struct elem_side_bc_struct *elem_side_bc_2;  /* side_bc of secondary side */
    struct elem_edge_bc_struct *next_edge_bc;
};

/* Structure for processing side set bc's on mesh motion:
 *    The idea here is to aid in placing distinguishing condtions on
 *    nodes belonging to two side sets (2D) or  two or three side sets (3D)
 *    so that penalty conditions are not mistakenly put on the same
 *    equation.  By default, the condition corresponding to
 *    the first ss_list entry at a given node in node_list will be assigned
 *    to the x-eqn, the second to the y-eqn., and so on.
 *
 *    node_list = nodes which are contained in more than one side set
 *      ss_list = list of side set id's attached to each node in node list.
 *
 */

/*
 * new array to store list of nodes that exist on SS
 * - for geometrical purposes
 */
extern int *boundary_node_list;
extern int **ss_on_boundary_node_list;
extern int num_boundary_nodes;
extern int **BC_dup_nodes;
extern int ****BC_dup_list;
extern int *BC_dup_ptr;
extern int *ss_to_blks[MAX_MAT_PER_SS+1];
extern int dup_blks_list[MAX_MAT_PER_SS+1];
extern int *SS_Internal_Boundary;
extern int **mesh_rotate_node;
extern int **mesh_rotate_ss;
extern int *num_mesh_rotate;
extern int **mom_rotate_node;
extern int **mom_rotate_ss;
extern int *num_mom_rotate;
extern int PRESSURE_DATUM; /* flag to determine if a pressure datum is set */
extern int pressure_datum_element; /* element in which the pressure datum is set */
extern double pressure_datum_value; /* value of the pressure datum */

#undef CDIM

#endif<|MERGE_RESOLUTION|>--- conflicted
+++ resolved
@@ -374,11 +374,7 @@
 #define GD_TIME_EXP  400002
 #define GD_TIME_SIN  400003
 #define GD_TIME_TABLE  400004
-<<<<<<< HEAD
 #define GD_TIME_MAX  400005
-=======
-#define GD_TIME_MAX   400005
->>>>>>> 48a67847
 
 /* velocity constants in cartesian form */
 
@@ -932,10 +928,7 @@
 #define LS_ADC_OLD_BC		  47002007
 #define LS_CAP_HYSING_BC             47002010
 #define LS_CAP_DENNER_DIFF_BC             47002011
-<<<<<<< HEAD
-=======
-
->>>>>>> 48a67847
+
 
 /* surface normal dirichlet bc's */
 #define N1_BC                 47002100
@@ -1286,21 +1279,8 @@
                                  *  0 - no
                                  *  1 - Yes, hanging off of node info structure
                                  *  2 - Yes, hanging off of side  */
-<<<<<<< HEAD
-=======
   int matrix;
   int equation;
-#ifdef USE_CGM
-  /* CGM handles.  There's probably a more generic way to do this, but
-   * for now here you go... We need the strings because the assignment
-   * of the handle pointers is delayed until well after input is read
-   * in to allow for multiple processors to get their own handles...
-   */
-  char cgm_edge_name[255];
-  EdgeHandle *cgm_edge_handle;
-  PlaneHandle *cgm_plane_handle;
-#endif
->>>>>>> 48a67847
 };
 typedef struct Boundary_Condition BOUNDARY_CONDITION_STRUCT;
 
