/************************************************************************ *
* Goma - Multiphysics finite element software                             *
* Sandia National Laboratories                                            *
*                                                                         *
* Copyright (c) 2014 Sandia Corporation.                                  *
*                                                                         *
* Under the terms of Contract DE-AC04-94AL85000 with Sandia Corporation,  *
* the U.S. Government retains certain rights in this software.            *
*                                                                         *
* This software is distributed under the GNU General Public License.      *
\************************************************************************/
 

#ifndef GOMA_MM_FILL_TERMS_H
#define GOMA_MM_FILL_TERMS_H

#ifdef EXTERN
#undef EXTERN
#endif

#ifdef GOMA_MM_FILL_TERMS_C
#define EXTERN /* do nothing */
#endif

#ifndef GOMA_MM_FILL_TERMS_C
#define EXTERN extern
#endif


EXTERN int assemble_mesh	/* mm_fill_terms.c                           */
(double ,			/* time                                      */
       double ,			/* tt                                        */
       double ,			/* dt                                        */
       int ,			/* ielem - current element number            */
       int ,			/* ip - current integration point            */
       int );			/* ip_total - total gauss integration points */

EXTERN int assemble_energy	/* mm_fill_terms.c                           */
(	double ,		/* time - present time value                 */
	double ,		/* tt - parameter to vary time integration 
					* from explicit (tt = 1) to 
					* implicit (tt = 0)                   */
	double ,			/* dt - current time step size        */
	const PG_DATA *);	/* dvc_dnode                                 */

EXTERN int assemble_momentum	/* mm_fill_terms.c                           */
(	double ,		/* time - present time value                 */
	dbl ,			/* tt - parm to vary time integration from 
				 * explicit (tt = 1) to implicit (tt = 0)    */
	dbl ,			/* dt - current time step size               */
	dbl ,                    /* h_elem_avg - average global element size  */
	const PG_DATA * , 	/* dvc_dnode                                 */
	dbl xi[DIM],            /* Local stu coords */
	const Exo_DB *exo);      /* ExodusII database struct pointer */

EXTERN int assemble_continuity	/* mm_fill_terms.c                           */
(dbl,                     /* time_value */
       dbl ,			/* tt - to vary time integration from 
				   explicit (tt = 1) to implicit (tt = 0)    */
       dbl ,			/* dt - current time step size               */
       const PG_DATA *);


EXTERN int calc_pspg		/* mm_fill_terms.c                           */
(    dbl [DIM],
	   PSPG_DEPENDENCE_STRUCT *,
	   dbl ,                /* current time                              */
	   dbl ,		/* parameter to vary time integration from
				   explicit (tt = 1) to implicit (tt = 0)    */
	   dbl ,		/* current time step size                    */
	   const PG_DATA * );

EXTERN int calc_cont_gls		/* mm_fill_terms.c                           */
(    dbl *,
	   CONT_GLS_DEPENDENCE_STRUCT *,
	   dbl ,                /* current time                              */
	   const PG_DATA * );

EXTERN int assemble_momentum_path_dependence
( double ,                /* time */
	double ,                /* tt, parameter to vary time integration from
                                 * explicit (tt = 1) to implicit (tt = 0)    */
        double ,                /* dt, current time step size                */
	const PG_DATA * );     /* PG data needed for continuity stabilization */

EXTERN int assemble_continuity_path_dependence
(dbl,                     /* time_value */
       dbl ,			/* tt - to vary time integration from 
				   explicit (tt = 1) to implicit (tt = 0)    */
       dbl ,			/* dt - current time step size               */
       const PG_DATA *);	/* d(v_avg)dvj for PSPG calcs */

EXTERN int assemble_extension_velocity_path_dependence
( );			/* no args */

#if 0 
EXTERN int assemble_continuity_path_dependence
(double ,                 /* time_value                                */
       double ,                 /* tt, parameter to vary time integration from *
                                 * explicit (tt = 1) to implicit (tt = 0)    */
       double ,                 /* dt, current time step size                */
       double ,                 /* h_elem_avg,  average global element size  *
                                 * for PSPG, taken constant wrt to Jacobian  */
       double [],               /* hsquared[DIM], element size info for PSPG */
       double [][DIM],		/* hh[DIM][DIM], not currently used, but     *
                                 * left in just in case they're needed later */
       double [][MDE],		/* dh_dxnode[DIM][MDE]                       */
       double ,		        /* U_norm, global velocity norm for PSPG calcs */
       double ,		        /* mu_avg, element viscosity for PSPG calcs  */
       double ,		        /* rho_avg,element density for PSPG calcs    */
       double [],		/* v_avg[DIM], element velocity for PSPG calcs */
       double [][MDE]);        /* dv_dnode[DIM][MDE],deriv.velocity wrt nodal variables */

#endif

EXTERN int assemble_volume	/* mm_fill_terms.c                           */
(bool);

EXTERN int assemble_curvature
(void ); /* mm_fill_terms.c                         */


EXTERN int assemble_normals     /* mm_fill_terms.c                         */
(void );

EXTERN int assemble_ls_momentum_source
( void );

EXTERN int apply_ls_momentum_source
( void );

EXTERN int assemble_div_normals   /* mm_fill_terms.c                         */
(void );

EXTERN int assemble_LSvelocity	/* mm_fill_terms.c                           */
(bool, int);

EXTERN int assemble_acoustic	/* mm_fill_terms.c                           */
(	double ,		/* time - present time value         */
	double ,		/* tt - parameter to vary time integration
			        	* from explicit (tt = 1) to 
					* implicit (tt = 0)                   */
	double ,		/* dt - current time step size               */
	const PG_DATA *,	/* dvc_dnode                                 */
	const int ,		/*  acoustic eqn id and var id		     */
	const int );	

EXTERN int assemble_poynting	/* mm_fill_terms.c                           */
(	double ,		/* time - present time value         */
	double ,		/* tt - parameter to vary time integration
			        	* from explicit (tt = 1) to 
					* implicit (tt = 0)                   */
	double ,		/* dt - current time step size               */
	const PG_DATA *,	/* dvc_dnode                                 */
	const int ,		/*  Light intensity eqn id and var id		     */
	const int );	

EXTERN int assemble_emwave	/* mm_fill_terms.c                           */
PROTO((	double ,		/* time - present time value         */
	double ,		/* tt - parameter to vary time integration
			        	* from explicit (tt = 1) to 
					* implicit (tt = 0)                   */
	double ,		/* dt - current time step size               */
	const PG_DATA *,	/* dvc_dnode                                 */
	const int ,		/*  Light intensity eqn id and var id		     */
	const int ,		/*  Light intensity eqn id and var id		     */
	const int ));	

EXTERN int assemble_acoustic_reynolds_stress	/* mm_fill_terms.c */
( double,					/* time */
        double,					/* tt */
        double,					/* dt */
        const PG_DATA *);			/* dvc_dnode */

EXTERN int assemble_pore_sink_mass	/* mm_fill_terms.c                           */
(	double ,		/* time - present time value         */
	double ,		/* tt - parameter to vary time integration
			        	* from explicit (tt = 1) to 
					* implicit (tt = 0)                   */
	double );		/* dt - current time step size               */


EXTERN int assemble_acoustic_energy	/* mm_fill_terms.c                 */
(	double ,		/* time - present time value         */
	double ,		/* tt - parameter to vary time integration
			        	* from explicit (tt = 1) to 
					* implicit (tt = 0)                 */
	double ,		/* dt - current time step size               */
	const PG_DATA *);	/* dvc_dnode                                 */

EXTERN int load_fv		/* mm_fill_terms.c                           */
(void );

EXTERN int 
load_fv_all(void);


EXTERN int load_fv_grads	/* mm_fill_terms.c                           */
(void );

EXTERN int load_fv_grads_all	/* mm_fill_terms.c                           */
(void );

EXTERN int load_fv_mesh_derivs	/* mm_fill_terms.c                           */
(int );                  /* okToZero - Turns on zeroing in the function
                                   This is usually turned on except when accumulating */

EXTERN double density		     /* mm_fill_terms.c                           */
(DENSITY_DEPENDENCE_STRUCT *,  /* density dependence */
       double   );                  /* time */

EXTERN double conductivity		/* mm_fill_terms.c             */
(CONDUCTIVITY_DEPENDENCE_STRUCT *,
       dbl      );             /* time */

EXTERN double heat_capacity		/* mm_fill_terms.c                  */
(HEAT_CAPACITY_DEPENDENCE_STRUCT *,
       dbl      );             /* time */

EXTERN double heat_source		/* mm_fill_terms.c                  */
(HEAT_SOURCE_DEPENDENCE_STRUCT *,
       double ,			/* time - present time value                 */
       double ,			/* tt - parameter to vary time integration
				 * from explicit (tt = 1) to
				 * implicit (tt = 0)                         */
       double );		/* dt - current time step size               */

EXTERN double acoustic_impedance		/* mm_fill_terms.c             */
(CONDUCTIVITY_DEPENDENCE_STRUCT *,
       dbl      );             /* time */

EXTERN double wave_number		/* mm_fill_terms.c             */
(CONDUCTIVITY_DEPENDENCE_STRUCT *,
       dbl      );             /* time */

EXTERN double acoustic_absorption		/* mm_fill_terms.c             */
(CONDUCTIVITY_DEPENDENCE_STRUCT *,
       dbl      );             /* time */

EXTERN double refractive_index		/* mm_fill_terms.c             */
(CONDUCTIVITY_DEPENDENCE_STRUCT *,
       dbl      );             /* time */

EXTERN double light_absorption		/* mm_fill_terms.c             */
(CONDUCTIVITY_DEPENDENCE_STRUCT *,
       dbl      );             /* time */

EXTERN double extinction_index		/* mm_fill_terms.c             */
PROTO((CONDUCTIVITY_DEPENDENCE_STRUCT *,
       dbl      ));             /* time */

EXTERN int momentum_source_term	/* mm_fill_terms.c                           */
(dbl [DIM],		/* f - Body force.                           */
       MOMENTUM_SOURCE_DEPENDENCE_STRUCT *,
       double );

EXTERN int ls_modulate_momentumsource 
( double [DIM],
	 double [DIM],
	 double ,
	 double ,
	 double ,
	 MOMENTUM_SOURCE_DEPENDENCE_STRUCT * );


EXTERN void apply_table_mp
( double *func, 
	struct Data_Table *table);

EXTERN dbl solidification_permeability
( dbl, 
	dbl [MAX_CONC][MDE]);    /* continuous surface tension */
        
EXTERN int continuous_surface_tension
( double, 
		double [DIM][DIM],        /* continuous surface tension                 */
		double [DIM][DIM][MDE], /* derivative w.r.t. FILL                     */
		double [DIM][DIM][DIM][MDE] ); /* d with respect to mesh */

EXTERN double quad_isomap_invert
( const double,	/*  coordinate1  */
        const double,	/*  coordinate2  */
        const double,	/*  coordinate3  */
        const double [],	/* grid points of coordinate1 */
        const double [],	/* grid points of coordinate2 */
        const double [],	/* grid points of coordinate3 */
        const double [],	/* function values at grid points */
	const int,		/* # of grid points in direction 1 */
        const int,		/* # of grid points in direction 2 */
        const int,		/* # of grid points in direction 3 */
	const int,		/* element order(2=biquadratic, 1=bilinear) */
        const int,              /* element dimension */
        double [] );           /* gradient array */

extern void load_matrl_statevector
( MATRL_PROP_STRUCT *);

EXTERN double FoamVolumeSource
( double ,
	 double ,
	 double ,
	 double [DIM][MDE],
	 double [MDE],
	 double [DIM][MDE],
	 double [MAX_CONC][MDE],
	 double [MDE] );

EXTERN double REFVolumeSource
( double ,
	 double ,
	 double  ,
	 double [DIM][MDE],
	 double [MDE],
	 double [DIM][MDE],
	 double [MAX_CONC][MDE] );

EXTERN int assemble_projection_stabilization 
( Exo_DB *, double );

EXTERN int
assemble_projection_time_stabilization(Exo_DB *exo, double time, double tt, double dt);

EXTERN int assemble_PPPS_generalized
( Exo_DB * );
         
EXTERN int apply_distributed_sources 
( int,
	 double,
         double [],
         Exo_DB *,
         double,
         double,
         double,
	 const PG_DATA *,
         int,
         double *,
         double **,
         double ** );

EXTERN int assemble_csf_tensor 
     ( void );
     
EXTERN int assemble_curvature_with_normals_source
( void  );

EXTERN int assemble_curvature_source
     ( void );

EXTERN int assemble_div_n_source
     ( void  );

EXTERN int assemble_div_s_n_source
<<<<<<< HEAD
     PROTO (( void ));
=======
     ( void );
>>>>>>> 48a67847

EXTERN int
assemble_cap_hysing(double dt, double scale);

EXTERN int
assemble_cap_denner_diffusion(double dt, double scale);

EXTERN int
assemble_cap_denner_diffusion_n(double dt, double scale);
<<<<<<< HEAD

=======
		
>>>>>>> 48a67847
EXTERN void grad_vector_fv_fill
( double ***,
		 double ( *)[DIM][DIM][DIM],
		 int,
		 double ( * ) [DIM] );

EXTERN void grad_scalar_fv_fill 
( double **,
		 double (*)[DIM], 
		 int ,
		 double * );		

EXTERN void scalar_fv_fill
( double **, 
	double **, 
	double **,
	double *, 
	int ,
	double *, 
	double *, 
	double * );

EXTERN double scalar_fv_fill_adjmatrl
(double **,
	int , 
	int ,
	int );

EXTERN int assemble_q_source
( double );

EXTERN int assemble_qlaser_source
( const double [],
         double );

EXTERN int assemble_qvapor_source
( const double [] );

EXTERN int assemble_qrad_source
(double,
        double,
        double,
        double );

EXTERN int assemble_t_source
( double,
         double );

EXTERN int assemble_cont_t_source
( double * );

EXTERN int assemble_ls_yflux_source
( int,
        double,
        double,
        double,
        double,
        double,
	int,
        struct Boundary_Condition * );

EXTERN int assemble_ls_latent_heat_source
( double,
        double,
        double,
        double,
        double,
	int,
        struct Boundary_Condition * );

EXTERN int assemble_ars_source
( double,
	 double );

EXTERN int assemble_cont_vel_source
( double *,
         Exo_DB * );

EXTERN int assemble_extv_kinematic
( dbl,
        dbl,
        dbl,
        int,
        struct Boundary_Condition * );

EXTERN int assemble_p_source
( double, const int );

EXTERN int assemble_precoil_source
( const double [] );

EXTERN int assemble_uvw_source
( int,
         double );

EXTERN int assemble_extension_velocity_path_dependence
(void);


EXTERN int assemble_LM_source
( double *,
	 int ,
	 double *,
	 double **,
	 double **,
	 double [],
	 Exo_DB * );

EXTERN int assemble_interface_extension_velocity_sic
( int );

EXTERN int assemble_eik_kinematic
(dbl,
       dbl,
       dbl,
       int,
       struct Boundary_Condition * );

EXTERN int assemble_fill_path_dependence
( void );

EXTERN int assemble_energy_path_dependence
(double ,			/* time - present time value                 */
       double ,			/* tt - parameter to vary time integration 
				 * from explicit (tt = 1) to 
				 * implicit (tt = 0)                         */
       double ,
       const PG_DATA *);	/* dvc_dnode                                 */

EXTERN int assemble_continuity_path_dependence 
(dbl ,
	   dbl ,	/* parameter to vary time integration from explicit (tt = 1) to implicit (tt = 0)    */
	   dbl ,	/* current time step size                    */
       const PG_DATA *); /* deriv. velocity wrt nodal variables   */
			  

EXTERN double ls_modulate_thermalconductivity
( double ,
	 double ,
	 double ,
	 double ,
	 double ,
	 CONDUCTIVITY_DEPENDENCE_STRUCT * );

EXTERN double ls_modulate_heatcapacity
( double ,
	 double ,
	 double ,
	 double ,
	 double ,
	 HEAT_CAPACITY_DEPENDENCE_STRUCT * );
	 
	 
EXTERN int ls_modulate_heatsource 
( double *,
		double ,
		double ,
		double ,
		double ,
		HEAT_SOURCE_DEPENDENCE_STRUCT * );
	   

EXTERN void fluid_stress
( double [DIM][DIM],                      /* Pi[DIM][DIM] */
         STRESS_DEPENDENCE_STRUCT * );          /* d_Pi         */

EXTERN void
fluid_stress_conf( double Pi[DIM][DIM],
                   STRESS_DEPENDENCE_STRUCT *d_Pi);

EXTERN void fluid_stress_conf
PROTO (( double [DIM][DIM],                      /* Pi[DIM][DIM] */
         STRESS_DEPENDENCE_STRUCT * ));          /* d_Pi         */

EXTERN void heat_flux
( double [DIM],                      /* q[DIM] */
         HEAT_FLUX_DEPENDENCE_STRUCT *,          /* dq     */
         double );                         /* time   */
		 
EXTERN void acoustic_flux
( double [DIM],                      /* q[DIM] */
         ACOUSTIC_FLUX_DEPENDENCE_STRUCT *,          /* dq     */
         double,              			/* time   */
	 const int,		/* acoustic eqn id and var id	*/
	 const int );           
		 
EXTERN int assemble_pf_capillary
( double * );

EXTERN int assemble_qvapor_source 
( const double []) ;

EXTERN int assemble_qrad_source 
(double,
		double, 
		double,
		double);

EXTERN double visc_diss_acoustic_source 
(HEAT_SOURCE_DEPENDENCE_STRUCT *,
       dbl *,			/* param - General multipliers   */
       int);			/* number of parameters   */

EXTERN double em_diss_heat_source 
PROTO((HEAT_SOURCE_DEPENDENCE_STRUCT *,
       dbl *,			/* param - General multipliers   */
       int));			/* number of parameters   */

EXTERN int assemble_max_strain
( void );

EXTERN int assemble_cur_strain
( void );

#endif /* GOMA_MM_FILL_TERMS_H */<|MERGE_RESOLUTION|>--- conflicted
+++ resolved
@@ -156,7 +156,7 @@
 	const int );	
 
 EXTERN int assemble_emwave	/* mm_fill_terms.c                           */
-PROTO((	double ,		/* time - present time value         */
+(	double ,		/* time - present time value         */
 	double ,		/* tt - parameter to vary time integration
 			        	* from explicit (tt = 1) to 
 					* implicit (tt = 0)                   */
@@ -164,7 +164,7 @@
 	const PG_DATA *,	/* dvc_dnode                                 */
 	const int ,		/*  Light intensity eqn id and var id		     */
 	const int ,		/*  Light intensity eqn id and var id		     */
-	const int ));	
+	const int );	
 
 EXTERN int assemble_acoustic_reynolds_stress	/* mm_fill_terms.c */
 ( double,					/* time */
@@ -246,8 +246,8 @@
        dbl      );             /* time */
 
 EXTERN double extinction_index		/* mm_fill_terms.c             */
-PROTO((CONDUCTIVITY_DEPENDENCE_STRUCT *,
-       dbl      ));             /* time */
+(CONDUCTIVITY_DEPENDENCE_STRUCT *,
+       dbl      );             /* time */
 
 EXTERN int momentum_source_term	/* mm_fill_terms.c                           */
 (dbl [DIM],		/* f - Body force.                           */
@@ -350,11 +350,7 @@
      ( void  );
 
 EXTERN int assemble_div_s_n_source
-<<<<<<< HEAD
-     PROTO (( void ));
-=======
      ( void );
->>>>>>> 48a67847
 
 EXTERN int
 assemble_cap_hysing(double dt, double scale);
@@ -364,11 +360,16 @@
 
 EXTERN int
 assemble_cap_denner_diffusion_n(double dt, double scale);
-<<<<<<< HEAD
-
-=======
-		
->>>>>>> 48a67847
+
+EXTERN int
+assemble_cap_hysing(double dt, double scale);
+
+EXTERN int
+assemble_cap_denner_diffusion(double dt, double scale);
+
+EXTERN int
+assemble_cap_denner_diffusion_n(double dt, double scale);
+
 EXTERN void grad_vector_fv_fill
 ( double ***,
 		 double ( *)[DIM][DIM][DIM],
@@ -540,8 +541,8 @@
                    STRESS_DEPENDENCE_STRUCT *d_Pi);
 
 EXTERN void fluid_stress_conf
-PROTO (( double [DIM][DIM],                      /* Pi[DIM][DIM] */
-         STRESS_DEPENDENCE_STRUCT * ));          /* d_Pi         */
+( double [DIM][DIM],                      /* Pi[DIM][DIM] */
+         STRESS_DEPENDENCE_STRUCT * );          /* d_Pi         */
 
 EXTERN void heat_flux
 ( double [DIM],                      /* q[DIM] */
@@ -572,10 +573,10 @@
        dbl *,			/* param - General multipliers   */
        int);			/* number of parameters   */
 
-EXTERN double em_diss_heat_source 
-PROTO((HEAT_SOURCE_DEPENDENCE_STRUCT *,
-       dbl *,			/* param - General multipliers   */
-       int));			/* number of parameters   */
+EXTERN double em_diss_heat_source
+(HEAT_SOURCE_DEPENDENCE_STRUCT *,
+         dbl *,                   /* param - General multipliers   */
+         int);                   /* number of parameters   */
 
 EXTERN int assemble_max_strain
 ( void );
