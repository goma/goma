--- conflicted
+++ resolved
@@ -145,20 +145,6 @@
 	const int ,		/*  Light intensity eqn id and var id		     */
 	const int );	
 
-<<<<<<< HEAD
-EXTERN int assemble_emwave	/* mm_fill_terms.c                           */
-(	double ,		/* time - present time value         */
-	double ,		/* tt - parameter to vary time integration
-			        	* from explicit (tt = 1) to 
-					* implicit (tt = 0)                   */
-	double ,		/* dt - current time step size               */
-	const PG_DATA *,	/* dvc_dnode                                 */
-	const int ,		/*  Light intensity eqn id and var id		     */
-	const int ,		/*  Light intensity eqn id and var id		     */
-	const int );	
-
-=======
->>>>>>> e33b61bb
 EXTERN int assemble_acoustic_reynolds_stress	/* mm_fill_terms.c */
 ( double,					/* time */
         double,					/* tt */
