--- conflicted
+++ resolved
@@ -10,14 +10,8 @@
 * This software is distributed under the GNU General Public License.      *
 \************************************************************************/
  
-<<<<<<< HEAD
-#ifndef _SL_AMESOS_INTERFACE_H
-#define _SL_AMESOS_INTERFACE_H
-=======
 #ifndef GOMA_SL_AMESOS_INTERFACE_H
 #define GOMA_SL_AMESOS_INTERFACE_H
-#endif
->>>>>>> 48a67847
 
 #ifdef EXTERN
 #undef EXTERN
