--- conflicted
+++ resolved
@@ -198,13 +198,9 @@
                    dbl [DIM][DIM],                   // exp_s
                    dbl [DIM][DIM][DIM][DIM]);        // d_exp_s_ds
 
-<<<<<<< HEAD
-#endif /* GOMA_MM_FILL_STRESS_H */
-=======
 dbl
 compute_saramito_model_terms(dbl [DIM][DIM],   // stresss
                              dbl ,             // yield stress
                              SARAMITO_DEPENDENCE_STRUCT* ); // struct for sCoeff sensitvities
 
-#endif /* _MM_FILL_STRESS_H */
->>>>>>> 5a085485
+#endif /* GOMA_MM_FILL_STRESS_H */