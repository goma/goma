--- conflicted
+++ resolved
@@ -198,14 +198,10 @@
                    dbl [DIM][DIM],                   // exp_s
                    dbl [DIM][DIM][DIM][DIM]);        // d_exp_s_ds
 
-<<<<<<< HEAD
-#endif /* GOMA_MM_FILL_STRESS_H */
-=======
 dbl
 compute_saramito_model_terms(dbl [DIM][DIM],  // stress
                              dbl,             // yield stress
                              dbl,             // yield stress exponent
                              SARAMITO_DEPENDENCE_STRUCT* ); // struct for sCoeff sensitvities
 
-#endif /* _MM_FILL_STRESS_H */
->>>>>>> e33b61bb
+#endif /* GOMA_MM_FILL_STRESS_H */