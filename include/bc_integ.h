/************************************************************************ *
* Goma - Multiphysics finite element software                             *
* Sandia National Laboratories                                            *
*                                                                         *
* Copyright (c) 2014 Sandia Corporation.                                  *
*                                                                         *
* Under the terms of Contract DE-AC04-94AL85000 with Sandia Corporation,  *
* the U.S. Government retains certain rights in this software.            *
*                                                                         *
* This software is distributed under the GNU General Public License.      *
\************************************************************************/
 
#ifndef GOMA_BC_INTEG_H
#define GOMA_BC_INTEG_H


#ifdef EXTERN
#undef EXTERN
#endif

#ifdef GOMA_BC_INTEG_C
#define EXTERN /* do nothing */
#endif

#ifndef GOMA_BC_INTEG_C
#define EXTERN extern
#endif

<<<<<<< HEAD
EXTERN int apply_integrated_bc
PROTO((double [],		/* x - Soln vector                           */
       double [],		/* resid_vector -                            */
       const double ,		/* delta_t - current time step size          */
       const double ,		/* theta - parameter (0 to 1) to vary time 
				 * integration (implicit=0, explicit=1)      */
       const PG_DATA *,
       const int ,		/* ielem - element number                    */
       const int ,		/* ielem_type - element type                 */
       const int ,		/* num_local_nodes -                         */
       const int ,		/* ielem_dim -                               */
       const int ,		/* iconnect_ptr                              */
       struct elem_side_bc_struct *, /* elem_side_bc - Pointer to an element 
				      * side boundary condition structure    */
       const int ,		/* num_total_nodes                           */
       const int ,		/* bc_application - flag indicating whether 
				 * to integrate strong or weak BC's          */
       const double ,		/* time_value                                */
	   SGRID *, 
       const Exo_DB *));	/* exo - ptr to FE database                  */
=======
EXTERN int
apply_integrated_bc(double x[],           /* Solution vector for the current processor    */
		    double resid_vector[],/* Residual vector for the current processor    */
		    const double delta_t, /* current time step size                       */
		    const double theta,	/* parameter (0 to 1) to vary time integration
					 *  ( implicit - 0 to explicit - 1)             */
		    const PG_DATA *pg_data,

		    const int ielem,       /* element number */
		    const int ielem_type,  /* element type */
		    const int num_local_nodes,
		    const int ielem_dim,
		    const int iconnect_ptr,
		    ELEM_SIDE_BC_STRUCT *elem_side_bc, /* Pointer to an element side boundary condition
							* structure */
		    const int num_total_nodes,
		    const int bc_application, /* flag indicating whether to integrate
					       * strong or weak BC's */
		    const double time_value,
		    SGRID *grid,
		    const Exo_DB *exo);
>>>>>>> 48a67847

EXTERN void apply_table_wic_bc
(double [],               /* func                                      */
       double [][MAX_VARIABLE_TYPES+MAX_CONC][MDE], /* d_func                */
       struct Boundary_Condition *,/* BC_Type                             */
       double );                  /* time_value */


#ifdef STATIC

/*
 * Prototype declarations of static functions in bc_colloc.c...
 */


#endif

#endif /* GOMA_BC_INTEG_H */<|MERGE_RESOLUTION|>--- conflicted
+++ resolved
@@ -26,28 +26,6 @@
 #define EXTERN extern
 #endif
 
-<<<<<<< HEAD
-EXTERN int apply_integrated_bc
-PROTO((double [],		/* x - Soln vector                           */
-       double [],		/* resid_vector -                            */
-       const double ,		/* delta_t - current time step size          */
-       const double ,		/* theta - parameter (0 to 1) to vary time 
-				 * integration (implicit=0, explicit=1)      */
-       const PG_DATA *,
-       const int ,		/* ielem - element number                    */
-       const int ,		/* ielem_type - element type                 */
-       const int ,		/* num_local_nodes -                         */
-       const int ,		/* ielem_dim -                               */
-       const int ,		/* iconnect_ptr                              */
-       struct elem_side_bc_struct *, /* elem_side_bc - Pointer to an element 
-				      * side boundary condition structure    */
-       const int ,		/* num_total_nodes                           */
-       const int ,		/* bc_application - flag indicating whether 
-				 * to integrate strong or weak BC's          */
-       const double ,		/* time_value                                */
-	   SGRID *, 
-       const Exo_DB *));	/* exo - ptr to FE database                  */
-=======
 EXTERN int
 apply_integrated_bc(double x[],           /* Solution vector for the current processor    */
 		    double resid_vector[],/* Residual vector for the current processor    */
@@ -69,7 +47,6 @@
 		    const double time_value,
 		    SGRID *grid,
 		    const Exo_DB *exo);
->>>>>>> 48a67847
 
 EXTERN void apply_table_wic_bc
 (double [],               /* func                                      */
