/************************************************************************ *
* Goma - Multiphysics finite element software                             *
* Sandia National Laboratories                                            *
*                                                                         *
* Copyright (c) 2014 Sandia Corporation.                                  *
*                                                                         *
* Under the terms of Contract DE-AC04-94AL85000 with Sandia Corporation,  *
* the U.S. Government retains certain rights in this software.            *
*                                                                         *
* This software is distributed under the GNU General Public License.      *
\************************************************************************/
 

/*
 *$Id: mm_fill_species.h,v 5.5 2008-11-06 15:53:44 hkmoffa Exp $
 */

#ifndef GOMA_MM_FILL_SPECIES_H
#define GOMA_MM_FILL_SPECIES_H

#ifdef EXTERN
#undef EXTERN
#endif

#ifdef GOMA_MM_FILL_SPECIES_C
#define EXTERN /* do nothing */
#endif

#ifndef GOMA_MM_FILL_SPECIES_C
#define EXTERN extern
#endif

#include "mm_as_structs.h"

EXTERN int assemble_mass_transport /* mm_fill_species.c                      */
<<<<<<< HEAD
(double time,			/* time - present time valuel; KSC           */
 double tt,			/* tt - parm to vary time integration from
				 * explicit (tt = 1) to implicit (tt = 0)    */
 double dt,			/* dt - current time step size               */
 PG_DATA *pg_data);

=======
    (double time, /* time - present time valuel; KSC           */
     double tt,   /* tt - parm to vary time integration from
                   * explicit (tt = 1) to implicit (tt = 0)    */
     double dt,   /* dt - current time step size               */
     PG_DATA *pg_data);
>>>>>>> 48a67847

EXTERN int assemble_mass_transport_path_dependence
(double ,                 /* time - present time valuel; KSC           */
       double ,                 /* tt - parameter to vary time integration from
				 * explicit (tt = 1) to implicit (tt = 0)    */
       double ,                 /* dt - current time step size               */
       const dbl [DIM],         /* h - element sizes, not scale factors.     */
       const dbl [DIM][DIM],    /* hh - */
       const dbl [DIM][MDE],    /* dh_dxnode -                               */
       const dbl [DIM],         /* vcent - average element velocity, which is
				 * the centroid velocity for Q2 and
				 * the average of the vertices for Q1.
				 * From routine "element_velocity."          */
       const dbl [DIM][MDE]);  /* dvc_dnode                                 */


EXTERN void mass_flux_surf_mtc  /* mm_fill_species.c                         */
(dbl [MAX_CONC],		/* mass_flux                                 */
       dbl [MAX_CONC][MAX_VARIABLE_TYPES+MAX_CONC], /* d_mass_flux           */
       double ,			/* Tsurf_quad - temperature at the surface   */
       double [MAX_CONC],	/* Ysurf_quad - concentration at surface 
				 * quadrature point                          */
       int ,			/* wspec -                                   */
       double ,			/* mass_tran_coeff - Heat transfer coefficient 
				 * (cgs?? MKS units)                         */
       double );		/* Y_c - bath temperature (Kelvin)	     */



EXTERN void mass_flux_surf_BV
(dbl mass_flux[MAX_CONC],
       dbl d_mass_flux[MAX_CONC][MAX_VARIABLE_TYPES+MAX_CONC],
       int wspec,                    /* species number                     */
       double nu,                    /* stoichiometric coefficient         */  
       double k,                     /* kinetic rate constant              */  
       double beta,                  /* reaction order                     */
       double alphaa,                /* anodic direction transfer coef.    */
       double alphac,                /* cathodic direction transfer coef.  */
       double V,                     /* electrode potential                */
       double U0,                    /* open circuit electrolyte potential */
       double T);	             /* electrolyte solution temperature   */

EXTERN void mass_flux_surf_HOR
(dbl mass_flux[MAX_CONC],
       dbl d_mass_flux[MAX_CONC][MAX_VARIABLE_TYPES+MAX_CONC],
       int wspec,      /* species number                          */
       double ai0,     /* product of interfacial area by          */
                       /* exchange current density (A/cm^3)       */
       double H,       /* thickness of catalyst layer (cm)        */
       double cref,    /* ref. concentration (moles/cm^3)         */
       double alphaa,  /* anodic direction transfer coefficient   */
       double alphac,  /* cathodic direction transfer coefficient */
       double T,       /* cell temperature (K)                    */
       double U0,      /* open-circuit potential (V)              */
       double beta,    /* reaction order                          */
       double n,       /* number of electrons involved in rxn     */
       double V);      /* electrode potential                     */

EXTERN void mass_flux_surf_ORR
(dbl mass_flux[MAX_CONC],
       dbl d_mass_flux[MAX_CONC][MAX_VARIABLE_TYPES+MAX_CONC],
       int wspec,      /* species number                            */
       double ai0,     /* product of interfacial area by            */
       /* exchange current density (A/cm^3)         */
       double H,       /* thickness of catalyst layer (cm)          */
       double cref,    /* species ref. concentration (moles/cm^3)   */
       double alphac,  /* cathodic direction transfer coefficient   */
       double T,       /* cell temperature (K)                      */
       double V,       /* cel voltage (V)                           */
       double U0,      /* open-circuit potential (V)                */
       double beta,    /* reaction order                            */
       double n);     /* number of electrons involved in rxn       */

EXTERN void mass_flux_surf_H2O_ANODE
(dbl mass_flux[MAX_CONC],
       dbl d_mass_flux[MAX_CONC][MAX_VARIABLE_TYPES+MAX_CONC],
       int wspec,      /* species number                          */
       double ai0,     /* product of interfacial area by          */
       /* exchange current density (A/cm^3)       */
       double Ha,      /* thickness of anode catalyst layer (cm)  */
       double cH2ref,  /* ref. concentration for H2 (moles/cm^3)  */
       double alphaa,  /* anodic direction transfer coefficient   */
       double alphac,  /* cathodic direction transfer coefficient */
       double T,       /* cell temperature (K)                    */
       double U0a,     /* Open-circuit potential for HOR (V)      */
       double nd);    /* electro-osmatic drag coefficient        */

EXTERN void mass_flux_surf_H2O_CATHODE
(dbl mass_flux[MAX_CONC],
       dbl d_mass_flux[MAX_CONC][MAX_VARIABLE_TYPES+MAX_CONC],
       int wspec,      /* species number                           */
       double ai0,     /* product of interfacial area by           */
       /* exchange current density (A/cm^3)        */
       double Hc,      /* thickness of cathode catalyst layer (cm) */
       double cO2ref,  /* ref. concentration for O2 (moles/cm^3)   */
       double alphac,  /* cathodic direction transfer coefficient  */
       double T,       /* cell temperature (K)                     */
       double V,       /* cel voltage (V)                          */
       double U0c,     /* Open-circuit potential for ORR (V)       */
       double nd);    /* electro-osmatic drag coefficient         */

EXTERN void mass_flux_surf_SULFIDATION 
(dbl mass_flux[MAX_CONC],
       dbl d_mass_flux[MAX_CONC][MAX_VARIABLE_TYPES+MAX_CONC],
       int mode,      /* key word for sulfidation kinetic model */
       int wspec,     /* species number             */
       double nu,     /* stoichiometric coefficient */  
       double k1,     /* forward rate constant      */  
       double E1,     /* forward activation energy  */
       double kn1,    /* backward rate constant     */  
       double En1,    /* backward activation energy */
       double T,      /* Temperature                */
       double c_H2S,  /* bulk concentration of H2S  */
       double c_O2); /* bulk concentration of O2   */

EXTERN void mass_flux_surf_BV2    /* mm_fill_species.c - RSL 5/28/02         */
(dbl ,              /* time                                            */
       dbl [MAX_CONC],    /* mass_flux                                       */
       dbl [MAX_CONC][MAX_VARIABLE_TYPES+MAX_CONC], /* d_mass_flux           */
       int ,              /* wspec -- species number                         */
       int ,              /* flag -- output option                           */
       double ,           /* k -- rate constant                              */
       double ,           /* PHI_E -- electrode potential                    */
       double ,           /* alphaa -- anodic transfer coefficient           */
       double ,           /* alphac -- cathodic transfer coefficient         */
       double ,           /* U0 -- standard open circuit potential           */
       double );         /* T -- electrolyte temperature                    */

EXTERN void mass_flux_surf_NI    /* mm_fill_species.c - RSL 5/28/02    */
<<<<<<< HEAD
PROTO((dbl [MAX_CONC],           /* mass_flux                          */
=======
(dbl [MAX_CONC],    /* mass_flux                                 */
>>>>>>> 48a67847
       dbl [MAX_CONC][MAX_VARIABLE_TYPES+MAX_CONC], /* d_mass_flux     */
       dbl ,              /* time                                      */
       int ,              /* wspec -- species number                   */
       int ,              /* flag -- output option                     */
       double ,           /* PHI_E -- electrode potential              */
       double );         /* T -- electrolyte temperature              */

EXTERN void mass_flux_surf_etch    /* mm_fill_species.c    */
PROTO((dbl [DIM],         /* func                                      */
       dbl [DIM][MAX_VARIABLE_TYPES + MAX_CONC][MDE], /* d_func        */
       const int,         /* wspec -- species number                   */
       const int,         /* etching plane                             */
       const double,      /* time                                      */
       const double,      /* dt, current value of the time step        */
       const double ));   /* tt, parameter to vary time integration    */

EXTERN void mass_flux_surf_const  /* mm_fill_species.c - RSL 6/28/00   */
(dbl [MAX_CONC],    /* mass_flux                                 */
       dbl [MAX_CONC][MAX_VARIABLE_TYPES+MAX_CONC], /* d_mass_flux     */
       double ,           /* Tsurf_quad - temperature at the surface   */
       double [MAX_CONC], /* Ysurf_quad - concentration at surface     *
                           * quadrature point                          */
       int ,              /* wspec                                     */
       double );         /* const_mass_flux                           */

EXTERN void mass_flux_surf_user_bc
(double [DIM],	        /*  func                                     */
       double [DIM][MAX_VARIABLE_TYPES + MAX_CONC][MDE], /* d_func           */
       const int ,		/* wspec - species number                    */
       const double [],		/* p - parameterize species transfer model   */
       const dbl );		/* time  */

EXTERN void mass_flux_alloy_surf
(double [DIM],	        /*  func                                     */
       double [DIM][MAX_VARIABLE_TYPES + MAX_CONC][MDE], /* d_func           */
       const int ,		/* wspec - species number                    */
       const double [],		/* p - parameterize species transfer model   */
       const dbl );		/* time  */


EXTERN void yflux_disc_rxn_bc   /* mm_fill_species.c                         */
(double [],		/* func                                      */
       double [DIM][MAX_VARIABLE_TYPES + MAX_CONC][MDE], /* d_func           */
       int ,			/* wspec                                     */
       int ,			/* i_mat_a                                   */
       int ,			/* i_mat_b                                   */
       double ,			/* kf, forward rate constant                 */
       double ,			/* kr, forward rate constant                 */
       double ,			/* dt, current value of the time step        */
       double );		/* tt, parameter to vary time integration    */

EXTERN void raoults_law         /* mm_fill_species.c                         */
(double [],		/* func                                      */
       double [DIM][MAX_VARIABLE_TYPES + MAX_CONC][MDE], /* d_func           */
       int ,			/* wspec                                     */
       int ,			/* i_mat_liq                                 */
       int ,			/* i_mat_gas                                 */
       double ,			/* amb_pres - ambient pressure               */
       double ,			/* M1                                        */
       double ,			/* M2                                        */
       double ,			/* M3                                        */
       double );		/* M4 molecular weights of 4 species. M1 must
				 * be the first volatile species, M2 is the
                                 * second volatile species, M3 is the condensed
                                 * phase in the liquid, and M4 is the insoluble
                                 * gas phase, e.g. air                       */

extern void raoults_law_new(double [], 
			    double [DIM][MAX_VARIABLE_TYPES + MAX_CONC][MDE],
			    BOUNDARY_CONDITION_STRUCT *);

EXTERN void flory_huggins	/* mm_fill_species.c                         */
(double [],		/* func                                      */
       double [DIM][MAX_VARIABLE_TYPES + MAX_CONC][MDE], /* d_func           */
       int ,			/* wspec                                     */
       int ,			/* i_mat_gas                                 */
       int ,			/* i_mat_liq - mat id for gas and liquid     */
       int ,			/* mode VOLUME or MASS based formulation     */
       double );		/* amb_pres - ambient pressure               */

EXTERN void kinematic_species_bc /* mm_fill_species.c                        */
(double [DIM],		/* func                                      */
       double [DIM][MAX_VARIABLE_TYPES + MAX_CONC][MDE], /* d_func           */
       int ,			/* wspec current species no.                 */
       double ,			/* vnormal - normal velocity                 */
       double [MAX_PDIM],	/* x_dot - mesh velocity vector              */
       dbl ,			/* tt - parameter to vary time integration 
				 * from explicit (tt = 1) to 
				 * implicit (tt = 0)                         */
       dbl );			/* dt - current value of the time step       */

EXTERN void mass_flux_surf_bc	/* mm_fill_species.c                         */
(double [],		/* func                                      */
       double [DIM][MAX_VARIABLE_TYPES + MAX_CONC][MDE], /* d_func           */
       int ,			/* wspec - species number of this BC         */
       double ,			/* mass_tran_coeff -                         */
       double ,			/* Y_c - bath concentration 	             */
       dbl ,			/* dt - current value of the time step       */
       dbl );			/* tt - parameter to vary time integration   */

EXTERN void mass_flux_BV_surf_bc	/* mm_fill_species.c                 */
(double [],		/* func                                      */
       double [DIM][MAX_VARIABLE_TYPES + MAX_CONC][MDE], /* d_func           */
       int ,			/* wspec - species number of this BC         */
       double ,			/* nu - stoichiometric coefficient           */
       double ,			/* k - kinetic rate constant                 */
       double ,			/* beta - reaction order    	             */
       double ,			/* alphaa - anodic transfer coefficient      */
       double ,			/* alphac - cathodic transfer coefficient    */
       double ,			/* V - electrode potential                   */
       double ,			/* U0 - electrolyte open-circuit potential   */
       double ,			/* dt - current value of the time step       */
       double );      		/* tt - parameter to vary time integration   */

EXTERN void mass_flux_HOR_surf_bc
(double func[],
       double [DIM][MAX_VARIABLE_TYPES + MAX_CONC][MDE], /* d_func           */
       int ,          /* wspec - species number of this boundary condition   */
       double ,       /* ai0 - product of interfacial area by                */
                      /* exchange current density (A/cm^3)                   */
       double ,       /* H - thickness of catalyst layer (cm)                */
       double ,       /* cref - ref. concentration (moles/cm^3)              */
       double ,       /* alphaa - anodic direction transfer coefficient      */
       double ,       /* alphac - cathodic direction transfer coefficient    */
       double ,       /* T - cell temperature (K)                            */
       double ,       /* U0 - open-circuit potential (V)                     */
       double ,       /* beta - reaction order                               */
       double ,       /* n - number of electrons involved in rxn             */
       double ,       /* V - cell voltage (V)                                */
       double ,       /* dt - current value of the time step                 */
       double );     /* tt - parameter to vary time integration             */

EXTERN void mass_flux_ORR_surf_bc
(double func[],
       double [DIM][MAX_VARIABLE_TYPES + MAX_CONC][MDE], /* d_func           */
       int ,          /* wspec - species number of this boundary condition   */
       double ,       /* ai0 - product of interfacial area by                */
                      /* exchange current density (A/cm^3)                   */
       double ,       /* H - thickness of catalyst layer (cm)                */
       double ,       /* cref - species ref. concentration (moles/cm^3)      */
       double ,       /* alphac - cathodic direction transfer coefficient    */
       double ,       /* T - cell temperature (K)                            */
       double ,       /* V - cell voltage (V)                                */
       double ,       /* U0 - open-circuit potential                         */
       double ,       /* beta - reaction order                               */
       double ,       /* n - number of electrons involved in rxn             */
       double ,       /* dt - current value of the time step                 */
       double );     /* tt - parameter to vary time integration             */

EXTERN void mass_flux_H2O_ANODE_surf_bc
(double func[],
       double [DIM][MAX_VARIABLE_TYPES + MAX_CONC][MDE], /* d_func           */
       int ,          /* wspec - species number of this boundary condition   */
       double ,       /* ai0 - product of interfacial area by                */
                      /* exchange current density (A/cm^3)                   */
       double ,       /* Ha - thickness of anode catalyst layer (cm)         */
       double ,       /* cH2ref - ref. concentration for H2 (moles/cm^3)     */
       double ,       /* alphaa - anodic direction transfer coefficient      */
       double ,       /* alphac - cathodic direction transfer coefficient    */
       double ,       /* T - cell temperature (K)                            */
       double ,       /* U0 - Open-circuit potential for HOR (V)             */
       double ,       /* nd - electro-osmatic drag coefficient               */
       double ,       /* dt - current value of the time step                 */
       double );     /* tt - parameter to vary time integration             */

EXTERN void mass_flux_H2O_CATHODE_surf_bc
(double func[],
       double [DIM][MAX_VARIABLE_TYPES + MAX_CONC][MDE], /* d_func           */
       int ,          /* wspec - species number of this boundary condition   */
       double ,       /* ai0 - product of interfacial area by                */
                      /* exchange current density (A/cm^3)                   */
       double ,       /* Hc - thickness of cathode catalyst layer (cm)       */
       double ,       /* cO2ref - ref. concentration for O2 (moles/cm^3)     */
       double ,       /* alphac - cathodic direction transfer coefficient    */
       double ,       /* T - cell temperature (K)                            */
       double ,       /* V - call voltage (V)                                */
       double ,       /* U0 - Open-circuit potential for ORR (V)             */
       double ,       /* nd - electro-osmatic drag coefficient               */
       double ,       /* dt - current value of the time step                 */
       double );     /* tt - parameter to vary time integration             */

EXTERN void mass_flux_SULFIDATION_surf_bc	/* mm_fill_species.c         */
(double [],		/* func                                      */
       double [DIM][MAX_VARIABLE_TYPES + MAX_CONC][MDE], /* d_func           */
       int ,			/* key word for sulfidation kinetic model    */
       int ,			/* wspec - species number of this BC         */
       double ,			/* nu - stoichiometric coefficient           */
       double ,			/* k1 - forward kinetic rate constant	     */
       double ,			/* E1 - forward activation energy	     */
       double ,			/* kn1 - backward kinetic rate constant	     */
       double ,			/* En1 - backward activation energy	     */
       double ,			/* T - temperature			     */
       double ,			/* c_H2S - bulk concentration of H2S	     */
       double ,			/* c_O2 - bulk concentration of O2	     */
       double ,			/* M_solid - molecular weight of Cu2S	     */
       double ,			/* rho_solid - theor. open-circuit potential */
       double ,			/* dt - current value of the time step       */
       double );      		/* tt - parameter to vary time integration   */

EXTERN void const_mass_flux_surf_bc	/* mm_fill_species.c - RSL 6/28/00 */
(double [],         /* func                                      */
       double [DIM][MAX_VARIABLE_TYPES + MAX_CONC][MDE], /* d_func     */
       int ,              /* wspec - species number of this BC         */
       double ,           /* const_mass_flux - specified flux          */
       dbl ,              /* time  - current value of the time         */
       dbl ,              /* dt - current value of the time step       */
       dbl );            /* tt - parameter to vary time integration   */

EXTERN void mass_flux_BV2_surf_bc       /* mm_fill_species.c - RSL 5/28/02 */
(double [],         /* func                                      */
       double [DIM][MAX_VARIABLE_TYPES + MAX_CONC][MDE], /* d_func     */
       int ,              /* wspec -- species number of this BC        */
       double ,           /* k -- rate constant                        */
       double ,           /* PHI_E -- electrode potential              */
       double ,           /* alphaa -- anodic transfer coefficient     */
       double ,           /* alphac -- cathodic transfer coefficient   */
       double ,           /* U0 -- standard open circuit potential     */
       double ,           /* T -- electrolyte temperature              */
       dbl ,              /* time - current value of the time          */
       dbl ,              /* dt - current value of the time step       */
       dbl );            /* tt - parameter to vary time integration   */

EXTERN void mass_flux_NI_surf_bc        /* mm_fill_species.c - RSL 5/28/02 */
(double [],         /* func                                      */
       double [DIM][MAX_VARIABLE_TYPES + MAX_CONC][MDE], /* d_func     */
       int ,              /* wspec -- species number of this BC        */
       double ,           /* PHI_E -- electrode potential              */
       double ,           /* T -- electrolyte temperature              */
       dbl ,              /* time - current value of the time          */
       dbl ,              /* dt - current value of the time step       */
       dbl );            /* tt - parameter to vary time integration   */

EXTERN void current_BV2_surf_bc /* mm_fill_species.c - RSL 5/28/02 */
(double [],         /* func                                      */
       double [DIM][MAX_VARIABLE_TYPES + MAX_CONC][MDE], /* d_func     */
       int ,              /* wspec -- species number of this BC        */
       double ,           /* k -- rate constant                        */
       double ,           /* PHI_E -- electrode potential              */
       double ,           /* alphaa -- anodic transfer coefficient     */
       double ,           /* alphac -- cathodic transfer coefficient   */
       double ,           /* U0 -- standard open circuit potential     */
       double ,           /* T -- electrolyte temperature              */
       dbl ,              /* time - current value of the time          */
       dbl ,              /* dt - current value of the time step       */
       dbl );            /* tt - parameter to vary time integration   */

EXTERN void current_NI_surf_bc  /* mm_fill_species.c - RSL 5/28/02 */
(double [],         /* func                                      */
       double [DIM][MAX_VARIABLE_TYPES + MAX_CONC][MDE], /* d_func     */
       int ,              /* wspec -- dummy variable                   */
       double ,           /* PHI_E -- electrode potential              */
       double ,           /* T -- electrolyte temperature              */
       dbl ,              /* time - current value of the time          */
       dbl ,              /* dt - current value of the time step       */
       dbl );            /* tt - parameter to vary time integration   */

EXTERN void mass_flux_equil_mtc	/* mm_fill_species.c                         */
(dbl [MAX_CONC],		/* mass_flux                                 */
       dbl [MAX_CONC][MAX_VARIABLE_TYPES+MAX_CONC], /* d_mass_flux           */
       double [MAX_CONC],	/* activity                                  */
       double [MAX_CONC][MAX_CONC], /* dact_dC                               */
       double [MAX_CONC],	/* y_mass - conc at boundary                 */
       int ,			/* mode - model to which the VLE is based    */
       double ,			/* amb_pres - ambient pressure               */
       int ,			/* wspec - species no.                       */
       double ,			/* mass_tran_coeff - MASS transfer coeff     */
       double [MAX_VARIABLE_TYPES+MAX_CONC],	/* d_mtc     */
       double );		/* Y_c - bulk concentration 	             */

EXTERN void mtc_chilton_coburn	/* mm_fill_species.c                         */
(double *,		/* mtc                                 */
       double [MAX_VARIABLE_TYPES+MAX_CONC], /* d_mtc           */
       int ,			/* wspec - species no.                       */
       double ,			/* htc     */
       double ,			/* T_gas               */
       double ,			/* amb_pres - ambient pressure               */
       double );		/* diffusivity_gas	             */
 
EXTERN void get_equil_surf_bc	/* mm_fill_species.c                         */
(double [],		/* func                                      */
       double [DIM][MAX_VARIABLE_TYPES + MAX_CONC][MDE], /* d_func           */
       int ,			/* mode - model on which the VLE is based    */
       int ,			/* wspec - species number of this BC         */
       double ,			/* amb_pres                                  */
       double ,			/* mass_tran_coeff                           */
       double ,			/* Y_c - bath concentration 	             */
       double ,			/* T_gas - Chilton-Coburn 	             */
       double ,			/* diff_gas - Chilton-Coburn 	             */
       dbl ,			/* dt - current value of the time step       */
       dbl );			/* tt - parameter to vary time integration   */

EXTERN void act_coeff           /* mm_fill_species.c                         */
(dbl [MAX_CONC],          /* ln_gamma                                  */
       dbl [MAX_CONC][MAX_CONC], /* dln_gamma_dC                             */
       dbl [MAX_CONC][MAX_CONC][MAX_CONC], /* d2ln_gamma_dC2                 */
       double [MAX_CONC],        /* concentration                            */
       int ,                     /* which activity model                     */
       int );                    /* species number                           */

EXTERN void sus_mass_flux_surf_bc /* mm_fill_species.c                       */
(double [],		/* func                                      */
       double [DIM][MAX_VARIABLE_TYPES + MAX_CONC][MDE], /* d_func           */
       const int ,		/* sus_species - species number of this 
				 * boundary condition                        */
       const dbl ,		/* time - current value of the time          */
       const dbl ,		/* dt - current value of the time step       */
       const dbl ,		/* tt - parameter to vary time integration 
				 * from BE(0) to CN(1/2) to FE(1)            */
       const dbl []);          /* element size                              */

EXTERN void kin_bc_leak		/* mm_fill_species.c                         */
(double [],		/* func                                      */
       double [DIM][MAX_VARIABLE_TYPES + MAX_CONC][MDE], /* d_func           */
       double [DIM],		/* x_dot - mesh velocity                     */
       dbl ,			/* tt - parameter to vary time integration 
				 * from explicit (tt = 1) to 
				 * implicit (tt = 0)                         */
       dbl ,			/* dt - current value of the time step       */
       int ,			/* bc_input_id                               */
       struct Boundary_Condition *); /* BC_Types                            */

EXTERN void compute_leak_velocity /* mm_fill_species.c                       */
(double *,		/* vnorm                                     */
       NORMAL_VELOCITY_DEPENDENCE_STRUCT *,
       dbl ,			/* tt - parameter to vary time integration 
				 * from explicit (tt = 1) to 
				 * implicit (tt = 0)                         */
       dbl ,			/* dt - current value of the time step       */
       struct Boundary_Condition *,   /* bc                                  */
       struct Boundary_Condition *); /* fluxbc                              */

EXTERN void compute_leak_velocity_heat /* mm_fill_species.c                       */
(double *,		/* vnorm                                     */
       NORMAL_VELOCITY_DEPENDENCE_STRUCT *,
       dbl ,			/* tt - parameter to vary time integration 
				 * from explicit (tt = 1) to 
				 * implicit (tt = 0)                         */
       dbl ,			/* dt - current value of the time step       */
       struct Boundary_Condition *,   /* bc                                  */
       struct Boundary_Condition *); /* fluxbc                              */

EXTERN void compute_leak_energy /* mm_fill_species.c                       */
(double *,		/* enorm                                     */
       NORMAL_ENERGY_DEPENDENCE_STRUCT *,
       dbl ,			/* tt - parameter to vary time integration 
				 * from explicit (tt = 1) to 
				 * implicit (tt = 0)                         */
       dbl ,			/* dt - current value of the time step       */
       struct Boundary_Condition *,   /* bc                                  */
       struct Boundary_Condition *); /* fluxbc                              */

EXTERN void kin_bc_electrodeposition /* mm_fill_species.c - RSL 5/28/02   */
(double [],         /* func                                         */
       double [DIM][MAX_VARIABLE_TYPES + MAX_CONC][MDE], /* d_func        */
       dbl ,              /* time - current value of the time             */
       dbl ,              /* tt - parameter to vary time integration      */
       dbl ,              /* dt - current value of the time step          */
       int ,              /* bc_input_id                                  */
       struct Boundary_Condition *); /* BC_Types                         */

EXTERN void vnorm_bc_electrodeposition /* mm_fill_species.c - RSL 5/30/02 */
(double [],         /* func                                         */
       double [DIM][MAX_VARIABLE_TYPES + MAX_CONC][MDE], /* d_func        */
       dbl ,              /* tt - parameter to vary time integration      */
       dbl ,              /* time - current time                          */
       dbl ,              /* dt - current value of the time step          */
       int ,              /* bc_input_id                                  */
       struct Boundary_Condition *); /* BC_Types                         */

EXTERN void lat_heat_bc		/* mm_fill_species.c                         */
(double [],		/* func                                      */
       double [DIM][MAX_VARIABLE_TYPES + MAX_CONC][MDE], /* d_func           */
       double [DIM],		/* x_dot - mesh velocity                     */
       dbl ,			/* tt - parameter to vary time integration 
				 * from explicit (tt = 1) to 
				 * implicit (tt = 0)                         */
       dbl ,			/* dt - current value of the time step       */
       int ,			/* bc_input_id                               */
       struct Boundary_Condition *); /* BC_Types                            */

EXTERN void lat_heat_internal_bc /* mm_fill_species.c                        */
(double [],		/* func                                      */
       double [DIM][MAX_VARIABLE_TYPES + MAX_CONC][MDE], /* d_func           */
       const double ,		/* tt - parameter to vary time integration 
				 * from explicit (tt = 1) to 
				 * implicit (tt = 0)                         */
       const double ,		/* dt - current value of the time step       */
       const int ,		/* bc_input_id                               */
       const struct Boundary_Condition *); /* BC_Types                      */

EXTERN int get_convection_velocity /* cf mm_fill_species.c */
(double [DIM],		/* vconv - Calculated convection velocity */
       double [DIM],		/* vconv_old - Calculated convection velocity
				 * at previous time*/
       CONVECTION_VELOCITY_DEPENDENCE_STRUCT *,
       double ,			/* dt */
       double );		/* tt */

EXTERN int get_continuous_species_terms	/* mm_fill_species.c                 */
(struct Species_Conservation_Terms *, /* st                            */
       double ,			/* time - present time value; KSC: 10/98     */
       double ,                 /* tt - parameter to vary time integration
				 * from explicit (tt = 1) to
				 * implicit (tt = 0)                         */
       double , 		/* dt - current time step size               */
       const double [DIM]);    /* element size                              */

EXTERN void ludcmp		/* mm_fill_species.c                         */
(double [MAX_CONC*DIM][MAX_CONC*DIM], /* a                             */
       int ,			/* n                                         */
       int [MAX_CONC*DIM],	/* indx                                      */
       double );		/* d                                         */

EXTERN void lubksb		/* mm_fill_species.c                         */
(double [MAX_CONC*DIM][MAX_CONC*DIM], /* a                             */
       int ,			/* n                                         */
       int [MAX_CONC*DIM],	/* indx                                      */
       double [MAX_CONC*DIM]);	/* b                                         */

EXTERN int Stefan_Maxwell_diff_flux /* mm_fill_species.c                     */
(struct Species_Conservation_Terms *, /* st                            */
       double ,			/* time                                      */
       double );		/* dt                                        */

EXTERN int fickian_charged_flux /* mm_fill_species.c                         */
(struct Species_Conservation_Terms *, /* st                            */
       int   );                /* w                                         */

EXTERN int fickian_charged_flux_x /* mm_fill_species.c -- RSL 9/18/00        */
(struct Species_Conservation_Terms *, /* st                            */
       double ,                 /* time                                      */
       double );               /* dt                                        */

EXTERN int fickian_flux		/* mm_fill_species.c                         */
(struct Species_Conservation_Terms *, /* st                            */
       int );			/* w                                         */

EXTERN int generalized_fickian_flux /* mm_fill_species.c                     */
(struct Species_Conservation_Terms *, /* st                            */
       int );			/* w                                         */

EXTERN int assemble_invariant	/* mm_fill_species.c                         */
(double ,			/* tt - parm to vary time integration from 
				 * explicit (tt = 1) to implicit (tt = 0)    */
       double );		/* dt - time step size                       */

EXTERN int get_particle_convection_velocity /* mm_fill_species.c             */
(double [DIM],		/* pvconv                                    */
       double [DIM],		/* pvconv_old - previous time                */
       CONVECTION_VELOCITY_DEPENDENCE_STRUCT *,
       double ,			/* dt                                        */
       double );		/* tt   */
	   
EXTERN int ls_modulate_speciessource
( int ,
	    struct Species_Conservation_Terms * );
		
EXTERN void fickian_charged_gradient_bc
( double [],
	double [DIM][MAX_VARIABLE_TYPES + MAX_CONC][MDE],
	int ,	/* species number of this boundary condition */
	double );/* Value for normal surface gradient component       */
		
#endif /* GOMA_MM_FILL_SPECIES_H */<|MERGE_RESOLUTION|>--- conflicted
+++ resolved
@@ -33,20 +33,11 @@
 #include "mm_as_structs.h"
 
 EXTERN int assemble_mass_transport /* mm_fill_species.c                      */
-<<<<<<< HEAD
-(double time,			/* time - present time valuel; KSC           */
- double tt,			/* tt - parm to vary time integration from
-				 * explicit (tt = 1) to implicit (tt = 0)    */
- double dt,			/* dt - current time step size               */
- PG_DATA *pg_data);
-
-=======
     (double time, /* time - present time valuel; KSC           */
      double tt,   /* tt - parm to vary time integration from
                    * explicit (tt = 1) to implicit (tt = 0)    */
      double dt,   /* dt - current time step size               */
      PG_DATA *pg_data);
->>>>>>> 48a67847
 
 EXTERN int assemble_mass_transport_path_dependence
 (double ,                 /* time - present time valuel; KSC           */
@@ -176,11 +167,7 @@
        double );         /* T -- electrolyte temperature                    */
 
 EXTERN void mass_flux_surf_NI    /* mm_fill_species.c - RSL 5/28/02    */
-<<<<<<< HEAD
-PROTO((dbl [MAX_CONC],           /* mass_flux                          */
-=======
-(dbl [MAX_CONC],    /* mass_flux                                 */
->>>>>>> 48a67847
+(dbl [MAX_CONC],           /* mass_flux                          */
        dbl [MAX_CONC][MAX_VARIABLE_TYPES+MAX_CONC], /* d_mass_flux     */
        dbl ,              /* time                                      */
        int ,              /* wspec -- species number                   */
@@ -189,13 +176,13 @@
        double );         /* T -- electrolyte temperature              */
 
 EXTERN void mass_flux_surf_etch    /* mm_fill_species.c    */
-PROTO((dbl [DIM],         /* func                                      */
+(dbl [DIM],         /* func                                      */
        dbl [DIM][MAX_VARIABLE_TYPES + MAX_CONC][MDE], /* d_func        */
        const int,         /* wspec -- species number                   */
        const int,         /* etching plane                             */
        const double,      /* time                                      */
        const double,      /* dt, current value of the time step        */
-       const double ));   /* tt, parameter to vary time integration    */
+       const double );   /* tt, parameter to vary time integration    */
 
 EXTERN void mass_flux_surf_const  /* mm_fill_species.c - RSL 6/28/00   */
 (dbl [MAX_CONC],    /* mass_flux                                 */
