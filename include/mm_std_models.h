/************************************************************************ *
* Goma - Multiphysics finite element software                             *
* Sandia National Laboratories                                            *
*                                                                         *
* Copyright (c) 2022 Goma Developers, National Technology & Engineering   *
*               Solutions of Sandia, LLC (NTESS)                          *
*                                                                         *
* Under the terms of Contract DE-NA0003525, the U.S. Government retains   *
* certain rights in this software.                                        *
*                                                                         *
* This software is distributed under the GNU General Public License.      *
* See LICENSE file.                                                       *
\************************************************************************/

#ifndef GOMA_MM_STD_MODELS_H
#define GOMA_MM_STD_MODELS_H

#include "el_elm.h"
#include "mm_as_structs.h"
#include "mm_qtensor_model.h"
#include "std.h"
#ifdef EXTERN
#undef EXTERN
#endif

#ifdef GOMA_MM_STD_MODELS_C
#define EXTERN
#endif

#ifndef GOMA_MM_STD_MODELS_C
#define EXTERN extern
#endif

EXTERN int bouss_momentum_source /* mm_std_models.c                          */
    (dbl[DIM],                   /* f - Body force.                           */
     MOMENTUM_SOURCE_DEPENDENCE_STRUCT *,
     int,                  /* jxb - on/off Flag for Lorentz force       */
     int);                 /* hydrostatic - Boolean for including       *
                            * hydrostatic head in thermal buoyancy term */
EXTERN int jxb_mesh_source /* mm_std_models.c                          */
    (dbl[DIM]);            /* f - Body force.                           */

EXTERN int EHD_POLARIZATION_source /*mm_std_models.c                         */
    (dbl[DIM],                     /* f - Body force                            */
     MOMENTUM_SOURCE_DEPENDENCE_STRUCT *);

EXTERN int gravity_vibrational_source       /* mm_std_models.c                     */
    (dbl f[DIM],                            /* Body force in direction [a]               */
     MOMENTUM_SOURCE_DEPENDENCE_STRUCT *df, /* df                          */
     dbl time);                             /* time                                      */

EXTERN int suspend_momentum_source /* mm_std_models.c                        */
    (dbl[DIM],                     /* f - Body force.                           */
     MOMENTUM_SOURCE_DEPENDENCE_STRUCT *);

EXTERN int fill_momentum_source /* mm_std_models.c                           */
    (double[DIM]);              /* f                                         */

EXTERN int epoxy_dea_species_source /* mm_std_models.c                       */
    (int,                           /* species_no - Current species number       */
     double *);                     /* param - pointer to user-defined parm list */

EXTERN int epoxy_species_source /* mm_std_models.c                           */
    (int,                       /* species_no - Current species number       */
     double *);                 /* param - user-defined parameter list       */

EXTERN int bond_species_source /* mm_std_models.c                           */
    (int,                      /* species_no - Current species number       */
     double *);                /* param - user-defined parameter list       */

EXTERN double epoxy_heat_source /* mm_std_models.c                           */
    (HEAT_SOURCE_DEPENDENCE_STRUCT *,
     double,  /* tt - parameter to vary time integration   *
               * from explicit (tt = 1) to                 *
               *      implicit (tt = 0)                    */
     double); /* dt - current time step size               */

EXTERN double joule_heat_source /* mm_std_models.c                           */
    (HEAT_SOURCE_DEPENDENCE_STRUCT *, dbl);

EXTERN double butler_volmer_heat_source /* mm_std_models.c             */
    (HEAT_SOURCE_DEPENDENCE_STRUCT *, dbl *);

EXTERN double butler_volmer_source /* mm_std_models.c             */
    (dbl *, int, dbl *);

EXTERN double visc_diss_heat_source           /* mm_std_models.c                       */
    (HEAT_SOURCE_DEPENDENCE_STRUCT *, dbl *); /* param - General multipliers               */

EXTERN double foam_pmdi_10_heat_cap(HEAT_CAPACITY_DEPENDENCE_STRUCT *d_Cp, double time);

EXTERN double foam_pmdi_10_heat_source(
    HEAT_SOURCE_DEPENDENCE_STRUCT *d_h,
    double time,
    double tt,  /* parameter to vary time integration from explicit (tt = 1) to implicit (tt = 0) */
    double dt); /* current time step size */
EXTERN double enthalpy_heat_capacity_model /* mm_std_models.c                */
    (HEAT_CAPACITY_DEPENDENCE_STRUCT *);

EXTERN int V_mesh_sfs_model /* mm_std_models.c                           */
    (dbl *,                 /* param - Body force.                       */
     dbl *,                 /* v_mesh_sfs - three rotational component   */
     const int,             /* v_mesh_sfs_model - rotational	     */
     int);                  /* gnn - -1 for gauss point, global node     *
                             * number for node point                     */
EXTERN int Diffusivity      /* mm_std_models.c                           */
    (void);

EXTERN int Free_Vol_Theory_Diffusivity /* mm_std_models.c                    */
    (int,                              /* species_no - current species number       */
     double *);                        /* param - free volume params from mat file  */

EXTERN int hydro_flux                     /* mm_std_models.c                           */
    (struct Species_Conservation_Terms *, /* st                            */
     int,                                 /* w - species number                        */
     dbl,                                 /* time step parameter                       */
     dbl,                                 /* time step                                 */
     const dbl[DIM]);                     /* element size                              */

EXTERN int suspension_balance             /* mm_std_models.c                           */
    (struct Species_Conservation_Terms *, /* st                            */
     int);                                /* w - species number                        */

EXTERN int particle_stress         /* mm_std_models.c                           */
    (dbl[DIM][DIM],                /* particle stress */
     dbl[DIM][DIM][DIM][MDE],      /* derivative wrt velocity  */
     dbl[DIM][DIM][DIM][MDE],      /* derivative wrt vorticity direction */
     dbl[DIM][DIM][MAX_CONC][MDE], /* derivative wrt concentration */
     dbl[DIM][DIM][DIM][MDE],      /* derivative wrt mesh */
     dbl[DIM][DIM][MDE],           /* derivative wrt pressure */
     int);                         /* species number                            */

EXTERN int divergence_particle_stress /* mm_std_models.c                     */
    (dbl[DIM],                        /* divergence of the stress*/
     dbl[DIM][MDE],                   /* derivative wrt shear rate invariant */
     dbl[DIM][MAX_CONC][MDE],         /* derivative wrt concentration */
     dbl[DIM][DIM][MDE],              /* derivative wrt velocity */
     dbl[DIM][DIM][MDE],              /* derivative wrt mesh */
     dbl[DIM][MDE],                   /* derivative wrt pressure */
     int);                            /* species number */

EXTERN void rotate_tensor(double[DIM][DIM], /* mm_std_models.c, A           */
                          double[DIM][DIM], /* A_prime (rotated tensor)     */
                          double[DIM][DIM], /* R (orthogonal matrix)        */
                          int);             /* dir = 0 or dir = 1, rotation direction */

EXTERN int antoine_psat                        /* mm_std_models.c                           */
    (double param[], double *f, double *dfdt); /* dfdt                                      */

EXTERN int riedel_psat                         /* mm_std_models.c                           */
    (double param[], double *f, double *dfdt); /* dfdt                                      */

EXTERN int suspension_pm_fluid_momentum_source /* mm_std_models.c            */
    (dbl[DIM],                                 /* f - Body force.                           */
     MOMENTUM_SOURCE_DEPENDENCE_STRUCT *df);

EXTERN int suspension_pm_particle_momentum_source /* mm_std_models.c         */
    (dbl[DIM],                                    /* f - Body force.                           */
     dbl[DIM][MDE],                               /* dfdT - For temperature dependence.        */
     dbl[DIM][DIM][MDE],                          /* dfdX - For spatial dependence.            */
     dbl[DIM][MAX_CONC][MDE],                     /* dfdC - For concentration dependence.     */
     dbl[DIM][DIM][MDE]);                         /* dfdv - For velocity dependence.           */

EXTERN int molten_glass_viscosity /* mm_std_models.c                         */
    (dbl *,                       /* vis - Base FLOWING LIQUID VISCOSITY       */
     dbl[MDE],                    /* dvis_dT - temperature dependence.         */
     dbl *);                      /* param  - parameter list                   */

EXTERN int epoxy_flowing_liquid_viscosity /* mm_std_models.c                     */
    (dbl *,                               /* vis - Base FLOWING LIQUID VISCOSITY */
     VISCOSITY_DEPENDENCE_STRUCT *,       /* vis sensitivity.                    */
     dbl *);                              /* param  - parameter list             */

EXTERN int electrode_species_source /* mm_std_models.c                       */
    (int,                           /* species_no - Current species number       */
     double,                        /* time - present time value                 */
     double);                       /* delta_t - present time step               */

EXTERN int ion_reaction_source /*  mm_std_models.c -- RSL 3/20/01  */
    (int);                     /*  current species number          */

EXTERN int electrolyte_temperature /* mm_std_models.c                        */
    (double,                       /* t - present value of time                 */
     double,                       /* delta_t - present time step               */
     int);                         /* print - key for printing:                 *
                                    * print = 1: printing;                      *
                                    * print = 0: no printing.                   */

EXTERN int assemble_suspension_temperature /* mm_std_models.c */
    (dbl,                                  /* time */
     dbl,                                  /* theta */
     dbl);                                 /* delta_t */

EXTERN double vary_rho_heat_source /* mm_std_models.c */
    (HEAT_SOURCE_DEPENDENCE_STRUCT *,
     double,  /* tt - parameter varies time integration from
               * explicit (tt = 1) to implicit (tt = 0) */
     double); /* dt - current time step size */

EXTERN double foam_heat_source(
    HEAT_SOURCE_DEPENDENCE_STRUCT *,
    double,  /* parameter to vary time integration from explicit (tt = 1) to implicit (tt = 0) */
    double); /* current time step size */

EXTERN int Generalized_Diffusivity /* mm_std_models.c */
    (void);

EXTERN int Generalized_FV_Diffusivity /* mm_std_models.c */
    (int);                            /* species number */

EXTERN int foam_species_source /* mm_std_models.c                       */
    (double *);                /* param - pointer to user-defined parm list */

EXTERN int foam_epoxy_species_source /* mm_std_models.c                       */
    (int,
     double *, /* param - pointer to user-defined parm list */
     double,   /* tt */
     double);  /* dt */

EXTERN int foam_pmdi10_rxn_species_source(int species_no, /* Current species number */
                                          double *param,
                                          double tt,
                                          double dt);

EXTERN int foam_pmdi10_h2o_species_source(int species_no, /* Current species number */
                                          double *param,
                                          double time,
                                          double tt,
                                          double dt);

EXTERN int foam_pmdi10_co2_species_source(int species_no, /* Current species number */
                                          double *param,
                                          double time,
                                          double tt,
                                          double dt);

EXTERN int foam_pmdi10_co2_liq_species_source(int species_no, /* Current species number */
                                              struct Species_Conservation_Terms *st,
                                              double *param,
                                              double time,
                                              double tt,
                                              double dt);

EXTERN int foam_pmdi10_co2_gas_species_source(int species_no, /* Current species number */
                                              struct Species_Conservation_Terms *st,
                                              double *param,
                                              double time,
                                              double tt,
                                              double dt);

EXTERN int assemble_bond_evolution /* mm_std_models.c */
    (dbl,                          /* Current time */
     double,                       /* tt - parameter varies time integration from
                                    * explicit (tt = 1) to implicit (tt = 0) */
     double);                      /* dt - current time step size */

EXTERN int etching_KOH_source /* mm_std_models.c                       */
PROTO((int ,			/* species_no - Current species number       */
       double *));		/* param - pointer to source model parameter list */

EXTERN double calc_KOH_Si_etch_rate_100 /* mm_std_models.c */
<<<<<<< HEAD
    (double[MAX_CONC]);                 /* Sensitivities of etch rate w.r.t. concentration */
=======
PROTO(( double,               /* Concentration of H2O */
        double,               /* Concentration of KOH */
        double [2] ));        /* Sensitivities of etch rate w.r.t. concentration of H2O and KOH */
>>>>>>> bd9a34a1

#endif /* GOMA_MM_STD_MODELS_H */<|MERGE_RESOLUTION|>--- conflicted
+++ resolved
@@ -255,16 +255,12 @@
      double);                      /* dt - current time step size */
 
 EXTERN int etching_KOH_source /* mm_std_models.c                       */
-PROTO((int ,			/* species_no - Current species number       */
-       double *));		/* param - pointer to source model parameter list */
+(int ,			/* species_no - Current species number       */
+       double *);		/* param - pointer to source model parameter list */
 
 EXTERN double calc_KOH_Si_etch_rate_100 /* mm_std_models.c */
-<<<<<<< HEAD
-    (double[MAX_CONC]);                 /* Sensitivities of etch rate w.r.t. concentration */
-=======
-PROTO(( double,               /* Concentration of H2O */
+    (double,               /* Concentration of H2O */
         double,               /* Concentration of KOH */
-        double [2] ));        /* Sensitivities of etch rate w.r.t. concentration of H2O and KOH */
->>>>>>> bd9a34a1
+        double [2]);                 /* Sensitivities of etch rate w.r.t. concentration of H2O and KOH */
 
 #endif /* GOMA_MM_STD_MODELS_H */