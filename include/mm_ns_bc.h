--- conflicted
+++ resolved
@@ -49,7 +49,7 @@
        const double );		/* gas leak angle (degrees)            */
 
 EXTERN void fvelo_normal_lub_bc
-PROTO((double [DIM],		/* func                                      */
+(double [DIM],		/* func                                      */
        double [DIM][MAX_VARIABLE_TYPES + MAX_CONC][MDE], /* d_func           */
        const int,               /* Side ID */
        const double [MAX_PDIM], /* x_dot - Bad name, says Phil! 
@@ -60,7 +60,7 @@
        const double ,		/* dt - current value of the time step       */
        double xi[DIM],          /* Local stu coords */
        const Exo_DB *exo,       /* ExodusII database struct pointer */
-       const double [] ));      /* Parameters */
+       const double [] );      /* Parameters */
 
 
 EXTERN void fmesh_etch_bc
@@ -421,12 +421,8 @@
 (double [DIM],		/* func                                      */
        double [DIM][MAX_VARIABLE_TYPES + MAX_CONC][MDE], /* d_func           */
        const double ,		/* pdatum - pressure datum from input card   */
-<<<<<<< HEAD
-       const int );		/* iflag - 1 to use pdatum, otherwise use P  */
-=======
        const int ,		/* iflag - 1 to use pdatum, otherwise use P  */
-       const double));          /* time - current time                       */
->>>>>>> ffea811c
+       const double);          /* time - current time                       */
 
 EXTERN void flow_n_dot_T_gradv
 (double [DIM],		/* func                                      */
