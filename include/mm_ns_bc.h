--- conflicted
+++ resolved
@@ -419,611 +419,6 @@
        double [DIM][MAX_VARIABLE_TYPES + MAX_CONC][MDE]); /* d_func         */
 #endif
 
-<<<<<<< HEAD
-EXTERN void flow_n_dot_T_nobc
-PROTO((double [DIM],		/* func                                      */
-       double [DIM][MAX_VARIABLE_TYPES + MAX_CONC][MDE], /* d_func           */
-       const double ,		/* pdatum - pressure datum from input card   */
-       const int ,		/* iflag - 1 to use pdatum, otherwise use P  */
-       const double));          /* time - current time                       */
-
-EXTERN void flow_n_dot_T_gradv
-PROTO((double [DIM],		/* func                                      */
-       double [DIM][MAX_VARIABLE_TYPES + MAX_CONC][MDE], /* d_func           */
-       const double ,		/* pdatum - pressure datum from input card   */
-       const int ));		/* iflag - -1 to use pdatum, otherwise use P */
-
-EXTERN void flow_n_dot_T_gradv_sic(double [DIM],                  /* func  */
-				   double [DIM][MAX_VARIABLE_TYPES + MAX_CONC][MDE],  /* d_func   */
-				   const double,     /* pdatum - pressure datum from input card   */
-				   const int);       /* iflag - -1 to use pdatum, otherwise use P */
-
-EXTERN void stress_no_v_dot_gradS
-PROTO((double [MAX_MODES][6],		/* func                                      */
-       double [MAX_MODES][6][MAX_VARIABLE_TYPES + MAX_CONC][MDE], /* d_func           */
-       const double ,		/* Time step   */
-       const double ));		/* Time step parameter */
-
-EXTERN void stress_no_v_dot_gradS_logc
-PROTO((double [MAX_MODES][6],           /* func                                      */
-       double [MAX_MODES][6][MAX_VARIABLE_TYPES + MAX_CONC][MDE], /* d_func           */
-       const double ,           /* Time step   */
-       const double ));         /* Time step parameter */
-
-EXTERN void PSPG_consistency_bc
-PROTO((double *,		/* func                                      */
-       double [DIM][MAX_VARIABLE_TYPES + MAX_CONC][MDE], /* d_func           */
-       const dbl [DIM],		/* x_dot                                     */
-       const dbl ,		/* current time                              */
-       const dbl ,		/* dt - time step size                       */
-       const dbl ,		/* tt - time step parameter                  */
-       const PG_DATA *pg_data));
-
-EXTERN void fapply_CA
-PROTO((double *,		/* func                                      */
-       double [MAX_PDIM][MAX_VARIABLE_TYPES + MAX_CONC][MDE], /* d_func      */
-       double [MAX_PDIM][MAX_VARIABLE_TYPES + MAX_CONC][MDE], /* d_func_ss   */
-       const double [MAX_PDIM],	/* fsnormal - free surface normal components */
-       double [MAX_PDIM][MAX_PDIM][MDE] ,			 /* dfsnormal_dx - free surface 
-					  * normal derivatives 
-					  * ([i][j][k]) component i wrt 
-					  * displacement j at node k         */
-       const double [MAX_PDIM],	/* ssnormal - solid surface normal components*/
-       double [MAX_PDIM][MAX_PDIM][MDE],			 /* dssnormal_dx - solid surface 
-					  * normal derivatives 
-					  * ([i][j][k]) component i wrt 
-					  * displacement j at node k         */
-       const double  ));	/* contact_angle - Static or dynamic contact 
-				 * angle                                     */
-
-EXTERN void fapply_var_CA
-PROTO((double *,		/* func                                      */
-       double [MAX_PDIM][MAX_VARIABLE_TYPES + MAX_CONC][MDE], /* d_func      */
-       double [MAX_PDIM][MAX_VARIABLE_TYPES + MAX_CONC][MDE], /* d_func_ss   */
-       const double [MAX_PDIM],	/* fsnormal - free surface normal components */
-       double [MAX_PDIM][MAX_PDIM][MDE], /* dfsnormal_dx - free surface 
-						* normal derivatives 
-						* ([i][j][k]) component i wrt 
-						* displacement j at node k   */
-       const double [MAX_PDIM],	/* ssnormal - solid surface normal components*/
-       double [MAX_PDIM][MAX_PDIM][MDE], /* dssnormal_dx - solid surface 
-						* normal derivatives 
-						* ([i][j][k]) component i wrt 
-						* displacement j at node k   */
-       const double [MAX_PDIM],	/* clnormal - contact line normal components */
-
-       double [MAX_PDIM][MAX_PDIM][MDE], /* dclnormal_dx - contact line
-						* normal vector derivatives
-						* ([i][j][k]) component i wrt
-						* displacement j at node k   */
-       const dbl [8],		/* BC_Data_Float - static contact angle, 
-				 * response slope, components of web velocity
-				 * vector                                    */
-       const double [MAX_PDIM],	/* xdot - Current mesh velocity vector       */
-       const double ,		/* tt - parameter varies to select the
-				 * time integration scheme from
-				 * BE(0) to CN(1/2) to FE(1)                 */
-       const double));		/* dt - current time step size               */
-
-EXTERN void fapply_var_CA_user
-PROTO((double *,		/* func                                      */
-       double [MAX_PDIM][MAX_VARIABLE_TYPES + MAX_CONC][MDE], /* d_func      */
-       double [MAX_PDIM][MAX_VARIABLE_TYPES + MAX_CONC][MDE], /* d_func_ss   */
-       const double [MAX_PDIM],	/* fsnormal - free surface normal components */
-       double [MAX_PDIM][MAX_PDIM][MDE], /* dfsnormal_dx - free surface 
-						* normal derivatives 
-						* ([i][j][k]) component i wrt 
-						* displacement j at node k   */
-       const double [MAX_PDIM],	/* ssnormal - solid surface normal components*/
-       double [MAX_PDIM][MAX_PDIM][MDE], /* dssnormal_dx - solid surface 
-						* normal derivatives 
-						* ([i][j][k]) component i wrt 
-						* displacement j at node k   */
-       const double [MAX_PDIM],	/* clnormal - contact line normal components */
-
-       double [MAX_PDIM][MAX_PDIM][MDE], /* dclnormal_dx - contact line
-						* normal vector derivatives
-						* ([i][j][k]) component i wrt
-						* displacement j at node k   */
-       const int ,		/* num_user_const - number of user constants 
-				 * in the user-defined model                 */
-       const double *,		/* user_const - ptr to array of the 
-				 * user constants                            */
-       const double [MAX_PDIM],	/* xdot - Current mesh velocity vector       */
-       const double ,		/* tt - parameter varies to select the
-				 * time integration scheme from
-				 * BE(0) to CN(1/2) to FE(1)                 */
-       const double));		/* dt - current time step size               */
-
-EXTERN int evaluate_gibbs_criterion
-PROTO((const double [MAX_PDIM], /* fsnormal - free surface normal vector     */
-       const double [MAX_PDIM], /* ssnormal - solid surface normal vector    */
-       int *ipin,		/* Flag indicates pinned or not        (out) */
-       const double ,		/* contact_angle - Static or dynamic contact 
-				 * angle                                     */
-       const double ,		/* x_pos - x-coordinate of sharp edge        */
-       const double ,		/* y_pos - y-coordinate of sharp edge        */
-       const double ,		/* z_pos - z-coordinate of sharp edge        */
-       const double ,		/* sign_origx - original relative sign on the
-				 * x-position of contact line with specified 
-				 * sharp edge                                */
-       const double ,		/* sign_origy - original relative sign on the
-				 * y-position of contact line with specified
-				 * sharp edge                                */
-       const double));		/* sign_origz - original relative sign on the
-				 * z-position of contact line with specified 
-				 * sharp edge                                */
-
-
-EXTERN void fapply_moving_CA
-PROTO((double *,		/* func                                      */
-       double [MAX_PDIM][MAX_VARIABLE_TYPES + MAX_CONC][MDE], /* d_func      */
-       double [MAX_PDIM][MAX_VARIABLE_TYPES + MAX_CONC][MDE], /* d_func_ss   */
-       const double [MAX_PDIM],	/* fsnormal - free surface normal components */
-       double [MAX_PDIM][MAX_PDIM][MDE], /* dfsnormal_dx - free surface 
-					  * normal derivatives 
-					  * ([i][j][k]) component i wrt 
-					  * displacement j at node k   */
-       const double [MAX_PDIM],	/* ssnormal - solid surface normal components*/
-       double [MAX_PDIM][MAX_PDIM][MDE], /* dssnormal_dx - solid surface 
-						* normal derivatives 
-						* ([i][j][k]) component i wrt 
-						* displacement j at node k   */
-       const double ,		/* stat_ca - Static or dynamic contact angle */
-       const double ,           /* advancing_ca - Static or dynamic contact 
-				 * angle                                     */
-       const double ,		/* receding_ca - Static or dynamic contact 
-				 * angle                                     */
-       const double ,		/* scaling - Static or dynamic contact angle */
-       const double ,		/* vwx - x-Velocity of wall                  */
-       const double ,		/* vwy - y-Velocity of wall                  */
-       const double ,		/* vwz - z-Velocity of wall                  */
-
-       const double [MAX_PDIM],	/* xdot - Current mesh velocity vector       */
-       const double ,		/* dt - current time step size               */
-       const double));		/* tt - parameter varies to select the
-				 * time integration scheme from
-				 * BE(0) to CN(1/2) to FE(1)                 */
-
-EXTERN void fapply_moving_CA_sinh
-PROTO((double *,		/* func */
-       double [MAX_PDIM][MAX_VARIABLE_TYPES + MAX_CONC][MDE], /* d_func */
-       double [MAX_PDIM][MAX_VARIABLE_TYPES + MAX_CONC][MDE], /* d_func_ss */
-       const double [MAX_PDIM],	/* fsnormal - free surface normal components */
-       double [MAX_PDIM][MAX_PDIM][MDE], /* dfsnormal_dx - free surface 
-						* normal derivatives 
-						* ([i][j][k])    
-						* component i wrt            *
-						* displacement j at node k   */
-       const double [MAX_PDIM],	/* ssnormal - solid surface normal vector    */
-       double [MAX_PDIM][MAX_PDIM][MDE], /* dssnormal_dx - solid surface
-						* normal vector sensitivity
-						* derivatives ([i][j][k])    *
-						* component i wrt            *
-						* displacement j at node k   */
-       const double ,		/* equilibrium_contact_angle */
-       const double ,		/* velocity_pre_exponential */
-       const double ,		/* modified_surface_tension */
-       const double ,		/* relaxation_time */
-       const double ,		/* old_tpl_velocity */
-       const double [MAX_PDIM],	/* x_dot - mesh velocity vector              */
-       const dbl , /* dt - current value of the time step            */
-       const dbl ,     /* tt - explicit (tt = 1) -- implicit (tt = 0)    */
-       const double ,		/* time - current time */
-       const double ,		/* wall velocity */
-       const double ,		/* theta_max */
-       const double ,		/* dewet parameter */
-       const double ,		/* dcl_shearrate */
-       const int ,		/* BC identifier */
-       double [MAX_PDIM][MDE],          /* wall velo derivs     */
-       const int ));            /* local_node_number    */
-
-
-
-
-EXTERN void apply_ST
-PROTO((const int ,		/* irow_index - Row index for Elemental 
-				 * stiffness matrix                          */
-       const int ,		/* I - Global node number                    */
-       const int ,		/* iconnect_ptr - Pointer for element into 
-				 * connectivity array                        */
-       const int ,		/* ielem_dim - Physical dimension of element,
-				 * i.e., 1, 2, 3                             */
-       int [],			/* ija - column pointer array                */
-       double [],		/* a - nonzero elements of matrix            */
-       double [],		/* resid_vector - Residual vector	     */
-       double [],		/* x - Vector containing current solution    */
-       const int ,		/* num_nodes_on_side - Number of nodes on 
-				 * the side of the element                   */
-       const int [MAX_NODES_PER_SIDE], /* local_elem_node_id - Vector of 
-					* local elem node numbers on the 
-					* element side                       */
-       const int ,		/* id_side - ID of the side of the element   */
-       const double ,		/* tx - x-component surface tangent outflow  */
-       const double ,		/* ty - y-component surface tangent outflow  */
-       const double ,		/* tz - z-component surface tangent outflow  */
-       const double ,		/* sigma - surface tension                   */
-       double ,			/* rcoord - r coord in axisym problems: 
-				 * used in r dr dz                           */
-       const int ,              /* ufixed - u-flag for fixing x-component of 
-				 * velocity                                  */
-       const int ,              /* vfixed - v-flag for fixing y-component of 
-				 * velocity                                  */
-       const int));		/* wfixed - w-flag for fixing z-component of 
-				 * velocity                                  */
-
-EXTERN void fapply_ST
-PROTO((double [MAX_PDIM],	/* func                                      */
-       double [MAX_PDIM][MAX_VARIABLE_TYPES + MAX_CONC][MDE], /* d_func      */
-       const double ,		/* tx - x-component surface tangent outflow  */
-       const double ,		/* ty - y-component surface tangent outflow  */
-       const double ,		/* tz - z-component surface tangent outflow  */
-       const double ,		/* sigma - surface tension                   */
-       const double ,           /* rcoord - r coord in axisym problems: used 
-				 * in r dr dz                                */
-       const int ));		/* id_side */
-
-EXTERN void apply_ST_scalar
-PROTO((double [MAX_PDIM],	/* func                                      */
-       double [MAX_PDIM][MAX_VARIABLE_TYPES + MAX_CONC][MDE], /* d_func      */
-       const int ,		/* id_side HKM -> useless                    */
-       const double, 		/* sigma - surface tension                   */
-       const int ));		/* User added sign -> handles unresolved     *
-                                 * sign issues for this card                 */
-
-EXTERN void apply_ST_3D
-PROTO((double [MAX_PDIM],	/* func                                      */
-       double [MAX_PDIM][MAX_VARIABLE_TYPES + MAX_CONC][MDE], /* d_func      */
-       const double ,		/* tx - x-component surface tangent outflow  */
-       const double ,		/* ty - y-component surface tangent outflow  */
-       const double ,		/* tz - z-component surface tangent outflow  */
-       const double ));		/* sigma - surface tension                   */
-
-EXTERN void apply_ST_scalar_3D
-PROTO((double [MAX_PDIM],	/* func                                      */
-       double [MAX_PDIM][MAX_VARIABLE_TYPES + MAX_CONC][MDE], /* d_func      */
-       const double ));		/* sigma - surface tension                   */
-
-EXTERN void apply_CA_FILL
-PROTO((double [MAX_PDIM],	/* func                                      */
-       double [MAX_PDIM][MAX_VARIABLE_TYPES + MAX_CONC][MDE], /* d_func      */
-       const double ));         /* contact angle                             */
-
-EXTERN void apply_sharp_ca
-PROTO((double [MAX_PDIM],	/* func                                      */
-       double [MAX_PDIM][MAX_VARIABLE_TYPES + MAX_CONC][MDE], /* d_func      */
-       const double ));         /* contact angle                             */
-
-EXTERN void apply_wetting_velocity
-PROTO((	double [MAX_PDIM],
-		double [MAX_PDIM][MAX_VARIABLE_TYPES + MAX_CONC][MDE], 
-		int ,
-		int ,
-		double ,
-		double [MAX_PDIM],
-		double, 
-		double ,
-		double  ));
-
-
-void apply_linear_wetting_sic
-PROTO(( double [MAX_PDIM],
-	double [MAX_PDIM][MAX_VARIABLE_TYPES + MAX_CONC][MDE], 
-	const double ,
-	const double ,
-	int ,
-	int ,
-	double ,
-	double [MAX_PDIM],
-	double ,
-	double ,
-	double ,
-	double ));
-		
-EXTERN void apply_wetting_tension
-PROTO((double [MAX_PDIM],	/* func                                      */
-       double [MAX_PDIM][MAX_VARIABLE_TYPES + MAX_CONC][MDE], /* d_func      */
-       const double ));         /* wetting tension                           */
-
-EXTERN void velocity_profile
-PROTO((const int ,		/* irow_index - Elemental stiffness matrix 
-				 * row index                                 */
-       const int ,		/* I - Global node number                    */
-       const int ,		/* iconnect_ptr - pointer for this element 
-				 * into the elem-node connectivity           */
-       const int ,		/* ielem_dim - physical dimension of the 
-				 * element, ie., 1, 2, 3                     */
-       int [],			/* ija - column pointer array                */
-       double [],		/* a - nonzero matrix elements               */
-       double [],		/* resid_vector - Residual vector	     */
-       double [],		/* x - Vector containing current solution    */
-       const int ,		/* velo_condition - integer denoting which 
-				 * condition is being applied                */
-       const int ,		/* num_nodes_on_side - Number of nodes on 
-				 * the side of the element                   */
-       const int [MAX_NODES_PER_SIDE], /* local_elem_node_id - local 
-					* element's node numbers located on 
-					* the side of the element 	     */
-       const double ,		/* a1 - parameters from input deck card      */
-       const double ,		/* a2 - parameters from input deck card      */
-       const double ));		/* time - at which bc's are evaluated        */
-
-EXTERN void ftmelt_bc
-PROTO((double [DIM],		/* func                                      */
-       double [DIM][MAX_VARIABLE_TYPES + MAX_CONC][MDE], /* d_func           */
-       const double ,		/* a1 - function parameters from data card   */
-       const double [MAX_PDIM],	/* x_dot -  mesh velocity vector             */
-       const dbl ,		/* tt - parameter to vary time integration 
-				 * from explicit (tt = 1) to 
-				 * implicit (tt = 0)                         */
-       const dbl ));		/* dt - current value of the time step size  */
-
-
-EXTERN void continuous_tangent_velocity
-PROTO((double [DIM],		/* func                                      */
-       double [DIM][MAX_VARIABLE_TYPES + MAX_CONC][MDE], /* d_func           */
-       const int ));		/* ielem_dim - physical dimension of the 
-				 * element, ie., 1, 2, 3                     */
-
-EXTERN void continuous_normal_velocity
-PROTO((double [DIM],		/* func                                      */
-       double [DIM][MAX_VARIABLE_TYPES + MAX_CONC][MDE], /* d_func           */
-       const int ));		/* ielem_dim - physical dimension of the 
-				 * element, ie., 1, 2, 3                     */
-
-EXTERN void discontinuous_velocity
-PROTO((double [DIM],		 /* func                                      */
-       double [DIM][MAX_VARIABLE_TYPES + MAX_CONC][MDE], /* d_func           */
-       double [MAX_PDIM],	 /* x_dot - mesh velocity vector              */
-       const int ,		 /* mode - Evporation or dissolution          */
-       const int ,		 /* i_mat_liquid - the blk id for the liquid  */
-       const int ,		 /* i_mat_gas - the blk id for the gas phase  */
-       const dbl ,		 /* tt - parameter to vary time integration 
-				  * from explicit (tt = 1) to 
-				  * implicit (tt = 0)                         */
-       const dbl ));		 /* dt - current value of the time step size  */
-
-EXTERN void fnormal_stress_bc
-PROTO((double [DIM],		  /* func                                      */
-       double [DIM][MAX_VARIABLE_TYPES + MAX_CONC][MDE], /* d_func           */
-       const double ,		  /* stress_normal -             normal stress */
-       const dbl ));		  /* relax - relaxation parameters             */
-
-EXTERN void qside_directional
-PROTO((double [DIM],              /* func */
-       double [DIM][MAX_VARIABLE_TYPES + MAX_CONC][MDE], /*   d_func   */
-       const double ,             /* value of qx  */
-       const double ,             /* value of qy  */
-       const double ));           /* value of qz  */
-EXTERN void qside_contact_resis
-PROTO((double [DIM],              /* func */
-       double [DIM][MAX_VARIABLE_TYPES + MAX_CONC][MDE], /*   d_func   */
-       const int ,                /* value id_block_1  */
-       const int ,                /* value id_block_2  */
-       const double ));           /* value Rinv  */
-
-EXTERN void qside_light_jump
-PROTO((double [DIM],              /* func */
-       double [DIM][MAX_VARIABLE_TYPES + MAX_CONC][MDE], /*   d_func   */
-       const double,	/* Time                                      */
-       const int,	/* bc_type */     
-       const int ,                /* value id_block_1  */
-       const int                 /* value id_block_2  */
-        ));           /* value Rinv  */
-
-EXTERN void qside_ls
-PROTO((double [DIM],              /* func */
-       double [DIM][MAX_VARIABLE_TYPES + MAX_CONC][MDE], /*  d_func */
-       int ,                      /* no_LS_block_id */
-       int ,                      /* LS_block_id */
-       double ,                   /* Q_neg_side  */
-       double ));                 /* Q_pos_side  */
-
-EXTERN void q_velo_slip_bc	/* mm_fill_terms.c                           */
-PROTO((double [MAX_PDIM],	/* func                                      */
-       double [MAX_PDIM][MAX_VARIABLE_TYPES + MAX_CONC][MDE], /* d_func      */
-       int,                     /* corresponding slip bc id                  */
-       double [MAX_PDIM],       /* soln vector                               */
-       const double [MAX_PDIM], /*gauss point coordinates                  */
-       const double,
-       const double));
-               
-EXTERN void qnobc_surf		/* mm_fill_terms.c                           */
-PROTO((double [DIM],		/* func                                      */
-       double [DIM][MAX_VARIABLE_TYPES + MAX_CONC][MDE], /* d_func           */
-       const double));          /* Time                                      */
- 
-EXTERN void potential_nobc_surf	
-PROTO((double [DIM],		/* func                                      */
-       double [DIM][MAX_VARIABLE_TYPES + MAX_CONC][MDE], /* d_func           */
-       const double));          /* Time                                      */
-
-EXTERN void qlaser_surf		/* mm_fill_terms.c                           */
-PROTO((double [DIM],		/* func                                      */
-       double [DIM][MAX_VARIABLE_TYPES + MAX_CONC][MDE], /* d_func           */
-       const double [],		/* p- parameters for the bc                  */
-       const double [],		/* goma solution vector          	     */
-       const double));          /* Time                                      */
-
-EXTERN void q_vapor		/* mm_fill_terms.c                           */
-PROTO((double [DIM],		/* func                                      */
-       double [DIM][MAX_VARIABLE_TYPES + MAX_CONC][MDE], /* d_func           */
-       const double [],		/* p- parameters for the bc                  */
-       const double [],		/* goma solution vector          	     */
-       const double));          /* Time                                      */
-
-EXTERN double calculate_laser_flux
-PROTO(( const double [],
-        double,
-        const double [],
-	double [],
-	int,
-	int,
-	double []));
-
-EXTERN double calculate_vapor_cool
-PROTO(( const double [],
-	double,
-        double));
-
-EXTERN void qrad_surf		/* mm_fill_terms.c                           */
-PROTO((double [DIM],		/* func                                      */
-       double [DIM][MAX_VARIABLE_TYPES + MAX_CONC][MDE], /* d_func           */
-       double ,			/* heat_tran_coeff - (cgs units)             */
-       double ,			/* T_c - bath temperature (Kelvin)	     */
-       double ,			/* emissivity                                */
-       double ,		        /* Boltzmann's constant                      */
-       int    ,                 /* Optional model number                     */
-       int    ,                 /* bc_input_id for table bc                  */
-       double ));               /* time_val for input table                  */
-
-EXTERN void qrad_surf_repulse		/* mm_ns_bc.c                           */
-PROTO((double [DIM],		/* func                                      */
-       double [DIM][MAX_VARIABLE_TYPES + MAX_CONC][MDE], /* d_func           */
-       const double ,			/* heat_tran_coeff - (cgs units)             */
-       const double ,			/* T_c - bath temperature (Kelvin)	     */
-       const double ,			/* emissivity                                */
-       const double ,		/* Boltzmann's constant                      */
-       const double ,		/* roll radius      */
-       const double [3],		/* axis origin      */
-       const double [3],		/* direction angles      */
-       const double ,		/* repulsion length scale      */
-       const double ,		/* repulsion exponent     */
-       const double ,		/* repulsion coefficient     */
-       const double ));         /* Roll Temperature    */
-
-EXTERN void apply_sharp_wetting_velocity
-PROTO((	double [MAX_PDIM],
-		double [MAX_PDIM][MAX_VARIABLE_TYPES + MAX_CONC][MDE], 
-		const int,
-		const double ,
-		const double ,
-		const double ,
-		const double ,
-		const double ,
-		const double  ));
-
-
-void apply_blake_wetting_velocity
-PROTO((	double [MAX_PDIM],
-		double [MAX_PDIM][MAX_VARIABLE_TYPES + MAX_CONC][MDE], 
-		const int,
-		int ,
-		int ,
-		double ,
-		double ,
-		double ,
-		double ,
-		double  ));
-                
-void apply_blake_wetting_velocity_sic
-PROTO((	double [MAX_PDIM],
-		double [MAX_PDIM][MAX_VARIABLE_TYPES + MAX_CONC][MDE], 
-                const double,
-                const double,
-		      int,
-		const int ,
-		const int ,
-		double ,
-		const double ,
-		const double ,
-		const double ,
-		const double ,
-		      double [MAX_PDIM],
-		const double,
-                const int ,
-		const double ,
-		const double ,
-		const double ));
-
-EXTERN void acoustic_plane_transmission	
-PROTO((double [DIM],		/* func                                      */
-       double [DIM][MAX_VARIABLE_TYPES + MAX_CONC][MDE], /* d_func           */
-       const double,	/* Time                                      */
-       const int,	/* bc_type */     
-       const double,    /*  boundary impedance	*/
-       const double,    /*  boundary absorption	*/
-       const double,    /*  boundary incident real*/
-       const double,    /*  boundary incident imaginary	*/
-       const int ));	/* element block id */     
-
-EXTERN void light_transmission	
-PROTO((double [DIM],		/* func                                      */
-       double [DIM][MAX_VARIABLE_TYPES + MAX_CONC][MDE], /* d_func           */
-       const double,	/* Time                                      */
-       const int,	/* bc_type */     
-       const double,    /*  boundary impedance	*/
-       const double,    /*  boundary absorption	*/
-       const double,    /*  boundary incident */
-       const int ));	/* element block id */     
-
-EXTERN void acoustic_nobc_surf	
-PROTO((double [DIM],		/* func                                      */
-       double [DIM][MAX_VARIABLE_TYPES + MAX_CONC][MDE], /* d_func           */
-       const double,	/* Time                                      */
-       const int ));     /* bc_type */     
-
-void sheet_tension 
-PROTO(( double [MDE][DIM],
-	double [MDE][DIM][MAX_VARIABLE_TYPES + MAX_CONC][MDE],
-	const int ,	/* ID of the side of the element             */
-	const double ,
-	struct elem_side_bc_struct *,
-	const int ,
-        double [DIM],
-        const Exo_DB * ));
-
-
-void apply_SES 
-PROTO (( double [MAX_PDIM],
-	 double [MAX_PDIM][MAX_VARIABLE_TYPES + MAX_CONC][MDE],
-	 struct elem_side_bc_struct *,
-	 double ,
-	 int ,
-	 double ,
-	 double ,
-	 int, 
-	 int ,
-	 int ));
-
-
-void shear_to_shell 
-PROTO(( double [MDE][DIM],
-		double [MDE][DIM][MAX_VARIABLE_TYPES + MAX_CONC][MDE],
-		const int ,	/* ID of the side of the element */
-		double ,
-		struct elem_side_bc_struct *,
-		const int ,
-		double [DIM],
-		const Exo_DB *));
-		
-void apply_hysteresis_wetting_sic 
-PROTO((	double *, 			
-		double [MAX_PDIM][MAX_VARIABLE_TYPES + MAX_CONC][MDE], 
-		double ,
-		double ,
-		double * ));
-
-void fgamma1_deriv_bc
-PROTO((double [DIM],		/* func                                      */
-       double [DIM][MAX_VARIABLE_TYPES + MAX_CONC][MDE], /* d_func           */
-       const double ));		/* vnormal - normal velocity                 */
-  
-void fgamma2_deriv_bc
-PROTO((double [DIM],		/* func                                      */
-       double [DIM][MAX_VARIABLE_TYPES + MAX_CONC][MDE], /* d_func           */
-       const double ));		/* vnormal - normal velocity                 */
-
-void dvzdr_zero_deriv_bc
-PROTO((double [DIM],		/* func                                      */
-       double [DIM][MAX_VARIABLE_TYPES + MAX_CONC][MDE], /* d_func           */
-       const double nwall[DIM],
-       const double ));		/* vnormal - normal velocity                 */
-  
-  
-
-#endif /* _MM_NS_BC_H */
-=======
 EXTERN void flow_n_dot_T_nobc(double[DIM], /* func                                      */
                               double[DIM][MAX_VARIABLE_TYPES + MAX_CONC][MDE], /* d_func */
                               const double,  /* pdatum - pressure datum from input card   */
@@ -1460,7 +855,10 @@
      double,  /* T_c - bath temperature (Kelvin)	     */
      double,  /* emissivity                                */
      double,  /* Boltzmann's constant                      */
-     double); /* Kelvin-to-Celsius Conversion              */
+     double,  /* Kelvin-to-Celsius Conversion              */
+     int,     /* Optional model number                     */
+     int,     /* bc_input_id for table bc                  */
+     double); /* time_val for input table                  */
 
 EXTERN void qrad_surf_repulse /* mm_ns_bc.c                           */
     (double[DIM],             /* func                                      */
@@ -1598,5 +996,4 @@
                           const int iconnect_ptr,
                           dbl *xi, /* Natural coordinates of the integration point */
                           const Exo_DB *exo);
-#endif /* GOMA_MM_NS_BC_H */
->>>>>>> 3332841a
+#endif /* GOMA_MM_NS_BC_H */