/************************************************************************ *
* Goma - Multiphysics finite element software                             *
* Sandia National Laboratories                                            *
*                                                                         *
* Copyright (c) 2014 Sandia Corporation.                                  *
*                                                                         *
* Under the terms of Contract DE-AC04-94AL85000 with Sandia Corporation,  *
* the U.S. Government retains certain rights in this software.            *
*                                                                         *
* This software is distributed under the GNU General Public License.      *
\************************************************************************/
 

/*
 *$Id: rf_util.h,v 5.4 2010-03-09 21:57:55 sarober Exp $
 */

/*
 * Revision history is gone.
 */

#ifndef GOMA_RF_UTIL_H
#define GOMA_RF_UTIL_H

#if 0
extern void scatter_double_vector
(const int ,
       const int [],
       double [],
       const double []);

extern void gather_double_vector
(const int ,		/* n */
       const int [],		/* index */
       const double [],		/* y */
       double []);		/* x */

#endif

extern int countmap_vardofs	/* rf_util.c */
(const int ,	       	/* variable - VELOCITY1, etc.            (in) */
       const int ,	       	/* num_nodes                             (in) */
       int *);			/* map - map[node_index] = dof_index of variable
				 * at that node                         (out) */

extern void init_vec		/* rf_util.c */
(double [],		/* u - soln vector */
       Comm_Ex *,               /* cx - communications structure */
       Exo_DB *,                /* exo - ptr to finite element mesh database */
       Dpi *,                   /* dpi - distributed processing struct */
       double [],               /* uAC - AC variables */
       int,                     /*  nAC */
       double *timeValueRead); /* timeValueRead time value read from an input file */

extern void fill_dvec_rand
(double [],		/* u   -- some vector of doubles */
       int);			/* len -- length of vector u */

extern int rd_exoII_nv
( double *,
        int ,
	int ,
	MATRL_PROP_STRUCT *,
        char **,
        int ,
        int ,                  /* number of variables in EXODUS II file */
        int ,                  /* ID of the open EXODUS II file */
        int ,                  /* 1-based */
        int );                /* this is zero or the species number */

int rd_exoII_ev(double *u,
                int varType,
                int mn,
                MATRL_PROP_STRUCT *matrl,
                char **elem_var_names,
                int num_elems_block,
                int num_elem_vars,
                int exoII_id,
                int time_step,
                int spec,
                const Exo_DB *exo);

extern double time_step_control	/* rf_util.c                                 */
(const double ,		/* delta_t_old                               */
       const double ,		/* delta_t_older                             */
       const int ,		/* const_delta_t                             */
       const double [],		/* x                                         */
       const double [],		/* x_pred                                    */
       const double [],		/* x_old                                     */
       const double [],         /* x_AC                                      */
       const double [],         /* x_AC_pred                                 */
       const double ,		/* eps                                       */
       int *,			/* success_dt                                */
       const int []);		/* use_var_norm                              */

extern int dump_stability_matrices /* rf_util.c                              */
(const int [],		/* ija - CMSR column pointers into matrix    */
       const double []);	/* a - Jacobian matrix                       */

extern int filter_conc		/* rf_util.c                                 */
(const int ,		/* N - number of nodes                       */
       dbl [],			/* x - solution vector                       */
       const int ,		/* filter_species_material_number -          */
                                /* 1st material number w/suspension          */
       const dbl ,		/* cmin - lower cutoff                       */
       const dbl );		/* cmax - upper cutoff                       */

#ifndef COUPLED_FILL
extern void get_fill_vector	/* rf_util.c                                 */
(const int ,		/* N                                         */
       const double [],		/* x                                         */
       double [],		/* fill_vector                               */
       const int []);		/* node_to_fill                              */
#endif /* not COUPLED_FILL */
extern void sort2_int_int       /* rf_util.c                                 */
(const int,
       int [],
       int []);

#ifndef COUPLED_FILL
extern void put_fill_vector	/* rf_util.c                                 */
(const int ,		/* N                                         */
       double [],		/* x                                         */
       const double [],		/* fill_vector                               */
       const int []);		/* node_to_fill                              */
#endif /* not COUPLED_FILL */

extern int wr_soln_vec
( double [],		/* u - solution vector                       */
	double [],		/* r - residual vector                       */
	const int ,		/* np - number elements in solution vector   */
	const int );		/* itn - Newton iteration we are at          */

extern int write_ascii_soln
( double *,		/* u */
	double *,              /* Resid */
	int ,			/* np */
	double *,		/* uAC */
	int ,			/* nAC */
	double ,		/* time */
	FILE * );		/* file */

extern double path_step_control	/* rf_util.c                                 */
(int ,			/* N                                         */
       double ,			/* delta_s_old                               */
       double ,			/* delta_s_older                             */
       double [],		/* x                                         */
       double ,			/* eps                                       */
       int *,			/* success_ds                                */
       int [],			/* use_var_norm                              */
       int );			/* inewton                                   */

extern int rd_globals_from_exoII /* rf_util.c */
( double *,                /* field to be read */
        const char *,            /* file containing the field values */
        const int,               /* beginning of global vars */
        const int );            /* number of global vars to read */

extern int build_node_index_var /* rf_util.c                                 */
(const int ,              /* name of variable to be indexed            */
       const int ,              /* upper limit on range of nodes to be       */
                                /* searched in Dolphin array                 */
       const int *,             /* global node index array                   */
       int *,                   /* array of global node numbers              */
       int * );                /* array of local node numbers               */

extern int count_vardofs        /* rf_util.c                                 */
(const int ,              /* name of variable to be counted            */
       const int  );           /* upper limit on range of nodes to be       */
                                /* searched in Dolphin array                 */

extern void fprint_strn         /* rf_util.c                                 */
(FILE *,
       const char *,            /* string                                    */
       const int);             /* num -> repetition number                  */

extern void fprint_line         /* rf_util.c                                 */
(FILE *,
       const char *,            /* string                                    */
       const int);             /* num -> repetition number                  */

extern int rd_vectors_from_exoII /* rf_util.c                                */
(double [],		/* u - solution vector                       */
	const char *,		/* file_nm - name of EXODUS II file	     */
	const int ,		/* action_flag -                             *
                                       0 -- read initial guess for problem   *
                                       1 -- read extern aux fixed variables  */
	const int ,		/* variable_no                               *
                                 * Used only when action_flag = 1	     *
                                 * Specifies the number of the               *
                                 * external variable to be read              *
                                 * (basically the card number in order)	     */
       const int,               /* Time plane to read from                   *
				 * The default value is INT_MAX, which       *
				 * implies the last time plane in the        *
				 * exodus file.                              */
       double *timeValueRead, /* Value of the time in the time plane read  */
       const Exo_DB *);

extern int rd_vectors_from_exoII  /* rf_util.c                                */
    PROTO((double[],              /* u - solution vector                       */
           const char *,          /* file_nm - name of EXODUS II file	     */
           const int,             /* action_flag -                             *
                                         0 -- read initial guess for problem   *
                                         1 -- read extern aux fixed variables  */
           const int,             /* variable_no                               *
                                   * Used only when action_flag = 1	     *
                                   * Specifies the number of the               *
                                   * external variable to be read              *
                                   * (basically the card number in order)	     */
           const int,             /* Time plane to read from                   *
                                   * The default value is INT_MAX, which       *
                                   * implies the last time plane in the        *
                                   * exodus file.                              */
           double *timeValueRead, /* Value of the time in the time plane read  */
           const Exo_DB *));

extern int rd_trans_vectors_from_exoII /* rf_util.c                          */
(double [],		/* u - solution vector                       */
	const char *,		/* file_nm - name of EXODUS II file	     */
	const int ,		/* variable_no                               *
                                 * Used only when action_flag = 1	     *
                                 * Specifies the number of the               *
                                 * external variable to be read              *
                                 * (basically the card number in order)	     */
       const int,               /* Time plane to read from                   *
				 * The default value is INT_MAX, which       *
				 * implies the last time plane in the        *
				 * exodus file.                              */
       double *timeValueRead,    /* Value of the time in the time plane read  */
       Comm_Ex *,                /* cx - communications structure */
       Dpi *);                  /* dpi - distributed processing struct */


extern void init_vec_value(double *, const double, const int);
extern void dcopy1(const int, const double *, double *);

extern int find_first_elem_with_var
 ( Exo_DB *, 
	 int  ) ;

#ifdef LIBRARY_MODE
extern int load_import_fields
(dbl *base_p_por,			/* Base porosity for updates */
       const Exo_DB *exo,  		/* Ptr to ExodusII database */
       int callnum);                   /* Indicates first solver call */

extern void interp_ev_to_nodes
(const Exo_DB *exo,		/* Ptr to Exodus database */
       dbl *ev_tmp,			/* Destination array */
       int iev);			/* Import elem var ID */
#endif

extern int advance_porosity_ev
(const int time_step,             /* Time step number in current pass */
       const int nn,                    /* Number of nodes on this proc */
       dbl *x,                          /* Solution at current time step */
       dbl *base_p_por,                 /* Porosity at start of Goma call */
       dbl *base_p_liq);               /* Porous liquid pressure
                                           at start of Goma call */


extern void read_porosity_data
(
       const Exo_DB *exo		/* Ptr to Exodus database */
       );

<<<<<<< HEAD
/*
 * Extern statements for variables defined in rf_util.c
 */

extern Strcpy_rtn strcpy_rtn;

extern int
rd_exoII_ev(double *u, int varType, int mn, MATRL_PROP_STRUCT *matrl, 
	    char **var_names, int num_nodes, int num_vars, int exoII_id,
	    int time_step, int spec);

=======
>>>>>>> b39c1ad6
#endif
<|MERGE_RESOLUTION|>--- conflicted
+++ resolved
@@ -265,18 +265,12 @@
        const Exo_DB *exo		/* Ptr to Exodus database */
        );
 
-<<<<<<< HEAD
 /*
  * Extern statements for variables defined in rf_util.c
  */
-
-extern Strcpy_rtn strcpy_rtn;
 
 extern int
 rd_exoII_ev(double *u, int varType, int mn, MATRL_PROP_STRUCT *matrl, 
 	    char **var_names, int num_nodes, int num_vars, int exoII_id,
 	    int time_step, int spec);
-
-=======
->>>>>>> b39c1ad6
 #endif
