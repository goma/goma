/************************************************************************ *
* Goma - Multiphysics finite element software                             *
* Sandia National Laboratories                                            *
*                                                                         *
* Copyright (c) 2014 Sandia Corporation.                                  *
*                                                                         *
* Under the terms of Contract DE-AC04-94AL85000 with Sandia Corporation,  *
* the U.S. Government retains certain rights in this software.            *
*                                                                         *
* This software is distributed under the GNU General Public License.      *
\************************************************************************/
 
/*
 * mm_fill_porous.h -- prototype declarations for mm_fill_porous.c
 */

#ifndef GOMA_MM_FILL_POROUS_H
#define GOMA_MM_FILL_POROUS_H

#ifdef EXTERN
#undef EXTERN
#endif

#ifdef GOMA_MM_FILL_POROUS_C
#define EXTERN /* do nothing */
#endif

#ifndef GOMA_MM_FILL_POROUS_C
#define EXTERN extern
#endif

EXTERN int assemble_porous_transport /* mm_fill_porous.c                     */
(double ,                 /* time - present time valuel; KSC           */
       double ,                 /* tt - parm to vary time integration from
                                 * explicit (tt = 1) to implicit (tt = 0)    */
       double);                /* dt - current time step size               */
 

EXTERN int load_porous_properties
(void);

extern double
get_supg_terms_porous(double [DIM], double [DIM][DIM]);

extern void load_nodal_porous_properties(double, double);
extern void load_nodal_shell_porous_properties(double, double, int);

EXTERN int get_porous_part_sat_terms
(struct Porous_Media_Terms *, /* pm                            */
       double ,			/* tt - time integration scheme param        */
       double );		/* dt - current time step size               */

EXTERN int get_porous_part_sat_terms_decoupled
(struct Porous_Media_Terms *, /* pm                            */
       double ,			/* tt - time integration scheme param        */
       double );		/* dt - current time step size               */

EXTERN int get_porous_fully_sat_terms
(struct Porous_Media_Terms *, /* pm                            */
       double ,			/* tt - parm to vary time integration from 
				 * explicit (tt = 1) to implicit (tt = 0)    */
       double );		/* dt - current time step size               */

EXTERN void porous_mass_flux_surf_bc
(double [DIM],		/* func                                      */
       double [DIM][MAX_VARIABLE_TYPES + MAX_CONC][MDE], /* d_func           */
       int ,			/* wspec - species number of this BC         */
       double ,			/* mass_tran_coeff - units consistent with 
				 * gas phase concentration driving force     */
       double ,			/* Y_c - bath concentration 	             */
       double ,			/* mass_tran_coeff1 - units consistent with 
				 * gas phase concentration driving force
				 * pressure driving force from liquid phase*/
       double ,			/* sink pressure 	             */
       dbl ,			/* dt - current value of the time step       */
       dbl );                  /* tt - parm to vary time integration        */

EXTERN void porous_convection_bc
(double [DIM],		/* func                                      */
       double [DIM][MAX_VARIABLE_TYPES + MAX_CONC][MDE], /* d_func           */
       int ,			/* wspec -species number of this BC          */
       dbl ,			/* dt - current value of the time step       */
       dbl );                  /* tt - parm to vary time integration        */

EXTERN void porous_kinematic_bc
(double [DIM],		/* func                                      */
       double [DIM][MAX_VARIABLE_TYPES + MAX_CONC][MDE], /* d_func           */
       int ,			/* wspec - species number of this BC         */
       dbl ,			/* dt - current value of the time step       */
       dbl ,			/* tt - parm to vary time integration        */
       dbl );			/* vflux                                     */

EXTERN void porous_normal_velocity_bc 
(double [],		/* func                                      */
       double [DIM][MAX_VARIABLE_TYPES + MAX_CONC][MDE], /* d_func           */
       double [DIM],		/* x_dot - mesh velocity vector              */
       dbl ,			/* tt - parm to vary time integration from 
				 * explicit (tt = 1) to implicit (tt = 0)    */
       dbl ,			/* dt - current value of the time step       */
       int ,			/* bc_input_id                               */
       struct Boundary_Condition *, /* BC_Types                              */
       int ,			/* i_mat_solid - mat block id porous phase   */
       int ,			/* i_mat_fluid - mat block id gas phase      */
       int ,			/* wspec                                     */
       double );		/* dens_vap - density of pure solvent vapor  */

EXTERN void put_gas_flux_in_pores
(double [],		/* func                                      */
       double [DIM][MAX_VARIABLE_TYPES + MAX_CONC][MDE], /* d_func           */
       double [DIM],		/* x_dot - mesh velocity vector              */
       dbl ,			/* tt - parm to vary time integration from 
				 * explicit (tt = 1) to implicit (tt = 0)    */
       dbl ,			/* dt - current value of the time step       */
       int ,			/* bc_input_id                               */
       struct Boundary_Condition *, /* BC_Types                              */
       int ,			/* i_mat_solid - mat block id porous phase   */
       int ,			/* i_mat_fluid - mat block id gas phase      */
       int ,			/* wspec                                     */
       double ,			/* dens_vap - density of pure solvent vapor  */
       double );		/* vapor_recoil                              */

EXTERN void porous_vapor_equil_bc
(double [],		/* func                                      */
       double [DIM][MAX_VARIABLE_TYPES + MAX_CONC][MDE], /* d_func           */
       double [DIM],		/* x_dot - mesh velocity vector              */
       dbl ,			/* tt - parm to vary time integration from 
				 * explicit (tt = 1) to implicit (tt = 0)    */
       dbl ,			/* dt - current value of the time step       */
       int ,			/* bc_input_id                               */
       struct Boundary_Condition *, /* BC_Types                              */
       int ,			/* i_mat_solid - mat block id porous phase   */
       int ,			/* i_mat_fluid - mat block id gas phase      */
       int ,			/* wspec                                     */
       double );		/* amb_pres - ambient pressure, perhaps?     */

EXTERN double load_permeability
(void);	      

EXTERN void load_permeability_tensor
(void);      

EXTERN void load_shell_permeability_tensor
(void);      

EXTERN double load_saturation
(double ,			/* porosity                                  */
       double ,			/* cap_pres                                  */ 
       double [2]);            /* d_cap_pres                         */

EXTERN void load_enthalpy
(double ,                /* saturation                                */
       double);               /* pressure                                  */

EXTERN double calc_rho_gas
(  double , 
         double ,
         double *,
         double *,
         double *,
         double *,
         double *,
         double *,
         double *,
         double *,
         double *);

EXTERN double calc_Ywg
(  double ,
         double ,
         double , 
         double ,
         double ,
         double ,
         double *,
         double *,
         double *,
         double *,
         double *,
         double *);

EXTERN double rho_sat_water_vap_EOS
( double ,
        double ,
        double *,		/* drho_wg_dP                                    */
        double *,		/* drho_wg_dT                                    */
        double *,               /* d_drhowg_dP                                  */
        double *);		/* d_drhowg_dT                                  */

EXTERN double rho_air_EOS
(   double , 
          double ,
          double ,
          double ,
          double *,
          double *,
          double *,
          double *);

EXTERN double eval_rho_poly 
( double *,
        double ,
        double );

EXTERN double P_water_sat_EOS
(double ,			/* temperature                               */
       double *,		/* dPsat_dT                                  */
       double *);		/* d_dPsat_dT                                */

EXTERN double h_air_EOS
(double ,			/* temperature                               */
       double *,		/* dha_dT                                    */
       double *);		/* d_dha_dT                                  */

EXTERN double h_water_compressed_EOS
(double ,			/* pressure                                  */
       double ,                 /* temperature                               */
       double *,		/* dhl_dP                                    */
       double *,		/* dhl_dT                                    */
       double *,                /* d_dhl_dP                                  */
       double *);		/* d_dhl_dT                                  */

EXTERN double h_water_superheat_EOS
(double ,			/* pressure                                  */
       double ,                 /* temperature                               */
       double *,		/* dhwg_dP                                    */
       double *,		/* dhwg_dT                                    */
       double *,                /* d_dhwg_dP                                  */
       double *);		/* d_dhwg_dT                                  */

EXTERN double eval_poly
(double *,		/* coef[]                                    */
       double ,		        /* pressure                                  */
       double );		/* temperature                               */

EXTERN double eval_poly_dP
(double *,		/* coef[]                                    */
       double ,		        /* pressure                                  */
       double ,		        /* temperature                               */
       double *);		/* d_dP_poly                                 */

EXTERN double eval_poly_dT
(double *,		/* coef[]                                    */
       double ,		        /* pressure                                  */
       double ,		        /* temperature                               */
       double *);		/* d_dT_poly                                 */

EXTERN double eval_pv_poly
(int ,			/* order                                     */
       double *,		/* coef[]                                    */
       double );		/* temperature                               */

EXTERN double eval_pv_poly_dT
(int ,			/* order                                     */
       double *,		/* coef[]                                    */
       double ,  		/* temperature                               */
       double * );             /* df_d_dT                                   */

EXTERN void load_gas_conc
(double ,			/* porosity                                  */
       double ,			/* cap_pres                                  */
       double [2]);		/* d_cap_pres                                */

EXTERN void load_gas_conc_flat
(double ,			/* porosity                                  */
       double ,			/* cap_pres                                  */
       double [2]);		/* d_cap_pres                                */

EXTERN void load_gas_conc_EOS
(double ,			/* porosity                                  */
       double ,			/* cap_pres                                  */
       double [2]);		/* d_cap_pres                                */

EXTERN void load_bulk_density
(double ,			/* porosity                                  */
       double ,			/* cap_pres                                  */
       double ,			/* saturation                                */
       double [2]);		/* d_cap_pres                                */

EXTERN void load_liq_perm
(double ,			/* porosity                                  */
       double ,			/* cap_pres                                  */
       double ,			/* saturation                                */
       double [2]);		/* d_cap_pres                                */

EXTERN void load_gas_perm
(double ,			/* porosity                                  */
       double ,			/* cap_pres                                  */
       double ,			/* saturation                                */
       double [2]);		/* d_cap_pres                                */

EXTERN void load_gas_diff
(double ,			/* porosity                                  */
       double ,			/* cap_pres                                  */
       double ,			/* saturation                                */
       double [2],		/* d_cap_pres                                */
       int );			/* species number                            */

EXTERN void load_mass_flux
(double ,			/* porosity                                  */
       double ,			/* cap_pres                                  */
       double ,			/* saturation                                */
       double [2]);		/* d_cap_pres                                */

EXTERN void load_MandE_flux
(double ,			/* porosity                                  */
       double ,			/* cap_pres                                  */
       double ,			/* saturation                                */
       double [2]);		/* d_cap_pres                                */

EXTERN void calc_darcy_velocity
(void );

EXTERN void load_gas_conc
(double ,			/* porosity                                  */
       double ,			/* cap_pres                                  */
       double [2]);		/* d_cap_pres                                */

EXTERN void load_gas_conc_flat
(double ,			/* porosity                                  */
       double ,			/* cap_pres                                  */
       double [2]);		/* d_cap_pres                                */

EXTERN void load_bulk_density
(double ,			/* porosity                                  */
       double ,			/* cap_pres                                  */
       double ,			/* saturation                                */
       double [2]);		/* d_cap_pres                                */

EXTERN void load_liq_perm
(double ,			/* porosity                                  */
       double ,			/* cap_pres                                  */
       double ,			/* saturation                                */
       double [2]);		/* d_cap_pres                                */

EXTERN void load_gas_perm
(double ,			/* porosity                                  */
       double ,			/* cap_pres                                  */
       double ,			/* saturation                                */
       double [2]);		/* d_cap_pres                                */

EXTERN void load_gas_diff
(double ,			/* porosity                                  */
       double ,			/* cap_pres                                  */
       double ,			/* saturation                                */
       double [2],		/* d_cap_pres                                */
       int );			/* species number                            */

EXTERN void load_mass_flux
(double ,			/* porosity                                  */
       double ,			/* cap_pres                                  */
       double ,			/* saturation                                */
       double [2]);		/* d_cap_pres                                */

EXTERN void porous_pressure
(double *,		/* func                                      */
       double [],		/* d_func                                    */
       int ,			/* i_mat_solid                               */
       int );			/* i_mat_fluid                               */

EXTERN void porous_pressure_lub
(double *,		/* func                                      */
       double [],		/* d_func                                    */
       const int ,	       	/* id_side                                   */
       double [DIM],            /* isoparametric coordinates                 */
       const Exo_DB *,          /* Exo struct                                */
       const double);		/* scale factor                             */

EXTERN void sat_darcy_continuous_bc
(double [],		/* func                                      */
       double [DIM][MAX_VARIABLE_TYPES + MAX_CONC][MDE], /* d_func           */
       const double ,		/* tt - parm vary time integration method.   */
       const double ,		/* dt - current time step size               */
       const double ,		/* time  - current time                      */
       const int ,		/* i_mat_solid - mat block id porous phase   */
       const int ,		/* i_mat_fluid - mat block id gas phase      */
       const double,            /* length scale for level-set                */
       const double);          /* v_attached for level-set case             */


EXTERN int evaluate_sat_hyst_criterion
(int,		        /* ip                                     */
       int,                     /* ielem                                  */
       struct Porous_Media_Terms *, /* pm                                 */
       const double ,		/* tt - parm vary time integration method.   */
       const double );		/* dt - current time step size               */

EXTERN void porous_liq_fill
(double *,	       /* func                                      */
       double [],              /* d_func           */
       const int, 	       /* i_mat_solid - mat block id porous phase   */
       const int,   	       /* i_mat_fluid - mat block id gas phase      */
       double,    	       /* cap press fluid                           */ 
       double,    	       /* cap press fluid                           */ 
       double,    	       /* level set length scale                    */ 
       MATRL_PROP_STRUCT *);  /* material property struct                  */ 
	   
void por_liq_flux_fill 
( double *,
	double [MAX_PDIM][MAX_VARIABLE_TYPES + MAX_CONC][MDE],
	double , 
	double ,
	const int, 
	const int ,
	double ,
	double ,
	double ,
	double ,
	int      );

<<<<<<< HEAD
double por_mass_source_model
PROTO(( double d_MassSource[MAX_VARIABLE_TYPES + MAX_CONC][MDE] ));

#endif /* _MM_FILL_POROUS_H */
=======
#endif /* GOMA_MM_FILL_POROUS_H */
>>>>>>> 48a67847
<|MERGE_RESOLUTION|>--- conflicted
+++ resolved
@@ -407,11 +407,7 @@
 	double ,
 	int      );
 
-<<<<<<< HEAD
 double por_mass_source_model
-PROTO(( double d_MassSource[MAX_VARIABLE_TYPES + MAX_CONC][MDE] ));
-
-#endif /* _MM_FILL_POROUS_H */
-=======
-#endif /* GOMA_MM_FILL_POROUS_H */
->>>>>>> 48a67847
+( double d_MassSource[MAX_VARIABLE_TYPES + MAX_CONC][MDE] );
+
+#endif /* GOMA_MM_FILL_POROUS_H */