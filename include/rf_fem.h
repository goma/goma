/************************************************************************ *
* Goma - Multiphysics finite element software                             *
* Sandia National Laboratories                                            *
*                                                                         *
* Copyright (c) 2014 Sandia Corporation.                                  *
*                                                                         *
* Under the terms of Contract DE-AC04-94AL85000 with Sandia Corporation,  *
* the U.S. Government retains certain rights in this software.            *
*                                                                         *
* This software is distributed under the GNU General Public License.      *
\************************************************************************/
 
/*
 *$Id: rf_fem.h,v 5.2 2009-03-12 00:00:56 hkmoffa Exp $
 *
 *
 * rf_fem.h:
 *
 *	Include file for globally occuring parameters and flags
 *	specific to the FEM problem. 
 *
 */

#ifndef GOMA_H_RF_FEM
#define GOMA_H_RF_FEM

#include "rf_fem_const.h"	/* In case you have not already done so. */
/*   max number of Interface Sources */
#ifndef MAX_INTERFACE
#define MAX_INTERFACE  5
#endif


/* Geometric Parameters  */ 

extern int  CoordinateSystem;  /* Indicates type of coordinate system (see fem_const.h)*/


/* FEM Interpolation Parameters (see fem_const.h) */

extern int  VelocityPressure;  /* Indicates which element type is used             */
	                /* for velocity and pressure interpolation.         */
extern int  Velocity;		/* Indicates which type of interpolation is used    */
			/* for velocity. (set by value of VelocityPressure) */
extern int  Pressure;		/* Indicates which type of interpolation is used    */
			/* for pressure. (set by value of VelocityPressure) */
extern int  Temperature;       /* Indicates which type of interpolation is used    */
			/* for temperature.                                 */
extern int  MeshDisplacement;  /* Indicates which element type is used             */
                        /* for mesh displacement interpolation.             */
extern int  MassFraction;      /* Indicates which type of interpolation is used    */
                        /* for mass fraction and density.                   */
extern int  nEQM;		/* Indicates one or more element quality metrics    */
			/* are to be performed.				    */
extern int  Use_DG;		/* Indicates when Discontinuous Galerkin	    */
                        /* inpterpolation is in use.			    */
extern int Do_Overlap;         /* Indicates that Overlap AC's will be used         */

/* Parameters to select Problem type (see fem_const.h)*/

<<<<<<< HEAD
extern int  ProblemType,	/* Select type of problem to be solved		    */
     ProblemCoupling,   /* Select fully coupled or dilute solution method   */
     StateEq,	        /* Select equation of state                         */
     Multicomponent;	/* Select fomulation for multicomponent transport   */
=======
extern int  ProblemType;	/* Select type of problem to be solved		    */
>>>>>>> 976981d2


/* global variable to account for extra terms in axisymmetric or swirling
   flow problems: define in setup_pd */
extern int VIM;

/* Boundary Condition information */

extern int Num_BC;		/* number of boundary conditions which are defined  */

extern int Num_Interface_Srcs;	/* number *_D interfaces*/
extern int IntSrc_BCID[MAX_INTERFACE];
/* Rotation information */
extern int Num_ROT;		/* number of rotations which are defined  */

/* Import & Export field counts (used in coupled mode only) */
extern int Num_Import_NV;	/* number of nodal vars to import */
extern int Num_Import_EV;	/* number of nodal vars to import */
extern int Num_Export_XS;	/* number of solution vars to export */
extern int Num_Export_XP;	/* number of post-proc vars to export */
extern int Export_XS_ID[MAX_EXTERNAL_FIELD]; /* ID's of solution vars to export */
extern int Export_XP_ID[MAX_EXTERNAL_FIELD]; /* ID's of post proc vars to export */


/*
 * How many unique kinds of basis functions do we need to set up?
 * Some will be needed as Galerkin weights, some are used to interpolate
 * variables, and the elemental Jacobian matrix transforming the global
 * integral into local coordinates will use some kind of basis function.
 * For moving mesh problems, this will be the same as the interpolation
 * function for mesh displacement unknowns...
 *
 * At any rate, to economize the memory allocation, try to count up
 * from the input file specification exactly how many different basis
 * functions will be used.
 *
 * eg.; 2D fluid flow w/ mesh displacement
 *           v - Q2 (for momentum weight and for velocity interpolation)
 *           P - P1 (for continuity weight and for pressure interpolation)
 *           d - Q2 (for mesh stress weight and for displacement interpolation)
 *
 * Total: 2 unique_kinds of basis_functions
 */

extern int	Num_Basis_Functions;
extern int	Unique_Basis_Functions[MAX_BASIS_FUNCTIONS];

/*
 * Count up unique element types read in from the EXODUS II database, where
 * each element block has an element type associated with it.
 */

extern int	Num_Element_Types;
extern int	Unique_Element_Types[MAX_ELEMENT_TYPES];


/*
 * This is all very confusing...but...there really are basis function shapes
 * and interpolations. Together, they form a distinct basis function type.
 *
 * 
 */

extern int	Num_Interpolations;
extern int	Unique_Interpolations[MAX_INTERPOLATIONS];
extern int	Highest_Interpolation;

extern int	Num_Shapes;
extern int	Unique_Shapes[MAX_ELEMENT_SHAPES];


/* Parameters to select time integration technique                           */
extern int  TimeIntegration;   /* Select time integration method                    */
#ifndef COUPLED_FILL
extern int  Explicit_Fill;     /* Select time integration method                    */
extern int  exp_subcycle;      /* Subcycling frequency for Fill equation            */
#endif /* not COUPLED_FILL */
extern int  Use_Level_Set;     /* Global switch to turn on level set computations   */
extern int  Use_Phase_Field;   /* Global switch to turn on phase-field computations   */
		
/* double  theta;  */   /* Time step parameter: theta = 0. => Backward Euler
			                        theta = 1. => Forward  Euler */

extern double  eps;            /* Time step error                                   */
extern int  print_freq;
extern double print_delt;
extern double print_delt2_time, print_delt2;

/* Parameters for continuation */
extern int     Continuation;
extern int     ContType;
extern int     BdyCondID;
extern int     DataFltID;
extern int     MatID;
extern int     MatPropID;
extern int     MatPropSIID;
extern int     MaxPathSteps;
extern double  Delta_s0;
extern double  Delta_s_min;
extern double  Delta_s_max;
extern double  PathMax;

extern double  print_delt2_path;
extern double  BegParameterValue;
extern double  EndParameterValue;

/* Parameters for augmenting conditions */
extern int     nAC;

/* Parameters for multiple continuation conditions */
extern int     nCC, nTC, nUC, nUTC;

/* Parameters for hunting conditions */
extern int     nHC;
<<<<<<< HEAD

/* Internal Flags that indicate what needs to be calculated within the
   Residual and Coefficient Matrix Function                                 */

   /* The following flags can have TRUE and FALSE values */        

extern int  NumRegUnk_PN ;      /* Number of regular unknowns defined at each      */
                         /* global node.  This is defined as the number of  */
                         /* unknowns which have basis functions defined at  */
                         /* all global nodes in the element.  Unknowns      */
                         /* whose basis function interpolations are really  */
                         /* subparametrizations of the element are not      */
                         /* included, here.                                 */

/* Internal Parameters that calculate information needed in the
   Residual and Coefficient Matrix Function                                 */

extern int  NumSolnVelocities; /* Number of velocities to be solved for            */
                        /* (0, 1, 2, or 3)                                  */ 

=======
>>>>>>> 976981d2

/*
 * New quick reference to find the material index from an element block
 * index. This is more desirable for the distributed processing case, since
 * the old loops over the global number of materials will fail. Instead, 
 * use loops over the local number of element blocks that this processor
 * sees, then find the corresponding material via this integer array.
 *
 * Old:	   for ( mn=0; mn<pd_glob[0]->Num_Mat; mn ++)
 *            {
 *		.            
 *		.            
 *		.            
 * New:
 *	   for ( ebi=0; ebi<exo->num_elem_blocks; ebi++)
 *            {
 *               mn = Matilda[ebi];
 *
 *
 *	Remember! Think element block indeces, not material numbers!
 *
 */

extern int *Matilda;		/* defined and filled in rd_mesh.c */

/* Information on the number of unknowns (variables) which are define       */


extern int *num_internal_dofs;	/* I own, nobody wants. */

extern int *num_boundary_dofs;	/* I own, other procs want. */

extern int *num_external_dofs;	/* They own, I want. */

extern int *num_universe_dofs;	/* All the dofs this processor is aware of. 
				 * This is NOT the same as the number of
				 * degrees of freedom in the global problem.
				 * That number is considerably larger. */

/*
 * For convenience in assembling all internal and boundary nodal based 
 * equations, this processor traverses some of the same elements that other
 * processors traverse. However, for many purposes a unique element assignment
 * is needed. This is the number of elements on this processor that are 
 * assigned to this processor. It will never exceed exo->num_elems, for 
 * example.
 */

extern int num_personal_elems;

/*
 * ptr_node_recv[dp->num_neighbors+1]:
 *   This is a pointer list. It contains the offset
 *   of the start of each neighbor's node list in the
 *   list of external nodes for this processor.
 *   Remember that the list of external nodes in the global
 *   list of nodes may not be ordered
 *   by the ownership of that external node. We seek here to 
 *   create an ordered list with ptr_node_recv[] and
 *   list_node_recv[]. The ordering will be wrt the list of
 *   neighboring processors given by dpi->neighbor[].
 *
 *   ptr_node_recv[0] = 0
 *   ptr_node_recv[1] = a : a is the offset into the list of 
 *                          external nodes for the 
 *                          first node owned by this
 *                          processor's second neighbor,
 *                          dpi->neighbor[1].
 *   
 *   ptr_node_recv[dpi->num_neighbors] = dpi->num_external_nodes
 *
 */
extern int *ptr_node_recv;

extern int *ptr_fill_node_recv;

/*
 * This characterizes what it is that I have that others want from me.
 */
extern int **ptr_dof_send;
extern int **list_dof_send;
extern int *ptr_node_send;
extern int *list_node_send;
extern int *ptr_fill_node_send;
extern int *list_fill_node_send;


extern int *NumUnknowns; /* Number of unknown variables updated by this   */
			/* processor                                     */
extern int *NumExtUnknowns;/* Number of external variables which are      */
			/* copied and stored on the local processor      */
extern int MaxVarPerNode;/* Global Maximum number of unknowns at any     */
			/* node on any processor                         */
extern int Num_Var_In_Type[MAX_NUM_MATRICES][MAX_VARIABLE_TYPES];
                       /* The number of variables of this type  in the   */
                       /* current problem. For species variables types,  */
                       /* there are either  zero or Max_Num_Species_Eqn  */
                       /* species variables. For other variables, there  */
                       /* are either zero or one, usually.               */

/*
 *   FILL variable type variables for each processor
 */
extern int num_fill_unknowns;      /*  Number of FILL unknowns           */
extern int owned_fill_unknowns;    /*  Number of owned FILL unknowns     */
extern int internal_fill_unknowns; /*  Number of internal FILL unknowns  */
extern int boundary_fill_unknowns; /*  Number of boundary FILL unknowns  */
extern int external_fill_unknowns; /*  Number of external FILL unknowns  */

/*
 * Local_Offset:
 *
 *	This array of pointers gets set to lists of integers that, for every 
 *	node, indicates how much offset from the first unknown of the node
 *	you need to get to the variable of interest...
 *
 *	For example, if we're solving just the energy equation and temperature
 *	is interpolated at every node, then 
 *
 *		Local_Offset[matrix][node][TEMPERATURE] = 0; (the first unknown is T)
 *	and
 *		Local_Offset[matrix][node][VELOCITY1] = -1; (undefined offset)
 *	
 *	Yes, this does duplicate some functionality of First_Y, First_MeshD,
 *	etc. Also, Index_P, will not really be needed anymore, since pressure
 *	is getting lumped together with other unknowns at a node.
 *	
 */
extern int ***Local_Offset;

/*
 * Dolphin:  The scheme above is fine except for cases that occur when
 *	     neighboring elements that share a node have different ideas
 *	     about which variables and degrees of freedom need to be solved
 *	     at the node.
 *
 *	     In order to get the true accounting of offsets for each type of
 *	     variable at a node, we need to know what every element expects
 *	     of the node.
 *
 *
 *	     Thus, poll every element and save the largest estimate for
 *	     the degrees of freedom required to represent each variable...
 *
 *	     Dolphin[matrix][node][variable] = dof
 *
 * where:
 *		node  == global node number
 *
 *		var   == variable index
 *
 *		dof   == number of degrees of freedom for this type of
 *			 variable at this node.
 *
 *			 Note that variables with multiple k types must all
 *			 have the same representation in terms of dof/node.
 *			 Thus, the number of degrees of freedom for each
 *			 species concentrations must be multiplied by the 
 * 			 total number of concentrations that are active, too!
 */
extern int 	***Dolphin;	
<<<<<<< HEAD

/* Information about element Topology */
extern int num_vertex;
extern int num_curve;
extern int num_surface;
extern int num_body;
extern int *body_nodes;
=======
>>>>>>> 976981d2

/*
 * dofname -- holds strings telling the name of the variable (u1, T, P, etc)
 *            and the global node number associated with a particular gdof.
 *            This should aid in debugging, etc. Allocation and setup in
 *	      mm_unknown_map.c.
 *
 * Now, idv[matrix][dof][0] = VELOCITY1, etc.
 *      idv[matrix][dof][1] = local nodal dof (0, except pressure& conc., for example)
 *	idv[matrix][dof][2] = associated global node number (0-based)
 */
extern int  ***idv;    	    /* Integer variable name, nodal dof, node. */
extern char ***dofname;	    /* Names of variables. */
extern char ***resname;	    /* Names of residual equations. */


#endif<|MERGE_RESOLUTION|>--- conflicted
+++ resolved
@@ -58,15 +58,10 @@
 
 /* Parameters to select Problem type (see fem_const.h)*/
 
-<<<<<<< HEAD
 extern int  ProblemType,	/* Select type of problem to be solved		    */
      ProblemCoupling,   /* Select fully coupled or dilute solution method   */
      StateEq,	        /* Select equation of state                         */
      Multicomponent;	/* Select fomulation for multicomponent transport   */
-=======
-extern int  ProblemType;	/* Select type of problem to be solved		    */
->>>>>>> 976981d2
-
 
 /* global variable to account for extra terms in axisymmetric or swirling
    flow problems: define in setup_pd */
@@ -180,7 +175,6 @@
 
 /* Parameters for hunting conditions */
 extern int     nHC;
-<<<<<<< HEAD
 
 /* Internal Flags that indicate what needs to be calculated within the
    Residual and Coefficient Matrix Function                                 */
@@ -201,8 +195,6 @@
 extern int  NumSolnVelocities; /* Number of velocities to be solved for            */
                         /* (0, 1, 2, or 3)                                  */ 
 
-=======
->>>>>>> 976981d2
 
 /*
  * New quick reference to find the material index from an element block
@@ -364,7 +356,6 @@
  * 			 total number of concentrations that are active, too!
  */
 extern int 	***Dolphin;	
-<<<<<<< HEAD
 
 /* Information about element Topology */
 extern int num_vertex;
@@ -372,8 +363,6 @@
 extern int num_surface;
 extern int num_body;
 extern int *body_nodes;
-=======
->>>>>>> 976981d2
 
 /*
  * dofname -- holds strings telling the name of the variable (u1, T, P, etc)
