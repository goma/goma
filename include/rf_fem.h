/************************************************************************ *
* Goma - Multiphysics finite element software                             *
* Sandia National Laboratories                                            *
*                                                                         *
* Copyright (c) 2014 Sandia Corporation.                                  *
*                                                                         *
* Under the terms of Contract DE-AC04-94AL85000 with Sandia Corporation,  *
* the U.S. Government retains certain rights in this software.            *
*                                                                         *
* This software is distributed under the GNU General Public License.      *
\************************************************************************/
 
/*
 *$Id: rf_fem.h,v 5.2 2009-03-12 00:00:56 hkmoffa Exp $
 *
 *
 * rf_fem.h:
 *
 *	Include file for globally occuring parameters and flags
 *	specific to the FEM problem. 
 *
 */

#ifndef GOMA_H_RF_FEM
#define GOMA_H_RF_FEM

#include "rf_fem_const.h"	/* In case you have not already done so. */
/*   max number of Interface Sources */
#ifndef MAX_INTERFACE
#define MAX_INTERFACE  5
#endif


/* Geometric Parameters  */ 

extern int  CoordinateSystem;  /* Indicates type of coordinate system (see fem_const.h)*/


/* FEM Interpolation Parameters (see fem_const.h) */

extern int  VelocityPressure;  /* Indicates which element type is used             */
	                /* for velocity and pressure interpolation.         */
extern int  Velocity;		/* Indicates which type of interpolation is used    */
			/* for velocity. (set by value of VelocityPressure) */
extern int  Pressure;		/* Indicates which type of interpolation is used    */
			/* for pressure. (set by value of VelocityPressure) */
extern int  Temperature;       /* Indicates which type of interpolation is used    */
			/* for temperature.                                 */
extern int  MeshDisplacement;  /* Indicates which element type is used             */
                        /* for mesh displacement interpolation.             */
extern int  MassFraction;      /* Indicates which type of interpolation is used    */
                        /* for mass fraction and density.                   */
extern int  nEQM;		/* Indicates one or more element quality metrics    */
			/* are to be performed.				    */
extern int  Use_DG;		/* Indicates when Discontinuous Galerkin	    */
                        /* inpterpolation is in use.			    */
extern int Do_Overlap;         /* Indicates that Overlap AC's will be used         */

/* Parameters to select Problem type (see fem_const.h)*/

<<<<<<< HEAD
extern int  ProblemType;	/* Select type of problem to be solved		    */
=======
extern int  ProblemType,	/* Select type of problem to be solved		    */
     ProblemCoupling,   /* Select fully coupled or dilute solution method   */
     StateEq,	        /* Select equation of state                         */
     Multicomponent;	/* Select fomulation for multicomponent transport   */
>>>>>>> ae709d92


/* global variable to account for extra terms in axisymmetric or swirling
   flow problems: define in setup_pd */
extern int VIM;

/* Boundary Condition information */

extern int Num_BC;		/* number of boundary conditions which are defined  */

extern int Num_Interface_Srcs;	/* number *_D interfaces*/
extern int IntSrc_BCID[MAX_INTERFACE];
/* Rotation information */
extern int Num_ROT;		/* number of rotations which are defined  */

/* Import & Export field counts (used in coupled mode only) */
extern int Num_Import_NV;	/* number of nodal vars to import */
extern int Num_Import_EV;	/* number of nodal vars to import */
extern int Num_Export_XS;	/* number of solution vars to export */
extern int Num_Export_XP;	/* number of post-proc vars to export */
extern int Export_XS_ID[MAX_EXTERNAL_FIELD]; /* ID's of solution vars to export */
extern int Export_XP_ID[MAX_EXTERNAL_FIELD]; /* ID's of post proc vars to export */


/*
 * How many unique kinds of basis functions do we need to set up?
 * Some will be needed as Galerkin weights, some are used to interpolate
 * variables, and the elemental Jacobian matrix transforming the global
 * integral into local coordinates will use some kind of basis function.
 * For moving mesh problems, this will be the same as the interpolation
 * function for mesh displacement unknowns...
 *
 * At any rate, to economize the memory allocation, try to count up
 * from the input file specification exactly how many different basis
 * functions will be used.
 *
 * eg.; 2D fluid flow w/ mesh displacement
 *           v - Q2 (for momentum weight and for velocity interpolation)
 *           P - P1 (for continuity weight and for pressure interpolation)
 *           d - Q2 (for mesh stress weight and for displacement interpolation)
 *
 * Total: 2 unique_kinds of basis_functions
 */

extern int	Num_Basis_Functions;
extern int	Unique_Basis_Functions[MAX_BASIS_FUNCTIONS];

/*
 * Count up unique element types read in from the EXODUS II database, where
 * each element block has an element type associated with it.
 */

extern int	Num_Element_Types;
extern int	Unique_Element_Types[MAX_ELEMENT_TYPES];


/*
 * This is all very confusing...but...there really are basis function shapes
 * and interpolations. Together, they form a distinct basis function type.
 *
 * 
 */

extern int	Num_Interpolations;
extern int	Unique_Interpolations[MAX_INTERPOLATIONS];
extern int	Highest_Interpolation;

extern int	Num_Shapes;
extern int	Unique_Shapes[MAX_ELEMENT_SHAPES];


/* Parameters to select time integration technique                           */
extern int  TimeIntegration;   /* Select time integration method                    */
#ifndef COUPLED_FILL
extern int  Explicit_Fill;     /* Select time integration method                    */
extern int  exp_subcycle;      /* Subcycling frequency for Fill equation            */
#endif /* not COUPLED_FILL */
extern int  Use_Level_Set;     /* Global switch to turn on level set computations   */
extern int  Use_Phase_Field;   /* Global switch to turn on phase-field computations   */
		
/* double  theta;  */   /* Time step parameter: theta = 0. => Backward Euler
			                        theta = 1. => Forward  Euler */

extern double  eps;            /* Time step error                                   */
extern int  print_freq;
extern double print_delt;
extern double print_delt2_time, print_delt2;

/* Parameters for continuation */
extern int     Continuation;
extern int     ContType;
extern int     BdyCondID;
extern int     DataFltID;
extern int     MatID;
extern int     MatPropID;
extern int     MatPropSIID;
extern int     MaxPathSteps;
extern double  Delta_s0;
extern double  Delta_s_min;
extern double  Delta_s_max;
extern double  PathMax;

extern double  print_delt2_path;
extern double  BegParameterValue;
extern double  EndParameterValue;

/* Parameters for augmenting conditions */
extern int     nAC;

/* Parameters for multiple continuation conditions */
extern int     nCC, nTC, nUC, nUTC;

/* Parameters for hunting conditions */
extern int     nHC;
<<<<<<< HEAD
=======

/* Internal Flags that indicate what needs to be calculated within the
   Residual and Coefficient Matrix Function                                 */

   /* The following flags can have TRUE and FALSE values */        

extern int  NumRegUnk_PN ;      /* Number of regular unknowns defined at each      */
                         /* global node.  This is defined as the number of  */
                         /* unknowns which have basis functions defined at  */
                         /* all global nodes in the element.  Unknowns      */
                         /* whose basis function interpolations are really  */
                         /* subparametrizations of the element are not      */
                         /* included, here.                                 */

/* Internal Parameters that calculate information needed in the
   Residual and Coefficient Matrix Function                                 */

extern int  NumSolnVelocities; /* Number of velocities to be solved for            */
                        /* (0, 1, 2, or 3)                                  */ 

>>>>>>> ae709d92

/*
 * New quick reference to find the material index from an element block
 * index. This is more desirable for the distributed processing case, since
 * the old loops over the global number of materials will fail. Instead, 
 * use loops over the local number of element blocks that this processor
 * sees, then find the corresponding material via this integer array.
 *
 * Old:	   for ( mn=0; mn<pd_glob[0]->Num_Mat; mn ++)
 *            {
 *		.            
 *		.            
 *		.            
 * New:
 *	   for ( ebi=0; ebi<exo->num_elem_blocks; ebi++)
 *            {
 *               mn = Matilda[ebi];
 *
 *
 *	Remember! Think element block indeces, not material numbers!
 *
 */

extern int *Matilda;		/* defined and filled in rd_mesh.c */

/* Information on the number of unknowns (variables) which are define       */


extern int *num_internal_dofs;	/* I own, nobody wants. */

extern int *num_boundary_dofs;	/* I own, other procs want. */

extern int *num_external_dofs;	/* They own, I want. */

extern int *num_universe_dofs;	/* All the dofs this processor is aware of. 
				 * This is NOT the same as the number of
				 * degrees of freedom in the global problem.
				 * That number is considerably larger. */

/*
 * For convenience in assembling all internal and boundary nodal based 
 * equations, this processor traverses some of the same elements that other
 * processors traverse. However, for many purposes a unique element assignment
 * is needed. This is the number of elements on this processor that are 
 * assigned to this processor. It will never exceed exo->num_elems, for 
 * example.
 */

extern int num_personal_elems;

/*
 * ptr_node_recv[dp->num_neighbors+1]:
 *   This is a pointer list. It contains the offset
 *   of the start of each neighbor's node list in the
 *   list of external nodes for this processor.
 *   Remember that the list of external nodes in the global
 *   list of nodes may not be ordered
 *   by the ownership of that external node. We seek here to 
 *   create an ordered list with ptr_node_recv[] and
 *   list_node_recv[]. The ordering will be wrt the list of
 *   neighboring processors given by dpi->neighbor[].
 *
 *   ptr_node_recv[0] = 0
 *   ptr_node_recv[1] = a : a is the offset into the list of 
 *                          external nodes for the 
 *                          first node owned by this
 *                          processor's second neighbor,
 *                          dpi->neighbor[1].
 *   
 *   ptr_node_recv[dpi->num_neighbors] = dpi->num_external_nodes
 *
 */
extern int *ptr_node_recv;

extern int *ptr_fill_node_recv;

/*
 * This characterizes what it is that I have that others want from me.
 */
extern int **ptr_dof_send;
extern int **list_dof_send;
extern int *ptr_node_send;
extern int *list_node_send;
extern int *ptr_fill_node_send;
extern int *list_fill_node_send;


extern int *NumUnknowns; /* Number of unknown variables updated by this   */
			/* processor                                     */
extern int *NumExtUnknowns;/* Number of external variables which are      */
			/* copied and stored on the local processor      */
extern int MaxVarPerNode;/* Global Maximum number of unknowns at any     */
			/* node on any processor                         */
extern int Num_Var_In_Type[MAX_NUM_MATRICES][MAX_VARIABLE_TYPES];
                       /* The number of variables of this type  in the   */
                       /* current problem. For species variables types,  */
                       /* there are either  zero or Max_Num_Species_Eqn  */
                       /* species variables. For other variables, there  */
                       /* are either zero or one, usually.               */

/*
 *   FILL variable type variables for each processor
 */
extern int num_fill_unknowns;      /*  Number of FILL unknowns           */
extern int owned_fill_unknowns;    /*  Number of owned FILL unknowns     */
extern int internal_fill_unknowns; /*  Number of internal FILL unknowns  */
extern int boundary_fill_unknowns; /*  Number of boundary FILL unknowns  */
extern int external_fill_unknowns; /*  Number of external FILL unknowns  */

/*
 * Local_Offset:
 *
 *	This array of pointers gets set to lists of integers that, for every 
 *	node, indicates how much offset from the first unknown of the node
 *	you need to get to the variable of interest...
 *
 *	For example, if we're solving just the energy equation and temperature
 *	is interpolated at every node, then 
 *
 *		Local_Offset[matrix][node][TEMPERATURE] = 0; (the first unknown is T)
 *	and
 *		Local_Offset[matrix][node][VELOCITY1] = -1; (undefined offset)
 *	
 *	Yes, this does duplicate some functionality of First_Y, First_MeshD,
 *	etc. Also, Index_P, will not really be needed anymore, since pressure
 *	is getting lumped together with other unknowns at a node.
 *	
 */
extern int ***Local_Offset;

/*
 * Dolphin:  The scheme above is fine except for cases that occur when
 *	     neighboring elements that share a node have different ideas
 *	     about which variables and degrees of freedom need to be solved
 *	     at the node.
 *
 *	     In order to get the true accounting of offsets for each type of
 *	     variable at a node, we need to know what every element expects
 *	     of the node.
 *
 *
 *	     Thus, poll every element and save the largest estimate for
 *	     the degrees of freedom required to represent each variable...
 *
 *	     Dolphin[matrix][node][variable] = dof
 *
 * where:
 *		node  == global node number
 *
 *		var   == variable index
 *
 *		dof   == number of degrees of freedom for this type of
 *			 variable at this node.
 *
 *			 Note that variables with multiple k types must all
 *			 have the same representation in terms of dof/node.
 *			 Thus, the number of degrees of freedom for each
 *			 species concentrations must be multiplied by the 
 * 			 total number of concentrations that are active, too!
 */
extern int 	***Dolphin;	

<<<<<<< HEAD
=======
/* Information about element Topology */
extern int num_vertex;
extern int num_curve;
extern int num_surface;
extern int num_body;
extern int *body_nodes;

>>>>>>> ae709d92
/*
 * dofname -- holds strings telling the name of the variable (u1, T, P, etc)
 *            and the global node number associated with a particular gdof.
 *            This should aid in debugging, etc. Allocation and setup in
 *	      mm_unknown_map.c.
 *
 * Now, idv[matrix][dof][0] = VELOCITY1, etc.
 *      idv[matrix][dof][1] = local nodal dof (0, except pressure& conc., for example)
 *	idv[matrix][dof][2] = associated global node number (0-based)
 */
extern int  ***idv;    	    /* Integer variable name, nodal dof, node. */
extern char ***dofname;	    /* Names of variables. */
extern char ***resname;	    /* Names of residual equations. */


#endif<|MERGE_RESOLUTION|>--- conflicted
+++ resolved
@@ -58,14 +58,7 @@
 
 /* Parameters to select Problem type (see fem_const.h)*/
 
-<<<<<<< HEAD
 extern int  ProblemType;	/* Select type of problem to be solved		    */
-=======
-extern int  ProblemType,	/* Select type of problem to be solved		    */
-     ProblemCoupling,   /* Select fully coupled or dilute solution method   */
-     StateEq,	        /* Select equation of state                         */
-     Multicomponent;	/* Select fomulation for multicomponent transport   */
->>>>>>> ae709d92
 
 
 /* global variable to account for extra terms in axisymmetric or swirling
@@ -180,29 +173,6 @@
 
 /* Parameters for hunting conditions */
 extern int     nHC;
-<<<<<<< HEAD
-=======
-
-/* Internal Flags that indicate what needs to be calculated within the
-   Residual and Coefficient Matrix Function                                 */
-
-   /* The following flags can have TRUE and FALSE values */        
-
-extern int  NumRegUnk_PN ;      /* Number of regular unknowns defined at each      */
-                         /* global node.  This is defined as the number of  */
-                         /* unknowns which have basis functions defined at  */
-                         /* all global nodes in the element.  Unknowns      */
-                         /* whose basis function interpolations are really  */
-                         /* subparametrizations of the element are not      */
-                         /* included, here.                                 */
-
-/* Internal Parameters that calculate information needed in the
-   Residual and Coefficient Matrix Function                                 */
-
-extern int  NumSolnVelocities; /* Number of velocities to be solved for            */
-                        /* (0, 1, 2, or 3)                                  */ 
-
->>>>>>> ae709d92
 
 /*
  * New quick reference to find the material index from an element block
@@ -365,16 +335,6 @@
  */
 extern int 	***Dolphin;	
 
-<<<<<<< HEAD
-=======
-/* Information about element Topology */
-extern int num_vertex;
-extern int num_curve;
-extern int num_surface;
-extern int num_body;
-extern int *body_nodes;
-
->>>>>>> ae709d92
 /*
  * dofname -- holds strings telling the name of the variable (u1, T, P, etc)
  *            and the global node number associated with a particular gdof.
