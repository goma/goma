--- conflicted
+++ resolved
@@ -130,18 +130,6 @@
 (dbl ,			/* mu0 - ref temperature fluid viscosity     */
        dbl );			/* Aexp - exponent for constitutive equation */
 
-<<<<<<< HEAD
-EXTERN double bond_viscosity
-      (GEN_NEWT_STRUCT *,               /* gn_local                          */
-       dbl [DIM][DIM],	        	/* gamma_dot - strain rate tensor    */
-       VISCOSITY_DEPENDENCE_STRUCT *); /* d_mu - viscosity dependence       */
-
-EXTERN int bond_viscosity_sh
-(int ,          /* species_sus number for structure factor */
-       dbl ,          /* reference zero shear rate fluid viscosity */
-       dbl ,          /* reference high shear rate fluid viscosity */
-       dbl );        /* exponent for constitutive equation */
-=======
 
 EXTERN double bond_viscosity(struct Generalized_Newtonian *gn_local,
                              dbl gamma_dot[DIM][DIM], /* strain rate tensor */
@@ -152,7 +140,6 @@
                       dbl mu_inf,     /* reference high shear rate fluid viscosity */
                       dbl Aexp);        /* exponent for constitutive equation */
 
->>>>>>> 976981d2
 
 EXTERN int cure_viscosity	/* mm_viscosity.c                            */
 (int ,			/* species - num, solid volume fraction      */
