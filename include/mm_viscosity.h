/************************************************************************ *
* Goma - Multiphysics finite element software                             *
* Sandia National Laboratories                                            *
*                                                                         *
* Copyright (c) 2014 Sandia Corporation.                                  *
*                                                                         *
* Under the terms of Contract DE-AC04-94AL85000 with Sandia Corporation,  *
* the U.S. Government retains certain rights in this software.            *
*                                                                         *
* This software is distributed under the GNU General Public License.      *
\************************************************************************/
 
#ifndef GOMA_MM_VISCOSITY_H
#define GOMA_MM_VISCOSITY_H

#ifdef EXTERN
#undef EXTERN
#endif

#ifdef GOMA_MM_VISCOSITY_C
#define EXTERN
#
#endif

#ifndef GOMA_MM_VISCOSITY_C
#define EXTERN extern
#endif

EXTERN double viscosity		/* mm_viscosity.c                            */
(GEN_NEWT_STRUCT *,               /* gn_local                          */
       dbl [DIM][DIM],	        	/* gamma_dot - strain rate tensor    */
       VISCOSITY_DEPENDENCE_STRUCT *); /* d_mu - viscosity dependence       */

EXTERN double power_law_viscosity	/* mm_viscosity.c                    */
(GEN_NEWT_STRUCT *,               /* gn_local                          */
       dbl [DIM][DIM],	        	/* gamma_dot - strain rate tensor    */
       VISCOSITY_DEPENDENCE_STRUCT *); /* d_mu - viscosity dependence       */

EXTERN double herschel_buckley_viscosity/* mm_viscosity.c                    */
(GEN_NEWT_STRUCT *,               /* gn_local                          */
       dbl [DIM][DIM],	        	/* gamma_dot - strain rate tensor    */
       VISCOSITY_DEPENDENCE_STRUCT *); /* d_mu - viscosity dependence       */

EXTERN double carreau_viscosity	/* mm_viscosity.c                            */
(GEN_NEWT_STRUCT *,               /* gn_local                          */
       dbl [DIM][DIM],	        	/* gamma_dot - strain rate tensor    */
       VISCOSITY_DEPENDENCE_STRUCT *); /* d_mu - viscosity dependence       */

EXTERN double bingham_viscosity	/* mm_viscosity.c                            */
(GEN_NEWT_STRUCT *,               /* gn_local                          */
       dbl [DIM][DIM],	        	/* gamma_dot - strain rate tensor    */
       VISCOSITY_DEPENDENCE_STRUCT *); /* d_mu - viscosity dependence       */

EXTERN double bingham_wlf_viscosity	/* mm_viscosity.c                    */
(GEN_NEWT_STRUCT *,               /* gn_local                          */
       dbl [DIM][DIM],	        	/* gamma_dot - strain rate tensor    */
       VISCOSITY_DEPENDENCE_STRUCT *); /* d_mu - viscosity dependence       */

EXTERN double carreau_wlf_viscosity /* mm_viscosity.c                        */
(GEN_NEWT_STRUCT *,               /* gn_local                          */
       dbl [DIM][DIM],	        	/* gamma_dot - strain rate tensor    */
       VISCOSITY_DEPENDENCE_STRUCT *); /* d_mu - viscosity dependence       */

EXTERN int fill_viscosity	/* mm_viscosity.c                            */
(dbl *);			/* param - ptr to user-defined parm list     */

EXTERN int level_set_viscosity	/* mm_viscosity.c                            */
(dbl *);			/* param - ptr to user-defined parm list     */

EXTERN int suspension_viscosity	/* mm_viscosity.c                            */
(int ,			/* species - for solid volume fraction track */
       dbl ,			/* mu0 - carrier fluid viscosity             */
       dbl ,			/* maxpack - maximum solid volume fraction   */       
       dbl ,			/* nexp - exponent for constitutive equation */
       dbl );                /* Concentration field, either in shell or continuum */

EXTERN double carreau_suspension_viscosity	/* mm_viscosity.c                    */
(GEN_NEWT_STRUCT *,               /* gn_local                          */
       dbl [DIM][DIM],	        	/* gamma_dot - strain rate tensor    */
       VISCOSITY_DEPENDENCE_STRUCT *); /* d_mu - viscosity dependence       */

EXTERN double powerlaw_suspension_viscosity /* mm_viscosity.c                   */
(GEN_NEWT_STRUCT *,               /* gn_local                          */
       dbl [DIM][DIM],	        	/* gamma_dot - strain rate tensor    */
       VISCOSITY_DEPENDENCE_STRUCT *); /* d_mu - viscosity dependence       */

EXTERN int epoxy_viscosity	/* mm_viscosity.c                            */
(int ,			/* species - species number for cure eqn     */
       dbl ,			/* mu0 - monomer reference temp viscosity    */
       dbl ,			/* alpha_g - extent of reaction at gel point */
       dbl ,			/* A - exponent for constitutive equation    */
       dbl ,			/* B - exponent for constitutive equation    */
       dbl );			/* Aexp - exponent for thermal viscosity dep */

EXTERN int sylgard_viscosity	/* mm_viscosity.c                            */
(int ,			/* species - species number for cure eqn     */
       dbl ,			/* mu0 - monomer reference temp viscosity    */
       dbl ,			/* alpha_g - extent of reaction at gel point */
       dbl ,			/* A - exponent for constitutive equation    */
       dbl );			/* Aexp - exponent for thermal viscosity dep */

EXTERN int filled_epoxy_viscosity /* mm_viscosity.c                          */
(int ,			/* species_sus - solid volume fraction       */
       int ,			/* species_cur - species num, extent of rxn  */
       dbl ,			/* mu0 - monomer reference viscosity         */
       dbl ,			/* maxpack - maximum solid volume fraction   */
       dbl ,			/* nexp - exponent for constitutive equation */
       dbl ,			/* alpha_g - extent of rxn, gel point        */
       dbl ,			/* A - exponent, cure constitutive equation  */
       dbl ,			/* B - exponent, cure constitutive equation  */
       dbl ,			/* T_g0 - gelation T unreacted filled_epoxy  */
       dbl );			/* Atexp - exponent, thermal viscosity func  */

EXTERN int foam_epoxy_viscosity /* mm_viscosity.c                          */
(int ,			/* species_sus - solid volume fraction       */
       int ,			/* species_cur - species num, extent of rxn  */
       dbl ,			/* mu0 - monomer reference viscosity         */
       dbl ,			/* alpha_g - extent of rxn, gel point        */
       dbl );			/* Aexp - exponent, thermal viscosity func  */

EXTERN int
foam_pmdi10_viscosity(int species,    /* species number for cure equation */
		      dbl mu0,        /* monomer reference temperature viscosity */
		      dbl alpha_g,    /* extent of reaction at the gel point */
		      dbl A,          /* exponent for constitutive equation */
		      dbl B,          /* exponent for constitutive equation */
		      dbl norm_E);     /* Normalized activation energy */

EXTERN int thermal_viscosity	/* mm_viscosity.c                            */
(dbl ,			/* mu0 - ref temperature fluid viscosity     */
       dbl );			/* Aexp - exponent for constitutive equation */

<<<<<<< HEAD
EXTERN int bond_viscosity
(dbl ,          /* reference zero shear rate fluid viscosity */
=======
EXTERN double bond_viscosity
PROTO((GEN_NEWT_STRUCT *,               /* gn_local                          */
       dbl [DIM][DIM],	        	/* gamma_dot - strain rate tensor    */
       VISCOSITY_DEPENDENCE_STRUCT *)); /* d_mu - viscosity dependence       */

EXTERN int bond_viscosity_sh
PROTO((int ,          /* species_sus number for structure factor */
       dbl ,          /* reference zero shear rate fluid viscosity */
>>>>>>> e33b61bb
       dbl ,          /* reference high shear rate fluid viscosity */
       dbl );        /* exponent for constitutive equation */

EXTERN int cure_viscosity	/* mm_viscosity.c                            */
(int ,			/* species - num, solid volume fraction      */
       dbl ,			/* mu0 - carrier fluid viscosity             */
       dbl ,			/* alpha_g - extent of reaction at gel point */
       dbl ,			/* A - exponent for constitutive equation    */
       dbl );			/* B - exponent for constitutive equation    */

EXTERN double carreau_wlf_conc_viscosity /* mm_viscosity.c                   */
(GEN_NEWT_STRUCT *,               /* gn_local                          */
       dbl [DIM][DIM],	        	/* gamma_dot - strain rate tensor    */
       VISCOSITY_DEPENDENCE_STRUCT *,   /* d_mu - viscosity dependence       */
       const int ); 			/* const. model      */


EXTERN int ls_modulate_viscosity
( double *,                      /* Primary phase viscosity value */
	  double  ,                      /* Second phase viscosity */
	  double width,                  /* Transition width */
	  double pm_minus,               /* Negative phase viscosity mask */
	  double pm_plus,                /* Positive phase viscosity mask */
        VISCOSITY_DEPENDENCE_STRUCT *, /* d_mu - viscosity dependence */
        const int model);             /* Viscosity Model - CONSTANT or RATIO*/
	  
EXTERN void copy_pF_to_F 
( int  );

EXTERN double flowing_liquid_viscosity		/* mm_viscosity.c                            */
(VISCOSITY_DEPENDENCE_STRUCT *); /* d_flow_vis - flowing liquid viscosity sensitivity   */

#endif /* GOMA_MM_VISCOSITY_H */<|MERGE_RESOLUTION|>--- conflicted
+++ resolved
@@ -130,19 +130,14 @@
 (dbl ,			/* mu0 - ref temperature fluid viscosity     */
        dbl );			/* Aexp - exponent for constitutive equation */
 
-<<<<<<< HEAD
-EXTERN int bond_viscosity
-(dbl ,          /* reference zero shear rate fluid viscosity */
-=======
 EXTERN double bond_viscosity
-PROTO((GEN_NEWT_STRUCT *,               /* gn_local                          */
+      (GEN_NEWT_STRUCT *,               /* gn_local                          */
        dbl [DIM][DIM],	        	/* gamma_dot - strain rate tensor    */
-       VISCOSITY_DEPENDENCE_STRUCT *)); /* d_mu - viscosity dependence       */
+       VISCOSITY_DEPENDENCE_STRUCT *); /* d_mu - viscosity dependence       */
 
 EXTERN int bond_viscosity_sh
 PROTO((int ,          /* species_sus number for structure factor */
        dbl ,          /* reference zero shear rate fluid viscosity */
->>>>>>> e33b61bb
        dbl ,          /* reference high shear rate fluid viscosity */
        dbl );        /* exponent for constitutive equation */
 
