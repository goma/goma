/************************************************************************ *
* Goma - Multiphysics finite element software                             *
* Sandia National Laboratories                                            *
*                                                                         *
* Copyright (c) 2022 Goma Developers, National Technology & Engineering   *
*               Solutions of Sandia, LLC (NTESS)                          *
*                                                                         *
* Under the terms of Contract DE-NA0003525, the U.S. Government retains   *
* certain rights in this software.                                        *
*                                                                         *
* This software is distributed under the GNU General Public License.      *
* See LICENSE file.                                                       *
\************************************************************************/

/*
 *$Id: mm_mp_structs.h,v 5.20 2010-07-30 21:14:52 prschun Exp $
 */

/* mm_mp_structs.h -- material property structure definitions
 *
 * Revised: Mon Mar 14 15:34:10 MST 1994 pasacki@sandia.gov
 *
 * These are initially just constant floating point values. Later, we
 * may want to use pointers to functions that return complicated values
 * depending on all kinds of other things.
 *
 * Nothing is said about the units -- it is up to the user to input a
 * consistent set of units to solve the transport equations that they
 * are interested in solving. I would recommend MKSA (SI) units throughout,
 * or, even better, have the user set up the constants ahead of time along
 * with an appropriate nondimensionalization.
 *
 * There may be a better way of setting this up, based on the idea that some
 * material properties are associated with bulk materials, some with surfaces or
 * interfaces between two materials or one material and a boundary, and some
 * properties associated with a point (like contact angle at a three phase
 * junction.)
 *
 * The possibility of functional dependence of material properties on not just
 * other variables, but on the spatial gradients of those variables (eg.,
 * viscosity = function of rate of strain tensor) requires some thought to
 * implementation so that mesh derivatives can be performed as easily as
 * possible.
 *
 * Most of these are currently set up with material properties depending
 * only on each variable type - not including multiplicity of concentration
 * which is easily added by adding a new dimension [MAX_CONC]
 */

#ifndef GOMA_MM_MP_STRUCTS_H
#define GOMA_MM_MP_STRUCTS_H

#include "mm_as_structs.h"
#include "mm_elem_block_structs.h"
#include "rf_fem_const.h"

/*
 * New size variables provide hints to interprocessor communications as to
 * how big each of the "u_...." variables really is.
 */

#ifndef GOMA_CK_NAME_DEF
#define GOMA_CK_NAME_DEF
typedef char CK_NAME[64]; /* Typedefs for common names used for naming
                             domains and species */
typedef char CK_NAME_STR[64];
#endif

struct Material_Properties {
  int MatID;                        /* Material ID number for this material. This is
                                     * >= 0, and consistent across all processors,
                                     * unique, and equal to the index into the global
                                     * array of Material property structures */
  char Material_Name[MAX_MATLNAME]; /* Character string name for the material */
  int Num_Matrl_Elem_Blk;           /* Number of element blocks comprising this
                                     * material                                     */

  int *Matrl_Elem_Blk_Ids; /* Malloced list of element block ids comprising
                            * this material
                            * Length = Num_Matrl_Elem_Blk */

  int DefaultDatabase; /* Default place to look for physical property data
                        *      GOMA_MAT = 0 = Default
                        *      CHEMKIN_MAT = 1: Look up all property data
                        *                       in the chemkin data bases
                        */
  int Num_Species;     /* Number of species defined for this material */
  int Num_Species_Eqn; /* Number of species equations solved for in this
                        * material: NOTE: this is usually one less than
                        * the total number of species in the material due
                        * to the implicit imposition of the sum MF = 1
                        * constraint                                    */
  int Dropped_Last_Species_Eqn;
  /* True if the last species equation and only
   * the last species equn has been dropped from
   * equation system */
  int NonDiluteFormulation; /* If this flag is set, then there are additional
                             * species, whose concentrations are determined
                             * by the sum MF = 1 constraint, and/or by the
                             * equation of state, or by a volumetric
                             * Dirichlet condition.
                             */
  char **Species_Names;     /* Pointer to a vector of species names for the
                             * current material */
  int PhaseID[MAX_CONC];    /* Phase Identification for all of the species in
                             * the current material domain. If there is just
                             * one phase in the domain, then this vector will
                             * be identically zero. */
  int Species_Var_Type;     /* Species Variable type for the species defined
                             * in this material.
                             * Possible values are SPECIES_MOLE_FRACTION,
                             * SPECIES_MASS_FRACTION, SPECIES_CONCENTRATION,
                             * SPECIES_CAP_PRESSURE, etc.
                             * The acceptable values are listed
                             * in rf_fem_const.h. This variable influences all
                             * aspects of the species conservation equation,
                             * as well as the names that are put into
                             * the output files.
                             * The value of this entry will also determine
                             * the prefix associated with the name in the
                             * exodus file. */
  double StateVector[MAX_VARIABLE_TYPES];
  /* This is the state vector for calculation of
   * physical properties of the material.
   * Note: a state vector usually includes
   *   specification of the Temperature, Pressure,
   *   and species concentrations, and anything
   *   else that would nail down the current
   *   thermodynamic state of the system at a
   *   point.
   * -> Note, the species unknowns are put into
   *    the SPECIES_UNK_0 slots in this vector.
   */
  int StateVector_speciesVT; /* Current Species variable types for the
                              * species unknown in the state vector. Note
                              * these may be different than the Species_Var_Type
                              * field also in this structure.
                              */
  int Volumetric_Dirichlet_Cond[MAX_CONC];
  /* Flag for each species in the material to
   * indicate whether the degree of freedom is really
   * an algebraic constraint dictated by the sum MF=1
   * constraint or by the equation of state,
   * (a value of  TRUE), or whether it is a normal
   * degree of freedom  whose equation involves
   * advection, diffusion,  and reaction, etc
   * (FALSE).
   */
  int Num_Porous_Eqn; /* Number of porous media eqns solved for in this
                       * material
                       */

  int Num_Porous_Shell_Eqn; /* Number of porous media shell eqns solved for in this
                             * material
                             */

  int Porous_Eqn[MAX_PMV];             /* array containing the porous media equations
                                        * active in this material
                                        */
  int Porous_Shell_Eqn[MAX_POR_SHELL]; /* array containing the porous shell equations
                                        * active in this material
                                        */

  char **Porous_Names; /* Pointer to a vector of porous phase names for the
                        * current material */

  dbl thermal_conductivity; /* Yeah, you could make this a tensor... */
  dbl d_thermal_conductivity[MAX_VARIABLE_TYPES + MAX_CONC];
  int len_u_thermal_conductivity;
  dbl *u_thermal_conductivity;
  int ConductivityModel;
  int thermal_conductivity_tableid;
  int Ewt_funcModel;
  int Energy_Div_Term;
  dbl Ewt_func;
  int Rst_funcModel;
  dbl Rst_func;
  dbl Rst_diffusion;
  dbl Rst_func_supg;
  int thermal_cond_external_field;

  dbl electrical_conductivity; /* Yeah, you could make this a tensor... */
  dbl d_electrical_conductivity[MAX_VARIABLE_TYPES + MAX_CONC];
  int len_u_electrical_conductivity;
  dbl *u_electrical_conductivity;
  int Elec_ConductivityModel;
  int elec_cond_external_field;

  dbl permittivity;
  dbl permittivity_imag;
  dbl d_permittivity[MAX_VARIABLE_TYPES + MAX_CONC];
  int len_u_permittivity;
  dbl *u_permittivity;
  int PermittivityModel;

  dbl elect_surf_diffusivity;
  dbl d_elect_surf_diffusivity[MAX_VARIABLE_TYPES + MAX_CONC];
  int len_u_elect_surf_diffusivity;
  dbl *u_elect_surf_diffusivity;
  int Elect_Surf_DiffusivityModel;

  dbl magnetic_permeability;
  dbl d_magnetic_permeability[MAX_VARIABLE_TYPES + MAX_CONC];
  int len_u_magnetic_permeability;
  dbl *u_magnetic_permeability;
  int MagneticPermeabilityModel;

  dbl shell_user_par;
  dbl d_shell_user_par[MAX_VARIABLE_TYPES + MAX_CONC];
  int len_u_shell_user_par;
  dbl *u_shell_user_par;
  int Shell_User_ParModel;

  dbl acoustic_impedance;
  dbl d_acoustic_impedance[MAX_VARIABLE_TYPES + MAX_CONC];
  int len_u_acoustic_impedance;
  dbl *u_acoustic_impedance;
  int Acoustic_ImpedanceModel;
  int acoustic_impedance_tableid;

  dbl wave_number; /* Acoustic Wave Number */
  dbl d_wave_number[MAX_VARIABLE_TYPES + MAX_CONC];
  int len_u_wave_number;
  dbl *u_wave_number;
  int wave_numberModel; /* CONSTANT */
  int wave_number_tableid;

  dbl acoustic_ksquared_sign; /* Sign of wavenumber squared -- captures imaginary wavenumbers */
  int Ksquared_SignModel;     /* CONSTANT */

  dbl acoustic_absorption;
  dbl d_acoustic_absorption[MAX_VARIABLE_TYPES + MAX_CONC];
  int len_u_acoustic_absorption;
  dbl *u_acoustic_absorption;
  int Acoustic_AbsorptionModel;
  int acoustic_absorption_tableid;

  dbl refractive_index;
  dbl d_refractive_index[MAX_VARIABLE_TYPES + MAX_CONC];
  int len_u_refractive_index;
  dbl *u_refractive_index;
  int Refractive_IndexModel;
  int refractive_index_tableid;

  dbl light_absorption;
  dbl d_light_absorption[MAX_VARIABLE_TYPES + MAX_CONC];
  int len_u_light_absorption;
  dbl *u_light_absorption;
  int Light_AbsorptionModel;
  int light_absorption_tableid;

  dbl extinction_index;
  dbl d_extinction_index[MAX_VARIABLE_TYPES + MAX_CONC];
  int len_u_extinction_index;
  dbl *u_extinction_index;
  int Extinction_IndexModel;
  int extinction_index_tableid;

  int VoltageFormulation; /* Used to select k for potential equation
                           * Permittivity or conductivity (default) */

  //! Viscosity of the phase, usually evaluated at the gauss point
  dbl viscosity;
  int len_u_viscosity;
  dbl *u_viscosity;
  //! Derivative of the viscosity wrt the independent unknowns in the problem
  dbl d_viscosity[MAX_VARIABLE_TYPES + MAX_CONC];

  //! Second derivatives of the viscosity wrt the independent unknowns in the
  //! problem
  dbl d2_viscosity[MAX_VARIABLE_TYPES + MAX_CONC + 1];

  int ViscosityModel;
  int viscosity_tableid;

  dbl dilationalViscosity;
  int len_u_dilationalViscosity;
  dbl *u_dilationalViscosity;
  dbl dilationalViscosityRatio;
  dbl d_dilationalViscosityRatio[MAX_VARIABLE_TYPES + MAX_CONC];
  dbl dilationalViscosityMultiplier;
  //! Volume fraction of Gas for multiphase material models
  //!  (Currently there is one model, foam)
  dbl volumeFractionGas;
  //! Derivative of the volume fraction of gas wrt the independent
  //! unknowns in the problem
  dbl d_volumeFractionGas[MAX_VARIABLE_TYPES + MAX_CONC];

  //! Integer representing the model for the dilationa viscosity
  int DilationalViscosityModel;
  int dilationalViscosity_tableid;

  /* Integer for wall distance external field index */
  int dist_wall_ext_field_index;

  int Mwt_funcModel;
  dbl Mwt_func;

  int SAwt_funcModel;
  dbl SAwt_func;

  dbl surface_tension;
  int len_u_surface_tension;
  dbl *u_surface_tension;
  dbl d_surface_tension[MAX_VARIABLE_TYPES + MAX_CONC];
  int SurfaceTensionModel;

  dbl SurfaceDiffusionCoeffProjectionEqn;

  dbl heat_capacity;
  int len_u_heat_capacity;
  dbl *u_heat_capacity;
  dbl d_heat_capacity[MAX_VARIABLE_TYPES + MAX_CONC];
  int HeatCapacityModel;
  int heat_capacity_tableid;

  dbl Volume_Expansion;
  int len_u_Volume_Expansion;
  dbl *u_Volume_Expansion;
  dbl d_Volume_Expansion[MAX_VARIABLE_TYPES + MAX_CONC];
  int VolumeExpansionModel;

  dbl density;                    /* Value of the density given the current
                                   * value of the state variable, StateVariable,
                                   * also in this structure. */
  PROPERTYJAC_STRUCT *DensityJac; /* When necessary, this includes the derivatives
                                   * of the density wrt the state variables */
  int SBM_Length_enabled;

  int DensityModel;  /* Model type: for types, see mm_mp_const.h  */
  int len_u_density; /* Constants for user-defined density model*/
  dbl *u_density;    /* Constants for user-defined density model*/
  /*
   * HKM Note: d_density is now superfluous and will be eliminated eventually
   */
  dbl d_density[MAX_VARIABLE_TYPES + MAX_CONC]; /* Note this includes the thermal */
                                                /* expansion coefficient, beta */
                                                /* = d(density)/d(temperature) */
  /*
   * HKM Note: d_rho_dT and d_rho_dC contain duplicate information to
   *           DensityJac and will be either eliminated or changed to
   *           a form without the MDE dimension.
   */
  dbl d_rho_dT[MDE];
  dbl d_rho_dC[MAX_CONC][MDE];

<<<<<<< HEAD
=======
  int PBE_BA_Type;
>>>>>>> 3332841a

  int Spwt_funcModel;
  dbl Spwt_func;

  int SpSSPG_funcModel;
  dbl SpSSPG_func;

  int SpYZbeta_funcModel;
  dbl SpYZbeta_func;
  dbl SpYZbeta_value;

  int Momentwt_funcModel;
  dbl Momentwt_func;

  int MomentTime_funcModel;
  dbl MomentTime_func;

  int MomentSSPG_funcModel;
  dbl MomentSSPG_func;

  int MomentShock_funcModel;
  dbl MomentShock_func;
  dbl MomentShock_Ref[MAX_MOMENTS];

  int MomentDiffusivityModel;
  dbl MomentDiffusivity;

  int MomentSecondLevelSetDiffusivityModel;
  dbl MomentSecondLevelSetDiffusivity;

  int MomentLevelSetDiffusionOnly;

  dbl diffusivity[MAX_CONC];
  int DiffusivityModel[MAX_CONC];
  int diffusivity_tableid[MAX_CONC];
  double SpeciesSecondLevelSetDiffusivity[MAX_CONC];
  int SpeciesOnlyDiffusion[MAX_CONC];   /* STANDARD or TAYLOR_GALERKIN */
  int SpeciesTimeIntegration[MAX_CONC]; /* STANDARD or TAYLOR_GALERKIN */
  int FreeVolSolvent[MAX_CONC];         /* Solvent identity array for multi-C FV*/
  int len_u_diffusivity[MAX_CONC];
  dbl *u_diffusivity[MAX_CONC];
  dbl d_diffusivity[MAX_CONC][MAX_VARIABLE_TYPES + MAX_CONC];

  dbl diffusivity_gen_fick[MAX_CONC][MAX_CONC]; /* generalized fickian diffusion ACS 4/00 */
  dbl loadfv[MAX_CONC][15];
  dbl d_diffusivity_gf[MAX_CONC][MAX_CONC][MAX_VARIABLE_TYPES + MAX_CONC];

<<<<<<< HEAD
/* Property parameters needed for the Stefan-Maxwell flux model; KSC: 7/98, 2/99, 2/02;
   Molecular weight is used in VL_POLY; ACS 8/98 */
=======
  /* Property parameters needed for the Stefan-Maxwell flux model; KSC: 7/98, 2/99, 2/02;
     Molecular weight is used in VL_POLY; ACS 8/98 */
>>>>>>> 3332841a
  dbl diffusivity_Stefan_Maxwell[MAX_CONC][MAX_CONC];
  dbl u_diffusivity_Stefan_Maxwell[MAX_CONC][MAX_CONC][3]; /* KSC, 9/04 */
  dbl reaction_rate;
  int ReactionRateModel;
  int len_u_reaction_rate; /* Constants for user-defined reaction-rate model*/
  dbl *u_reaction_rate;    /* Constants for user-defined reaction-rate model*/
  dbl d_reaction_rate[MAX_VARIABLE_TYPES + MAX_CONC];
<<<<<<< HEAD
  dbl emissivity[MAX_CONC];
  int EmissivityModel[MAX_CONC];
  dbl d_emissivity[MAX_CONC][MAX_VARIABLE_TYPES + MAX_CONC];
=======
>>>>>>> 3332841a
  dbl molecular_weight[MAX_CONC];
  int MolecularWeightModel[MAX_CONC];
  dbl d_molecular_weight[MAX_CONC][MAX_VARIABLE_TYPES + MAX_CONC];
  dbl charge_number[MAX_CONC];
  int ChargeNumberModel[MAX_CONC];
  dbl d_charge_number[MAX_CONC][MAX_VARIABLE_TYPES + MAX_CONC];
  dbl solution_temperature;
  int SolutionTemperatureModel;
  int len_u_solution_temperature; /* Constants for user-defined solution temperature model*/
  dbl *u_solution_temperature;    /* Constants for user-defined solution temperature model*/
  dbl d_solution_temperature[MAX_VARIABLE_TYPES + MAX_CONC];
  dbl electrolyte_temperature;
  dbl electrolyte_conductivity;
  dbl electrode_potential;
  dbl thermodynamic_potential;
  int ThermodynamicPotentialModel;
  int len_u_thermodynamic_potential;
  dbl *u_thermodynamic_potential;
  dbl d_thermodynamic_potential[MAX_VARIABLE_TYPES + MAX_CONC];
  dbl interfacial_area;
  int InterfacialAreaModel;
  int len_u_interfacial_area;
  dbl *u_interfacial_area;
  dbl d_interfacial_area[MAX_VARIABLE_TYPES + MAX_CONC];

<<<<<<< HEAD
/* diffusivitives for each term  of HYDRO Model */

  int GamDiffType[MAX_CONC]  ;
  int MuDiffType[MAX_CONC]  ;
  int GravDiffType[MAX_CONC]  ;
  int SBM_Type[MAX_CONC]  ;
  int FickDiffType[MAX_CONC]  ;
  int CurvDiffType[MAX_CONC]  ;
  int QTensorDiffType[MAX_CONC] ;
  int NSCoeffType[MAX_CONC] ;
  int len_u_gadiffusivity[MAX_CONC];            /*this is currently defined for MPI*/
  int len_u_mdiffusivity[MAX_CONC];             /*this is currently defined for MPI*/
  int len_u_fdiffusivity[MAX_CONC];
  int len_u_gdiffusivity[MAX_CONC];             /*this is currently defined for MPI*/
  int len_SBM_Lengths2[MAX_CONC];             /*this is currently defined for MPI*/
  int len_u_cdiffusivity[MAX_CONC];             /*this is currently defined for MPI*/
  int len_u_qdiffusivity[MAX_CONC];             /*this is currently defined for MPI*/
  int len_u_nscoeff[MAX_CONC] ;

  dbl gam_diffusivity[MAX_CONC] ;               /* Kc from shear-gradient term */
  dbl *u_gadiffusivity[MAX_CONC] ;
  dbl mu_diffusivity[MAX_CONC] ;                /* Kmu from viscosity-gradient term */
  dbl *u_mdiffusivity[MAX_CONC] ;
  dbl f_diffusivity[MAX_CONC] ;                 /* normal Fickian diffusion term */
  dbl *u_fdiffusivity[MAX_CONC] ;
  dbl g_diffusivity[MAX_CONC] ;                 /* hindered settling function */
  dbl SBM_Lengths[MAX_CONC] ;                 /* hindered settling function */
  dbl NSCoeff[MAX_CONC] ;
  dbl *u_nscoeff[MAX_CONC] ;
  dbl *u_gdiffusivity[MAX_CONC] ;               /*this is currently defined for MPI*/
  dbl *SBM_Lengths2[MAX_CONC] ;               /*this is currently defined for MPI*/
  dbl cur_diffusivity[MAX_CONC] ;              /* curvature induced migration term */
  dbl *u_cdiffusivity[MAX_CONC] ;
  dbl q_diffusivity[MAX_CONC][DIM] ;	/* Q tensor diffusion components. */
  dbl *u_qdiffusivity[MAX_CONC] ;
=======
  /* diffusivitives for each term  of HYDRO Model */

  int GamDiffType[MAX_CONC];
  int MuDiffType[MAX_CONC];
  int GravDiffType[MAX_CONC];
  int SBM_Type[MAX_CONC];
  int FickDiffType[MAX_CONC];
  int CurvDiffType[MAX_CONC];
  int QTensorDiffType[MAX_CONC];
  int NSCoeffType[MAX_CONC];
  int len_u_gadiffusivity[MAX_CONC]; /*this is currently defined for MPI*/
  int len_u_mdiffusivity[MAX_CONC];  /*this is currently defined for MPI*/
  int len_u_fdiffusivity[MAX_CONC];
  int len_u_gdiffusivity[MAX_CONC]; /*this is currently defined for MPI*/
  int len_SBM_Lengths2[MAX_CONC];   /*this is currently defined for MPI*/
  int len_u_cdiffusivity[MAX_CONC]; /*this is currently defined for MPI*/
  int len_u_qdiffusivity[MAX_CONC]; /*this is currently defined for MPI*/
  int len_u_nscoeff[MAX_CONC];

  dbl gam_diffusivity[MAX_CONC]; /* Kc from shear-gradient term */
  dbl *u_gadiffusivity[MAX_CONC];
  dbl mu_diffusivity[MAX_CONC]; /* Kmu from viscosity-gradient term */
  dbl *u_mdiffusivity[MAX_CONC];
  dbl f_diffusivity[MAX_CONC]; /* normal Fickian diffusion term */
  dbl *u_fdiffusivity[MAX_CONC];
  dbl g_diffusivity[MAX_CONC]; /* hindered settling function */
  dbl SBM_Lengths[MAX_CONC];   /* hindered settling function */
  dbl NSCoeff[MAX_CONC];
  dbl *u_nscoeff[MAX_CONC];
  dbl *u_gdiffusivity[MAX_CONC]; /*this is currently defined for MPI*/
  dbl *SBM_Lengths2[MAX_CONC];   /*this is currently defined for MPI*/
  dbl cur_diffusivity[MAX_CONC]; /* curvature induced migration term */
  dbl *u_cdiffusivity[MAX_CONC];
  dbl q_diffusivity[MAX_CONC][DIM]; /* Q tensor diffusion components. */
  dbl *u_qdiffusivity[MAX_CONC];
>>>>>>> 3332841a

  /* Parameters for Ryan's Qtensor model */
  int QtensorExtensionPModel;
  int QtensorNctModel;
  dbl Qtensor_Extension_P;
  dbl Qtensor_Nct;

  /* Parameters for HYDRODYNAMIC_SEDIMENT model */
  int SettlingModel[MAX_CONC];
  dbl SettlingSpeed[MAX_CONC];
  int len_u_settling[MAX_CONC];
  dbl *u_settling[MAX_CONC];
  dbl d_settling[MAX_CONC][MAX_VARIABLE_TYPES + MAX_CONC];

  /* Reference Concentration Model is defined by itself */

  int RefConcnModel[MAX_CONC];
  dbl reference_concn[MAX_CONC];
  dbl *u_reference_concn[MAX_CONC];
  int len_u_reference_concn[MAX_CONC];

  int AdvectiveScalingModel[MAX_CONC];
  dbl AdvectiveScaling[MAX_CONC];
  /*
   *   ExtrinsicIndependentSpeciesVar[i] is true if
   *   the species variable i is extrinsic. This means
   *   that there is an extra c (Del dot V) term in the
   *   advection operator when there is dilational flow.
   */
  int ExtrinsicIndependentSpeciesVar[MAX_CONC];

  /*  molar volume */
  /*
   *  HKM -> The MolarVolumeModel and SpecificVolumeModel are
   *         in direct competition with the DensityModel field.
   *         They are the same thing. And, should not have a
   *         [MAX_CONC] vector associated with the quantity.
   *         Moreover, these two fields are not used within the
   *         code, to my knowledge. Thus, they may disappear in
   *         the future.
   */
  int MolarVolumeModel[MAX_CONC];
  int SpecificVolumeModel[MAX_CONC];
  dbl molar_volume[MAX_CONC];
  dbl specific_volume[MAX_CONC];
  dbl flory_param[MAX_CONC][MAX_CONC];

  /*
   * HKM - Specification of the chemical potential
   *       -> Really, better to do it via calls to chemkin.
   *          But, I'll include it here for BC specification
   *          and code development
   *     ( mu[i] = RTln(act_coeff[i]) + mu_start_[T, P] )
   *     ( mu_star_i = RTln(P/1atm) + mu_ss_i[T])
   *        -> See Denbigh for equations
   */
  int SSChemPotModel[MAX_CONC];
  dbl SSChemPotData[MAX_CONC];
  int PSChemPotModel[MAX_CONC];
  dbl PSChemPotData[MAX_CONC];
  int ChemPotModel[MAX_CONC];
  dbl ChemPotData[MAX_CONC];

  /* some properties for porous materials */

  int PorousMediaType;
  int CapStress;

  int i_ys; /* species number of species eqn */

  dbl porosity;
  int PorosityModel;
  int len_u_porosity; /* Constants for user-defined porosity model*/
  dbl *u_porosity;    /* Constants for user-defined porosity model*/
  dbl d_porosity[MAX_VARIABLE_TYPES + MAX_CONC + MAX_PMV];
  int porosity_external_field_index;

  dbl porous_compressibility;     /* Porous (rock) compressibility */
  dbl initial_porosity;           /* Initializes the external field */
  int PorousCompressibilityModel; /* when this is set to "CONST_INIT" */
  int len_u_porous_compressibility;
  dbl *u_porous_compressibility;

  dbl matrix_density; /* density of the solid material of a porous medium       */
  int PorousMatrixDensityModel;
  dbl d_matrix_density[MAX_VARIABLE_TYPES + MAX_CONC + MAX_PMV];

  dbl specific_heat; /* specific heat of the solid material of a porous medium */
  int PorousSpecificHeatModel;
  dbl d_specific_heat[MAX_VARIABLE_TYPES + MAX_CONC + MAX_PMV];

  dbl permeability;
  dbl permeability_imag;
  dbl perm_tensor[DIM][DIM];
  int PermeabilityModel;
  dbl d_permeability[MAX_VARIABLE_TYPES + MAX_CONC + MAX_PMV];
  int len_u_permeability;
  dbl *u_permeability;
  dbl d_perm_tensor_dx[DIM][DIM][DIM][MDE];
  dbl d_perm_tensor[DIM][DIM][MAX_VARIABLE_TYPES + MAX_CONC + MAX_PMV];
  int perm_external_field_index;

  dbl PorousLiqCompress;
  int PorousLiquidCompressModel;
  dbl d_PorousLiquidCompres[MAX_VARIABLE_TYPES + MAX_CONC];

  dbl PorousLiqRefPress;
  int PorousLiqRefPressModel;
  dbl d_PorousLiqRefPress[MAX_VARIABLE_TYPES + MAX_CONC];

  dbl rel_gas_perm;
  int RelGasPermModel;
  int len_u_rel_gas_perm;
  dbl *u_rel_gas_perm;
  dbl d_rel_gas_perm[MAX_VARIABLE_TYPES + MAX_CONC + MAX_PMV];

  dbl rel_liq_perm;
  int RelLiqPermModel;
  int len_u_rel_liq_perm;
  dbl *u_rel_liq_perm;
  dbl d_rel_liq_perm[MAX_VARIABLE_TYPES + MAX_CONC + MAX_PMV];
  int rel_liq_perm_external_field_index;

  dbl saturation;
  int SaturationModel;
  int len_u_saturation;
  dbl *u_saturation;
  dbl d_saturation[MAX_VARIABLE_TYPES + MAX_CONC + MAX_PMV];
  dbl d_d_saturation[MAX_VARIABLE_TYPES + MAX_CONC][MAX_VARIABLE_TYPES + MAX_CONC];
  int saturation_tableid;
  int SAT_external_field_index;

  dbl cap_pres;
  int CapPresModel;
  int len_u_cap_pres;
  dbl *u_cap_pres;
  dbl d_cap_pres[MAX_VARIABLE_TYPES + MAX_CONC];
  dbl d_d_cap_pres[MAX_VARIABLE_TYPES + MAX_CONC][MAX_VARIABLE_TYPES + MAX_CONC];
  int cap_pres_tableid;
  int cap_pres_external_field_index;

  /*
   *  Porous_wt_funcModel: This is where you specify standard weighting
   *                       or SUPG. The wt_func should normally always be
   *                       equal to 1, because 1 corresponds to the theoretical
   *                       amount of compensating artificial diffusivity
   *                       that makes up for the lack of actual diffusivity
   *                       in Galerkin's weighting as you get to high
   *                       peclet numbers.
   */
  int Porous_wt_funcModel;
  dbl Porous_wt_func;

  /*
   *  Porous_Mass_Lump:  If true mass lumping of the porous media
   *                     inventory terms is carried out.
   */
  int Porous_Mass_Lump;

  dbl porous_diffusivity[MAX_PMV];
  int PorousDiffusivityModel[MAX_PMV];
  int PorousTimeIntegration[MAX_PMV]; /* STANDARD or TAYLOR_GALERKIN */

  int len_u_porous_diffusivity[MAX_PMV];
  dbl *u_porous_diffusivity[MAX_PMV];
  dbl d_porous_diffusivity[MAX_PMV][MAX_VARIABLE_TYPES + MAX_CONC];

  dbl porous_latent_heat_vap[MAX_PMV];
  int PorousLatentHeatVapModel[MAX_PMV];
  dbl d_porous_latent_heat_vap[MAX_PMV][MAX_VARIABLE_TYPES + MAX_CONC];

  dbl porous_latent_heat_fusion[MAX_PMV];
  int PorousLatentHeatFusionModel[MAX_PMV];
  dbl d_porous_latent_heat_fusion[MAX_PMV][MAX_VARIABLE_TYPES + MAX_CONC];

  dbl porous_vapor_pressure[MAX_PMV];
  dbl d_porous_vapor_pressure[MAX_PMV][MAX_VARIABLE_TYPES + MAX_CONC];
  int len_u_porous_vapor_pressure[MAX_PMV];
  dbl *u_porous_vapor_pressure[MAX_PMV];
  int PorousVaporPressureModel[MAX_PMV];

  dbl porous_gas_constants;
  dbl d_porous_gas_constants[MAX_VARIABLE_TYPES + MAX_CONC];
  int len_u_porous_gas_constants;
  dbl *u_porous_gas_constants;
  int PorousGasConstantsModel;

  dbl porous_sink_constants;
  dbl d_porous_sink_constants[MAX_VARIABLE_TYPES + MAX_CONC];
  int len_u_porous_sink_constants;
  dbl *u_porous_sink_constants;
  int PorousSinkConstantsModel;

  dbl porous_vol_expansion[MAX_PMV];
  dbl d_porous_vol_expansion[MAX_PMV][MAX_VARIABLE_TYPES + MAX_CONC];
  int PorVolExpModel[MAX_PMV];
  int len_u_porous_vol_expansion[MAX_PMV];
  dbl *u_porous_vol_expansion[MAX_PMV];

  dbl porous_molecular_weight[MAX_PMV];
  int PorousMolecularWeightModel[MAX_PMV];
  dbl d_porous_molecular_weight[MAX_PMV][MAX_VARIABLE_TYPES + MAX_CONC];

  int moment_growth_model;
  dbl moment_growth_scale;
  dbl moment_growth_reference_pressure;

  int moment_coalescence_model;
  dbl moment_coalescence_scale;

  /*
   * Source terms...
   */

  dbl momentum_source[DIM];
  dbl d_momentum_source[DIM][MAX_VARIABLE_TYPES + MAX_CONC];
  int MomentumSourceModel;
  int len_u_momentum_source;
  dbl *u_momentum_source;

  dbl heat_source;
  dbl d_heat_source[MAX_VARIABLE_TYPES + MAX_CONC];
  int HeatSourceModel;
  int len_u_heat_source;
  dbl *u_heat_source;

  dbl species_source[MAX_CONC];
  dbl d_species_source[MAX_VARIABLE_TYPES + MAX_CONC];
  int SpeciesSourceModel[MAX_CONC];
  int len_u_species_source[MAX_CONC];
  dbl *u_species_source[MAX_CONC];
  dbl Jac_Species_Source[MAX_CONC * MAX_CONC];
  int species_source_external_field_index;

  dbl species_vol_expansion[MAX_CONC];
  dbl d_species_vol_expansion[MAX_CONC][MAX_VARIABLE_TYPES + MAX_CONC];
  int SpecVolExpModel[MAX_CONC];
  int len_u_species_vol_expansion[MAX_CONC];
  dbl *u_species_vol_expansion[MAX_CONC];

  dbl mass_source;
  dbl d_mass_source[MAX_VARIABLE_TYPES + MAX_CONC];
  int MassSourceModel;
  int len_u_mass_source;
  dbl *u_mass_source;

  dbl mesh_source[DIM];
  dbl real_solid_source[DIM];
  dbl d_mesh_source[DIM][MAX_VARIABLE_TYPES + MAX_CONC];
  int MeshSourceModel;
  int len_u_mesh_source;
  dbl *u_mesh_source;
  int RealSolidSourceModel;

  dbl current_source;
  dbl d_current_source[MAX_VARIABLE_TYPES + MAX_CONC];
  int CurrentSourceModel;
  int len_u_current_source;
  dbl *u_current_source;

  dbl moment_source;
  dbl d_moment_source[MAX_VARIABLE_TYPES + MAX_CONC];
  int MomentSourceModel;
  int len_u_moment_source;
  dbl *u_moment_source;

  dbl heightU;
  dbl d_heightU[MAX_VARIABLE_TYPES + MAX_CONC];
  int len_u_heightU_function_constants;
  dbl *u_heightU_function_constants;
  int HeightUFunctionModel;
  int heightU_ext_field_index;
  int heightU_function_constants_tableid;

  dbl heightL;
  dbl d_heightL[MAX_VARIABLE_TYPES + MAX_CONC];
  int len_u_heightL_function_constants;
  dbl *u_heightL_function_constants;
  int HeightLFunctionModel;
  int heightL_ext_field_index;
  int heightL_function_constants_tableid;

  dbl veloU[DIM];
  dbl d_veloU[DIM][MAX_VARIABLE_TYPES + MAX_CONC];
  int len_u_veloU_function_constants;
  dbl *u_veloU_function_constants;
  int VeloUFunctionModel;

  dbl veloL[DIM];
  dbl d_veloL[DIM][MAX_VARIABLE_TYPES + MAX_CONC];
  int len_u_veloL_function_constants;
  dbl *u_veloL_function_constants;
  int VeloLFunctionModel;

  dbl dcaU;
  dbl d_dcaU[MAX_VARIABLE_TYPES + MAX_CONC];
  int len_u_dcaU_function_constants;
  dbl *u_dcaU_function_constants;
  int DcaUFunctionModel;

  dbl dcaL;
  dbl d_dcaL[MAX_VARIABLE_TYPES + MAX_CONC];
  int len_u_dcaL_function_constants;
  dbl *u_dcaL_function_constants;
  int DcaLFunctionModel;

  int FSIModel;
  int LubIntegrationModel;
  int LubInt_NGP;
  dbl Lub_gpts[MAX_LUB_NGP];
  dbl Lub_wts[MAX_LUB_NGP];
  dbl LubInt_PL;

  int Lub_Curv_NormalModel;
  int Lub_Curv_DiffModel;
  double Lub_Curv_Diff;
  int Lub_Curv_RelaxModel;
  double Lub_Curv_Relax;
  int Lub_Kwt_funcModel;
  double Lub_Kwt_func;
  int Lub_Curv_MassLump;
  int Lub_Curv_Modulation;
  int Lub_LS_Interpolation;
  int Lub_Curv_Combine;
  int Lub_Isotropic_Curv_Diffusion;

  int Lub_Heat_XferModel;
  double Lub_Heat_Xfer;
  int Lub_Heat_TambModel;
  double Lub_Heat_Tamb;

  int TurbulentLubricationModel;

  dbl lubsource;
  dbl d_lubsource[MAX_VARIABLE_TYPES + MAX_CONC];
  int len_lubsource;
  dbl *u_lubsource_function_constants;
  int LubSourceModel;

  dbl lubmomsource[DIM];
  dbl d_lubmomsource[DIM][MAX_VARIABLE_TYPES + MAX_CONC];
  int len_lubmomsource;
  int LubMomSourceModel;

  dbl FilmEvap;
  dbl d_FilmEvap[MAX_VARIABLE_TYPES + MAX_CONC];
  int len_u_FilmEvap_function_constants;
  dbl *u_FilmEvap_function_constants;
  int FilmEvapModel;

  dbl DisjPress;
  dbl d_DisjPress[MAX_VARIABLE_TYPES + MAX_CONC];
  int len_u_DisjPress_function_constants;
  dbl *u_DisjPress_function_constants;
  int DisjPressModel;

  dbl SlipCoeff;
  dbl d_SlipCoeff[MAX_VARIABLE_TYPES + MAX_CONC];
  int len_u_SlipCoeff_function_constants;
  dbl *u_SlipCoeff_function_constants;
  int SlipCoeffModel;

  dbl DiffCoeff;
  dbl d_DiffCoeff[MAX_VARIABLE_TYPES + MAX_CONC];
  int len_u_DiffCoeff_function_constants;
  dbl *u_DiffCoeff_function_constants;
  int DiffCoeffModel;

  dbl PorousShellClosedPorosity;
  dbl d_PorousShellClosedPorosity[MAX_VARIABLE_TYPES + MAX_CONC];
  int len_u_PorousShellClosedPorosity_function_constants;
  dbl *u_PorousShellClosedPorosity_function_constants;
  int PorousShellClosedPorosityModel;
  int por_shell_closed_porosity_ext_field_index;

  dbl PorousShellClosedHeight;
  dbl d_PorousShellClosedHeight[MAX_VARIABLE_TYPES + MAX_CONC];
  int len_u_PorousShellClosedHeight_function_constants;
  dbl *u_PorousShellClosedHeight_function_constants;
  int PorousShellClosedHeightModel;
  int por_shell_closed_height_ext_field_index;

  dbl PorousShellClosedRadius;
  dbl d_PorousShellClosedRadius[MAX_VARIABLE_TYPES + MAX_CONC];
  int len_u_PorousShellClosedRadius_function_constants;
  dbl *u_PorousShellClosedRadius_function_constants;
  int PorousShellClosedRadiusModel;
  int por_shell_closed_radius_ext_field_index;

  dbl PorousShellClosedP0;
  dbl d_PorousShellClosedP0[MAX_VARIABLE_TYPES + MAX_CONC];
  int len_u_PorousShellClosedP0_function_constants;
  dbl *u_PorousShellClosedP0_function_constants;
  int PorousShellClosedP0Model;

  dbl PorousShellPatm;
  dbl d_PorousShellPatm[MAX_VARIABLE_TYPES + MAX_CONC];
  int len_u_PorousShellPatm_function_constants;
  dbl *u_PorousShellPatm_function_constants;
  int PorousShellPatmModel;

  dbl PorousShellPref;
  dbl d_PorousShellPref[MAX_VARIABLE_TYPES + MAX_CONC];
  int len_u_PorousShellPref_function_constants;
  dbl *u_PorousShellPref_function_constants;
  int PorousShellPrefModel;

  dbl PorousShellCrossKappa;
  dbl d_PorousShellCrossKappa[MAX_VARIABLE_TYPES + MAX_CONC];
  int len_u_PorousShellCrossKappa_function_constants;
  dbl *u_PorousShellCrossKappa_function_constants;
  int PorousShellCrossKappaModel;
  int Xperm_external_field_index;

  dbl PorousShellInitPorePres;
  dbl d_PorousShellInitPorePres[MAX_VARIABLE_TYPES + MAX_CONC];
  int len_u_PorousShellInitPorePres_function_constants;
  dbl *u_PorousShellInitPorePres_function_constants;
  int PorousShellInitPorePresModel;

  dbl PorousShellDiffusivity;
  dbl d_PorousShellDiffusivity[MAX_VARIABLE_TYPES + MAX_CONC];
  int len_u_PorousShellDiffusivity_function_constants;
  dbl *u_PorousShellDiffusivity_function_constants;
  int PorousShellDiffusivityModel;

  dbl PorousShellRT;
  dbl d_PorousShellRT[MAX_VARIABLE_TYPES + MAX_CONC];
  int len_u_PorousShellRT_function_constants;
  dbl *u_PorousShellRT_function_constants;
  int PorousShellRTModel;

  dbl PorousShellHenry;
  dbl d_PorousShellHenry[MAX_VARIABLE_TYPES + MAX_CONC];
  int len_u_PorousShellHenry_function_constants;
  dbl *u_PorousShellHenry_function_constants;
  int PorousShellHenryModel;

  dbl PorousShellPorosity[MAX_POR_SHELL];
  dbl d_PorousShellPorosity[MAX_POR_SHELL][MAX_VARIABLE_TYPES + MAX_CONC];
  int len_u_PorousShellPorosity[MAX_POR_SHELL];
  dbl *u_PorousShellPorosity[MAX_POR_SHELL];
  int PorousShellPorosityModel[MAX_POR_SHELL];
  int por_shell_porosity_ext_field_index[MAX_POR_SHELL];

  dbl PorousShellHeight[MAX_POR_SHELL];
  dbl d_PorousShellHeight[MAX_POR_SHELL][MAX_VARIABLE_TYPES + MAX_CONC];
  int len_u_PorousShellHeight[MAX_POR_SHELL];
  dbl *u_PorousShellHeight[MAX_POR_SHELL];
  int PorousShellHeightModel[MAX_POR_SHELL];
  int por_shell_height_ext_field_index[MAX_POR_SHELL];

  dbl PorousShellPermeability[MAX_POR_SHELL];
  dbl PorousShellPermTensor[MAX_POR_SHELL][DIM][DIM];
  dbl d_PorousShellPermeability[MAX_POR_SHELL][MAX_VARIABLE_TYPES + MAX_CONC];
  int len_u_PorousShellPermeability[MAX_POR_SHELL];
  dbl *u_PorousShellPermeability[MAX_POR_SHELL];
  int PorousShellPermeabilityModel[MAX_POR_SHELL];
  int por_shell_permeability_ext_field_index[MAX_POR_SHELL];

  dbl PorousShellCrossPermeability[MAX_POR_SHELL];
  dbl d_PorousShellCrossPermeability[MAX_POR_SHELL][MAX_VARIABLE_TYPES + MAX_CONC];
  int len_u_PorousShellCrossPermeability[MAX_POR_SHELL];
  dbl *u_PorousShellCrossPermeability[MAX_POR_SHELL];
  int PorousShellCrossPermeabilityModel[MAX_POR_SHELL];
  int por_shell_cross_permeability_ext_field_index[MAX_POR_SHELL];

  dbl PorousShellRelPerm[MAX_POR_SHELL];
  dbl d_PorousShellRelPerm[MAX_POR_SHELL][MAX_VARIABLE_TYPES + MAX_CONC];
  int len_u_PorousShellRelPerm[MAX_POR_SHELL];
  dbl *u_PorousShellRelPerm[MAX_POR_SHELL];
  int PorousShellRelPermModel[MAX_POR_SHELL];
  int por_shell_rel_perm_ext_field_index[MAX_POR_SHELL];

  dbl PorousShellCapPres[MAX_POR_SHELL];
  dbl d_PorousShellCapPres[MAX_POR_SHELL][MAX_VARIABLE_TYPES + MAX_CONC];
  int len_u_PorousShellCapPres[MAX_POR_SHELL];
  dbl *u_PorousShellCapPres[MAX_POR_SHELL];
  int PorousShellCapPresModel[MAX_POR_SHELL];
  int por_shell_cap_pres_ext_field_index[MAX_POR_SHELL];
  int por_shell_cap_pres_hyst_num_switch_ext_field_index[MAX_POR_SHELL];
  int por_shell_cap_pres_hyst_curve_type_ext_field_index[MAX_POR_SHELL];

  // EM incident wave, mix between boundary condition / source / problem property
  int IncidentWaveModel;
  dbl incident_wave;
  int len_u_incident_wave;
  dbl *u_incident_wave;

  /*
   * Boundary conditions...(these quantities and the geometric surface
   * parameters may better be place in their own side_set/node_set sort
   * of pointer...
   */

  dbl reference[MAX_VARIABLE_TYPES]; /* Mostly for reference temperature for */
                                     /* Boussinesq term, but conceivably also */
                                     /* extended to concentration, and other */
                                     /* variables, too. */
  int ReferenceModel[MAX_VARIABLE_TYPES];

  dbl melting_point_liquidus;
  dbl d_melting_point_liquidus[MAX_VARIABLE_TYPES + MAX_CONC];
  int LiquidusModel;

  dbl melting_point_solidus;
  dbl d_melting_point_solidus[MAX_VARIABLE_TYPES + MAX_CONC];
  int SolidusModel;

  dbl latent_heat_vap[MAX_CONC];
  int LatentHeatVapModel[MAX_CONC];
  dbl d_latent_heat_vap[MAX_CONC][MAX_VARIABLE_TYPES + MAX_CONC];

  dbl latent_heat_fusion[MAX_CONC];
  int LatentHeatFusionModel[MAX_CONC];
  dbl d_latent_heat_fusion[MAX_CONC][MAX_VARIABLE_TYPES + MAX_CONC];

  dbl vapor_pressure[MAX_CONC];
  dbl d_vapor_pressure[MAX_CONC][MAX_VARIABLE_TYPES + MAX_CONC];
  int len_u_vapor_pressure[MAX_CONC];
  dbl *u_vapor_pressure[MAX_CONC];
  int VaporPressureModel[MAX_CONC];

  dbl heat_transfer_coefficient;
  dbl d_heat_transfer_coefficient[MAX_VARIABLE_TYPES + MAX_CONC];

  dbl mass_transfer_coefficient[MAX_CONC];
  dbl d_mass_transfer_coefficient[MAX_CONC][MAX_VARIABLE_TYPES + MAX_CONC];

  dbl mass_flux[MAX_CONC];
  dbl d_mass_flux[MAX_CONC][MAX_VARIABLE_TYPES + MAX_CONC];

  dbl species_activity[MAX_CONC];
  dbl d_species_activity[MAX_CONC][MAX_VARIABLE_TYPES + MAX_CONC];

  dbl geometry_parameters[MAX_GEOMETRY_PARMS]; /* defined in rf_fem_const.h */

  //! FlowingLiquid Viscosity -> Used in the Brinkman Equation
  //  -> also reused in some situations for the FOAM_EPOXY model to hold
  //     the pure liquid phase viscosity and its derivatives.
  dbl FlowingLiquid_viscosity;
  dbl d_FlowingLiquid_viscosity[MAX_VARIABLE_TYPES + MAX_CONC];
  int FlowingLiquidViscosityModel;
  dbl *u_FlowingLiquid_viscosity;
  int len_u_FlowingLiquid_viscosity;

  //! Inertia_coefficient -> used in the Brinkman Equation
  dbl Inertia_coefficient;
  dbl d_Inertia_coefficient[MAX_VARIABLE_TYPES + MAX_CONC];
  int InertiaCoefficientModel;

  // TFMP structure for material properties function constants
  int tfmp_density_model;
  int len_tfmp_density_const;
  dbl *tfmp_density_const;

  int tfmp_viscosity_model;
  int len_tfmp_viscosity_const;
  dbl *tfmp_viscosity_const;

  // TFMP indicators for the stabilizing diffusivity corrector
  int tfmp_diff_model;
  int len_tfmp_diff_const;
  dbl *tfmp_diff_const;

  // TFMP variables for wt function application
  int tfmp_wt_model;
  int tfmp_wt_len;
  dbl tfmp_wt_const;

  int tfmp_mass_lump;
  int tfmp_clipping;
  dbl tfmp_clip_strength;

  int tfmp_rel_perm_model;
  int len_tfmp_rel_perm_const;
  dbl *tfmp_rel_perm_const;

  int tfmp_dissolution_model;
  int len_tfmp_dissolution_const;
  dbl *tfmp_dissolution_const;

  int tfmp_drop_lattice_model;
  int len_tfmp_drop_lattice_const;
  dbl *tfmp_drop_lattice_const;

  /* Properties for Fixed Deformable Roller
  CTPM "coupled two-phase membrane"
  */

  int shell_tangent_model;
  int len_shell_tangent_seed_vec_const;
  dbl *shell_tangent_seed_vec_const;

  int shell_moment_tensor_model;

  // Elastohydrodynamic Lubrication
  int ehl_gap_model;
  int ehl_normal_method;
  int ehl_integration_kind;

  int table_index;

  struct Data_Table *table;

  struct Second_LS_Phase_Properties *mp2nd;
};

//! Structure containing all of the physical constants related to viscosity
/*!
 *   Generalized Newtonian Models:
 *   Newtonian, Power Law, Carreau, Bingham,  Carreau_wlf
 *   or Carreau_Suspension etc
 *
 *  This structure is allocated for every material. For each material
 *  there are MAX_MODES numbers of these structures.
 */
struct Generalized_Newtonian {
  //! Integer describing the viscosity model
  /*!
   *   Generalized Newtonian Models:
   *   Newtonian, Power Law, Carreau, Bingham,  Carreau_wlf
   *   or Carreau_Suspension etc
   */
  int ConstitutiveEquation;

  dbl mu0;
  int mu0Model;
  dbl pos_ls_mup;
  int len_u_mu0;
  dbl *u_mu0;
  dbl nexp;
  int nexpModel;
  int len_u_nexp;
  dbl *u_nexp;
  dbl muinf;
  int muinfModel;
  int len_u_muinf;
  dbl *u_muinf;
  dbl lam;
  int lamModel;
  int len_u_lam;
  dbl *u_lam;
  dbl aexp;
  int aexpModel;
  int len_u_aexp;
  dbl *u_aexp;
  dbl atexp;
  int atexpModel;
  int len_u_atexp;
  dbl *u_atexp;
  /* CARREAU_WLF viscosity model  */
  dbl wlfc2;
  int wlfc2Model;
  int len_u_wlfc2;
  dbl *u_wlfc2;
  /* these are for the BINGHAM and HERSCHEL_BULKLEY
   *  yielding material model */
  dbl tau_y;
  int len_u_tau_y;
  dbl *u_tau_y;
  int tau_yModel;
  dbl fexp;
  int fexpModel;
  dbl epsilon;
  int epsilonModel;
  int regularizationModel;
  /* these are for SUSPENSION/FILLED_EPOXY models */
  dbl maxpack;
  int maxpackModel;
  int sus_species_no;
  /* these are for CURE/EPOXY/FILLED_EPOXY models */
  dbl gelpoint;
  int gelpointModel;
  dbl cureaexp;
  int cureaexpModel;
  dbl curebexp;
  int curebexpModel;
  dbl tgel0;
  int tgel0Model;
  int cure_species_no;
  dbl k1; /* rate coefficients etc. for Bond evolution viscosity model */
  dbl k2;
  dbl n0;
  dbl pexp;
  dbl qexp;
  dbl diff;
  //! Model for the dilational viscosity
  int DilViscModel;
  //! This is the constant used for the dilational viscosity
  dbl DilVisc0;
  dbl thixo_factor;
  int thixoModel;
  int len_u_thixo;
  dbl *u_thixo_factor;
};
typedef struct Generalized_Newtonian GEN_NEWT_STRUCT;
typedef struct PolymerTimeConstants {
  //! Integer describing the polymer time constant model
  /*!
   *   Constant, Power Law, Carreau, Bingham,  Carreau_wlf
   *   or Carreau_Suspension etc
   */
  int ConstitutiveEquation;

  dbl lambda0;
  int lambda0Model;
  dbl pos_ls_lambda;
  dbl nexp;
  int nexpModel;
  dbl lambdainf;
  int lambdainfModel;
  dbl carreau_lambda;
  int carreau_lambdaModel;
  dbl aexp;
  int aexpModel;
  dbl atexp;
  int atexpModel;
} POLYMER_TIME_CONST_STRUCT;

struct Positive_LS_Viscoelastic_Properties {

  double alpha; /* This is the Geisekus mobility parameter */

  double xi; /* This is the PTT upper convected / lower convected weight parameter */

  double eps; /* This is the PTT elongational parameter */
};

struct Viscoelastic_Constitutive {
  /* this struct contains the polymer viscosity
   * if it is shearthinning etc or NEWTONIAN
   */
  GEN_NEWT_STRUCT *gn;
  POLYMER_TIME_CONST_STRUCT *time_const_st;

  dbl alpha; /* This is the Geisekus mobility parameter */
  int alphaModel;

  dbl xi; /* This is the PTT upper convected / lower convected weight parameter */
  int xiModel;

  dbl eps; /* This is the PTT elongational parameter */
  int epsModel;

  // Rolie Poly
  dbl stretch_time;
  int stretchModel;

  dbl CCR_coefficient;
  int CCR_coefficientModel;

  dbl polymer_exponent;
  int polymer_exponentModel;

  dbl maximum_stretch_ratio;
  int maximum_stretch_ratioModel;

  // FENE
  dbl extensibility;
  int extensibilityModel;

  // level set
  struct Positive_LS_Viscoelastic_Properties pos_ls;
  dbl muJeffreys; /* 2nd viscosity used in modified Jeffreys model */
  int muJeffreysModel;
};
typedef struct Viscoelastic_Constitutive VISC_CONST_STRUCT;

struct Viscoelastic_Nonmodal {
  /*
   * Viscoelastic Constitutive Equation:
   * with proper coefficient choices it can become:
   * Giesekus Model
   * Maxwell Model
   * Oldroyd-B Model
   * White-Metzner Model
   * Leonov Model
   */
  int ConstitutiveEquation;
  dbl wt_func;
  int wt_funcModel;
  dbl shockcapture;
  int shockcaptureModel;

  int ptt_type;
  /* This is the adaptive viscosity scaling. If if it zero
   * we get the standard formulation, if nonzero we get
   * numerical viscosity that may stabilize the stress equations
   */
  dbl eps;

  int evssModel; /* this is to choose the EVSS model - either
                    Fortin's or Rajagopalans */
  int modes;

  int dg_J_model;

  dbl *dg_J_model_wt;
  int len_dg_J_model_wt; /* Sigh...everyone forgets to do this... */

  int shiftModel;
  dbl *shift;
  int len_shift; /*  time constant temperature shift */
};

struct Elastic_Constitutive {
  /*
   * Constants used in the Elasticity consitutive Equations
   */
  int ConstitutiveEquation;

  dbl lame_mu;
  int lame_mu_model;
  int len_u_mu;
  dbl *u_mu;
  dbl d_lame_mu[MAX_VARIABLE_TYPES + MAX_CONC];
  int *u_mu_ns;
  int len_u_mu_ns;
  int lame_mu_tableid;
  double *multi_contact_line_distances;

  dbl lame_lambda;
  int lame_lambda_model;
  int len_u_lambda;
  dbl *u_lambda;
  dbl d_lame_lambda[MAX_VARIABLE_TYPES + MAX_CONC];

  dbl lame_TempShift;
  int lameTempShiftModel;
  int len_u_lame_TempShift;
  dbl *u_lame_TempShift;
  dbl d_lame_TempShift[MAX_VARIABLE_TYPES + MAX_CONC];
  int lame_TempShift_tableid;

  dbl bend_stiffness;
  int bend_stiffness_model;
  int len_u_bend_stiffness;
  dbl *u_bend_stiffness;
  dbl d_bend_stiffness[MAX_VARIABLE_TYPES + MAX_CONC];

  dbl exten_stiffness;
  int exten_stiffness_model;
  int len_u_exten_stiffness;
  dbl *u_exten_stiffness;
  dbl d_exten_stiffness[MAX_VARIABLE_TYPES + MAX_CONC];

  dbl poisson;
  int poisson_model;
  int len_u_poisson;
  dbl *u_poisson;
  dbl d_poisson[MAX_VARIABLE_TYPES + MAX_CONC];

  dbl Strss_fr_sol_vol_frac;

  dbl v_mesh_sfs[DIM];
  int v_mesh_sfs_model; /* Looks as if this ought to be an int - pas */
  int len_u_v_mesh_sfs;
  dbl *u_v_mesh_sfs;

  dbl thermal_expansion; /*  thermo-elasticity properties   */
  int thermal_expansion_model;
  int len_u_thermal_expansion;
  dbl *u_thermal_expansion;
  int thermal_expansion_tableid;
  dbl solid_reference_temp;
  int solid_reference_temp_model;

  dbl solid_viscosity; /*  viscoelastic solid viscosity   */
  int solid_viscosity_model;
  int len_u_solid_viscosity;
  dbl *u_solid_viscosity;
  dbl solid_dil_viscosity; /*  viscoelastic solid dilational viscosity   */
  int solid_dil_viscosity_model;
  int len_u_solid_dil_viscosity;
  dbl *u_solid_dil_viscosity;
  dbl solid_retardation; /*  viscoelastic solid retardation time   */
  int solid_retard_model;
  int len_u_solid_retardation;
  dbl *u_solid_retardation;
};

typedef struct Elastic_Constitutive ELASTIC_CONST_STRUCT;

struct Viscoplastic_Constitutive {
  /*
   * Constants used in the Viscoplasticity consitutive Equations
   */
  int ConstitutiveEquation;

  int update_flag; /*This is a flag for updating and advancing the
                    *time integrals in the EVP hyperelastic formulation.
                    *We have no other place to put this flag unless we
                    *want to pass it into the depths of assemble_mesh. Because
                    *it is only used there, I saw it not necessary to cludder
                    *matrix fill arg list, and I made it global.
                    */

  dbl plastic_mu;
  int plastic_mu_model;
  int len_u_plastic_mu;
  dbl *u_plastic_mu;
  dbl d_plastic_mu[MAX_VARIABLE_TYPES + MAX_CONC];

  dbl yield;
  int yield_model;
  int len_u_yield;
  dbl *u_yield;
  dbl d_yield[MAX_VARIABLE_TYPES + MAX_CONC];

  /*
   * This part of this struct is used to allocate, transport, and deallocate
   * the global arrays
   * required for elastoviscoplastic models.  Those models, because of their Lagrangian
   * hyperelastic nature require a time integral along material paths.  The only
   * way to track those time integrals is to advanced these kinematic tensors globally,
   * i.e., they can not be in an element-by-element structure.  These babies can get
   * pretty big so they won't be allocated unless you are doing an EVP model
   */

  dbl ****F_vp_glob; /*viscoplastic deformation gradient = I + int(D_vp)dt */
  dbl ****F_vp_old_glob;
  dbl ****TT_glob; /*Plastic potential stress */
  dbl ****TT_old_glob;
  dbl ******dTT_dx_glob; /*Stress sensitivities */
  dbl ******dTT_dx_old_glob;
  dbl ******dTT_dc_glob; /*Stress sensitivities */
  dbl ******dTT_dc_old_glob;
};

/*
 * This is where this belongs.
 */

struct Variable_Initialization {
  int var;
  int ktype;
  double init_val;
  double init_val_min;
  double init_val_max;
  double init_val_minus; /* Value in negative LS phase */
  double init_val_plus;  /* Value in positive LS phase */
  int slave_block;       /* this is set TRUE in order that this initialization value
                           is not applied to nodes that are shared with adjacent blocks */
  int len_u_pars;
  double *u_pars;
};

struct Second_LS_Phase_Properties {
  int ViscosityModel;
  dbl viscosity;
  int viscositymask[2];
  int viscosity_lsi_interp_method;
  dbl viscosity_phase[MAX_PHASE_FUNC];

  int DensityModel;
  dbl density;
  int densitymask[2];
  int density_lsi_interp_method;
  dbl density_phase[MAX_PHASE_FUNC];

  int HeatCapacityModel;
  dbl heatcapacity;
  int heatcapacitymask[2];
  int heatcapacity_lsi_interp_method;
  dbl heatcapacity_phase[MAX_PHASE_FUNC];

  int ThermalConductivityModel;
  dbl thermalconductivity;
  int thermalconductivitymask[2];
  int thermalconductivity_lsi_interp_method;
  dbl thermalconductivity_phase[MAX_PHASE_FUNC];

  int MomentumSourceModel;
  dbl momentumsource[DIM];
  int momentumsourcemask[2];
  int momentumsource_lsi_interp_method;
  dbl momentumsource_phase[MAX_PHASE_FUNC][DIM];

  int HeatSourceModel;
  dbl heatsource;
  int heatsourcemask[2];
  int heatsource_lsi_interp_method;
  dbl heatsource_phase[MAX_PHASE_FUNC];

  int AcousticImpedanceModel;
  dbl acousticimpedance;
  int acousticimpedancemask[2];
  int acousticimpedance_lsi_interp_method;
  dbl acousticimpedance_phase[MAX_PHASE_FUNC];

  int wavenumberModel;
  dbl wavenumber;
  int wavenumbermask[2];
  int wavenumber_lsi_interp_method;
  dbl wavenumber_phase[MAX_PHASE_FUNC];

  int AcousticAbsorptionModel;
  dbl acousticabsorption;
  int acousticabsorptionmask[2];
  int acousticabsorption_lsi_interp_method;
  dbl acousticabsorption_phase[MAX_PHASE_FUNC];

  int RefractiveIndexModel;
  dbl refractiveindex;
  int refractiveindexmask[2];
  int refractiveindex_lsi_interp_method;
  dbl refractiveindex_phase[MAX_PHASE_FUNC];

  int LightAbsorptionModel;
  dbl lightabsorption;
  int lightabsorptionmask[2];
  int lightabsorption_lsi_interp_method;
  dbl lightabsorption_phase[MAX_PHASE_FUNC];

  int ExtinctionIndexModel;
  dbl extinctionindex;
  int extinctionindexmask[2];
  int extinctionindex_lsi_interp_method;
  dbl extinctionindex_phase[MAX_PHASE_FUNC];

  int SpeciesSourceModel[MAX_CONC];
  dbl speciessource[MAX_CONC];
  int speciessourcemask[2][MAX_CONC];
  int speciessource_lsi_interp_method[MAX_CONC];
  dbl speciessource_phase[MAX_PHASE_FUNC][MAX_CONC];
  int use_species_source_width[MAX_CONC];
  dbl species_source_width[MAX_CONC];

  int FlowingLiquidViscosityModel;
  dbl FlowingLiquid_viscosity;
  int FlowingLiquid_viscositymask[2];
  int FlowingLiquid_viscosity_lsi_interp_method;
  dbl FlowingLiquid_viscosity_phase[MAX_PHASE_FUNC];
};

typedef struct Second_LS_Phase_Properties SECOND_LS_PHASE_PROP_STRUCT;

#endif<|MERGE_RESOLUTION|>--- conflicted
+++ resolved
@@ -344,10 +344,7 @@
   dbl d_rho_dT[MDE];
   dbl d_rho_dC[MAX_CONC][MDE];
 
-<<<<<<< HEAD
-=======
   int PBE_BA_Type;
->>>>>>> 3332841a
 
   int Spwt_funcModel;
   dbl Spwt_func;
@@ -395,13 +392,8 @@
   dbl loadfv[MAX_CONC][15];
   dbl d_diffusivity_gf[MAX_CONC][MAX_CONC][MAX_VARIABLE_TYPES + MAX_CONC];
 
-<<<<<<< HEAD
-/* Property parameters needed for the Stefan-Maxwell flux model; KSC: 7/98, 2/99, 2/02;
-   Molecular weight is used in VL_POLY; ACS 8/98 */
-=======
   /* Property parameters needed for the Stefan-Maxwell flux model; KSC: 7/98, 2/99, 2/02;
      Molecular weight is used in VL_POLY; ACS 8/98 */
->>>>>>> 3332841a
   dbl diffusivity_Stefan_Maxwell[MAX_CONC][MAX_CONC];
   dbl u_diffusivity_Stefan_Maxwell[MAX_CONC][MAX_CONC][3]; /* KSC, 9/04 */
   dbl reaction_rate;
@@ -409,12 +401,9 @@
   int len_u_reaction_rate; /* Constants for user-defined reaction-rate model*/
   dbl *u_reaction_rate;    /* Constants for user-defined reaction-rate model*/
   dbl d_reaction_rate[MAX_VARIABLE_TYPES + MAX_CONC];
-<<<<<<< HEAD
   dbl emissivity[MAX_CONC];
   int EmissivityModel[MAX_CONC];
   dbl d_emissivity[MAX_CONC][MAX_VARIABLE_TYPES + MAX_CONC];
-=======
->>>>>>> 3332841a
   dbl molecular_weight[MAX_CONC];
   int MolecularWeightModel[MAX_CONC];
   dbl d_molecular_weight[MAX_CONC][MAX_VARIABLE_TYPES + MAX_CONC];
@@ -440,43 +429,6 @@
   dbl *u_interfacial_area;
   dbl d_interfacial_area[MAX_VARIABLE_TYPES + MAX_CONC];
 
-<<<<<<< HEAD
-/* diffusivitives for each term  of HYDRO Model */
-
-  int GamDiffType[MAX_CONC]  ;
-  int MuDiffType[MAX_CONC]  ;
-  int GravDiffType[MAX_CONC]  ;
-  int SBM_Type[MAX_CONC]  ;
-  int FickDiffType[MAX_CONC]  ;
-  int CurvDiffType[MAX_CONC]  ;
-  int QTensorDiffType[MAX_CONC] ;
-  int NSCoeffType[MAX_CONC] ;
-  int len_u_gadiffusivity[MAX_CONC];            /*this is currently defined for MPI*/
-  int len_u_mdiffusivity[MAX_CONC];             /*this is currently defined for MPI*/
-  int len_u_fdiffusivity[MAX_CONC];
-  int len_u_gdiffusivity[MAX_CONC];             /*this is currently defined for MPI*/
-  int len_SBM_Lengths2[MAX_CONC];             /*this is currently defined for MPI*/
-  int len_u_cdiffusivity[MAX_CONC];             /*this is currently defined for MPI*/
-  int len_u_qdiffusivity[MAX_CONC];             /*this is currently defined for MPI*/
-  int len_u_nscoeff[MAX_CONC] ;
-
-  dbl gam_diffusivity[MAX_CONC] ;               /* Kc from shear-gradient term */
-  dbl *u_gadiffusivity[MAX_CONC] ;
-  dbl mu_diffusivity[MAX_CONC] ;                /* Kmu from viscosity-gradient term */
-  dbl *u_mdiffusivity[MAX_CONC] ;
-  dbl f_diffusivity[MAX_CONC] ;                 /* normal Fickian diffusion term */
-  dbl *u_fdiffusivity[MAX_CONC] ;
-  dbl g_diffusivity[MAX_CONC] ;                 /* hindered settling function */
-  dbl SBM_Lengths[MAX_CONC] ;                 /* hindered settling function */
-  dbl NSCoeff[MAX_CONC] ;
-  dbl *u_nscoeff[MAX_CONC] ;
-  dbl *u_gdiffusivity[MAX_CONC] ;               /*this is currently defined for MPI*/
-  dbl *SBM_Lengths2[MAX_CONC] ;               /*this is currently defined for MPI*/
-  dbl cur_diffusivity[MAX_CONC] ;              /* curvature induced migration term */
-  dbl *u_cdiffusivity[MAX_CONC] ;
-  dbl q_diffusivity[MAX_CONC][DIM] ;	/* Q tensor diffusion components. */
-  dbl *u_qdiffusivity[MAX_CONC] ;
-=======
   /* diffusivitives for each term  of HYDRO Model */
 
   int GamDiffType[MAX_CONC];
@@ -512,7 +464,6 @@
   dbl *u_cdiffusivity[MAX_CONC];
   dbl q_diffusivity[MAX_CONC][DIM]; /* Q tensor diffusion components. */
   dbl *u_qdiffusivity[MAX_CONC];
->>>>>>> 3332841a
 
   /* Parameters for Ryan's Qtensor model */
   int QtensorExtensionPModel;
