/************************************************************************ *
* Goma - Multiphysics finite element software                             *
* Sandia National Laboratories                                            *
*                                                                         *
* Copyright (c) 2022 Goma Developers, National Technology & Engineering   *
*               Solutions of Sandia, LLC (NTESS)                          *
*                                                                         *
* Under the terms of Contract DE-NA0003525, the U.S. Government retains   *
* certain rights in this software.                                        *
*                                                                         *
* This software is distributed under the GNU General Public License.      *
* See LICENSE file.                                                       *
\************************************************************************/

/*
 *$Id: mm_mp_structs.h,v 5.20 2010-07-30 21:14:52 prschun Exp $
 */

/* mm_mp_structs.h -- material property structure definitions
 *
 * Revised: Mon Mar 14 15:34:10 MST 1994 pasacki@sandia.gov
 *
 * These are initially just constant floating point values. Later, we
 * may want to use pointers to functions that return complicated values
 * depending on all kinds of other things.
 *
 * Nothing is said about the units -- it is up to the user to input a
 * consistent set of units to solve the transport equations that they
 * are interested in solving. I would recommend MKSA (SI) units throughout,
 * or, even better, have the user set up the constants ahead of time along
 * with an appropriate nondimensionalization.
 *
 * There may be a better way of setting this up, based on the idea that some
 * material properties are associated with bulk materials, some with surfaces or
 * interfaces between two materials or one material and a boundary, and some
 * properties associated with a point (like contact angle at a three phase
 * junction.)
 *
 * The possibility of functional dependence of material properties on not just
 * other variables, but on the spatial gradients of those variables (eg.,
 * viscosity = function of rate of strain tensor) requires some thought to
 * implementation so that mesh derivatives can be performed as easily as
 * possible.
 *
 * Most of these are currently set up with material properties depending
 * only on each variable type - not including multiplicity of concentration
 * which is easily added by adding a new dimension [MAX_CONC]
 */

#ifndef GOMA_MM_MP_STRUCTS_H
#define GOMA_MM_MP_STRUCTS_H

#include "mm_as_structs.h"
#include "mm_elem_block_structs.h"
#include "rf_fem_const.h"

/*
 * New size variables provide hints to interprocessor communications as to
 * how big each of the "u_...." variables really is.
 */

#ifndef GOMA_CK_NAME_DEF
#define GOMA_CK_NAME_DEF
typedef char CK_NAME[64]; /* Typedefs for common names used for naming
                             domains and species */
typedef char CK_NAME_STR[64];
#endif

struct Material_Properties {
  int MatID;                        /* Material ID number for this material. This is
                                     * >= 0, and consistent across all processors,
                                     * unique, and equal to the index into the global
                                     * array of Material property structures */
  char Material_Name[MAX_MATLNAME]; /* Character string name for the material */
  int Num_Matrl_Elem_Blk;           /* Number of element blocks comprising this
                                     * material                                     */

  int *Matrl_Elem_Blk_Ids; /* Malloced list of element block ids comprising
                            * this material
                            * Length = Num_Matrl_Elem_Blk */

  int DefaultDatabase; /* Default place to look for physical property data
                        *      GOMA_MAT = 0 = Default
                        *      CHEMKIN_MAT = 1: Look up all property data
                        *                       in the chemkin data bases
                        */
  int Num_Species;     /* Number of species defined for this material */
  int Num_Species_Eqn; /* Number of species equations solved for in this
                        * material: NOTE: this is usually one less than
                        * the total number of species in the material due
                        * to the implicit imposition of the sum MF = 1
                        * constraint                                    */
  int Dropped_Last_Species_Eqn;
  /* True if the last species equation and only
   * the last species equn has been dropped from
   * equation system */
  int NonDiluteFormulation; /* If this flag is set, then there are additional
                             * species, whose concentrations are determined
                             * by the sum MF = 1 constraint, and/or by the
                             * equation of state, or by a volumetric
                             * Dirichlet condition.
                             */
  char **Species_Names;     /* Pointer to a vector of species names for the
                             * current material */
  int PhaseID[MAX_CONC];    /* Phase Identification for all of the species in
                             * the current material domain. If there is just
                             * one phase in the domain, then this vector will
                             * be identically zero. */
  int Species_Var_Type;     /* Species Variable type for the species defined
                             * in this material.
                             * Possible values are SPECIES_MOLE_FRACTION,
                             * SPECIES_MASS_FRACTION, SPECIES_CONCENTRATION,
                             * SPECIES_CAP_PRESSURE, etc.
                             * The acceptable values are listed
                             * in rf_fem_const.h. This variable influences all
                             * aspects of the species conservation equation,
                             * as well as the names that are put into
                             * the output files.
                             * The value of this entry will also determine
                             * the prefix associated with the name in the
                             * exodus file. */
  double StateVector[MAX_VARIABLE_TYPES];
  /* This is the state vector for calculation of
   * physical properties of the material.
   * Note: a state vector usually includes
   *   specification of the Temperature, Pressure,
   *   and species concentrations, and anything
   *   else that would nail down the current
   *   thermodynamic state of the system at a
   *   point.
   * -> Note, the species unknowns are put into
   *    the SPECIES_UNK_0 slots in this vector.
   */
  int StateVector_speciesVT; /* Current Species variable types for the
                              * species unknown in the state vector. Note
                              * these may be different than the Species_Var_Type
                              * field also in this structure.
                              */
  int Volumetric_Dirichlet_Cond[MAX_CONC];
  /* Flag for each species in the material to
   * indicate whether the degree of freedom is really
   * an algebraic constraint dictated by the sum MF=1
   * constraint or by the equation of state,
   * (a value of  TRUE), or whether it is a normal
   * degree of freedom  whose equation involves
   * advection, diffusion,  and reaction, etc
   * (FALSE).
   */
  int Num_Porous_Eqn; /* Number of porous media eqns solved for in this
                       * material
                       */

  int Num_Porous_Shell_Eqn; /* Number of porous media shell eqns solved for in this
                             * material
                             */

  int Porous_Eqn[MAX_PMV];             /* array containing the porous media equations
                                        * active in this material
                                        */
  int Porous_Shell_Eqn[MAX_POR_SHELL]; /* array containing the porous shell equations
                                        * active in this material
                                        */

  char **Porous_Names; /* Pointer to a vector of porous phase names for the
                        * current material */

  dbl thermal_conductivity; /* Yeah, you could make this a tensor... */
  dbl d_thermal_conductivity[MAX_VARIABLE_TYPES + MAX_CONC];
  int len_u_thermal_conductivity;
  dbl *u_thermal_conductivity;
  int ConductivityModel;
  int thermal_conductivity_tableid;
  int Ewt_funcModel;
  int Energy_Div_Term;
  dbl Ewt_func;
  int Rst_funcModel;
  dbl Rst_func;
  dbl Rst_diffusion;
  dbl Rst_func_supg;
  int thermal_cond_external_field;

  dbl electrical_conductivity; /* Yeah, you could make this a tensor... */
  dbl d_electrical_conductivity[MAX_VARIABLE_TYPES + MAX_CONC];
  int len_u_electrical_conductivity;
  dbl *u_electrical_conductivity;
  int Elec_ConductivityModel;
  int elec_cond_external_field;

  dbl permittivity;
  dbl d_permittivity[MAX_VARIABLE_TYPES + MAX_CONC];
  int len_u_permittivity;
  dbl *u_permittivity;
  int PermittivityModel;

  dbl elect_surf_diffusivity;
  dbl d_elect_surf_diffusivity[MAX_VARIABLE_TYPES + MAX_CONC];
  int len_u_elect_surf_diffusivity;
  dbl *u_elect_surf_diffusivity;
  int Elect_Surf_DiffusivityModel;

  dbl magnetic_permeability;
  dbl d_magnetic_permeability[MAX_VARIABLE_TYPES + MAX_CONC];
  int len_u_magnetic_permeability;
  dbl *u_magnetic_permeability;
  int MagneticPermeabilityModel;

  dbl shell_user_par;
  dbl d_shell_user_par[MAX_VARIABLE_TYPES + MAX_CONC];
  int len_u_shell_user_par;
  dbl *u_shell_user_par;
  int Shell_User_ParModel;

  dbl acoustic_impedance;
  dbl d_acoustic_impedance[MAX_VARIABLE_TYPES + MAX_CONC];
  int len_u_acoustic_impedance;
  dbl *u_acoustic_impedance;
  int Acoustic_ImpedanceModel;
  int acoustic_impedance_tableid;

  dbl wave_number; /* Acoustic Wave Number */
  dbl d_wave_number[MAX_VARIABLE_TYPES + MAX_CONC];
  int len_u_wave_number;
  dbl *u_wave_number;
  int wave_numberModel; /* CONSTANT */
  int wave_number_tableid;

  dbl acoustic_ksquared_sign; /* Sign of wavenumber squared -- captures imaginary wavenumbers */
  int Ksquared_SignModel;     /* CONSTANT */

  dbl acoustic_absorption;
  dbl d_acoustic_absorption[MAX_VARIABLE_TYPES + MAX_CONC];
  int len_u_acoustic_absorption;
  dbl *u_acoustic_absorption;
  int Acoustic_AbsorptionModel;
  int acoustic_absorption_tableid;

  dbl refractive_index;
  dbl d_refractive_index[MAX_VARIABLE_TYPES + MAX_CONC];
  int len_u_refractive_index;
  dbl *u_refractive_index;
  int Refractive_IndexModel;
  int refractive_index_tableid;

  dbl light_absorption;
  dbl d_light_absorption[MAX_VARIABLE_TYPES + MAX_CONC];
  int len_u_light_absorption;
  dbl *u_light_absorption;
  int Light_AbsorptionModel;
  int light_absorption_tableid;

  dbl extinction_index;
  dbl d_extinction_index[MAX_VARIABLE_TYPES + MAX_CONC];
  int len_u_extinction_index;
  dbl *u_extinction_index;
  int Extinction_IndexModel;
  int extinction_index_tableid;

  int VoltageFormulation; /* Used to select k for potential equation
                           * Permittivity or conductivity (default) */

  //! Viscosity of the phase, usually evaluated at the gauss point
  dbl viscosity;
  int len_u_viscosity;
  dbl *u_viscosity;
  //! Derivative of the viscosity wrt the independent unknowns in the problem
  dbl d_viscosity[MAX_VARIABLE_TYPES + MAX_CONC];

  //! Second derivatives of the viscosity wrt the independent unknowns in the
  //! problem
  dbl d2_viscosity[MAX_VARIABLE_TYPES + MAX_CONC + 1];

  int ViscosityModel;
  int viscosity_tableid;

  dbl dilationalViscosity;
  int len_u_dilationalViscosity;
  dbl *u_dilationalViscosity;
  dbl dilationalViscosityRatio;
  dbl d_dilationalViscosityRatio[MAX_VARIABLE_TYPES + MAX_CONC];
  dbl dilationalViscosityMultiplier;
  //! Volume fraction of Gas for multiphase material models
  //!  (Currently there is one model, foam)
  dbl volumeFractionGas;
  //! Derivative of the volume fraction of gas wrt the independent
  //! unknowns in the problem
  dbl d_volumeFractionGas[MAX_VARIABLE_TYPES + MAX_CONC];

  //! Integer representing the model for the dilationa viscosity
  int DilationalViscosityModel;
  int dilationalViscosity_tableid;

  int Mwt_funcModel;
  dbl Mwt_func;

  dbl surface_tension;
  int len_u_surface_tension;
  dbl *u_surface_tension;
  dbl d_surface_tension[MAX_VARIABLE_TYPES + MAX_CONC];
  int SurfaceTensionModel;

  dbl SurfaceDiffusionCoeffProjectionEqn;

  dbl heat_capacity;
  int len_u_heat_capacity;
  dbl *u_heat_capacity;
  dbl d_heat_capacity[MAX_VARIABLE_TYPES + MAX_CONC];
  int HeatCapacityModel;
  int heat_capacity_tableid;

  dbl Volume_Expansion;
  int len_u_Volume_Expansion;
  dbl *u_Volume_Expansion;
  dbl d_Volume_Expansion[MAX_VARIABLE_TYPES + MAX_CONC];
  int VolumeExpansionModel;

  dbl density;                    /* Value of the density given the current
                                   * value of the state variable, StateVariable,
                                   * also in this structure. */
  PROPERTYJAC_STRUCT *DensityJac; /* When necessary, this includes the derivatives
                                   * of the density wrt the state variables */
  int SBM_Length_enabled;

  int DensityModel;  /* Model type: for types, see mm_mp_const.h  */
  int len_u_density; /* Constants for user-defined density model*/
  dbl *u_density;    /* Constants for user-defined density model*/
  /*
   * HKM Note: d_density is now superfluous and will be eliminated eventually
   */
  dbl d_density[MAX_VARIABLE_TYPES + MAX_CONC]; /* Note this includes the thermal */
                                                /* expansion coefficient, beta */
                                                /* = d(density)/d(temperature) */
  /*
   * HKM Note: d_rho_dT and d_rho_dC contain duplicate information to
   *           DensityJac and will be either eliminated or changed to
   *           a form without the MDE dimension.
   */
  dbl d_rho_dT[MDE];
  dbl d_rho_dC[MAX_CONC][MDE];

  int PBE_BA_Type;

  int Spwt_funcModel;
  dbl Spwt_func;

  int SpSSPG_funcModel;
  dbl SpSSPG_func;

  int SpYZbeta_funcModel;
  dbl SpYZbeta_func;
  dbl SpYZbeta_value;

  int Momentwt_funcModel;
  dbl Momentwt_func;

  int MomentSSPG_funcModel;
  dbl MomentSSPG_func;

  int MomentShock_funcModel;
  dbl MomentShock_func;
  dbl MomentShock_Ref[MAX_MOMENTS];

  int MomentDiffusivityModel;
  dbl MomentDiffusivity;

  int MomentSecondLevelSetDiffusivityModel;
  dbl MomentSecondLevelSetDiffusivity;

  int MomentLevelSetDiffusionOnly;

  dbl diffusivity[MAX_CONC];
  int DiffusivityModel[MAX_CONC];
  int diffusivity_tableid[MAX_CONC];
  double SpeciesSecondLevelSetDiffusivity[MAX_CONC];
  int SpeciesOnlyDiffusion[MAX_CONC];   /* STANDARD or TAYLOR_GALERKIN */
  int SpeciesTimeIntegration[MAX_CONC]; /* STANDARD or TAYLOR_GALERKIN */
  int FreeVolSolvent[MAX_CONC];         /* Solvent identity array for multi-C FV*/
  int len_u_diffusivity[MAX_CONC];
  dbl *u_diffusivity[MAX_CONC];
  dbl d_diffusivity[MAX_CONC][MAX_VARIABLE_TYPES + MAX_CONC];

  dbl diffusivity_gen_fick[MAX_CONC][MAX_CONC]; /* generalized fickian diffusion ACS 4/00 */
  dbl loadfv[MAX_CONC][15];
  dbl d_diffusivity_gf[MAX_CONC][MAX_CONC][MAX_VARIABLE_TYPES + MAX_CONC];

  /* Property parameters needed for the Stefan-Maxwell flux model; KSC: 7/98, 2/99, 2/02;
     Molecular weight is used in VL_POLY; ACS 8/98 */
  dbl diffusivity_Stefan_Maxwell[MAX_CONC][MAX_CONC];
  dbl u_diffusivity_Stefan_Maxwell[MAX_CONC][MAX_CONC][3]; /* KSC, 9/04 */
  dbl reaction_rate;
  int ReactionRateModel;
  int len_u_reaction_rate; /* Constants for user-defined reaction-rate model*/
  dbl *u_reaction_rate;    /* Constants for user-defined reaction-rate model*/
  dbl d_reaction_rate[MAX_VARIABLE_TYPES + MAX_CONC];
  dbl molecular_weight[MAX_CONC];
  int MolecularWeightModel[MAX_CONC];
  dbl d_molecular_weight[MAX_CONC][MAX_VARIABLE_TYPES + MAX_CONC];
  dbl charge_number[MAX_CONC];
  int ChargeNumberModel[MAX_CONC];
  dbl d_charge_number[MAX_CONC][MAX_VARIABLE_TYPES + MAX_CONC];
  dbl solution_temperature;
  int SolutionTemperatureModel;
  int len_u_solution_temperature; /* Constants for user-defined solution temperature model*/
  dbl *u_solution_temperature;    /* Constants for user-defined solution temperature model*/
  dbl d_solution_temperature[MAX_VARIABLE_TYPES + MAX_CONC];
  dbl electrolyte_temperature;
  dbl electrolyte_conductivity;
  dbl electrode_potential;
  dbl thermodynamic_potential;
  int ThermodynamicPotentialModel;
  int len_u_thermodynamic_potential;
  dbl *u_thermodynamic_potential;
  dbl d_thermodynamic_potential[MAX_VARIABLE_TYPES + MAX_CONC];
  dbl interfacial_area;
  int InterfacialAreaModel;
  int len_u_interfacial_area;
  dbl *u_interfacial_area;
  dbl d_interfacial_area[MAX_VARIABLE_TYPES + MAX_CONC];

  /* diffusivitives for each term  of HYDRO Model */

  int GamDiffType[MAX_CONC];
  int MuDiffType[MAX_CONC];
  int GravDiffType[MAX_CONC];
  int SBM_Type[MAX_CONC];
  int FickDiffType[MAX_CONC];
  int CurvDiffType[MAX_CONC];
  int QTensorDiffType[MAX_CONC];
  int NSCoeffType[MAX_CONC];
  int len_u_gadiffusivity[MAX_CONC]; /*this is currently defined for MPI*/
  int len_u_mdiffusivity[MAX_CONC];  /*this is currently defined for MPI*/
  int len_u_fdiffusivity[MAX_CONC];
  int len_u_gdiffusivity[MAX_CONC]; /*this is currently defined for MPI*/
  int len_SBM_Lengths2[MAX_CONC];   /*this is currently defined for MPI*/
  int len_u_cdiffusivity[MAX_CONC]; /*this is currently defined for MPI*/
  int len_u_qdiffusivity[MAX_CONC]; /*this is currently defined for MPI*/
  int len_u_nscoeff[MAX_CONC];

  dbl gam_diffusivity[MAX_CONC]; /* Kc from shear-gradient term */
  dbl *u_gadiffusivity[MAX_CONC];
  dbl mu_diffusivity[MAX_CONC]; /* Kmu from viscosity-gradient term */
  dbl *u_mdiffusivity[MAX_CONC];
  dbl f_diffusivity[MAX_CONC]; /* normal Fickian diffusion term */
  dbl *u_fdiffusivity[MAX_CONC];
  dbl g_diffusivity[MAX_CONC]; /* hindered settling function */
  dbl SBM_Lengths[MAX_CONC];   /* hindered settling function */
  dbl NSCoeff[MAX_CONC];
  dbl *u_nscoeff[MAX_CONC];
  dbl *u_gdiffusivity[MAX_CONC]; /*this is currently defined for MPI*/
  dbl *SBM_Lengths2[MAX_CONC];   /*this is currently defined for MPI*/
  dbl cur_diffusivity[MAX_CONC]; /* curvature induced migration term */
  dbl *u_cdiffusivity[MAX_CONC];
  dbl q_diffusivity[MAX_CONC][DIM]; /* Q tensor diffusion components. */
  dbl *u_qdiffusivity[MAX_CONC];

  /* Parameters for Ryan's Qtensor model */
  int QtensorExtensionPModel;
  int QtensorNctModel;
  dbl Qtensor_Extension_P;
  dbl Qtensor_Nct;

  /* Reference Concentration Model is defined by itself */

  int RefConcnModel[MAX_CONC];
  dbl reference_concn[MAX_CONC];
  dbl *u_reference_concn[MAX_CONC];
  int len_u_reference_concn[MAX_CONC];

  int AdvectiveScalingModel[MAX_CONC];
  dbl AdvectiveScaling[MAX_CONC];
  /*
   *   ExtrinsicIndependentSpeciesVar[i] is true if
   *   the species variable i is extrinsic. This means
   *   that there is an extra c (Del dot V) term in the
   *   advection operator when there is dilational flow.
   */
  int ExtrinsicIndependentSpeciesVar[MAX_CONC];

  /*  molar volume */
  /*
   *  HKM -> The MolarVolumeModel and SpecificVolumeModel are
   *         in direct competition with the DensityModel field.
   *         They are the same thing. And, should not have a
   *         [MAX_CONC] vector associated with the quantity.
   *         Moreover, these two fields are not used within the
   *         code, to my knowledge. Thus, they may disappear in
   *         the future.
   */
  int MolarVolumeModel[MAX_CONC];
  int SpecificVolumeModel[MAX_CONC];
  dbl molar_volume[MAX_CONC];
  dbl specific_volume[MAX_CONC];
  dbl flory_param[MAX_CONC][MAX_CONC];

  /*
   * HKM - Specification of the chemical potential
   *       -> Really, better to do it via calls to chemkin.
   *          But, I'll include it here for BC specification
   *          and code development
   *     ( mu[i] = RTln(act_coeff[i]) + mu_start_[T, P] )
   *     ( mu_star_i = RTln(P/1atm) + mu_ss_i[T])
   *        -> See Denbigh for equations
   */
  int SSChemPotModel[MAX_CONC];
  dbl SSChemPotData[MAX_CONC];
  int PSChemPotModel[MAX_CONC];
  dbl PSChemPotData[MAX_CONC];
  int ChemPotModel[MAX_CONC];
  dbl ChemPotData[MAX_CONC];

  /* some properties for porous materials */

  int PorousMediaType;
  int CapStress;

  int i_ys; /* species number of species eqn */

  dbl porosity;
  int PorosityModel;
  int len_u_porosity; /* Constants for user-defined porosity model*/
  dbl *u_porosity;    /* Constants for user-defined porosity model*/
  dbl d_porosity[MAX_VARIABLE_TYPES + MAX_CONC + MAX_PMV];
  int porosity_external_field_index;

  dbl porous_compressibility;     /* Porous (rock) compressibility */
  dbl initial_porosity;           /* Initializes the external field */
  int PorousCompressibilityModel; /* when this is set to "CONST_INIT" */
  int len_u_porous_compressibility;
  dbl *u_porous_compressibility;

  dbl matrix_density; /* density of the solid material of a porous medium       */
  int PorousMatrixDensityModel;
  dbl d_matrix_density[MAX_VARIABLE_TYPES + MAX_CONC + MAX_PMV];

  dbl specific_heat; /* specific heat of the solid material of a porous medium */
  int PorousSpecificHeatModel;
  dbl d_specific_heat[MAX_VARIABLE_TYPES + MAX_CONC + MAX_PMV];

  dbl permeability;
  dbl perm_tensor[DIM][DIM];
  int PermeabilityModel;
  dbl d_permeability[MAX_VARIABLE_TYPES + MAX_CONC + MAX_PMV];
  int len_u_permeability;
  dbl *u_permeability;
  dbl d_perm_tensor_dx[DIM][DIM][DIM][MDE];
  dbl d_perm_tensor[DIM][DIM][MAX_VARIABLE_TYPES + MAX_CONC + MAX_PMV];
  int perm_external_field_index;

  dbl PorousLiqCompress;
  int PorousLiquidCompressModel;
  dbl d_PorousLiquidCompres[MAX_VARIABLE_TYPES + MAX_CONC];

  dbl PorousLiqRefPress;
  int PorousLiqRefPressModel;
  dbl d_PorousLiqRefPress[MAX_VARIABLE_TYPES + MAX_CONC];

  dbl rel_gas_perm;
  int RelGasPermModel;
  int len_u_rel_gas_perm;
  dbl *u_rel_gas_perm;
  dbl d_rel_gas_perm[MAX_VARIABLE_TYPES + MAX_CONC + MAX_PMV];

  dbl rel_liq_perm;
  int RelLiqPermModel;
  int len_u_rel_liq_perm;
  dbl *u_rel_liq_perm;
  dbl d_rel_liq_perm[MAX_VARIABLE_TYPES + MAX_CONC + MAX_PMV];
  int rel_liq_perm_external_field_index;

  dbl saturation;
  int SaturationModel;
  int len_u_saturation;
  dbl *u_saturation;
  dbl d_saturation[MAX_VARIABLE_TYPES + MAX_CONC + MAX_PMV];
  dbl d_d_saturation[MAX_VARIABLE_TYPES + MAX_CONC][MAX_VARIABLE_TYPES + MAX_CONC];
  int saturation_tableid;
  int SAT_external_field_index;

  dbl cap_pres;
  int CapPresModel;
  int len_u_cap_pres;
  dbl *u_cap_pres;
  dbl d_cap_pres[MAX_VARIABLE_TYPES + MAX_CONC];
  dbl d_d_cap_pres[MAX_VARIABLE_TYPES + MAX_CONC][MAX_VARIABLE_TYPES + MAX_CONC];
  int cap_pres_tableid;
  int cap_pres_external_field_index;

  /*
   *  Porous_wt_funcModel: This is where you specify standard weighting
   *                       or SUPG. The wt_func should normally always be
   *                       equal to 1, because 1 corresponds to the theoretical
   *                       amount of compensating artificial diffusivity
   *                       that makes up for the lack of actual diffusivity
   *                       in Galerkin's weighting as you get to high
   *                       peclet numbers.
   */
  int Porous_wt_funcModel;
  dbl Porous_wt_func;

  /*
   *  Porous_Mass_Lump:  If true mass lumping of the porous media
   *                     inventory terms is carried out.
   */
  int Porous_Mass_Lump;

  dbl porous_diffusivity[MAX_PMV];
  int PorousDiffusivityModel[MAX_PMV];
  int PorousTimeIntegration[MAX_PMV]; /* STANDARD or TAYLOR_GALERKIN */

  int len_u_porous_diffusivity[MAX_PMV];
  dbl *u_porous_diffusivity[MAX_PMV];
  dbl d_porous_diffusivity[MAX_PMV][MAX_VARIABLE_TYPES + MAX_CONC];

  dbl porous_latent_heat_vap[MAX_PMV];
  int PorousLatentHeatVapModel[MAX_PMV];
  dbl d_porous_latent_heat_vap[MAX_PMV][MAX_VARIABLE_TYPES + MAX_CONC];

  dbl porous_latent_heat_fusion[MAX_PMV];
  int PorousLatentHeatFusionModel[MAX_PMV];
  dbl d_porous_latent_heat_fusion[MAX_PMV][MAX_VARIABLE_TYPES + MAX_CONC];

  dbl porous_vapor_pressure[MAX_PMV];
  dbl d_porous_vapor_pressure[MAX_PMV][MAX_VARIABLE_TYPES + MAX_CONC];
  int len_u_porous_vapor_pressure[MAX_PMV];
  dbl *u_porous_vapor_pressure[MAX_PMV];
  int PorousVaporPressureModel[MAX_PMV];

  dbl porous_gas_constants;
  dbl d_porous_gas_constants[MAX_VARIABLE_TYPES + MAX_CONC];
  int len_u_porous_gas_constants;
  dbl *u_porous_gas_constants;
  int PorousGasConstantsModel;

  dbl porous_sink_constants;
  dbl d_porous_sink_constants[MAX_VARIABLE_TYPES + MAX_CONC];
  int len_u_porous_sink_constants;
  dbl *u_porous_sink_constants;
  int PorousSinkConstantsModel;

  dbl porous_vol_expansion[MAX_PMV];
  dbl d_porous_vol_expansion[MAX_PMV][MAX_VARIABLE_TYPES + MAX_CONC];
  int PorVolExpModel[MAX_PMV];
  int len_u_porous_vol_expansion[MAX_PMV];
  dbl *u_porous_vol_expansion[MAX_PMV];

  dbl porous_molecular_weight[MAX_PMV];
  int PorousMolecularWeightModel[MAX_PMV];
  dbl d_porous_molecular_weight[MAX_PMV][MAX_VARIABLE_TYPES + MAX_CONC];

  int moment_growth_model;
  dbl moment_growth_scale;
  dbl moment_growth_reference_pressure;

  int moment_coalescence_model;
  dbl moment_coalescence_scale;

  /*
   * Source terms...
   */

  dbl momentum_source[DIM];
  dbl d_momentum_source[DIM][MAX_VARIABLE_TYPES + MAX_CONC];
  int MomentumSourceModel;
  int len_u_momentum_source;
  dbl *u_momentum_source;

  dbl heat_source;
  dbl d_heat_source[MAX_VARIABLE_TYPES + MAX_CONC];
  int HeatSourceModel;
  int len_u_heat_source;
  dbl *u_heat_source;

  dbl species_source[MAX_CONC];
  dbl d_species_source[MAX_VARIABLE_TYPES + MAX_CONC];
  int SpeciesSourceModel[MAX_CONC];
  int len_u_species_source[MAX_CONC];
  dbl *u_species_source[MAX_CONC];
  dbl Jac_Species_Source[MAX_CONC * MAX_CONC];
  int species_source_external_field_index;

  dbl species_vol_expansion[MAX_CONC];
  dbl d_species_vol_expansion[MAX_CONC][MAX_VARIABLE_TYPES + MAX_CONC];
  int SpecVolExpModel[MAX_CONC];
  int len_u_species_vol_expansion[MAX_CONC];
  dbl *u_species_vol_expansion[MAX_CONC];

  dbl mass_source;
  dbl d_mass_source[MAX_VARIABLE_TYPES + MAX_CONC];
  int MassSourceModel;
  int len_u_mass_source;
  dbl *u_mass_source;

  dbl mesh_source[DIM];
  dbl real_solid_source[DIM];
  dbl d_mesh_source[DIM][MAX_VARIABLE_TYPES + MAX_CONC];
  int MeshSourceModel;
  int len_u_mesh_source;
  dbl *u_mesh_source;
  int RealSolidSourceModel;

  dbl current_source;
  dbl d_current_source[MAX_VARIABLE_TYPES + MAX_CONC];
  int CurrentSourceModel;
  int len_u_current_source;
  dbl *u_current_source;

  dbl moment_source;
  dbl d_moment_source[MAX_VARIABLE_TYPES + MAX_CONC];
  int MomentSourceModel;
  int len_u_moment_source;
  dbl *u_moment_source;

  dbl heightU;
  dbl d_heightU[MAX_VARIABLE_TYPES + MAX_CONC];
  int len_u_heightU_function_constants;
  dbl *u_heightU_function_constants;
  int HeightUFunctionModel;
  int heightU_ext_field_index;
  int heightU_function_constants_tableid;

  dbl heightL;
  dbl d_heightL[MAX_VARIABLE_TYPES + MAX_CONC];
  int len_u_heightL_function_constants;
  dbl *u_heightL_function_constants;
  int HeightLFunctionModel;
  int heightL_ext_field_index;
  int heightL_function_constants_tableid;

  dbl veloU[DIM];
  dbl d_veloU[DIM][MAX_VARIABLE_TYPES + MAX_CONC];
  int len_u_veloU_function_constants;
  dbl *u_veloU_function_constants;
  int VeloUFunctionModel;

  dbl veloL[DIM];
  dbl d_veloL[DIM][MAX_VARIABLE_TYPES + MAX_CONC];
  int len_u_veloL_function_constants;
  dbl *u_veloL_function_constants;
  int VeloLFunctionModel;

  dbl dcaU;
  dbl d_dcaU[MAX_VARIABLE_TYPES + MAX_CONC];
  int len_u_dcaU_function_constants;
  dbl *u_dcaU_function_constants;
  int DcaUFunctionModel;

  dbl dcaL;
  dbl d_dcaL[MAX_VARIABLE_TYPES + MAX_CONC];
  int len_u_dcaL_function_constants;
  dbl *u_dcaL_function_constants;
  int DcaLFunctionModel;

  int FSIModel;

  int TurbulentLubricationModel;

  dbl lubsource;
  dbl d_lubsource[MAX_VARIABLE_TYPES + MAX_CONC];
  int len_lubsource;
  dbl *u_lubsource_function_constants;
  int LubSourceModel;

  dbl lubmomsource[DIM];
  dbl d_lubmomsource[DIM][MAX_VARIABLE_TYPES + MAX_CONC];
  int len_lubmomsource;
  int LubMomSourceModel;

  dbl FilmEvap;
  dbl d_FilmEvap[MAX_VARIABLE_TYPES + MAX_CONC];
  int len_u_FilmEvap_function_constants;
  dbl *u_FilmEvap_function_constants;
  int FilmEvapModel;

  dbl DisjPress;
  dbl d_DisjPress[MAX_VARIABLE_TYPES + MAX_CONC];
  int len_u_DisjPress_function_constants;
  dbl *u_DisjPress_function_constants;
  int DisjPressModel;

  dbl SlipCoeff;
  dbl d_SlipCoeff[MAX_VARIABLE_TYPES + MAX_CONC];
  int len_u_SlipCoeff_function_constants;
  dbl *u_SlipCoeff_function_constants;
  int SlipCoeffModel;

  dbl DiffCoeff;
  dbl d_DiffCoeff[MAX_VARIABLE_TYPES + MAX_CONC];
  int len_u_DiffCoeff_function_constants;
  dbl *u_DiffCoeff_function_constants;
  int DiffCoeffModel;

  dbl PorousShellClosedPorosity;
  dbl d_PorousShellClosedPorosity[MAX_VARIABLE_TYPES + MAX_CONC];
  int len_u_PorousShellClosedPorosity_function_constants;
  dbl *u_PorousShellClosedPorosity_function_constants;
  int PorousShellClosedPorosityModel;
  int por_shell_closed_porosity_ext_field_index;

  dbl PorousShellClosedHeight;
  dbl d_PorousShellClosedHeight[MAX_VARIABLE_TYPES + MAX_CONC];
  int len_u_PorousShellClosedHeight_function_constants;
  dbl *u_PorousShellClosedHeight_function_constants;
  int PorousShellClosedHeightModel;
  int por_shell_closed_height_ext_field_index;

  dbl PorousShellClosedRadius;
  dbl d_PorousShellClosedRadius[MAX_VARIABLE_TYPES + MAX_CONC];
  int len_u_PorousShellClosedRadius_function_constants;
  dbl *u_PorousShellClosedRadius_function_constants;
  int PorousShellClosedRadiusModel;
  int por_shell_closed_radius_ext_field_index;

  dbl PorousShellClosedP0;
  dbl d_PorousShellClosedP0[MAX_VARIABLE_TYPES + MAX_CONC];
  int len_u_PorousShellClosedP0_function_constants;
  dbl *u_PorousShellClosedP0_function_constants;
  int PorousShellClosedP0Model;

  dbl PorousShellPatm;
  dbl d_PorousShellPatm[MAX_VARIABLE_TYPES + MAX_CONC];
  int len_u_PorousShellPatm_function_constants;
  dbl *u_PorousShellPatm_function_constants;
  int PorousShellPatmModel;

  dbl PorousShellPref;
  dbl d_PorousShellPref[MAX_VARIABLE_TYPES + MAX_CONC];
  int len_u_PorousShellPref_function_constants;
  dbl *u_PorousShellPref_function_constants;
  int PorousShellPrefModel;

  dbl PorousShellCrossKappa;
  dbl d_PorousShellCrossKappa[MAX_VARIABLE_TYPES + MAX_CONC];
  int len_u_PorousShellCrossKappa_function_constants;
  dbl *u_PorousShellCrossKappa_function_constants;
  int PorousShellCrossKappaModel;
  int Xperm_external_field_index;

  dbl PorousShellInitPorePres;
  dbl d_PorousShellInitPorePres[MAX_VARIABLE_TYPES + MAX_CONC];
  int len_u_PorousShellInitPorePres_function_constants;
  dbl *u_PorousShellInitPorePres_function_constants;
  int PorousShellInitPorePresModel;

  dbl PorousShellDiffusivity;
  dbl d_PorousShellDiffusivity[MAX_VARIABLE_TYPES + MAX_CONC];
  int len_u_PorousShellDiffusivity_function_constants;
  dbl *u_PorousShellDiffusivity_function_constants;
  int PorousShellDiffusivityModel;

  dbl PorousShellRT;
  dbl d_PorousShellRT[MAX_VARIABLE_TYPES + MAX_CONC];
  int len_u_PorousShellRT_function_constants;
  dbl *u_PorousShellRT_function_constants;
  int PorousShellRTModel;

  dbl PorousShellHenry;
  dbl d_PorousShellHenry[MAX_VARIABLE_TYPES + MAX_CONC];
  int len_u_PorousShellHenry_function_constants;
  dbl *u_PorousShellHenry_function_constants;
  int PorousShellHenryModel;

  dbl PorousShellPorosity[MAX_POR_SHELL];
  dbl d_PorousShellPorosity[MAX_POR_SHELL][MAX_VARIABLE_TYPES + MAX_CONC];
  int len_u_PorousShellPorosity[MAX_POR_SHELL];
  dbl *u_PorousShellPorosity[MAX_POR_SHELL];
  int PorousShellPorosityModel[MAX_POR_SHELL];
  int por_shell_porosity_ext_field_index[MAX_POR_SHELL];

  dbl PorousShellHeight[MAX_POR_SHELL];
  dbl d_PorousShellHeight[MAX_POR_SHELL][MAX_VARIABLE_TYPES + MAX_CONC];
  int len_u_PorousShellHeight[MAX_POR_SHELL];
  dbl *u_PorousShellHeight[MAX_POR_SHELL];
  int PorousShellHeightModel[MAX_POR_SHELL];
  int por_shell_height_ext_field_index[MAX_POR_SHELL];

  dbl PorousShellPermeability[MAX_POR_SHELL];
  dbl PorousShellPermTensor[MAX_POR_SHELL][DIM][DIM];
  dbl d_PorousShellPermeability[MAX_POR_SHELL][MAX_VARIABLE_TYPES + MAX_CONC];
  int len_u_PorousShellPermeability[MAX_POR_SHELL];
  dbl *u_PorousShellPermeability[MAX_POR_SHELL];
  int PorousShellPermeabilityModel[MAX_POR_SHELL];
  int por_shell_permeability_ext_field_index[MAX_POR_SHELL];

  dbl PorousShellCrossPermeability[MAX_POR_SHELL];
  dbl d_PorousShellCrossPermeability[MAX_POR_SHELL][MAX_VARIABLE_TYPES + MAX_CONC];
  int len_u_PorousShellCrossPermeability[MAX_POR_SHELL];
  dbl *u_PorousShellCrossPermeability[MAX_POR_SHELL];
  int PorousShellCrossPermeabilityModel[MAX_POR_SHELL];
  int por_shell_cross_permeability_ext_field_index[MAX_POR_SHELL];

  dbl PorousShellRelPerm[MAX_POR_SHELL];
  dbl d_PorousShellRelPerm[MAX_POR_SHELL][MAX_VARIABLE_TYPES + MAX_CONC];
  int len_u_PorousShellRelPerm[MAX_POR_SHELL];
  dbl *u_PorousShellRelPerm[MAX_POR_SHELL];
  int PorousShellRelPermModel[MAX_POR_SHELL];
  int por_shell_rel_perm_ext_field_index[MAX_POR_SHELL];

  dbl PorousShellCapPres[MAX_POR_SHELL];
  dbl d_PorousShellCapPres[MAX_POR_SHELL][MAX_VARIABLE_TYPES + MAX_CONC];
  int len_u_PorousShellCapPres[MAX_POR_SHELL];
  dbl *u_PorousShellCapPres[MAX_POR_SHELL];
  int PorousShellCapPresModel[MAX_POR_SHELL];
  int por_shell_cap_pres_ext_field_index[MAX_POR_SHELL];
  int por_shell_cap_pres_hyst_num_switch_ext_field_index[MAX_POR_SHELL];
  int por_shell_cap_pres_hyst_curve_type_ext_field_index[MAX_POR_SHELL];

  /*
   * Boundary conditions...(these quantities and the geometric surface
   * parameters may better be place in their own side_set/node_set sort
   * of pointer...
   */

  dbl reference[MAX_VARIABLE_TYPES]; /* Mostly for reference temperature for */
                                     /* Boussinesq term, but conceivably also */
                                     /* extended to concentration, and other */
                                     /* variables, too. */
  int ReferenceModel[MAX_VARIABLE_TYPES];

  dbl melting_point_liquidus;
  dbl d_melting_point_liquidus[MAX_VARIABLE_TYPES + MAX_CONC];
  int LiquidusModel;

  dbl melting_point_solidus;
  dbl d_melting_point_solidus[MAX_VARIABLE_TYPES + MAX_CONC];
  int SolidusModel;

  dbl latent_heat_vap[MAX_CONC];
  int LatentHeatVapModel[MAX_CONC];
  dbl d_latent_heat_vap[MAX_CONC][MAX_VARIABLE_TYPES + MAX_CONC];

  dbl latent_heat_fusion[MAX_CONC];
  int LatentHeatFusionModel[MAX_CONC];
  dbl d_latent_heat_fusion[MAX_CONC][MAX_VARIABLE_TYPES + MAX_CONC];

  dbl vapor_pressure[MAX_CONC];
  dbl d_vapor_pressure[MAX_CONC][MAX_VARIABLE_TYPES + MAX_CONC];
  int len_u_vapor_pressure[MAX_CONC];
  dbl *u_vapor_pressure[MAX_CONC];
  int VaporPressureModel[MAX_CONC];

  dbl heat_transfer_coefficient;
  dbl d_heat_transfer_coefficient[MAX_VARIABLE_TYPES + MAX_CONC];

  dbl mass_transfer_coefficient[MAX_CONC];
  dbl d_mass_transfer_coefficient[MAX_CONC][MAX_VARIABLE_TYPES + MAX_CONC];

  dbl mass_flux[MAX_CONC];
  dbl d_mass_flux[MAX_CONC][MAX_VARIABLE_TYPES + MAX_CONC];

  dbl species_activity[MAX_CONC];
  dbl d_species_activity[MAX_CONC][MAX_VARIABLE_TYPES + MAX_CONC];

  dbl geometry_parameters[MAX_GEOMETRY_PARMS]; /* defined in rf_fem_const.h */

  //! FlowingLiquid Viscosity -> Used in the Brinkman Equation
  //  -> also reused in some situations for the FOAM_EPOXY model to hold
  //     the pure liquid phase viscosity and its derivatives.
  dbl FlowingLiquid_viscosity;
  dbl d_FlowingLiquid_viscosity[MAX_VARIABLE_TYPES + MAX_CONC];
  int FlowingLiquidViscosityModel;
  dbl *u_FlowingLiquid_viscosity;
  int len_u_FlowingLiquid_viscosity;

  //! Inertia_coefficient -> used in the Brinkman Equation
  dbl Inertia_coefficient;
  dbl d_Inertia_coefficient[MAX_VARIABLE_TYPES + MAX_CONC];
  int InertiaCoefficientModel;

  // TFMP structure for material properties function constants
  int tfmp_density_model;
  int len_tfmp_density_const;
  dbl *tfmp_density_const;

  int tfmp_viscosity_model;
  int len_tfmp_viscosity_const;
  dbl *tfmp_viscosity_const;

  // TFMP indicators for the stabilizing diffusivity corrector
  int tfmp_diff_model;
  int len_tfmp_diff_const;
  dbl *tfmp_diff_const;

  // TFMP variables for wt function application
  int tfmp_wt_model;
  int tfmp_wt_len;
  dbl tfmp_wt_const;

  int tfmp_mass_lump;
  int tfmp_clipping;
  dbl tfmp_clip_strength;

  int tfmp_rel_perm_model;
  int len_tfmp_rel_perm_const;
  dbl *tfmp_rel_perm_const;

  int tfmp_dissolution_model;
  int len_tfmp_dissolution_const;
  dbl *tfmp_dissolution_const;

  int tfmp_drop_lattice_model;
  int len_tfmp_drop_lattice_const;
  dbl *tfmp_drop_lattice_const;

  /* Properties for Fixed Deformable Roller
  CTPM "coupled two-phase membrane"
  */

  int shell_tangent_model;
  int len_shell_tangent_seed_vec_const;
  dbl *shell_tangent_seed_vec_const;

  int shell_moment_tensor_model;

  // Elastohydrodynamic Lubrication
  int ehl_gap_model;
  int ehl_normal_method;
  int ehl_integration_kind;

  int table_index;

  struct Data_Table *table;

  struct Second_LS_Phase_Properties *mp2nd;
};

//! Structure containing all of the physical constants related to viscosity
/*!
 *   Generalized Newtonian Models:
 *   Newtonian, Power Law, Carreau, Bingham,  Carreau_wlf
 *   or Carreau_Suspension etc
 *
 *  This structure is allocated for every material. For each material
 *  there are MAX_MODES numbers of these structures.
 */
struct Generalized_Newtonian {
  //! Integer describing the viscosity model
  /*!
   *   Generalized Newtonian Models:
   *   Newtonian, Power Law, Carreau, Bingham,  Carreau_wlf
   *   or Carreau_Suspension etc
   */
  int ConstitutiveEquation;

  dbl mu0;
  int mu0Model;
  dbl pos_ls_mup;
  int len_u_mu0;
  dbl *u_mu0;
  dbl nexp;
  int nexpModel;
  int len_u_nexp;
  dbl *u_nexp;
  dbl muinf;
  int muinfModel;
  int len_u_muinf;
  dbl *u_muinf;
  dbl lam;
  int lamModel;
  int len_u_lam;
  dbl *u_lam;
  dbl aexp;
  int aexpModel;
  int len_u_aexp;
  dbl *u_aexp;
  dbl atexp;
  int atexpModel;
  int len_u_atexp;
  dbl *u_atexp;
  /* CARREAU_WLF viscosity model  */
  dbl wlfc2;
  int wlfc2Model;
  int len_u_wlfc2;
  dbl *u_wlfc2;
  /* these are for the BINGHAM and HERSCHEL_BULKLEY
   *  yielding material model */
  dbl tau_y;
  int len_u_tau_y;
  dbl *u_tau_y;
  int tau_yModel;
  dbl fexp;
  int fexpModel;
  dbl epsilon;
  int epsilonModel;
  /* these are for SUSPENSION/FILLED_EPOXY models */
  dbl maxpack;
  int maxpackModel;
  int sus_species_no;
  /* these are for CURE/EPOXY/FILLED_EPOXY models */
  dbl gelpoint;
  int gelpointModel;
  dbl cureaexp;
  int cureaexpModel;
  dbl curebexp;
  int curebexpModel;
  dbl tgel0;
  int tgel0Model;
  int cure_species_no;
  dbl k1; /* rate coefficients etc. for Bond evolution viscosity model */
  dbl k2;
  dbl n0;
  dbl pexp;
  dbl qexp;
  dbl diff;
  //! Model for the dilational viscosity
  int DilViscModel;
  //! This is the constant used for the dilational viscosity
  dbl DilVisc0;
  dbl thixo_factor;
  int thixoModel;
  int len_u_thixo;
  dbl *u_thixo_factor;
};
typedef struct Generalized_Newtonian GEN_NEWT_STRUCT;

struct Positive_LS_Viscoelastic_Properties {
  double time_const; /* relaxation constant */

  double alpha; /* This is the Geisekus mobility parameter */

  double xi; /* This is the PTT upper convected / lower convected weight parameter */

  double eps; /* This is the PTT elongational parameter */
};

struct Viscoelastic_Constitutive {
  /* this struct contains the polymer viscosity
   * if it is shearthinning etc or NEWTONIAN
   */
  GEN_NEWT_STRUCT *gn;

  dbl time_const;      /* relaxation constant */
  int time_constModel; /* this is either CONSTANT or POWERLAW or CARREAU */
                       /* The same model must be used for the viscosity! */
  dbl alpha;           /* This is the Geisekus mobility parameter */
  int alphaModel;

  dbl xi; /* This is the PTT upper convected / lower convected weight parameter */
  int xiModel;

  dbl eps; /* This is the PTT elongational parameter */
  int epsModel;

<<<<<<< HEAD
  struct Positive_LS_Viscoelastic_Properties pos_ls;
=======
  dbl muJeffreys;           /* 2nd viscosity used in modified Jeffreys model */
  int muJeffreysModel;
>>>>>>> 06d8c849
};
typedef struct Viscoelastic_Constitutive VISC_CONST_STRUCT;

struct Viscoelastic_Nonmodal {
  /*
   * Viscoelastic Constitutive Equation:
   * with proper coefficient choices it can become:
   * Giesekus Model
   * Maxwell Model
   * Oldroyd-B Model
   * White-Metzner Model
   * Leonov Model
   */
  int ConstitutiveEquation;
  dbl wt_func;
  int wt_funcModel;
  dbl shockcapture;
  int shockcaptureModel;

  /* This is the adaptive viscosity scaling. If if it zero
   * we get the standard formulation, if nonzero we get
   * numerical viscosity that may stabilize the stress equations
   */
  dbl eps;

  int evssModel; /* this is to choose the EVSS model - either
                    Fortin's or Rajagopalans */
  int modes;

  int dg_J_model;

  dbl *dg_J_model_wt;
  int len_dg_J_model_wt; /* Sigh...everyone forgets to do this... */

  int shiftModel;
  dbl *shift;
  int len_shift; /*  time constant temperature shift */
};

struct Elastic_Constitutive {
  /*
   * Constants used in the Elasticity consitutive Equations
   */
  int ConstitutiveEquation;

  dbl lame_mu;
  int lame_mu_model;
  int len_u_mu;
  dbl *u_mu;
  dbl d_lame_mu[MAX_VARIABLE_TYPES + MAX_CONC];
  int lame_mu_tableid;

  dbl lame_lambda;
  int lame_lambda_model;
  int len_u_lambda;
  dbl *u_lambda;
  dbl d_lame_lambda[MAX_VARIABLE_TYPES + MAX_CONC];

  dbl lame_TempShift;
  int lameTempShiftModel;
  int len_u_lame_TempShift;
  dbl *u_lame_TempShift;
  dbl d_lame_TempShift[MAX_VARIABLE_TYPES + MAX_CONC];
  int lame_TempShift_tableid;

  dbl bend_stiffness;
  int bend_stiffness_model;
  int len_u_bend_stiffness;
  dbl *u_bend_stiffness;
  dbl d_bend_stiffness[MAX_VARIABLE_TYPES + MAX_CONC];

  dbl exten_stiffness;
  int exten_stiffness_model;
  int len_u_exten_stiffness;
  dbl *u_exten_stiffness;
  dbl d_exten_stiffness[MAX_VARIABLE_TYPES + MAX_CONC];

  dbl poisson;
  int poisson_model;
  int len_u_poisson;
  dbl *u_poisson;
  dbl d_poisson[MAX_VARIABLE_TYPES + MAX_CONC];

  dbl Strss_fr_sol_vol_frac;

  dbl v_mesh_sfs[DIM];
  int v_mesh_sfs_model; /* Looks as if this ought to be an int - pas */
  int len_u_v_mesh_sfs;
  dbl *u_v_mesh_sfs;

  dbl thermal_expansion; /*  thermo-elasticity properties   */
  int thermal_expansion_model;
  int len_u_thermal_expansion;
  dbl *u_thermal_expansion;
  dbl solid_reference_temp;
  int solid_reference_temp_model;

  dbl solid_viscosity; /*  viscoelastic solid viscosity   */
  int solid_viscosity_model;
  int len_u_solid_viscosity;
  dbl *u_solid_viscosity;
  dbl solid_dil_viscosity; /*  viscoelastic solid dilational viscosity   */
  int solid_dil_viscosity_model;
};

typedef struct Elastic_Constitutive ELASTIC_CONST_STRUCT;

struct Viscoplastic_Constitutive {
  /*
   * Constants used in the Viscoplasticity consitutive Equations
   */
  int ConstitutiveEquation;

  int update_flag; /*This is a flag for updating and advancing the
                    *time integrals in the EVP hyperelastic formulation.
                    *We have no other place to put this flag unless we
                    *want to pass it into the depths of assemble_mesh. Because
                    *it is only used there, I saw it not necessary to cludder
                    *matrix fill arg list, and I made it global.
                    */

  dbl plastic_mu;
  int plastic_mu_model;
  int len_u_plastic_mu;
  dbl *u_plastic_mu;
  dbl d_plastic_mu[MAX_VARIABLE_TYPES + MAX_CONC];

  dbl yield;
  int yield_model;
  int len_u_yield;
  dbl *u_yield;
  dbl d_yield[MAX_VARIABLE_TYPES + MAX_CONC];

  /*
   * This part of this struct is used to allocate, transport, and deallocate
   * the global arrays
   * required for elastoviscoplastic models.  Those models, because of their Lagrangian
   * hyperelastic nature require a time integral along material paths.  The only
   * way to track those time integrals is to advanced these kinematic tensors globally,
   * i.e., they can not be in an element-by-element structure.  These babies can get
   * pretty big so they won't be allocated unless you are doing an EVP model
   */

  dbl ****F_vp_glob; /*viscoplastic deformation gradient = I + int(D_vp)dt */
  dbl ****F_vp_old_glob;
  dbl ****TT_glob; /*Plastic potential stress */
  dbl ****TT_old_glob;
  dbl ******dTT_dx_glob; /*Stress sensitivities */
  dbl ******dTT_dx_old_glob;
  dbl ******dTT_dc_glob; /*Stress sensitivities */
  dbl ******dTT_dc_old_glob;
};

/*
 * This is where this belongs.
 */

struct Variable_Initialization {
  int var;
  int ktype;
  double init_val;
  double init_val_min;
  double init_val_max;
  double init_val_minus; /* Value in negative LS phase */
  double init_val_plus;  /* Value in positive LS phase */
  int slave_block;       /* this is set TRUE in order that this initialization value
                                                        is not applied to nodes that are shared with
                            adjacent blocks */
};

struct Second_LS_Phase_Properties {
  int ViscosityModel;
  dbl viscosity;
  int viscositymask[2];
  dbl viscosity_phase[MAX_PHASE_FUNC];

  int DensityModel;
  dbl density;
  int densitymask[2];
  dbl density_phase[MAX_PHASE_FUNC];

  int HeatCapacityModel;
  dbl heatcapacity;
  int heatcapacitymask[2];
  dbl heatcapacity_phase[MAX_PHASE_FUNC];

  int ThermalConductivityModel;
  dbl thermalconductivity;
  int thermalconductivitymask[2];
  dbl thermalconductivity_phase[MAX_PHASE_FUNC];

  int MomentumSourceModel;
  dbl momentumsource[DIM];
  int momentumsourcemask[2];
  dbl momentumsource_phase[MAX_PHASE_FUNC][DIM];

  int HeatSourceModel;
  dbl heatsource;
  int heatsourcemask[2];
  dbl heatsource_phase[MAX_PHASE_FUNC];

  int AcousticImpedanceModel;
  dbl acousticimpedance;
  int acousticimpedancemask[2];
  dbl acousticimpedance_phase[MAX_PHASE_FUNC];

  int wavenumberModel;
  dbl wavenumber;
  int wavenumbermask[2];
  dbl wavenumber_phase[MAX_PHASE_FUNC];

  int AcousticAbsorptionModel;
  dbl acousticabsorption;
  int acousticabsorptionmask[2];
  dbl acousticabsorption_phase[MAX_PHASE_FUNC];

  int RefractiveIndexModel;
  dbl refractiveindex;
  int refractiveindexmask[2];
  dbl refractiveindex_phase[MAX_PHASE_FUNC];

  int LightAbsorptionModel;
  dbl lightabsorption;
  int lightabsorptionmask[2];
  dbl lightabsorption_phase[MAX_PHASE_FUNC];

  int ExtinctionIndexModel;
  dbl extinctionindex;
  int extinctionindexmask[2];
  dbl extinctionindex_phase[MAX_PHASE_FUNC];

  int SpeciesSourceModel[MAX_CONC];
  dbl speciessource[MAX_CONC];
  int speciessourcemask[2][MAX_CONC];
  dbl speciessource_phase[MAX_PHASE_FUNC][MAX_CONC];
  int use_species_source_width[MAX_CONC];
  dbl species_source_width[MAX_CONC];

  int FlowingLiquidViscosityModel;
  dbl FlowingLiquid_viscosity;
  int FlowingLiquid_viscositymask[2];
  dbl FlowingLiquid_viscosity_phase[MAX_PHASE_FUNC];
};

typedef struct Second_LS_Phase_Properties SECOND_LS_PHASE_PROP_STRUCT;

#endif<|MERGE_RESOLUTION|>--- conflicted
+++ resolved
@@ -1139,12 +1139,9 @@
   dbl eps; /* This is the PTT elongational parameter */
   int epsModel;
 
-<<<<<<< HEAD
   struct Positive_LS_Viscoelastic_Properties pos_ls;
-=======
   dbl muJeffreys;           /* 2nd viscosity used in modified Jeffreys model */
   int muJeffreysModel;
->>>>>>> 06d8c849
 };
 typedef struct Viscoelastic_Constitutive VISC_CONST_STRUCT;
 
