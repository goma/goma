/************************************************************************ *
* Goma - Multiphysics finite element software                             *
* Sandia National Laboratories                                            *
*                                                                         *
* Copyright (c) 2022 Sandia Corporation.                                  *
*                                                                         *
* Under the terms of Contract DE-AC04-94AL85000 with Sandia Corporation,  *
* the U.S. Government retains certain rights in this software.            *
*                                                                         *
* This software is distributed under the GNU General Public License.      *
\************************************************************************/

/*
 *$Id: mm_mp_structs.h,v 5.20 2010-07-30 21:14:52 prschun Exp $
 */

/* mm_mp_structs.h -- material property structure definitions
 *
 * Revised: Mon Mar 14 15:34:10 MST 1994 pasacki@sandia.gov
 *
 * These are initially just constant floating point values. Later, we
 * may want to use pointers to functions that return complicated values
 * depending on all kinds of other things.
 *
 * Nothing is said about the units -- it is up to the user to input a
 * consistent set of units to solve the transport equations that they
 * are interested in solving. I would recommend MKSA (SI) units throughout,
 * or, even better, have the user set up the constants ahead of time along
 * with an appropriate nondimensionalization.
 *
 * There may be a better way of setting this up, based on the idea that some
 * material properties are associated with bulk materials, some with surfaces or
 * interfaces between two materials or one material and a boundary, and some
 * properties associated with a point (like contact angle at a three phase
 * junction.)
 *
 * The possibility of functional dependence of material properties on not just
 * other variables, but on the spatial gradients of those variables (eg.,
 * viscosity = function of rate of strain tensor) requires some thought to
 * implementation so that mesh derivatives can be performed as easily as
 * possible.
 *
 * Most of these are currently set up with material properties depending
 * only on each variable type - not including multiplicity of concentration
 * which is easily added by adding a new dimension [MAX_CONC]
 */

#ifndef GOMA_MM_MP_STRUCTS_H
#define GOMA_MM_MP_STRUCTS_H

#include "mm_as_structs.h"
#include "mm_elem_block_structs.h"
#include "rf_fem_const.h"

/*
 * New size variables provide hints to interprocessor communications as to
 * how big each of the "u_...." variables really is.
 */

#ifndef GOMA_CK_NAME_DEF
#define GOMA_CK_NAME_DEF
typedef char CK_NAME[64]; /* Typedefs for common names used for naming
                             domains and species */
typedef char CK_NAME_STR[64];
#endif

struct Material_Properties {
  int MatID;                        /* Material ID number for this material. This is
                                     * >= 0, and consistent across all processors,
                                     * unique, and equal to the index into the global
                                     * array of Material property structures */
  char Material_Name[MAX_MATLNAME]; /* Character string name for the material */
  int Num_Matrl_Elem_Blk;           /* Number of element blocks comprising this
                                     * material                                     */

<<<<<<< HEAD
  int *Matrl_Elem_Blk_Ids; /* Malloced list of element block ids comprising
                            * this material
                            * Length = Num_Matrl_Elem_Blk */

  int DefaultDatabase; /* Default place to look for physical property data
                        *      GOMA_MAT = 0 = Default
                        *      CHEMKIN_MAT = 1: Look up all property data
                        *                       in the chemkin data bases
                        */
  int Num_Species;     /* Number of species defined for this material */
  int Num_Species_Eqn; /* Number of species equations solved for in this
                        * material: NOTE: this is usually one less than
                        * the total number of species in the material due
                        * to the implicit imposition of the sum MF = 1
                        * constraint                                    */
=======
struct Material_Properties
{
  int MatID;               /* Material ID number for this material. This is
			    * >= 0, and consistent across all processors,
			    * unique, and equal to the index into the global
			    * array of Material property structures */
  char Material_Name[MAX_MATLNAME];   /* Character string name for the material */
  int Num_Matrl_Elem_Blk;  /* Number of element blocks comprising this
                            * material                                     */

  int *Matrl_Elem_Blk_Ids; /* Malloced list of element block ids comprising
			    * this material
			    * Length = Num_Matrl_Elem_Blk */

  int DefaultDatabase;     /* Default place to look for physical property data
			    *      GOMA_MAT = 0 = Default
			    *      CHEMKIN_MAT = 1: Look up all property data
			    *                       in the chemkin data bases
			    */
  int Num_Species;         /* Number of species defined for this material */
  int Num_Species_Eqn;     /* Number of species equations solved for in this
			    * material: NOTE: this is usually one less than
			    * the total number of species in the material due
			    * to the implicit imposition of the sum MF = 1
			    * constraint                                    */
>>>>>>> 7830986f
  int Dropped_Last_Species_Eqn;
  /* True if the last species equation and only
   * the last species equn has been dropped from
   * equation system */
  int NonDiluteFormulation; /* If this flag is set, then there are additional
                             * species, whose concentrations are determined
                             * by the sum MF = 1 constraint, and/or by the
                             * equation of state, or by a volumetric
                             * Dirichlet condition.
                             */
  char **Species_Names;     /* Pointer to a vector of species names for the
                             * current material */
  int PhaseID[MAX_CONC];    /* Phase Identification for all of the species in
                             * the current material domain. If there is just
                             * one phase in the domain, then this vector will
                             * be identically zero. */
  int Species_Var_Type;     /* Species Variable type for the species defined
                             * in this material.
                             * Possible values are SPECIES_MOLE_FRACTION,
                             * SPECIES_MASS_FRACTION, SPECIES_CONCENTRATION,
                             * SPECIES_CAP_PRESSURE, etc.
                             * The acceptable values are listed
                             * in rf_fem_const.h. This variable influences all
                             * aspects of the species conservation equation,
                             * as well as the names that are put into
                             * the output files.
                             * The value of this entry will also determine
                             * the prefix associated with the name in the
                             * exodus file. */
  double StateVector[MAX_VARIABLE_TYPES];
  /* This is the state vector for calculation of
   * physical properties of the material.
   * Note: a state vector usually includes
   *   specification of the Temperature, Pressure,
   *   and species concentrations, and anything
   *   else that would nail down the current
   *   thermodynamic state of the system at a
   *   point.
   * -> Note, the species unknowns are put into
   *    the SPECIES_UNK_0 slots in this vector.
   */
  int StateVector_speciesVT; /* Current Species variable types for the
                              * species unknown in the state vector. Note
                              * these may be different than the Species_Var_Type
                              * field also in this structure.
                              */
  int Volumetric_Dirichlet_Cond[MAX_CONC];
  /* Flag for each species in the material to
   * indicate whether the degree of freedom is really
   * an algebraic constraint dictated by the sum MF=1
   * constraint or by the equation of state,
   * (a value of  TRUE), or whether it is a normal
   * degree of freedom  whose equation involves
   * advection, diffusion,  and reaction, etc
   * (FALSE).
   */
  int Num_Porous_Eqn;      /* Number of porous media eqns solved for in this
                            * material
                            */

  int Num_Porous_Shell_Eqn; /* Number of porous media shell eqns solved for in this
			     * material
                             */

  int Porous_Eqn[MAX_PMV]; /* array containing the porous media equations
                            * active in this material
                            */
  int Porous_Shell_Eqn[MAX_POR_SHELL]; /* array containing the porous shell equations
                                        * active in this material
                                        */

  char **Porous_Names;     /* Pointer to a vector of porous phase names for the
                            * current material */

  dbl thermal_conductivity; /* Yeah, you could make this a tensor... */
  dbl d_thermal_conductivity[MAX_VARIABLE_TYPES + MAX_CONC];
  int len_u_thermal_conductivity;
  dbl *u_thermal_conductivity;
  int ConductivityModel;
  int thermal_conductivity_tableid;
  int Ewt_funcModel;
  int Energy_Div_Term;
  dbl Ewt_func;
  int Rst_funcModel;
  dbl Rst_func;
  dbl Rst_diffusion;
  dbl Rst_func_supg;
  int thermal_cond_external_field;

  dbl electrical_conductivity; /* Yeah, you could make this a tensor... */
  dbl d_electrical_conductivity[MAX_VARIABLE_TYPES + MAX_CONC];
  int len_u_electrical_conductivity;
  dbl *u_electrical_conductivity;
  int Elec_ConductivityModel;
  int elec_cond_external_field;

  dbl permittivity;
  dbl d_permittivity[MAX_VARIABLE_TYPES + MAX_CONC];
  int len_u_permittivity;
  dbl *u_permittivity;
  int PermittivityModel;

  dbl elect_surf_diffusivity;
  dbl d_elect_surf_diffusivity[MAX_VARIABLE_TYPES + MAX_CONC];
  int len_u_elect_surf_diffusivity;
  dbl *u_elect_surf_diffusivity;
  int Elect_Surf_DiffusivityModel;

  dbl magnetic_permeability;
  dbl d_magnetic_permeability[MAX_VARIABLE_TYPES + MAX_CONC];
  int len_u_magnetic_permeability;
  dbl *u_magnetic_permeability;
  int MagneticPermeabilityModel;

  dbl shell_user_par;
  dbl d_shell_user_par[MAX_VARIABLE_TYPES + MAX_CONC];
  int len_u_shell_user_par;
  dbl *u_shell_user_par;
  int Shell_User_ParModel;

  dbl acoustic_impedance;
  dbl d_acoustic_impedance[MAX_VARIABLE_TYPES + MAX_CONC];
  int len_u_acoustic_impedance;
  dbl *u_acoustic_impedance;
  int Acoustic_ImpedanceModel;
  int acoustic_impedance_tableid;

  dbl wave_number; /* Acoustic Wave Number */
  dbl d_wave_number[MAX_VARIABLE_TYPES + MAX_CONC];
  int len_u_wave_number;
  dbl *u_wave_number;
  int wave_numberModel; /* CONSTANT */
  int wave_number_tableid;

  dbl acoustic_ksquared_sign; /* Sign of wavenumber squared -- captures imaginary wavenumbers */
  int Ksquared_SignModel;     /* CONSTANT */

  dbl acoustic_absorption;
  dbl d_acoustic_absorption[MAX_VARIABLE_TYPES + MAX_CONC];
  int len_u_acoustic_absorption;
  dbl *u_acoustic_absorption;
  int Acoustic_AbsorptionModel;
  int acoustic_absorption_tableid;

  dbl refractive_index;
  dbl d_refractive_index[MAX_VARIABLE_TYPES + MAX_CONC];
  int len_u_refractive_index;
  dbl *u_refractive_index;
  int Refractive_IndexModel;
  int refractive_index_tableid;

  dbl light_absorption;
  dbl d_light_absorption[MAX_VARIABLE_TYPES + MAX_CONC];
  int len_u_light_absorption;
  dbl *u_light_absorption;
  int Light_AbsorptionModel;
  int light_absorption_tableid;

  dbl extinction_index;
  dbl d_extinction_index[MAX_VARIABLE_TYPES + MAX_CONC];
  int len_u_extinction_index;
  dbl *u_extinction_index;
  int Extinction_IndexModel;
  int extinction_index_tableid;

  int VoltageFormulation; /* Used to select k for potential equation
                           * Permittivity or conductivity (default) */

  //! Viscosity of the phase, usually evaluated at the gauss point
  dbl viscosity;
  int len_u_viscosity;
  dbl *u_viscosity;
  //! Derivative of the viscosity wrt the independent unknowns in the problem
  dbl d_viscosity[MAX_VARIABLE_TYPES + MAX_CONC];

  //! Second derivatives of the viscosity wrt the independent unknowns in the
  //! problem
  dbl d2_viscosity[MAX_VARIABLE_TYPES + MAX_CONC + 1];

  int ViscosityModel;
  int viscosity_tableid;

  dbl dilationalViscosity;
  int len_u_dilationalViscosity;
  dbl *u_dilationalViscosity;
  dbl dilationalViscosityRatio;
  dbl d_dilationalViscosityRatio[MAX_VARIABLE_TYPES + MAX_CONC];
  dbl dilationalViscosityMultiplier;
  //! Volume fraction of Gas for multiphase material models
  //!  (Currently there is one model, foam)
  dbl volumeFractionGas;
  //! Derivative of the volume fraction of gas wrt the independent
  //! unknowns in the problem
  dbl d_volumeFractionGas[MAX_VARIABLE_TYPES + MAX_CONC];

  //! Integer representing the model for the dilationa viscosity
  int DilationalViscosityModel;
  int dilationalViscosity_tableid;

  int Mwt_funcModel;
  dbl Mwt_func;

  dbl surface_tension;
  int len_u_surface_tension;
  dbl *u_surface_tension;
  dbl d_surface_tension[MAX_VARIABLE_TYPES + MAX_CONC];
  int SurfaceTensionModel;

  dbl SurfaceDiffusionCoeffProjectionEqn;

  dbl heat_capacity;
  int len_u_heat_capacity;
  dbl *u_heat_capacity;
  dbl d_heat_capacity[MAX_VARIABLE_TYPES + MAX_CONC];
  int HeatCapacityModel;
  int heat_capacity_tableid;

  dbl Volume_Expansion;
  int len_u_Volume_Expansion;
  dbl *u_Volume_Expansion;
  dbl d_Volume_Expansion[MAX_VARIABLE_TYPES + MAX_CONC];
  int VolumeExpansionModel;

  dbl density;                    /* Value of the density given the current
                                   * value of the state variable, StateVariable,
                                   * also in this structure. */
  PROPERTYJAC_STRUCT *DensityJac; /* When necessary, this includes the derivatives
                                   * of the density wrt the state variables */
  int SBM_Length_enabled;

  int DensityModel;  /* Model type: for types, see mm_mp_const.h  */
  int len_u_density; /* Constants for user-defined density model*/
  dbl *u_density;    /* Constants for user-defined density model*/
  /*
   * HKM Note: d_density is now superfluous and will be eliminated eventually
   */
  dbl d_density[MAX_VARIABLE_TYPES + MAX_CONC]; /* Note this includes the thermal */
                                                /* expansion coefficient, beta */
                                                /* = d(density)/d(temperature) */
  /*
   * HKM Note: d_rho_dT and d_rho_dC contain duplicate information to
   *           DensityJac and will be either eliminated or changed to
   *           a form without the MDE dimension.
   */
  dbl d_rho_dT[MDE];
  dbl d_rho_dC[MAX_CONC][MDE];

  int PBE_BA_Type;

  int Spwt_funcModel;
  dbl Spwt_func;

  int SpSSPG_funcModel;
  dbl SpSSPG_func;

  int SpYZbeta_funcModel;
  dbl SpYZbeta_func;
  dbl SpYZbeta_value;

  int Momentwt_funcModel;
  dbl Momentwt_func;

  int MomentSSPG_funcModel;
  dbl MomentSSPG_func;

  int MomentShock_funcModel;
  dbl MomentShock_func;
  dbl MomentShock_Ref[MAX_MOMENTS];

  int MomentDiffusivityModel;
  dbl MomentDiffusivity;

  int MomentSecondLevelSetDiffusivityModel;
  dbl MomentSecondLevelSetDiffusivity;

  int MomentLevelSetDiffusionOnly;

  dbl diffusivity[MAX_CONC];
  int DiffusivityModel[MAX_CONC];
  int diffusivity_tableid[MAX_CONC];
  double SpeciesSecondLevelSetDiffusivity[MAX_CONC];
  int SpeciesOnlyDiffusion[MAX_CONC];   /* STANDARD or TAYLOR_GALERKIN */
  int SpeciesTimeIntegration[MAX_CONC]; /* STANDARD or TAYLOR_GALERKIN */
  int FreeVolSolvent[MAX_CONC];         /* Solvent identity array for multi-C FV*/
  int len_u_diffusivity[MAX_CONC];
  dbl *u_diffusivity[MAX_CONC];
  dbl d_diffusivity[MAX_CONC][MAX_VARIABLE_TYPES + MAX_CONC];

  dbl diffusivity_gen_fick[MAX_CONC][MAX_CONC]; /* generalized fickian diffusion ACS 4/00 */
  dbl loadfv[MAX_CONC][15];
  dbl d_diffusivity_gf[MAX_CONC][MAX_CONC][MAX_VARIABLE_TYPES + MAX_CONC];

  /* Property parameters needed for the Stefan-Maxwell flux model; KSC: 7/98, 2/99, 2/02;
     Molecular weight is used in VL_POLY; ACS 8/98 */
  dbl diffusivity_Stefan_Maxwell[MAX_CONC][MAX_CONC];
  dbl u_diffusivity_Stefan_Maxwell[MAX_CONC][MAX_CONC][3]; /* KSC, 9/04 */
  dbl reaction_rate;
  int ReactionRateModel;
  int len_u_reaction_rate; /* Constants for user-defined reaction-rate model*/
  dbl *u_reaction_rate;    /* Constants for user-defined reaction-rate model*/
  dbl d_reaction_rate[MAX_VARIABLE_TYPES + MAX_CONC];
  dbl molecular_weight[MAX_CONC];
  int MolecularWeightModel[MAX_CONC];
  dbl d_molecular_weight[MAX_CONC][MAX_VARIABLE_TYPES + MAX_CONC];
  dbl charge_number[MAX_CONC];
  int ChargeNumberModel[MAX_CONC];
  dbl d_charge_number[MAX_CONC][MAX_VARIABLE_TYPES + MAX_CONC];
  dbl solution_temperature;
  int SolutionTemperatureModel;
  int len_u_solution_temperature; /* Constants for user-defined solution temperature model*/
  dbl *u_solution_temperature;    /* Constants for user-defined solution temperature model*/
  dbl d_solution_temperature[MAX_VARIABLE_TYPES + MAX_CONC];
  dbl electrolyte_temperature;
  dbl electrolyte_conductivity;
  dbl electrode_potential;
  dbl thermodynamic_potential;
  int ThermodynamicPotentialModel;
  int len_u_thermodynamic_potential;
  dbl *u_thermodynamic_potential;
  dbl d_thermodynamic_potential[MAX_VARIABLE_TYPES + MAX_CONC];
  dbl interfacial_area;
  int InterfacialAreaModel;
  int len_u_interfacial_area;
  dbl *u_interfacial_area;
  dbl d_interfacial_area[MAX_VARIABLE_TYPES + MAX_CONC];

  /* diffusivitives for each term  of HYDRO Model */

  int GamDiffType[MAX_CONC];
  int MuDiffType[MAX_CONC];
  int GravDiffType[MAX_CONC];
  int SBM_Type[MAX_CONC];
  int FickDiffType[MAX_CONC];
  int CurvDiffType[MAX_CONC];
  int QTensorDiffType[MAX_CONC];
  int NSCoeffType[MAX_CONC];
  int len_u_gadiffusivity[MAX_CONC]; /*this is currently defined for MPI*/
  int len_u_mdiffusivity[MAX_CONC];  /*this is currently defined for MPI*/
  int len_u_fdiffusivity[MAX_CONC];
  int len_u_gdiffusivity[MAX_CONC]; /*this is currently defined for MPI*/
  int len_SBM_Lengths2[MAX_CONC];   /*this is currently defined for MPI*/
  int len_u_cdiffusivity[MAX_CONC]; /*this is currently defined for MPI*/
  int len_u_qdiffusivity[MAX_CONC]; /*this is currently defined for MPI*/
  int len_u_nscoeff[MAX_CONC];

  dbl gam_diffusivity[MAX_CONC]; /* Kc from shear-gradient term */
  dbl *u_gadiffusivity[MAX_CONC];
  dbl mu_diffusivity[MAX_CONC]; /* Kmu from viscosity-gradient term */
  dbl *u_mdiffusivity[MAX_CONC];
  dbl f_diffusivity[MAX_CONC]; /* normal Fickian diffusion term */
  dbl *u_fdiffusivity[MAX_CONC];
  dbl g_diffusivity[MAX_CONC]; /* hindered settling function */
  dbl SBM_Lengths[MAX_CONC];   /* hindered settling function */
  dbl NSCoeff[MAX_CONC];
  dbl *u_nscoeff[MAX_CONC];
  dbl *u_gdiffusivity[MAX_CONC]; /*this is currently defined for MPI*/
  dbl *SBM_Lengths2[MAX_CONC];   /*this is currently defined for MPI*/
  dbl cur_diffusivity[MAX_CONC]; /* curvature induced migration term */
  dbl *u_cdiffusivity[MAX_CONC];
  dbl q_diffusivity[MAX_CONC][DIM]; /* Q tensor diffusion components. */
  dbl *u_qdiffusivity[MAX_CONC];

  /* Parameters for Ryan's Qtensor model */
  int QtensorExtensionPModel;
  int QtensorNctModel;
  dbl Qtensor_Extension_P;
  dbl Qtensor_Nct;

  /* Reference Concentration Model is defined by itself */

  int RefConcnModel[MAX_CONC];
  dbl reference_concn[MAX_CONC];
  dbl *u_reference_concn[MAX_CONC];
  int len_u_reference_concn[MAX_CONC];

  int AdvectiveScalingModel[MAX_CONC];
  dbl AdvectiveScaling[MAX_CONC];
  /*
   *   ExtrinsicIndependentSpeciesVar[i] is true if
   *   the species variable i is extrinsic. This means
   *   that there is an extra c (Del dot V) term in the
   *   advection operator when there is dilational flow.
   */
  int ExtrinsicIndependentSpeciesVar[MAX_CONC];

  /*  molar volume */
  /*
   *  HKM -> The MolarVolumeModel and SpecificVolumeModel are
   *         in direct competition with the DensityModel field.
   *         They are the same thing. And, should not have a
   *         [MAX_CONC] vector associated with the quantity.
   *         Moreover, these two fields are not used within the
   *         code, to my knowledge. Thus, they may disappear in
   *         the future.
   */
  int MolarVolumeModel[MAX_CONC];
  int SpecificVolumeModel[MAX_CONC];
  dbl molar_volume[MAX_CONC];
  dbl specific_volume[MAX_CONC];
  dbl flory_param[MAX_CONC][MAX_CONC];

  /*
   * HKM - Specification of the chemical potential
   *       -> Really, better to do it via calls to chemkin.
   *          But, I'll include it here for BC specification
   *          and code development
   *     ( mu[i] = RTln(act_coeff[i]) + mu_start_[T, P] )
   *     ( mu_star_i = RTln(P/1atm) + mu_ss_i[T])
   *        -> See Denbigh for equations
   */
  int SSChemPotModel[MAX_CONC];
  dbl SSChemPotData[MAX_CONC];
  int PSChemPotModel[MAX_CONC];
  dbl PSChemPotData[MAX_CONC];
  int ChemPotModel[MAX_CONC];
  dbl ChemPotData[MAX_CONC];

  /* some properties for porous materials */

  int PorousMediaType;
  int CapStress;

  int i_ys; /* species number of species eqn */

  dbl porosity;
  int PorosityModel;
  int len_u_porosity; /* Constants for user-defined porosity model*/
  dbl *u_porosity;    /* Constants for user-defined porosity model*/
  dbl d_porosity[MAX_VARIABLE_TYPES + MAX_CONC + MAX_PMV];
  int porosity_external_field_index;

  dbl porous_compressibility;     /* Porous (rock) compressibility */
  dbl initial_porosity;           /* Initializes the external field */
  int PorousCompressibilityModel; /* when this is set to "CONST_INIT" */
  int len_u_porous_compressibility;
  dbl *u_porous_compressibility;

  dbl matrix_density; /* density of the solid material of a porous medium       */
  int PorousMatrixDensityModel;
  dbl d_matrix_density[MAX_VARIABLE_TYPES + MAX_CONC + MAX_PMV];

  dbl specific_heat; /* specific heat of the solid material of a porous medium */
  int PorousSpecificHeatModel;
  dbl d_specific_heat[MAX_VARIABLE_TYPES + MAX_CONC + MAX_PMV];

  dbl permeability;
  dbl perm_tensor[DIM][DIM];
  int PermeabilityModel;
  dbl d_permeability[MAX_VARIABLE_TYPES + MAX_CONC + MAX_PMV];
  int len_u_permeability;
  dbl *u_permeability;
  dbl d_perm_tensor_dx[DIM][DIM][DIM][MDE];
  dbl d_perm_tensor[DIM][DIM][MAX_VARIABLE_TYPES + MAX_CONC + MAX_PMV];
  int perm_external_field_index;

  dbl PorousLiqCompress;
  int PorousLiquidCompressModel;
  dbl d_PorousLiquidCompres[MAX_VARIABLE_TYPES + MAX_CONC];

  dbl PorousLiqRefPress;
  int PorousLiqRefPressModel;
  dbl d_PorousLiqRefPress[MAX_VARIABLE_TYPES + MAX_CONC];

  dbl rel_gas_perm;
  int RelGasPermModel;
  int len_u_rel_gas_perm;
  dbl *u_rel_gas_perm;
  dbl d_rel_gas_perm[MAX_VARIABLE_TYPES + MAX_CONC + MAX_PMV];

  dbl rel_liq_perm;
  int RelLiqPermModel;
  int len_u_rel_liq_perm;
  dbl *u_rel_liq_perm;
  dbl d_rel_liq_perm[MAX_VARIABLE_TYPES + MAX_CONC + MAX_PMV];
  int rel_liq_perm_external_field_index;

  dbl saturation;
  int SaturationModel;
  int len_u_saturation;
  dbl *u_saturation;
  dbl d_saturation[MAX_VARIABLE_TYPES + MAX_CONC + MAX_PMV];
  dbl d_d_saturation[MAX_VARIABLE_TYPES + MAX_CONC][MAX_VARIABLE_TYPES + MAX_CONC];
  int saturation_tableid;
  int SAT_external_field_index;

<<<<<<< HEAD
  /*
   *  Porous_wt_funcModel: This is where you specify standard weighting
   *                       or SUPG. The wt_func should normally always be
   *                       equal to 1, because 1 corresponds to the theoretical
   *                       amount of compensating artificial diffusivity
   *                       that makes up for the lack of actual diffusivity
   *                       in Galerkin's weighting as you get to high
   *                       peclet numbers.
   */
=======
  dbl cap_pres;
  int CapPresModel;
  int len_u_cap_pres;
  dbl *u_cap_pres;
  dbl d_cap_pres[MAX_VARIABLE_TYPES + MAX_CONC];
  dbl d_d_cap_pres[MAX_VARIABLE_TYPES+MAX_CONC][MAX_VARIABLE_TYPES+MAX_CONC];
  int cap_pres_tableid;
  int cap_pres_external_field_index;

    /*
     *  Porous_wt_funcModel: This is where you specify standard weighting 
     *                       or SUPG. The wt_func should normally always be
     *                       equal to 1, because 1 corresponds to the theoretical
     *                       amount of compensating artificial diffusivity
     *                       that makes up for the lack of actual diffusivity
     *                       in Galerkin's weighting as you get to high
     *                       peclet numbers.
     */
>>>>>>> 7830986f
  int Porous_wt_funcModel;
  dbl Porous_wt_func;

  /*
   *  Porous_Mass_Lump:  If true mass lumping of the porous media
   *                     inventory terms is carried out.
   */
  int Porous_Mass_Lump;

  dbl porous_diffusivity[MAX_PMV];
  int PorousDiffusivityModel[MAX_PMV];
  int PorousTimeIntegration[MAX_PMV]; /* STANDARD or TAYLOR_GALERKIN */

  int len_u_porous_diffusivity[MAX_PMV];
  dbl *u_porous_diffusivity[MAX_PMV];
  dbl d_porous_diffusivity[MAX_PMV][MAX_VARIABLE_TYPES + MAX_CONC];

  dbl porous_latent_heat_vap[MAX_PMV];
  int PorousLatentHeatVapModel[MAX_PMV];
  dbl d_porous_latent_heat_vap[MAX_PMV][MAX_VARIABLE_TYPES + MAX_CONC];

  dbl porous_latent_heat_fusion[MAX_PMV];
  int PorousLatentHeatFusionModel[MAX_PMV];
  dbl d_porous_latent_heat_fusion[MAX_PMV][MAX_VARIABLE_TYPES + MAX_CONC];

  dbl porous_vapor_pressure[MAX_PMV];
  dbl d_porous_vapor_pressure[MAX_PMV][MAX_VARIABLE_TYPES + MAX_CONC];
  int len_u_porous_vapor_pressure[MAX_PMV];
  dbl *u_porous_vapor_pressure[MAX_PMV];
  int PorousVaporPressureModel[MAX_PMV];

  dbl porous_gas_constants;
  dbl d_porous_gas_constants[MAX_VARIABLE_TYPES + MAX_CONC];
  int len_u_porous_gas_constants;
  dbl *u_porous_gas_constants;
  int PorousGasConstantsModel;

  dbl porous_sink_constants;
  dbl d_porous_sink_constants[MAX_VARIABLE_TYPES + MAX_CONC];
  int len_u_porous_sink_constants;
  dbl *u_porous_sink_constants;
  int PorousSinkConstantsModel;

  dbl porous_vol_expansion[MAX_PMV];
  dbl d_porous_vol_expansion[MAX_PMV][MAX_VARIABLE_TYPES + MAX_CONC];
  int PorVolExpModel[MAX_PMV];
  int len_u_porous_vol_expansion[MAX_PMV];
  dbl *u_porous_vol_expansion[MAX_PMV];

  dbl porous_molecular_weight[MAX_PMV];
  int PorousMolecularWeightModel[MAX_PMV];
  dbl d_porous_molecular_weight[MAX_PMV][MAX_VARIABLE_TYPES + MAX_CONC];

  int moment_growth_model;
  dbl moment_growth_scale;
  dbl moment_growth_reference_pressure;

  int moment_coalescence_model;
  dbl moment_coalescence_scale;

  /*
   * Source terms...
   */

  dbl momentum_source[DIM];
  dbl d_momentum_source[DIM][MAX_VARIABLE_TYPES + MAX_CONC];
  int MomentumSourceModel;
  int len_u_momentum_source;
  dbl *u_momentum_source;

  dbl heat_source;
  dbl d_heat_source[MAX_VARIABLE_TYPES + MAX_CONC];
  int HeatSourceModel;
  int len_u_heat_source;
  dbl *u_heat_source;

  dbl species_source[MAX_CONC];
  dbl d_species_source[MAX_VARIABLE_TYPES + MAX_CONC];
  int SpeciesSourceModel[MAX_CONC];
  int len_u_species_source[MAX_CONC];
  dbl *u_species_source[MAX_CONC];
  dbl Jac_Species_Source[MAX_CONC * MAX_CONC];

  dbl species_vol_expansion[MAX_CONC];
  dbl d_species_vol_expansion[MAX_CONC][MAX_VARIABLE_TYPES + MAX_CONC];
  int SpecVolExpModel[MAX_CONC];
  int len_u_species_vol_expansion[MAX_CONC];
  dbl *u_species_vol_expansion[MAX_CONC];

  dbl mass_source;
  dbl d_mass_source[MAX_VARIABLE_TYPES + MAX_CONC];
  int MassSourceModel;
  int len_u_mass_source;
  dbl *u_mass_source;

  dbl mesh_source[DIM];
  dbl real_solid_source[DIM];
  dbl d_mesh_source[DIM][MAX_VARIABLE_TYPES + MAX_CONC];
  int MeshSourceModel;
  int len_u_mesh_source;
  dbl *u_mesh_source;
  int RealSolidSourceModel;

  dbl current_source;
  dbl d_current_source[MAX_VARIABLE_TYPES + MAX_CONC];
  int CurrentSourceModel;
  int len_u_current_source;
  dbl *u_current_source;

  dbl moment_source;
  dbl d_moment_source[MAX_VARIABLE_TYPES + MAX_CONC];
  int MomentSourceModel;
  int len_u_moment_source;
  dbl *u_moment_source;

  dbl heightU;
  dbl d_heightU[MAX_VARIABLE_TYPES + MAX_CONC];
  int len_u_heightU_function_constants;
  dbl *u_heightU_function_constants;
  int HeightUFunctionModel;
  int heightU_ext_field_index;
  int heightU_function_constants_tableid;

  dbl heightL;
  dbl d_heightL[MAX_VARIABLE_TYPES + MAX_CONC];
  int len_u_heightL_function_constants;
  dbl *u_heightL_function_constants;
  int HeightLFunctionModel;
  int heightL_ext_field_index;
  int heightL_function_constants_tableid;

  dbl veloU[DIM];
  dbl d_veloU[DIM][MAX_VARIABLE_TYPES + MAX_CONC];
  int len_u_veloU_function_constants;
  dbl *u_veloU_function_constants;
  int VeloUFunctionModel;

  dbl veloL[DIM];
  dbl d_veloL[DIM][MAX_VARIABLE_TYPES + MAX_CONC];
  int len_u_veloL_function_constants;
  dbl *u_veloL_function_constants;
  int VeloLFunctionModel;

  dbl dcaU;
  dbl d_dcaU[MAX_VARIABLE_TYPES + MAX_CONC];
  int len_u_dcaU_function_constants;
  dbl *u_dcaU_function_constants;
  int DcaUFunctionModel;

  dbl dcaL;
  dbl d_dcaL[MAX_VARIABLE_TYPES + MAX_CONC];
  int len_u_dcaL_function_constants;
  dbl *u_dcaL_function_constants;
  int DcaLFunctionModel;

  int FSIModel;

  int TurbulentLubricationModel;

  dbl lubsource;
  dbl d_lubsource[MAX_VARIABLE_TYPES + MAX_CONC];
  int len_lubsource;
  dbl *u_lubsource_function_constants;
  int LubSourceModel;

  dbl lubmomsource[DIM];
  dbl d_lubmomsource[DIM][MAX_VARIABLE_TYPES + MAX_CONC];
  int len_lubmomsource;
  int LubMomSourceModel;

  dbl FilmEvap;
  dbl d_FilmEvap[MAX_VARIABLE_TYPES + MAX_CONC];
  int len_u_FilmEvap_function_constants;
  dbl *u_FilmEvap_function_constants;
  int FilmEvapModel;

  dbl DisjPress;
  dbl d_DisjPress[MAX_VARIABLE_TYPES + MAX_CONC];
  int len_u_DisjPress_function_constants;
  dbl *u_DisjPress_function_constants;
  int DisjPressModel;

  dbl SlipCoeff;
  dbl d_SlipCoeff[MAX_VARIABLE_TYPES + MAX_CONC];
  int len_u_SlipCoeff_function_constants;
  dbl *u_SlipCoeff_function_constants;
  int SlipCoeffModel;

  dbl DiffCoeff;
  dbl d_DiffCoeff[MAX_VARIABLE_TYPES + MAX_CONC];
  int len_u_DiffCoeff_function_constants;
  dbl *u_DiffCoeff_function_constants;
  int DiffCoeffModel;

  dbl PorousShellClosedPorosity;
  dbl d_PorousShellClosedPorosity[MAX_VARIABLE_TYPES + MAX_CONC];
  int len_u_PorousShellClosedPorosity_function_constants;
  dbl *u_PorousShellClosedPorosity_function_constants;
  int PorousShellClosedPorosityModel;
  int por_shell_closed_porosity_ext_field_index;

  dbl PorousShellClosedHeight;
  dbl d_PorousShellClosedHeight[MAX_VARIABLE_TYPES + MAX_CONC];
  int len_u_PorousShellClosedHeight_function_constants;
  dbl *u_PorousShellClosedHeight_function_constants;
  int PorousShellClosedHeightModel;
  int por_shell_closed_height_ext_field_index;

  dbl PorousShellClosedRadius;
  dbl d_PorousShellClosedRadius[MAX_VARIABLE_TYPES + MAX_CONC];
  int len_u_PorousShellClosedRadius_function_constants;
  dbl *u_PorousShellClosedRadius_function_constants;
  int PorousShellClosedRadiusModel;
  int por_shell_closed_radius_ext_field_index;

  dbl PorousShellClosedP0;
  dbl d_PorousShellClosedP0[MAX_VARIABLE_TYPES + MAX_CONC];
  int len_u_PorousShellClosedP0_function_constants;
  dbl *u_PorousShellClosedP0_function_constants;
  int PorousShellClosedP0Model;

  dbl PorousShellPatm;
  dbl d_PorousShellPatm[MAX_VARIABLE_TYPES + MAX_CONC];
  int len_u_PorousShellPatm_function_constants;
  dbl *u_PorousShellPatm_function_constants;
  int PorousShellPatmModel;

  dbl PorousShellPref;
  dbl d_PorousShellPref[MAX_VARIABLE_TYPES + MAX_CONC];
  int len_u_PorousShellPref_function_constants;
  dbl *u_PorousShellPref_function_constants;
  int PorousShellPrefModel;

  dbl PorousShellCrossKappa;
  dbl d_PorousShellCrossKappa[MAX_VARIABLE_TYPES + MAX_CONC];
  int len_u_PorousShellCrossKappa_function_constants;
  dbl *u_PorousShellCrossKappa_function_constants;
  int PorousShellCrossKappaModel;
  int Xperm_external_field_index;

  dbl PorousShellInitPorePres;
  dbl d_PorousShellInitPorePres[MAX_VARIABLE_TYPES + MAX_CONC];
  int len_u_PorousShellInitPorePres_function_constants;
  dbl *u_PorousShellInitPorePres_function_constants;
  int PorousShellInitPorePresModel;

  dbl PorousShellDiffusivity;
  dbl d_PorousShellDiffusivity[MAX_VARIABLE_TYPES + MAX_CONC];
  int len_u_PorousShellDiffusivity_function_constants;
  dbl *u_PorousShellDiffusivity_function_constants;
  int PorousShellDiffusivityModel;

  dbl PorousShellRT;
  dbl d_PorousShellRT[MAX_VARIABLE_TYPES + MAX_CONC];
  int len_u_PorousShellRT_function_constants;
  dbl *u_PorousShellRT_function_constants;
  int PorousShellRTModel;

  dbl PorousShellHenry;
  dbl d_PorousShellHenry[MAX_VARIABLE_TYPES + MAX_CONC];
  int len_u_PorousShellHenry_function_constants;
  dbl *u_PorousShellHenry_function_constants;
  int PorousShellHenryModel;


  dbl PorousShellPorosity[MAX_POR_SHELL];
  dbl d_PorousShellPorosity[MAX_POR_SHELL][MAX_VARIABLE_TYPES + MAX_CONC];
  int len_u_PorousShellPorosity[MAX_POR_SHELL];
  dbl *u_PorousShellPorosity[MAX_POR_SHELL];
  int PorousShellPorosityModel[MAX_POR_SHELL];
  int por_shell_porosity_ext_field_index[MAX_POR_SHELL];

  dbl PorousShellHeight[MAX_POR_SHELL];
  dbl d_PorousShellHeight[MAX_POR_SHELL][MAX_VARIABLE_TYPES + MAX_CONC];
  int len_u_PorousShellHeight[MAX_POR_SHELL];
  dbl *u_PorousShellHeight[MAX_POR_SHELL];
  int PorousShellHeightModel[MAX_POR_SHELL];
  int por_shell_height_ext_field_index[MAX_POR_SHELL];

  dbl PorousShellPermeability[MAX_POR_SHELL];
  dbl PorousShellPermTensor[MAX_POR_SHELL][DIM][DIM];
  dbl d_PorousShellPermeability[MAX_POR_SHELL][MAX_VARIABLE_TYPES + MAX_CONC];
  int len_u_PorousShellPermeability[MAX_POR_SHELL];
  dbl *u_PorousShellPermeability[MAX_POR_SHELL];
  int PorousShellPermeabilityModel[MAX_POR_SHELL];
  int por_shell_permeability_ext_field_index[MAX_POR_SHELL];

  dbl PorousShellCrossPermeability[MAX_POR_SHELL];
  dbl d_PorousShellCrossPermeability[MAX_POR_SHELL][MAX_VARIABLE_TYPES + MAX_CONC];
  int len_u_PorousShellCrossPermeability[MAX_POR_SHELL];
  dbl *u_PorousShellCrossPermeability[MAX_POR_SHELL];
  int PorousShellCrossPermeabilityModel[MAX_POR_SHELL];
  int por_shell_cross_permeability_ext_field_index[MAX_POR_SHELL];

  dbl PorousShellRelPerm[MAX_POR_SHELL];
  dbl d_PorousShellRelPerm[MAX_POR_SHELL][MAX_VARIABLE_TYPES + MAX_CONC];
  int len_u_PorousShellRelPerm[MAX_POR_SHELL];
  dbl *u_PorousShellRelPerm[MAX_POR_SHELL];
  int PorousShellRelPermModel[MAX_POR_SHELL];
  int por_shell_rel_perm_ext_field_index[MAX_POR_SHELL];

  dbl PorousShellCapPres[MAX_POR_SHELL];
  dbl d_PorousShellCapPres[MAX_POR_SHELL][MAX_VARIABLE_TYPES + MAX_CONC];
  int len_u_PorousShellCapPres[MAX_POR_SHELL];
  dbl *u_PorousShellCapPres[MAX_POR_SHELL];
  int PorousShellCapPresModel[MAX_POR_SHELL];
  int por_shell_cap_pres_ext_field_index[MAX_POR_SHELL];
  int por_shell_cap_pres_hyst_num_switch_ext_field_index[MAX_POR_SHELL];
  int por_shell_cap_pres_hyst_curve_type_ext_field_index[MAX_POR_SHELL];



  /*
   * Boundary conditions...(these quantities and the geometric surface
   * parameters may better be place in their own side_set/node_set sort
   * of pointer...
   */

  dbl reference[MAX_VARIABLE_TYPES]; /* Mostly for reference temperature for */
                                     /* Boussinesq term, but conceivably also */
                                     /* extended to concentration, and other */
                                     /* variables, too. */
  int ReferenceModel[MAX_VARIABLE_TYPES];

  dbl melting_point_liquidus;
  dbl d_melting_point_liquidus[MAX_VARIABLE_TYPES + MAX_CONC];
  int LiquidusModel;

  dbl melting_point_solidus;
  dbl d_melting_point_solidus[MAX_VARIABLE_TYPES + MAX_CONC];
  int SolidusModel;

  dbl latent_heat_vap[MAX_CONC];
  int LatentHeatVapModel[MAX_CONC];
  dbl d_latent_heat_vap[MAX_CONC][MAX_VARIABLE_TYPES + MAX_CONC];

  dbl latent_heat_fusion[MAX_CONC];
  int LatentHeatFusionModel[MAX_CONC];
  dbl d_latent_heat_fusion[MAX_CONC][MAX_VARIABLE_TYPES + MAX_CONC];

  dbl vapor_pressure[MAX_CONC];
  dbl d_vapor_pressure[MAX_CONC][MAX_VARIABLE_TYPES + MAX_CONC];
  int len_u_vapor_pressure[MAX_CONC];
  dbl *u_vapor_pressure[MAX_CONC];
  int VaporPressureModel[MAX_CONC];

  dbl heat_transfer_coefficient;
  dbl d_heat_transfer_coefficient[MAX_VARIABLE_TYPES + MAX_CONC];

  dbl mass_transfer_coefficient[MAX_CONC];
  dbl d_mass_transfer_coefficient[MAX_CONC][MAX_VARIABLE_TYPES + MAX_CONC];

  dbl mass_flux[MAX_CONC];
  dbl d_mass_flux[MAX_CONC][MAX_VARIABLE_TYPES + MAX_CONC];

  dbl species_activity[MAX_CONC];
  dbl d_species_activity[MAX_CONC][MAX_VARIABLE_TYPES + MAX_CONC];

  dbl geometry_parameters[MAX_GEOMETRY_PARMS]; /* defined in rf_fem_const.h */

  //! FlowingLiquid Viscosity -> Used in the Brinkman Equation
  //  -> also reused in some situations for the FOAM_EPOXY model to hold
  //     the pure liquid phase viscosity and its derivatives.
  dbl FlowingLiquid_viscosity;
  dbl d_FlowingLiquid_viscosity[MAX_VARIABLE_TYPES + MAX_CONC];
  int FlowingLiquidViscosityModel;
  dbl *u_FlowingLiquid_viscosity;
  int len_u_FlowingLiquid_viscosity;

  //! Inertia_coefficient -> used in the Brinkman Equation
  dbl Inertia_coefficient;
  dbl d_Inertia_coefficient[MAX_VARIABLE_TYPES + MAX_CONC];
  int InertiaCoefficientModel;

  // TFMP structure for material properties function constants
  int tfmp_density_model;
  int len_tfmp_density_const;
  dbl *tfmp_density_const;

  int tfmp_viscosity_model;
  int len_tfmp_viscosity_const;
  dbl *tfmp_viscosity_const;

  // TFMP indicators for the stabilizing diffusivity corrector
  int tfmp_diff_model;
  int len_tfmp_diff_const;
  dbl *tfmp_diff_const;

  // TFMP variables for wt function application
  int tfmp_wt_model;
  int tfmp_wt_len;
  dbl tfmp_wt_const;

  int tfmp_mass_lump;
  int tfmp_clipping;
  dbl tfmp_clip_strength;

  int tfmp_rel_perm_model;
  int len_tfmp_rel_perm_const;
  dbl *tfmp_rel_perm_const;

  int tfmp_dissolution_model;
  int len_tfmp_dissolution_const;
  dbl *tfmp_dissolution_const;

  int tfmp_drop_lattice_model;
  int len_tfmp_drop_lattice_const;
  dbl *tfmp_drop_lattice_const;

  /* Properties for Fixed Deformable Roller
  CTPM "coupled two-phase membrane"
  */

  int shell_tangent_model;
  int len_shell_tangent_seed_vec_const;
  dbl *shell_tangent_seed_vec_const;

  int shell_moment_tensor_model;

  // Elastohydrodynamic Lubrication
  int ehl_gap_model;
  int ehl_normal_method;
  int ehl_integration_kind;

  int table_index;

  struct Data_Table *table;

  struct Second_LS_Phase_Properties *mp2nd;
};

//! Structure containing all of the physical constants related to viscosity
/*!
 *   Generalized Newtonian Models:
 *   Newtonian, Power Law, Carreau, Bingham,  Carreau_wlf
 *   or Carreau_Suspension etc
 *
 *  This structure is allocated for every material. For each material
 *  there are MAX_MODES numbers of these structures.
 */
struct Generalized_Newtonian {
  //! Integer describing the viscosity model
  /*!
   *   Generalized Newtonian Models:
   *   Newtonian, Power Law, Carreau, Bingham,  Carreau_wlf
   *   or Carreau_Suspension etc
   */
  int ConstitutiveEquation;

  dbl mu0;
  int mu0Model;
  dbl pos_ls_mup;
  int len_u_mu0;
  dbl *u_mu0;
  dbl nexp;
  int nexpModel;
  int len_u_nexp;
  dbl *u_nexp;
  dbl muinf;
  int muinfModel;
  int len_u_muinf;
  dbl *u_muinf;
  dbl lam;
  int lamModel;
  int len_u_lam;
  dbl *u_lam;
  dbl aexp;
  int aexpModel;
  int len_u_aexp;
  dbl *u_aexp;
  dbl atexp;
  int atexpModel;
  int len_u_atexp;
  dbl *u_atexp;
  /* CARREAU_WLF viscosity model  */
  dbl wlfc2;
  int wlfc2Model;
  int len_u_wlfc2;
  dbl *u_wlfc2;
  /* these are for the BINGHAM and HERSCHEL_BULKLEY
   *  yielding material model */
  dbl tau_y;
  int len_u_tau_y;
  dbl *u_tau_y;
  int tau_yModel;
  dbl fexp;
  int fexpModel;
  dbl epsilon;
  int epsilonModel;
  /* these are for SUSPENSION/FILLED_EPOXY models */
  dbl maxpack;
  int maxpackModel;
  int sus_species_no;
  /* these are for CURE/EPOXY/FILLED_EPOXY models */
  dbl gelpoint;
  int gelpointModel;
  dbl cureaexp;
  int cureaexpModel;
  dbl curebexp;
  int curebexpModel;
  dbl tgel0;
  int tgel0Model;
  int cure_species_no;
  dbl k1; /* rate coefficients etc. for Bond evolution viscosity model */
  dbl k2;
  dbl n0;
  dbl pexp;
  dbl qexp;
  dbl diff;
  //! Model for the dilational viscosity
  int DilViscModel;
  //! This is the constant used for the dilational viscosity
  dbl DilVisc0;
  dbl thixo_factor;
  int thixoModel;
  int len_u_thixo;
  dbl *u_thixo_factor;
};
typedef struct Generalized_Newtonian GEN_NEWT_STRUCT;

struct Positive_LS_Viscoelastic_Properties {
  double time_const; /* relaxation constant */

  double alpha; /* This is the Geisekus mobility parameter */

  double xi; /* This is the PTT upper convected / lower convected weight parameter */

  double eps; /* This is the PTT elongational parameter */
};

struct Viscoelastic_Constitutive {
  /* this struct contains the polymer viscosity
   * if it is shearthinning etc or NEWTONIAN
   */
  GEN_NEWT_STRUCT *gn;

  dbl time_const;      /* relaxation constant */
  int time_constModel; /* this is either CONSTANT or POWERLAW or CARREAU */
                       /* The same model must be used for the viscosity! */
  dbl alpha;           /* This is the Geisekus mobility parameter */
  int alphaModel;

  dbl xi; /* This is the PTT upper convected / lower convected weight parameter */
  int xiModel;

  dbl eps; /* This is the PTT elongational parameter */
  int epsModel;

  struct Positive_LS_Viscoelastic_Properties pos_ls;
};
typedef struct Viscoelastic_Constitutive VISC_CONST_STRUCT;

struct Viscoelastic_Nonmodal {
  /*
   * Viscoelastic Constitutive Equation:
   * with proper coefficient choices it can become:
   * Giesekus Model
   * Maxwell Model
   * Oldroyd-B Model
   * White-Metzner Model
   * Leonov Model
   */
  int ConstitutiveEquation;
  dbl wt_func;
  int wt_funcModel;
  dbl shockcapture;
  int shockcaptureModel;

  /* This is the adaptive viscosity scaling. If if it zero
   * we get the standard formulation, if nonzero we get
   * numerical viscosity that may stabilize the stress equations
   */
  dbl eps;

  int evssModel; /* this is to choose the EVSS model - either
                    Fortin's or Rajagopalans */
  int modes;

  int dg_J_model;

  dbl *dg_J_model_wt;
  int len_dg_J_model_wt; /* Sigh...everyone forgets to do this... */

  int shiftModel;
  dbl *shift;
  int len_shift; /*  time constant temperature shift */
};

struct Elastic_Constitutive {
  /*
   * Constants used in the Elasticity consitutive Equations
   */
  int ConstitutiveEquation;

  dbl lame_mu;
  int lame_mu_model;
  int len_u_mu;
  dbl *u_mu;
  dbl d_lame_mu[MAX_VARIABLE_TYPES + MAX_CONC];
  int lame_mu_tableid;

  dbl lame_lambda;
  int lame_lambda_model;
  int len_u_lambda;
  dbl *u_lambda;
  dbl d_lame_lambda[MAX_VARIABLE_TYPES + MAX_CONC];

  dbl lame_TempShift;
  int lameTempShiftModel;
  int len_u_lame_TempShift;
  dbl *u_lame_TempShift;
  dbl d_lame_TempShift[MAX_VARIABLE_TYPES + MAX_CONC];
  int lame_TempShift_tableid;

  dbl bend_stiffness;
  int bend_stiffness_model;
  int len_u_bend_stiffness;
  dbl *u_bend_stiffness;
  dbl d_bend_stiffness[MAX_VARIABLE_TYPES + MAX_CONC];

  dbl exten_stiffness;
  int exten_stiffness_model;
  int len_u_exten_stiffness;
  dbl *u_exten_stiffness;
  dbl d_exten_stiffness[MAX_VARIABLE_TYPES + MAX_CONC];

  dbl poisson;
  int poisson_model;
  int len_u_poisson;
  dbl *u_poisson;
  dbl d_poisson[MAX_VARIABLE_TYPES + MAX_CONC];

  dbl Strss_fr_sol_vol_frac;

  dbl v_mesh_sfs[DIM];
  int v_mesh_sfs_model; /* Looks as if this ought to be an int - pas */
  int len_u_v_mesh_sfs;
  dbl *u_v_mesh_sfs;

  dbl thermal_expansion; /*  thermo-elasticity properties   */
  int thermal_expansion_model;
  int len_u_thermal_expansion;
  dbl *u_thermal_expansion;
  dbl solid_reference_temp;
  int solid_reference_temp_model;

  dbl solid_viscosity; /*  viscoelastic solid viscosity   */
  int solid_viscosity_model;
  int len_u_solid_viscosity;
  dbl *u_solid_viscosity;
  dbl solid_dil_viscosity; /*  viscoelastic solid dilational viscosity   */
  int solid_dil_viscosity_model;
};

typedef struct Elastic_Constitutive ELASTIC_CONST_STRUCT;

struct Viscoplastic_Constitutive {
  /*
   * Constants used in the Viscoplasticity consitutive Equations
   */
  int ConstitutiveEquation;

  int update_flag; /*This is a flag for updating and advancing the
                    *time integrals in the EVP hyperelastic formulation.
                    *We have no other place to put this flag unless we
                    *want to pass it into the depths of assemble_mesh. Because
                    *it is only used there, I saw it not necessary to cludder
                    *matrix fill arg list, and I made it global.
                    */

  dbl plastic_mu;
  int plastic_mu_model;
  int len_u_plastic_mu;
  dbl *u_plastic_mu;
  dbl d_plastic_mu[MAX_VARIABLE_TYPES + MAX_CONC];

  dbl yield;
  int yield_model;
  int len_u_yield;
  dbl *u_yield;
  dbl d_yield[MAX_VARIABLE_TYPES + MAX_CONC];

  /*
   * This part of this struct is used to allocate, transport, and deallocate
   * the global arrays
   * required for elastoviscoplastic models.  Those models, because of their Lagrangian
   * hyperelastic nature require a time integral along material paths.  The only
   * way to track those time integrals is to advanced these kinematic tensors globally,
   * i.e., they can not be in an element-by-element structure.  These babies can get
   * pretty big so they won't be allocated unless you are doing an EVP model
   */

  dbl ****F_vp_glob; /*viscoplastic deformation gradient = I + int(D_vp)dt */
  dbl ****F_vp_old_glob;
  dbl ****TT_glob; /*Plastic potential stress */
  dbl ****TT_old_glob;
  dbl ******dTT_dx_glob; /*Stress sensitivities */
  dbl ******dTT_dx_old_glob;
  dbl ******dTT_dc_glob; /*Stress sensitivities */
  dbl ******dTT_dc_old_glob;
};

/*
 * This is where this belongs.
 */

struct Variable_Initialization {
  int var;
  int ktype;
  double init_val;
  double init_val_min;
  double init_val_max;
  double init_val_minus; /* Value in negative LS phase */
  double init_val_plus;  /* Value in positive LS phase */
  int slave_block;       /* this is set TRUE in order that this initialization value
                                                        is not applied to nodes that are shared with
                            adjacent blocks */
};

struct Second_LS_Phase_Properties {
  int ViscosityModel;
  dbl viscosity;
  int viscositymask[2];
  dbl viscosity_phase[MAX_PHASE_FUNC];

  int DensityModel;
  dbl density;
  int densitymask[2];
  dbl density_phase[MAX_PHASE_FUNC];

  int HeatCapacityModel;
  dbl heatcapacity;
  int heatcapacitymask[2];
  dbl heatcapacity_phase[MAX_PHASE_FUNC];

  int ThermalConductivityModel;
  dbl thermalconductivity;
  int thermalconductivitymask[2];
  dbl thermalconductivity_phase[MAX_PHASE_FUNC];

  int MomentumSourceModel;
  dbl momentumsource[DIM];
  int momentumsourcemask[2];
  dbl momentumsource_phase[MAX_PHASE_FUNC][DIM];

  int HeatSourceModel;
  dbl heatsource;
  int heatsourcemask[2];
  dbl heatsource_phase[MAX_PHASE_FUNC];

  int AcousticImpedanceModel;
  dbl acousticimpedance;
  int acousticimpedancemask[2];
  dbl acousticimpedance_phase[MAX_PHASE_FUNC];

  int wavenumberModel;
  dbl wavenumber;
  int wavenumbermask[2];
  dbl wavenumber_phase[MAX_PHASE_FUNC];

  int AcousticAbsorptionModel;
  dbl acousticabsorption;
  int acousticabsorptionmask[2];
  dbl acousticabsorption_phase[MAX_PHASE_FUNC];

  int RefractiveIndexModel;
  dbl refractiveindex;
  int refractiveindexmask[2];
  dbl refractiveindex_phase[MAX_PHASE_FUNC];

  int LightAbsorptionModel;
  dbl lightabsorption;
  int lightabsorptionmask[2];
  dbl lightabsorption_phase[MAX_PHASE_FUNC];

  int ExtinctionIndexModel;
  dbl extinctionindex;
  int extinctionindexmask[2];
  dbl extinctionindex_phase[MAX_PHASE_FUNC];

  int SpeciesSourceModel[MAX_CONC];
  dbl speciessource[MAX_CONC];
  int speciessourcemask[2][MAX_CONC];
  dbl speciessource_phase[MAX_PHASE_FUNC][MAX_CONC];
  int use_species_source_width[MAX_CONC];
  dbl species_source_width[MAX_CONC];

  int FlowingLiquidViscosityModel;
  dbl FlowingLiquid_viscosity;
  int FlowingLiquid_viscositymask[2];
  dbl FlowingLiquid_viscosity_phase[MAX_PHASE_FUNC];
};

typedef struct Second_LS_Phase_Properties SECOND_LS_PHASE_PROP_STRUCT;

#endif<|MERGE_RESOLUTION|>--- conflicted
+++ resolved
@@ -73,7 +73,6 @@
   int Num_Matrl_Elem_Blk;           /* Number of element blocks comprising this
                                      * material                                     */
 
-<<<<<<< HEAD
   int *Matrl_Elem_Blk_Ids; /* Malloced list of element block ids comprising
                             * this material
                             * Length = Num_Matrl_Elem_Blk */
@@ -89,33 +88,6 @@
                         * the total number of species in the material due
                         * to the implicit imposition of the sum MF = 1
                         * constraint                                    */
-=======
-struct Material_Properties
-{
-  int MatID;               /* Material ID number for this material. This is
-			    * >= 0, and consistent across all processors,
-			    * unique, and equal to the index into the global
-			    * array of Material property structures */
-  char Material_Name[MAX_MATLNAME];   /* Character string name for the material */
-  int Num_Matrl_Elem_Blk;  /* Number of element blocks comprising this
-                            * material                                     */
-
-  int *Matrl_Elem_Blk_Ids; /* Malloced list of element block ids comprising
-			    * this material
-			    * Length = Num_Matrl_Elem_Blk */
-
-  int DefaultDatabase;     /* Default place to look for physical property data
-			    *      GOMA_MAT = 0 = Default
-			    *      CHEMKIN_MAT = 1: Look up all property data
-			    *                       in the chemkin data bases
-			    */
-  int Num_Species;         /* Number of species defined for this material */
-  int Num_Species_Eqn;     /* Number of species equations solved for in this
-			    * material: NOTE: this is usually one less than
-			    * the total number of species in the material due
-			    * to the implicit imposition of the sum MF = 1
-			    * constraint                                    */
->>>>>>> 7830986f
   int Dropped_Last_Species_Eqn;
   /* True if the last species equation and only
    * the last species equn has been dropped from
@@ -172,23 +144,23 @@
    * advection, diffusion,  and reaction, etc
    * (FALSE).
    */
-  int Num_Porous_Eqn;      /* Number of porous media eqns solved for in this
-                            * material
-                            */
+  int Num_Porous_Eqn; /* Number of porous media eqns solved for in this
+                       * material
+                       */
 
   int Num_Porous_Shell_Eqn; /* Number of porous media shell eqns solved for in this
-			     * material
+                             * material
                              */
 
-  int Porous_Eqn[MAX_PMV]; /* array containing the porous media equations
-                            * active in this material
-                            */
+  int Porous_Eqn[MAX_PMV];             /* array containing the porous media equations
+                                        * active in this material
+                                        */
   int Porous_Shell_Eqn[MAX_POR_SHELL]; /* array containing the porous shell equations
                                         * active in this material
                                         */
 
-  char **Porous_Names;     /* Pointer to a vector of porous phase names for the
-                            * current material */
+  char **Porous_Names; /* Pointer to a vector of porous phase names for the
+                        * current material */
 
   dbl thermal_conductivity; /* Yeah, you could make this a tensor... */
   dbl d_thermal_conductivity[MAX_VARIABLE_TYPES + MAX_CONC];
@@ -601,7 +573,15 @@
   int saturation_tableid;
   int SAT_external_field_index;
 
-<<<<<<< HEAD
+  dbl cap_pres;
+  int CapPresModel;
+  int len_u_cap_pres;
+  dbl *u_cap_pres;
+  dbl d_cap_pres[MAX_VARIABLE_TYPES + MAX_CONC];
+  dbl d_d_cap_pres[MAX_VARIABLE_TYPES + MAX_CONC][MAX_VARIABLE_TYPES + MAX_CONC];
+  int cap_pres_tableid;
+  int cap_pres_external_field_index;
+
   /*
    *  Porous_wt_funcModel: This is where you specify standard weighting
    *                       or SUPG. The wt_func should normally always be
@@ -611,26 +591,6 @@
    *                       in Galerkin's weighting as you get to high
    *                       peclet numbers.
    */
-=======
-  dbl cap_pres;
-  int CapPresModel;
-  int len_u_cap_pres;
-  dbl *u_cap_pres;
-  dbl d_cap_pres[MAX_VARIABLE_TYPES + MAX_CONC];
-  dbl d_d_cap_pres[MAX_VARIABLE_TYPES+MAX_CONC][MAX_VARIABLE_TYPES+MAX_CONC];
-  int cap_pres_tableid;
-  int cap_pres_external_field_index;
-
-    /*
-     *  Porous_wt_funcModel: This is where you specify standard weighting 
-     *                       or SUPG. The wt_func should normally always be
-     *                       equal to 1, because 1 corresponds to the theoretical
-     *                       amount of compensating artificial diffusivity
-     *                       that makes up for the lack of actual diffusivity
-     *                       in Galerkin's weighting as you get to high
-     *                       peclet numbers.
-     */
->>>>>>> 7830986f
   int Porous_wt_funcModel;
   dbl Porous_wt_func;
 
@@ -894,7 +854,6 @@
   int len_u_PorousShellHenry_function_constants;
   dbl *u_PorousShellHenry_function_constants;
   int PorousShellHenryModel;
-
 
   dbl PorousShellPorosity[MAX_POR_SHELL];
   dbl d_PorousShellPorosity[MAX_POR_SHELL][MAX_VARIABLE_TYPES + MAX_CONC];
@@ -940,8 +899,6 @@
   int por_shell_cap_pres_ext_field_index[MAX_POR_SHELL];
   int por_shell_cap_pres_hyst_num_switch_ext_field_index[MAX_POR_SHELL];
   int por_shell_cap_pres_hyst_curve_type_ext_field_index[MAX_POR_SHELL];
-
-
 
   /*
    * Boundary conditions...(these quantities and the geometric surface
