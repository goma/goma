/************************************************************************ *
* Goma - Multiphysics finite element software                             *
* Sandia National Laboratories                                            *
*                                                                         *
* Copyright (c) 2021 Sandia Corporation.                                  *
*                                                                         *
* Under the terms of Contract DE-AC04-94AL85000 with Sandia Corporation,  *
* the U.S. Government retains certain rights in this software.            *
*                                                                         *
* This software is distributed under the GNU General Public License.      *
\************************************************************************/

/*
 *$Id: mm_mp_structs.h,v 5.20 2010-07-30 21:14:52 prschun Exp $
 */

/* mm_mp_structs.h -- material property structure definitions
 *
 * Revised: Mon Mar 14 15:34:10 MST 1994 pasacki@sandia.gov
 *
 * These are initially just constant floating point values. Later, we
 * may want to use pointers to functions that return complicated values
 * depending on all kinds of other things.
 *
 * Nothing is said about the units -- it is up to the user to input a
 * consistent set of units to solve the transport equations that they
 * are interested in solving. I would recommend MKSA (SI) units throughout,
 * or, even better, have the user set up the constants ahead of time along
 * with an appropriate nondimensionalization.
 *
 * There may be a better way of setting this up, based on the idea that some
 * material properties are associated with bulk materials, some with surfaces or
 * interfaces between two materials or one material and a boundary, and some
 * properties associated with a point (like contact angle at a three phase
 * junction.)
 *
 * The possibility of functional dependence of material properties on not just
 * other variables, but on the spatial gradients of those variables (eg.,
 * viscosity = function of rate of strain tensor) requires some thought to
 * implementation so that mesh derivatives can be performed as easily as
 * possible.
 *
 * Most of these are currently set up with material properties depending
 * only on each variable type - not including multiplicity of concentration
 * which is easily added by adding a new dimension [MAX_CONC]
 */

#ifndef GOMA_MM_MP_STRUCTS_H
#define GOMA_MM_MP_STRUCTS_H

#include "mm_as_structs.h"
#include "mm_elem_block_structs.h"
#include "rf_fem_const.h"

/*
 * New size variables provide hints to interprocessor communications as to
 * how big each of the "u_...." variables really is.
 */

#ifndef GOMA_CK_NAME_DEF
#define GOMA_CK_NAME_DEF
typedef char CK_NAME[64]; /* Typedefs for common names used for naming
                             domains and species */
typedef char CK_NAME_STR[64];
#endif

struct Material_Properties {
  int MatID;                        /* Material ID number for this material. This is
                                     * >= 0, and consistent across all processors,
                                     * unique, and equal to the index into the global
                                     * array of Material property structures */
  char Material_Name[MAX_MATLNAME]; /* Character string name for the material */
  int Num_Matrl_Elem_Blk;           /* Number of element blocks comprising this
                                     * material                                     */

  int *Matrl_Elem_Blk_Ids; /* Malloced list of element block ids comprising
                            * this material
                            * Length = Num_Matrl_Elem_Blk */

  int DefaultDatabase; /* Default place to look for physical property data
                        *      GOMA_MAT = 0 = Default
                        *      CHEMKIN_MAT = 1: Look up all property data
                        *                       in the chemkin data bases
                        */
  int Num_Species;     /* Number of species defined for this material */
  int Num_Species_Eqn; /* Number of species equations solved for in this
                        * material: NOTE: this is usually one less than
                        * the total number of species in the material due
                        * to the implicit imposition of the sum MF = 1
                        * constraint                                    */
  int Dropped_Last_Species_Eqn;
  /* True if the last species equation and only
   * the last species equn has been dropped from
   * equation system */
  int NonDiluteFormulation; /* If this flag is set, then there are additional
                             * species, whose concentrations are determined
                             * by the sum MF = 1 constraint, and/or by the
                             * equation of state, or by a volumetric
                             * Dirichlet condition.
                             */
  char **Species_Names;     /* Pointer to a vector of species names for the
                             * current material */
  int PhaseID[MAX_CONC];    /* Phase Identification for all of the species in
                             * the current material domain. If there is just
                             * one phase in the domain, then this vector will
                             * be identically zero. */
  int Species_Var_Type;     /* Species Variable type for the species defined
                             * in this material.
                             * Possible values are SPECIES_MOLE_FRACTION,
                             * SPECIES_MASS_FRACTION, SPECIES_CONCENTRATION,
                             * SPECIES_CAP_PRESSURE, etc.
                             * The acceptable values are listed
                             * in rf_fem_const.h. This variable influences all
                             * aspects of the species conservation equation,
                             * as well as the names that are put into
                             * the output files.
                             * The value of this entry will also determine
                             * the prefix associated with the name in the
                             * exodus file. */
  double StateVector[MAX_VARIABLE_TYPES];
  /* This is the state vector for calculation of
   * physical properties of the material.
   * Note: a state vector usually includes
   *   specification of the Temperature, Pressure,
   *   and species concentrations, and anything
   *   else that would nail down the current
   *   thermodynamic state of the system at a
   *   point.
   * -> Note, the species unknowns are put into
   *    the SPECIES_UNK_0 slots in this vector.
   */
  int StateVector_speciesVT; /* Current Species variable types for the
                              * species unknown in the state vector. Note
                              * these may be different than the Species_Var_Type
                              * field also in this structure.
                              */
  int Volumetric_Dirichlet_Cond[MAX_CONC];
  /* Flag for each species in the material to
   * indicate whether the degree of freedom is really
   * an algebraic constraint dictated by the sum MF=1
   * constraint or by the equation of state,
   * (a value of  TRUE), or whether it is a normal
   * degree of freedom  whose equation involves
   * advection, diffusion,  and reaction, etc
   * (FALSE).
   */
  int Num_Porous_Eqn;      /* Number of porous media eqns solved for in this
                            * material
                            */
  int Porous_Eqn[MAX_PMV]; /* array containing the porous media equations
                            * active in this material
                            */
  char **Porous_Names;     /* Pointer to a vector of porous phase names for the
                            * current material */

  dbl thermal_conductivity; /* Yeah, you could make this a tensor... */
  dbl d_thermal_conductivity[MAX_VARIABLE_TYPES + MAX_CONC];
  int len_u_thermal_conductivity;
  dbl *u_thermal_conductivity;
  int ConductivityModel;
  int thermal_conductivity_tableid;
  int Ewt_funcModel;
  int Energy_Div_Term;
  dbl Ewt_func;
  int Rst_funcModel;
  dbl Rst_func;
  dbl Rst_diffusion;
  dbl Rst_func_supg;
  int thermal_cond_external_field;

  dbl electrical_conductivity; /* Yeah, you could make this a tensor... */
  dbl d_electrical_conductivity[MAX_VARIABLE_TYPES + MAX_CONC];
  int len_u_electrical_conductivity;
  dbl *u_electrical_conductivity;
  int Elec_ConductivityModel;
  int elec_cond_external_field;

  dbl permittivity;
  dbl d_permittivity[MAX_VARIABLE_TYPES + MAX_CONC];
  int len_u_permittivity;
  dbl *u_permittivity;
  int PermittivityModel;

  dbl elect_surf_diffusivity;
  dbl d_elect_surf_diffusivity[MAX_VARIABLE_TYPES + MAX_CONC];
  int len_u_elect_surf_diffusivity;
  dbl *u_elect_surf_diffusivity;
  int Elect_Surf_DiffusivityModel;

  dbl magnetic_permeability;
  dbl d_magnetic_permeability[MAX_VARIABLE_TYPES + MAX_CONC];
  int len_u_magnetic_permeability;
  dbl *u_magnetic_permeability;
  int MagneticPermeabilityModel;

  dbl shell_user_par;
  dbl d_shell_user_par[MAX_VARIABLE_TYPES + MAX_CONC];
  int len_u_shell_user_par;
  dbl *u_shell_user_par;
  int Shell_User_ParModel;

  dbl acoustic_impedance;
  dbl d_acoustic_impedance[MAX_VARIABLE_TYPES + MAX_CONC];
  int len_u_acoustic_impedance;
  dbl *u_acoustic_impedance;
  int Acoustic_ImpedanceModel;
  int acoustic_impedance_tableid;

  dbl wave_number; /* Acoustic Wave Number */
  dbl d_wave_number[MAX_VARIABLE_TYPES + MAX_CONC];
  int len_u_wave_number;
  dbl *u_wave_number;
  int wave_numberModel; /* CONSTANT */
  int wave_number_tableid;

  dbl acoustic_ksquared_sign; /* Sign of wavenumber squared -- captures imaginary wavenumbers */
  int Ksquared_SignModel;     /* CONSTANT */

  dbl acoustic_absorption;
  dbl d_acoustic_absorption[MAX_VARIABLE_TYPES + MAX_CONC];
  int len_u_acoustic_absorption;
  dbl *u_acoustic_absorption;
  int Acoustic_AbsorptionModel;
  int acoustic_absorption_tableid;

  dbl refractive_index;
  dbl d_refractive_index[MAX_VARIABLE_TYPES + MAX_CONC];
  int len_u_refractive_index;
  dbl *u_refractive_index;
  int Refractive_IndexModel;
  int refractive_index_tableid;

  dbl light_absorption;
  dbl d_light_absorption[MAX_VARIABLE_TYPES + MAX_CONC];
  int len_u_light_absorption;
  dbl *u_light_absorption;
  int Light_AbsorptionModel;
  int light_absorption_tableid;

  dbl extinction_index;
  dbl d_extinction_index[MAX_VARIABLE_TYPES + MAX_CONC];
  int len_u_extinction_index;
  dbl *u_extinction_index;
  int Extinction_IndexModel;
  int extinction_index_tableid;

  int VoltageFormulation; /* Used to select k for potential equation
                           * Permittivity or conductivity (default) */

  //! Viscosity of the phase, usually evaluated at the gauss point
  dbl viscosity;
  int len_u_viscosity;
  dbl *u_viscosity;
  //! Derivative of the viscosity wrt the independent unknowns in the problem
  dbl d_viscosity[MAX_VARIABLE_TYPES + MAX_CONC];

  //! Second derivatives of the viscosity wrt the independent unknowns in the
  //! problem
  dbl d2_viscosity[MAX_VARIABLE_TYPES + MAX_CONC + 1];

  int ViscosityModel;
  int viscosity_tableid;

  dbl dilationalViscosity;
  int len_u_dilationalViscosity;
  dbl *u_dilationalViscosity;
  dbl dilationalViscosityRatio;
  dbl d_dilationalViscosityRatio[MAX_VARIABLE_TYPES + MAX_CONC];
  dbl dilationalViscosityMultiplier;
  //! Volume fraction of Gas for multiphase material models
  //!  (Currently there is one model, foam)
  dbl volumeFractionGas;
  //! Derivative of the volume fraction of gas wrt the independent
  //! unknowns in the problem
  dbl d_volumeFractionGas[MAX_VARIABLE_TYPES + MAX_CONC];

  //! Integer representing the model for the dilationa viscosity
  int DilationalViscosityModel;
  int dilationalViscosity_tableid;

  int Mwt_funcModel;
  dbl Mwt_func;

  dbl surface_tension;
  int len_u_surface_tension;
  dbl *u_surface_tension;
  dbl d_surface_tension[MAX_VARIABLE_TYPES + MAX_CONC];
  int SurfaceTensionModel;

  dbl SurfaceDiffusionCoeffProjectionEqn;

  dbl heat_capacity;
  int len_u_heat_capacity;
  dbl *u_heat_capacity;
  dbl d_heat_capacity[MAX_VARIABLE_TYPES + MAX_CONC];
  int HeatCapacityModel;
  int heat_capacity_tableid;

  dbl Volume_Expansion;
  int len_u_Volume_Expansion;
  dbl *u_Volume_Expansion;
  dbl d_Volume_Expansion[MAX_VARIABLE_TYPES + MAX_CONC];
  int VolumeExpansionModel;

  dbl density;                    /* Value of the density given the current
                                   * value of the state variable, StateVariable,
                                   * also in this structure. */
  PROPERTYJAC_STRUCT *DensityJac; /* When necessary, this includes the derivatives
                                   * of the density wrt the state variables */
  int SBM_Length_enabled;

  int DensityModel;  /* Model type: for types, see mm_mp_const.h  */
  int len_u_density; /* Constants for user-defined density model*/
  dbl *u_density;    /* Constants for user-defined density model*/
  /*
   * HKM Note: d_density is now superfluous and will be eliminated eventually
   */
  dbl d_density[MAX_VARIABLE_TYPES + MAX_CONC]; /* Note this includes the thermal */
                                                /* expansion coefficient, beta */
                                                /* = d(density)/d(temperature) */
  /*
   * HKM Note: d_rho_dT and d_rho_dC contain duplicate information to
   *           DensityJac and will be either eliminated or changed to
   *           a form without the MDE dimension.
   */
  dbl d_rho_dT[MDE];
  dbl d_rho_dC[MAX_CONC][MDE];

  int PBE_BA_Type;

  int Spwt_funcModel;
  dbl Spwt_func;

  int SpSSPG_funcModel;
  dbl SpSSPG_func;

  int SpYZbeta_funcModel;
  dbl SpYZbeta_func;
  dbl SpYZbeta_value;

  int Momentwt_funcModel;
  dbl Momentwt_func;

  int MomentSSPG_funcModel;
  dbl MomentSSPG_func;

  int MomentShock_funcModel;
  dbl MomentShock_func;
  dbl MomentShock_Ref[MAX_MOMENTS];

  int MomentDiffusivityModel;
  dbl MomentDiffusivity;

  int MomentSecondLevelSetDiffusivityModel;
  dbl MomentSecondLevelSetDiffusivity;

  int MomentLevelSetDiffusionOnly;

  dbl diffusivity[MAX_CONC];
  int DiffusivityModel[MAX_CONC];
  int diffusivity_tableid[MAX_CONC];
  double SpeciesSecondLevelSetDiffusivity[MAX_CONC];
  int SpeciesOnlyDiffusion[MAX_CONC];   /* STANDARD or TAYLOR_GALERKIN */
  int SpeciesTimeIntegration[MAX_CONC]; /* STANDARD or TAYLOR_GALERKIN */
  int FreeVolSolvent[MAX_CONC];         /* Solvent identity array for multi-C FV*/
  int len_u_diffusivity[MAX_CONC];
  dbl *u_diffusivity[MAX_CONC];
  dbl d_diffusivity[MAX_CONC][MAX_VARIABLE_TYPES + MAX_CONC];

  dbl diffusivity_gen_fick[MAX_CONC][MAX_CONC]; /* generalized fickian diffusion ACS 4/00 */
  dbl loadfv[MAX_CONC][15];
  dbl d_diffusivity_gf[MAX_CONC][MAX_CONC][MAX_VARIABLE_TYPES + MAX_CONC];

  /* Property parameters needed for the Stefan-Maxwell flux model; KSC: 7/98, 2/99, 2/02;
     Molecular weight is used in VL_POLY; ACS 8/98 */
  dbl diffusivity_Stefan_Maxwell[MAX_CONC][MAX_CONC];
  dbl u_diffusivity_Stefan_Maxwell[MAX_CONC][MAX_CONC][3]; /* KSC, 9/04 */
  dbl reaction_rate;
  int ReactionRateModel;
  int len_u_reaction_rate; /* Constants for user-defined reaction-rate model*/
  dbl *u_reaction_rate;    /* Constants for user-defined reaction-rate model*/
  dbl d_reaction_rate[MAX_VARIABLE_TYPES + MAX_CONC];
  dbl molecular_weight[MAX_CONC];
  int MolecularWeightModel[MAX_CONC];
  dbl d_molecular_weight[MAX_CONC][MAX_VARIABLE_TYPES + MAX_CONC];
  dbl charge_number[MAX_CONC];
  int ChargeNumberModel[MAX_CONC];
  dbl d_charge_number[MAX_CONC][MAX_VARIABLE_TYPES + MAX_CONC];
  dbl solution_temperature;
  int SolutionTemperatureModel;
  int len_u_solution_temperature; /* Constants for user-defined solution temperature model*/
  dbl *u_solution_temperature;    /* Constants for user-defined solution temperature model*/
  dbl d_solution_temperature[MAX_VARIABLE_TYPES + MAX_CONC];
  dbl electrolyte_temperature;
  dbl electrolyte_conductivity;
  dbl electrode_potential;
  dbl thermodynamic_potential;
  int ThermodynamicPotentialModel;
  int len_u_thermodynamic_potential;
  dbl *u_thermodynamic_potential;
  dbl d_thermodynamic_potential[MAX_VARIABLE_TYPES + MAX_CONC];
  dbl interfacial_area;
  int InterfacialAreaModel;
  int len_u_interfacial_area;
  dbl *u_interfacial_area;
  dbl d_interfacial_area[MAX_VARIABLE_TYPES + MAX_CONC];

  /* diffusivitives for each term  of HYDRO Model */

  int GamDiffType[MAX_CONC];
  int MuDiffType[MAX_CONC];
  int GravDiffType[MAX_CONC];
  int SBM_Type[MAX_CONC];
  int FickDiffType[MAX_CONC];
  int CurvDiffType[MAX_CONC];
  int QTensorDiffType[MAX_CONC];
  int NSCoeffType[MAX_CONC];
  int len_u_gadiffusivity[MAX_CONC]; /*this is currently defined for MPI*/
  int len_u_mdiffusivity[MAX_CONC];  /*this is currently defined for MPI*/
  int len_u_fdiffusivity[MAX_CONC];
  int len_u_gdiffusivity[MAX_CONC]; /*this is currently defined for MPI*/
  int len_SBM_Lengths2[MAX_CONC];   /*this is currently defined for MPI*/
  int len_u_cdiffusivity[MAX_CONC]; /*this is currently defined for MPI*/
  int len_u_qdiffusivity[MAX_CONC]; /*this is currently defined for MPI*/
  int len_u_nscoeff[MAX_CONC];

  dbl gam_diffusivity[MAX_CONC]; /* Kc from shear-gradient term */
  dbl *u_gadiffusivity[MAX_CONC];
  dbl mu_diffusivity[MAX_CONC]; /* Kmu from viscosity-gradient term */
  dbl *u_mdiffusivity[MAX_CONC];
  dbl f_diffusivity[MAX_CONC]; /* normal Fickian diffusion term */
  dbl *u_fdiffusivity[MAX_CONC];
  dbl g_diffusivity[MAX_CONC]; /* hindered settling function */
  dbl SBM_Lengths[MAX_CONC];   /* hindered settling function */
  dbl NSCoeff[MAX_CONC];
  dbl *u_nscoeff[MAX_CONC];
  dbl *u_gdiffusivity[MAX_CONC]; /*this is currently defined for MPI*/
  dbl *SBM_Lengths2[MAX_CONC];   /*this is currently defined for MPI*/
  dbl cur_diffusivity[MAX_CONC]; /* curvature induced migration term */
  dbl *u_cdiffusivity[MAX_CONC];
  dbl q_diffusivity[MAX_CONC][DIM]; /* Q tensor diffusion components. */
  dbl *u_qdiffusivity[MAX_CONC];

  /* Parameters for Ryan's Qtensor model */
  int QtensorExtensionPModel;
  int QtensorNctModel;
  dbl Qtensor_Extension_P;
  dbl Qtensor_Nct;

  /* Reference Concentration Model is defined by itself */

  int RefConcnModel[MAX_CONC];
  dbl reference_concn[MAX_CONC];
  dbl *u_reference_concn[MAX_CONC];
  int len_u_reference_concn[MAX_CONC];

  int AdvectiveScalingModel[MAX_CONC];
  dbl AdvectiveScaling[MAX_CONC];
  /*
   *   ExtrinsicIndependentSpeciesVar[i] is true if
   *   the species variable i is extrinsic. This means
   *   that there is an extra c (Del dot V) term in the
   *   advection operator when there is dilational flow.
   */
  int ExtrinsicIndependentSpeciesVar[MAX_CONC];

  /*  molar volume */
  /*
   *  HKM -> The MolarVolumeModel and SpecificVolumeModel are
   *         in direct competition with the DensityModel field.
   *         They are the same thing. And, should not have a
   *         [MAX_CONC] vector associated with the quantity.
   *         Moreover, these two fields are not used within the
   *         code, to my knowledge. Thus, they may disappear in
   *         the future.
   */
  int MolarVolumeModel[MAX_CONC];
  int SpecificVolumeModel[MAX_CONC];
  dbl molar_volume[MAX_CONC];
  dbl specific_volume[MAX_CONC];
  dbl flory_param[MAX_CONC][MAX_CONC];

  /*
   * HKM - Specification of the chemical potential
   *       -> Really, better to do it via calls to chemkin.
   *          But, I'll include it here for BC specification
   *          and code development
   *     ( mu[i] = RTln(act_coeff[i]) + mu_start_[T, P] )
   *     ( mu_star_i = RTln(P/1atm) + mu_ss_i[T])
   *        -> See Denbigh for equations
   */
  int SSChemPotModel[MAX_CONC];
  dbl SSChemPotData[MAX_CONC];
  int PSChemPotModel[MAX_CONC];
  dbl PSChemPotData[MAX_CONC];
  int ChemPotModel[MAX_CONC];
  dbl ChemPotData[MAX_CONC];

  /* some properties for porous materials */

  int PorousMediaType;
  int CapStress;

  int i_ys; /* species number of species eqn */

  dbl porosity;
  int PorosityModel;
  int len_u_porosity; /* Constants for user-defined porosity model*/
  dbl *u_porosity;    /* Constants for user-defined porosity model*/
  dbl d_porosity[MAX_VARIABLE_TYPES + MAX_CONC + MAX_PMV];
  int porosity_external_field_index;

  dbl porous_compressibility;     /* Porous (rock) compressibility */
  dbl initial_porosity;           /* Initializes the external field */
  int PorousCompressibilityModel; /* when this is set to "CONST_INIT" */
  int len_u_porous_compressibility;
  dbl *u_porous_compressibility;

  dbl matrix_density; /* density of the solid material of a porous medium       */
  int PorousMatrixDensityModel;
  dbl d_matrix_density[MAX_VARIABLE_TYPES + MAX_CONC + MAX_PMV];

  dbl specific_heat; /* specific heat of the solid material of a porous medium */
  int PorousSpecificHeatModel;
  dbl d_specific_heat[MAX_VARIABLE_TYPES + MAX_CONC + MAX_PMV];

  dbl permeability;
  dbl perm_tensor[DIM][DIM];
  int PermeabilityModel;
  dbl d_permeability[MAX_VARIABLE_TYPES + MAX_CONC + MAX_PMV];
  int len_u_permeability;
  dbl *u_permeability;
  dbl d_perm_tensor_dx[DIM][DIM][DIM][MDE];
  dbl d_perm_tensor[DIM][DIM][MAX_VARIABLE_TYPES + MAX_CONC + MAX_PMV];
  int perm_external_field_index;

  dbl PorousLiqCompress;
  int PorousLiquidCompressModel;
  dbl d_PorousLiquidCompres[MAX_VARIABLE_TYPES + MAX_CONC];

  dbl PorousLiqRefPress;
  int PorousLiqRefPressModel;
  dbl d_PorousLiqRefPress[MAX_VARIABLE_TYPES + MAX_CONC];

  dbl rel_gas_perm;
  int RelGasPermModel;
  int len_u_rel_gas_perm;
  dbl *u_rel_gas_perm;
  dbl d_rel_gas_perm[MAX_VARIABLE_TYPES + MAX_CONC + MAX_PMV];

  dbl rel_liq_perm;
  int RelLiqPermModel;
  int len_u_rel_liq_perm;
  dbl *u_rel_liq_perm;
  dbl d_rel_liq_perm[MAX_VARIABLE_TYPES + MAX_CONC + MAX_PMV];
  int rel_liq_perm_external_field_index;

  dbl saturation;
  int SaturationModel;
  int len_u_saturation;
  dbl *u_saturation;
  dbl d_saturation[MAX_VARIABLE_TYPES + MAX_CONC + MAX_PMV];
  dbl d_d_saturation[MAX_VARIABLE_TYPES + MAX_CONC][MAX_VARIABLE_TYPES + MAX_CONC];
  int saturation_tableid;
  int SAT_external_field_index;

  /*
   *  Porous_wt_funcModel: This is where you specify standard weighting
   *                       or SUPG. The wt_func should normally always be
   *                       equal to 1, because 1 corresponds to the theoretical
   *                       amount of compensating artificial diffusivity
   *                       that makes up for the lack of actual diffusivity
   *                       in Galerkin's weighting as you get to high
   *                       peclet numbers.
   */
  int Porous_wt_funcModel;
  dbl Porous_wt_func;

  /*
   *  Porous_Mass_Lump:  If true mass lumping of the porous media
   *                     inventory terms is carried out.
   */
  int Porous_Mass_Lump;

  dbl porous_diffusivity[MAX_PMV];
  int PorousDiffusivityModel[MAX_PMV];
  int PorousTimeIntegration[MAX_PMV]; /* STANDARD or TAYLOR_GALERKIN */

  int len_u_porous_diffusivity[MAX_PMV];
  dbl *u_porous_diffusivity[MAX_PMV];
  dbl d_porous_diffusivity[MAX_PMV][MAX_VARIABLE_TYPES + MAX_CONC];

  dbl porous_latent_heat_vap[MAX_PMV];
  int PorousLatentHeatVapModel[MAX_PMV];
  dbl d_porous_latent_heat_vap[MAX_PMV][MAX_VARIABLE_TYPES + MAX_CONC];

  dbl porous_latent_heat_fusion[MAX_PMV];
  int PorousLatentHeatFusionModel[MAX_PMV];
  dbl d_porous_latent_heat_fusion[MAX_PMV][MAX_VARIABLE_TYPES + MAX_CONC];

  dbl porous_vapor_pressure[MAX_PMV];
  dbl d_porous_vapor_pressure[MAX_PMV][MAX_VARIABLE_TYPES + MAX_CONC];
  int len_u_porous_vapor_pressure[MAX_PMV];
  dbl *u_porous_vapor_pressure[MAX_PMV];
  int PorousVaporPressureModel[MAX_PMV];

  dbl porous_gas_constants;
  dbl d_porous_gas_constants[MAX_VARIABLE_TYPES + MAX_CONC];
  int len_u_porous_gas_constants;
  dbl *u_porous_gas_constants;
  int PorousGasConstantsModel;

  dbl porous_sink_constants;
  dbl d_porous_sink_constants[MAX_VARIABLE_TYPES + MAX_CONC];
  int len_u_porous_sink_constants;
  dbl *u_porous_sink_constants;
  int PorousSinkConstantsModel;

  dbl porous_vol_expansion[MAX_PMV];
  dbl d_porous_vol_expansion[MAX_PMV][MAX_VARIABLE_TYPES + MAX_CONC];
  int PorVolExpModel[MAX_PMV];
  int len_u_porous_vol_expansion[MAX_PMV];
  dbl *u_porous_vol_expansion[MAX_PMV];

  dbl porous_molecular_weight[MAX_PMV];
  int PorousMolecularWeightModel[MAX_PMV];
  dbl d_porous_molecular_weight[MAX_PMV][MAX_VARIABLE_TYPES + MAX_CONC];

  int moment_growth_model;
  dbl moment_growth_scale;
  dbl moment_growth_reference_pressure;

  int moment_coalescence_model;
  dbl moment_coalescence_scale;

  /*
   * Source terms...
   */

  dbl momentum_source[DIM];
  dbl d_momentum_source[DIM][MAX_VARIABLE_TYPES + MAX_CONC];
  int MomentumSourceModel;
  int len_u_momentum_source;
  dbl *u_momentum_source;

  dbl heat_source;
  dbl d_heat_source[MAX_VARIABLE_TYPES + MAX_CONC];
  int HeatSourceModel;
  int len_u_heat_source;
  dbl *u_heat_source;

  dbl species_source[MAX_CONC];
  dbl d_species_source[MAX_VARIABLE_TYPES + MAX_CONC];
  int SpeciesSourceModel[MAX_CONC];
  int len_u_species_source[MAX_CONC];
  dbl *u_species_source[MAX_CONC];
  dbl Jac_Species_Source[MAX_CONC * MAX_CONC];

  dbl species_vol_expansion[MAX_CONC];
  dbl d_species_vol_expansion[MAX_CONC][MAX_VARIABLE_TYPES + MAX_CONC];
  int SpecVolExpModel[MAX_CONC];
  int len_u_species_vol_expansion[MAX_CONC];
  dbl *u_species_vol_expansion[MAX_CONC];

  dbl mass_source;
  dbl d_mass_source[MAX_VARIABLE_TYPES + MAX_CONC];
  int MassSourceModel;
  int len_u_mass_source;
  dbl *u_mass_source;

  dbl mesh_source[DIM];
  dbl real_solid_source[DIM];
  dbl d_mesh_source[DIM][MAX_VARIABLE_TYPES + MAX_CONC];
  int MeshSourceModel;
  int len_u_mesh_source;
  dbl *u_mesh_source;
  int RealSolidSourceModel;

  dbl current_source;
  dbl d_current_source[MAX_VARIABLE_TYPES + MAX_CONC];
  int CurrentSourceModel;
  int len_u_current_source;
  dbl *u_current_source;

  dbl moment_source;
  dbl d_moment_source[MAX_VARIABLE_TYPES + MAX_CONC];
  int MomentSourceModel;
  int len_u_moment_source;
  dbl *u_moment_source;

  dbl heightU;
  dbl d_heightU[MAX_VARIABLE_TYPES + MAX_CONC];
  int len_u_heightU_function_constants;
  dbl *u_heightU_function_constants;
  int HeightUFunctionModel;
  int heightU_ext_field_index;
  int heightU_function_constants_tableid;

  dbl heightL;
  dbl d_heightL[MAX_VARIABLE_TYPES + MAX_CONC];
  int len_u_heightL_function_constants;
  dbl *u_heightL_function_constants;
  int HeightLFunctionModel;
  int heightL_ext_field_index;
  int heightL_function_constants_tableid;

  dbl veloU[DIM];
  dbl d_veloU[DIM][MAX_VARIABLE_TYPES + MAX_CONC];
  int len_u_veloU_function_constants;
  dbl *u_veloU_function_constants;
  int VeloUFunctionModel;

  dbl veloL[DIM];
  dbl d_veloL[DIM][MAX_VARIABLE_TYPES + MAX_CONC];
  int len_u_veloL_function_constants;
  dbl *u_veloL_function_constants;
  int VeloLFunctionModel;

  dbl dcaU;
  dbl d_dcaU[MAX_VARIABLE_TYPES + MAX_CONC];
  int len_u_dcaU_function_constants;
  dbl *u_dcaU_function_constants;
  int DcaUFunctionModel;

  dbl dcaL;
  dbl d_dcaL[MAX_VARIABLE_TYPES + MAX_CONC];
  int len_u_dcaL_function_constants;
  dbl *u_dcaL_function_constants;
  int DcaLFunctionModel;

  int FSIModel;

  int TurbulentLubricationModel;

  dbl lubsource;
  dbl d_lubsource[MAX_VARIABLE_TYPES + MAX_CONC];
  int len_lubsource;
  dbl *u_lubsource_function_constants;
  int LubSourceModel;

  dbl lubmomsource[DIM];
  dbl d_lubmomsource[DIM][MAX_VARIABLE_TYPES + MAX_CONC];
  int len_lubmomsource;
  int LubMomSourceModel;

  dbl FilmEvap;
  dbl d_FilmEvap[MAX_VARIABLE_TYPES + MAX_CONC];
  int len_u_FilmEvap_function_constants;
  dbl *u_FilmEvap_function_constants;
  int FilmEvapModel;

  dbl DisjPress;
  dbl d_DisjPress[MAX_VARIABLE_TYPES + MAX_CONC];
  int len_u_DisjPress_function_constants;
  dbl *u_DisjPress_function_constants;
  int DisjPressModel;

  dbl SlipCoeff;
  dbl d_SlipCoeff[MAX_VARIABLE_TYPES + MAX_CONC];
  int len_u_SlipCoeff_function_constants;
  dbl *u_SlipCoeff_function_constants;
  int SlipCoeffModel;

  dbl DiffCoeff;
  dbl d_DiffCoeff[MAX_VARIABLE_TYPES + MAX_CONC];
  int len_u_DiffCoeff_function_constants;
  dbl *u_DiffCoeff_function_constants;
  int DiffCoeffModel;

  dbl PorousShellClosedPorosity;
  dbl d_PorousShellClosedPorosity[MAX_VARIABLE_TYPES + MAX_CONC];
  int len_u_PorousShellClosedPorosity_function_constants;
  dbl *u_PorousShellClosedPorosity_function_constants;
  int PorousShellClosedPorosityModel;
  int por_shell_closed_porosity_ext_field_index;

  dbl PorousShellClosedHeight;
  dbl d_PorousShellClosedHeight[MAX_VARIABLE_TYPES + MAX_CONC];
  int len_u_PorousShellClosedHeight_function_constants;
  dbl *u_PorousShellClosedHeight_function_constants;
  int PorousShellClosedHeightModel;
  int por_shell_closed_height_ext_field_index;

  dbl PorousShellClosedRadius;
  dbl d_PorousShellClosedRadius[MAX_VARIABLE_TYPES + MAX_CONC];
  int len_u_PorousShellClosedRadius_function_constants;
  dbl *u_PorousShellClosedRadius_function_constants;
  int PorousShellClosedRadiusModel;
  int por_shell_closed_radius_ext_field_index;

  dbl PorousShellClosedP0;
  dbl d_PorousShellClosedP0[MAX_VARIABLE_TYPES + MAX_CONC];
  int len_u_PorousShellClosedP0_function_constants;
  dbl *u_PorousShellClosedP0_function_constants;
  int PorousShellClosedP0Model;

  dbl PorousShellPatm;
  dbl d_PorousShellPatm[MAX_VARIABLE_TYPES + MAX_CONC];
  int len_u_PorousShellPatm_function_constants;
  dbl *u_PorousShellPatm_function_constants;
  int PorousShellPatmModel;

  dbl PorousShellPref;
  dbl d_PorousShellPref[MAX_VARIABLE_TYPES + MAX_CONC];
  int len_u_PorousShellPref_function_constants;
  dbl *u_PorousShellPref_function_constants;
  int PorousShellPrefModel;

  dbl PorousShellCrossKappa;
  dbl d_PorousShellCrossKappa[MAX_VARIABLE_TYPES + MAX_CONC];
  int len_u_PorousShellCrossKappa_function_constants;
  dbl *u_PorousShellCrossKappa_function_constants;
  int PorousShellCrossKappaModel;
  int Xperm_external_field_index;

  dbl PorousShellInitPorePres;
  dbl d_PorousShellInitPorePres[MAX_VARIABLE_TYPES + MAX_CONC];
  int len_u_PorousShellInitPorePres_function_constants;
  dbl *u_PorousShellInitPorePres_function_constants;
  int PorousShellInitPorePresModel;

  dbl PorousShellDiffusivity;
  dbl d_PorousShellDiffusivity[MAX_VARIABLE_TYPES + MAX_CONC];
  int len_u_PorousShellDiffusivity_function_constants;
  dbl *u_PorousShellDiffusivity_function_constants;
  int PorousShellDiffusivityModel;

  dbl PorousShellRT;
  dbl d_PorousShellRT[MAX_VARIABLE_TYPES + MAX_CONC];
  int len_u_PorousShellRT_function_constants;
  dbl *u_PorousShellRT_function_constants;
  int PorousShellRTModel;

  dbl PorousShellHenry;
  dbl d_PorousShellHenry[MAX_VARIABLE_TYPES + MAX_CONC];
  int len_u_PorousShellHenry_function_constants;
  dbl *u_PorousShellHenry_function_constants;
  int PorousShellHenryModel;

  /*
   * Boundary conditions...(these quantities and the geometric surface
   * parameters may better be place in their own side_set/node_set sort
   * of pointer...
   */

  dbl reference[MAX_VARIABLE_TYPES]; /* Mostly for reference temperature for */
                                     /* Boussinesq term, but conceivably also */
                                     /* extended to concentration, and other */
                                     /* variables, too. */
  int ReferenceModel[MAX_VARIABLE_TYPES];

  dbl melting_point_liquidus;
  dbl d_melting_point_liquidus[MAX_VARIABLE_TYPES + MAX_CONC];
  int LiquidusModel;

  dbl melting_point_solidus;
  dbl d_melting_point_solidus[MAX_VARIABLE_TYPES + MAX_CONC];
  int SolidusModel;

  dbl latent_heat_vap[MAX_CONC];
  int LatentHeatVapModel[MAX_CONC];
  dbl d_latent_heat_vap[MAX_CONC][MAX_VARIABLE_TYPES + MAX_CONC];

  dbl latent_heat_fusion[MAX_CONC];
  int LatentHeatFusionModel[MAX_CONC];
  dbl d_latent_heat_fusion[MAX_CONC][MAX_VARIABLE_TYPES + MAX_CONC];

  dbl vapor_pressure[MAX_CONC];
  dbl d_vapor_pressure[MAX_CONC][MAX_VARIABLE_TYPES + MAX_CONC];
  int len_u_vapor_pressure[MAX_CONC];
  dbl *u_vapor_pressure[MAX_CONC];
  int VaporPressureModel[MAX_CONC];

  dbl heat_transfer_coefficient;
  dbl d_heat_transfer_coefficient[MAX_VARIABLE_TYPES + MAX_CONC];

  dbl mass_transfer_coefficient[MAX_CONC];
  dbl d_mass_transfer_coefficient[MAX_CONC][MAX_VARIABLE_TYPES + MAX_CONC];

  dbl mass_flux[MAX_CONC];
  dbl d_mass_flux[MAX_CONC][MAX_VARIABLE_TYPES + MAX_CONC];

  dbl species_activity[MAX_CONC];
  dbl d_species_activity[MAX_CONC][MAX_VARIABLE_TYPES + MAX_CONC];

  dbl geometry_parameters[MAX_GEOMETRY_PARMS]; /* defined in rf_fem_const.h */

  //! FlowingLiquid Viscosity -> Used in the Brinkman Equation
  //  -> also reused in some situations for the FOAM_EPOXY model to hold
  //     the pure liquid phase viscosity and its derivatives.
  dbl FlowingLiquid_viscosity;
  dbl d_FlowingLiquid_viscosity[MAX_VARIABLE_TYPES + MAX_CONC];
  int FlowingLiquidViscosityModel;
  dbl *u_FlowingLiquid_viscosity;
  int len_u_FlowingLiquid_viscosity;

  //! Inertia_coefficient -> used in the Brinkman Equation
  dbl Inertia_coefficient;
  dbl d_Inertia_coefficient[MAX_VARIABLE_TYPES + MAX_CONC];
  int InertiaCoefficientModel;

  // TFMP structure for material properties function constants
  int tfmp_density_model;
  int len_tfmp_density_const;
  dbl *tfmp_density_const;

  int tfmp_viscosity_model;
  int len_tfmp_viscosity_const;
  dbl *tfmp_viscosity_const;

  // TFMP indicators for the stabilizing diffusivity corrector
  int tfmp_diff_model;
  int len_tfmp_diff_const;
  dbl *tfmp_diff_const;

  // TFMP variables for wt function application
  int tfmp_wt_model;
  int tfmp_wt_len;
  dbl tfmp_wt_const;

  int tfmp_mass_lump;
  int tfmp_clipping;
  dbl tfmp_clip_strength;

  int tfmp_rel_perm_model;
  int len_tfmp_rel_perm_const;
  dbl *tfmp_rel_perm_const;

  int tfmp_dissolution_model;
  int len_tfmp_dissolution_const;
  dbl *tfmp_dissolution_const;

  int tfmp_drop_lattice_model;
  int len_tfmp_drop_lattice_const;
  dbl *tfmp_drop_lattice_const;

  /* Properties for Fixed Deformable Roller
  CTPM "coupled two-phase membrane"
  */

  int shell_tangent_model;
  int len_shell_tangent_seed_vec_const;
  dbl *shell_tangent_seed_vec_const;

  int shell_moment_tensor_model;

  // Elastohydrodynamic Lubrication
  int ehl_gap_model;
  int ehl_normal_method;
  int ehl_integration_kind;

  int table_index;

  struct Data_Table *table;

  struct Second_LS_Phase_Properties *mp2nd;
};

//! Structure containing all of the physical constants related to viscosity
/*!
 *   Generalized Newtonian Models:
 *   Newtonian, Power Law, Carreau, Bingham,  Carreau_wlf
 *   or Carreau_Suspension etc
 *
 *  This structure is allocated for every material. For each material
 *  there are MAX_MODES numbers of these structures.
 */
struct Generalized_Newtonian {
  //! Integer describing the viscosity model
  /*!
   *   Generalized Newtonian Models:
   *   Newtonian, Power Law, Carreau, Bingham,  Carreau_wlf
   *   or Carreau_Suspension etc
   */
  int ConstitutiveEquation;

  dbl mu0;
  int mu0Model;
  dbl pos_ls_mup;
  int len_u_mu0;
  dbl *u_mu0;
  dbl nexp;
  int nexpModel;
  int len_u_nexp;
  dbl *u_nexp;
  dbl muinf;
  int muinfModel;
  int len_u_muinf;
  dbl *u_muinf;
  dbl lam;
  int lamModel;
  int len_u_lam;
  dbl *u_lam;
  dbl aexp;
  int aexpModel;
  int len_u_aexp;
  dbl *u_aexp;
  dbl atexp;
  int atexpModel;
  int len_u_atexp;
  dbl *u_atexp;
  /* CARREAU_WLF viscosity model  */
  dbl wlfc2;
  int wlfc2Model;
  int len_u_wlfc2;
  dbl *u_wlfc2;
  /* these are for the BINGHAM and HERSCHEL_BULKLEY
   *  yielding material model */
  dbl tau_y;
  int len_u_tau_y;
  dbl *u_tau_y;
  int tau_yModel;
  dbl fexp;
  int fexpModel;
  dbl epsilon;
  int epsilonModel;
  /* these are for SUSPENSION/FILLED_EPOXY models */
  dbl maxpack;
  int maxpackModel;
  int sus_species_no;
  /* these are for CURE/EPOXY/FILLED_EPOXY models */
  dbl gelpoint;
  int gelpointModel;
  dbl cureaexp;
  int cureaexpModel;
  dbl curebexp;
  int curebexpModel;
  dbl tgel0;
  int tgel0Model;
  int cure_species_no;
  dbl k1; /* rate coefficients etc. for Bond evolution viscosity model */
  dbl k2;
  dbl n0;
  dbl pexp;
  dbl qexp;
  dbl diff;
  //! Model for the dilational viscosity
  int DilViscModel;
  //! This is the constant used for the dilational viscosity
  dbl DilVisc0;
  dbl thixo_factor;
  int thixoModel;
  int len_u_thixo;
  dbl *u_thixo_factor;
};
typedef struct Generalized_Newtonian GEN_NEWT_STRUCT;

struct Positive_LS_Viscoelastic_Properties {
  double time_const; /* relaxation constant */

  double alpha; /* This is the Geisekus mobility parameter */

  double xi; /* This is the PTT upper convected / lower convected weight parameter */

  double eps; /* This is the PTT elongational parameter */
};

struct Viscoelastic_Constitutive {
  /* this struct contains the polymer viscosity
   * if it is shearthinning etc or NEWTONIAN
   */
  GEN_NEWT_STRUCT *gn;

  dbl time_const;      /* relaxation constant */
  int time_constModel; /* this is either CONSTANT or POWERLAW or CARREAU */
                       /* The same model must be used for the viscosity! */
  dbl alpha;           /* This is the Geisekus mobility parameter */
  int alphaModel;

  dbl xi; /* This is the PTT upper convected / lower convected weight parameter */
  int xiModel;

  dbl eps; /* This is the PTT elongational parameter */
  int epsModel;

  struct Positive_LS_Viscoelastic_Properties pos_ls;
};
typedef struct Viscoelastic_Constitutive VISC_CONST_STRUCT;

struct Viscoelastic_Nonmodal {
  /*
   * Viscoelastic Constitutive Equation:
   * with proper coefficient choices it can become:
   * Giesekus Model
   * Maxwell Model
   * Oldroyd-B Model
   * White-Metzner Model
   * Leonov Model
   */
  int ConstitutiveEquation;
  dbl wt_func;
  int wt_funcModel;

  /* This is the adaptive viscosity scaling. If if it zero
   * we get the standard formulation, if nonzero we get
   * numerical viscosity that may stabilize the stress equations
   */
  dbl eps;

  int evssModel; /* this is to choose the EVSS model - either
                    Fortin's or Rajagopalans */
  int modes;

  int dg_J_model;

  dbl *dg_J_model_wt;
  int len_dg_J_model_wt; /* Sigh...everyone forgets to do this... */

  int shiftModel;
  dbl *shift;
  int len_shift; /*  time constant temperature shift */
};

struct Elastic_Constitutive {
  /*
   * Constants used in the Elasticity consitutive Equations
   */
  int ConstitutiveEquation;

  dbl lame_mu;
  int lame_mu_model;
  int len_u_mu;
  dbl *u_mu;
  dbl d_lame_mu[MAX_VARIABLE_TYPES + MAX_CONC];
  int lame_mu_tableid;

  dbl lame_lambda;
  int lame_lambda_model;
  int len_u_lambda;
  dbl *u_lambda;
  dbl d_lame_lambda[MAX_VARIABLE_TYPES + MAX_CONC];

  dbl lame_TempShift;
  int lameTempShiftModel;
  int len_u_lame_TempShift;
  dbl *u_lame_TempShift;
  dbl d_lame_TempShift[MAX_VARIABLE_TYPES + MAX_CONC];
  int lame_TempShift_tableid;

  dbl bend_stiffness;
  int bend_stiffness_model;
  int len_u_bend_stiffness;
  dbl *u_bend_stiffness;
  dbl d_bend_stiffness[MAX_VARIABLE_TYPES + MAX_CONC];

  dbl exten_stiffness;
  int exten_stiffness_model;
  int len_u_exten_stiffness;
  dbl *u_exten_stiffness;
  dbl d_exten_stiffness[MAX_VARIABLE_TYPES + MAX_CONC];

  dbl poisson;
  int poisson_model;
  int len_u_poisson;
  dbl *u_poisson;
  dbl d_poisson[MAX_VARIABLE_TYPES + MAX_CONC];

  dbl Strss_fr_sol_vol_frac;

  dbl v_mesh_sfs[DIM];
  int v_mesh_sfs_model; /* Looks as if this ought to be an int - pas */
  int len_u_v_mesh_sfs;
  dbl *u_v_mesh_sfs;

  dbl thermal_expansion; /*  thermo-elasticity properties   */
  int thermal_expansion_model;
  int len_u_thermal_expansion;
  dbl *u_thermal_expansion;
  dbl solid_reference_temp;
  int solid_reference_temp_model;
};

typedef struct Elastic_Constitutive ELASTIC_CONST_STRUCT;

struct Viscoplastic_Constitutive {
  /*
   * Constants used in the Viscoplasticity consitutive Equations
   */
  int ConstitutiveEquation;

  int update_flag; /*This is a flag for updating and advancing the
                    *time integrals in the EVP hyperelastic formulation.
                    *We have no other place to put this flag unless we
                    *want to pass it into the depths of assemble_mesh. Because
                    *it is only used there, I saw it not necessary to cludder
                    *matrix fill arg list, and I made it global.
                    */

  dbl plastic_mu;
  int plastic_mu_model;
  int len_u_plastic_mu;
  dbl *u_plastic_mu;
  dbl d_plastic_mu[MAX_VARIABLE_TYPES + MAX_CONC];

  dbl yield;
  int yield_model;
  int len_u_yield;
  dbl *u_yield;
  dbl d_yield[MAX_VARIABLE_TYPES + MAX_CONC];

  /*
   * This part of this struct is used to allocate, transport, and deallocate
   * the global arrays
   * required for elastoviscoplastic models.  Those models, because of their Lagrangian
   * hyperelastic nature require a time integral along material paths.  The only
   * way to track those time integrals is to advanced these kinematic tensors globally,
   * i.e., they can not be in an element-by-element structure.  These babies can get
   * pretty big so they won't be allocated unless you are doing an EVP model
   */

  dbl ****F_vp_glob; /*viscoplastic deformation gradient = I + int(D_vp)dt */
  dbl ****F_vp_old_glob;
  dbl ****TT_glob; /*Plastic potential stress */
  dbl ****TT_old_glob;
  dbl ******dTT_dx_glob; /*Stress sensitivities */
  dbl ******dTT_dx_old_glob;
  dbl ******dTT_dc_glob; /*Stress sensitivities */
  dbl ******dTT_dc_old_glob;
};

/*
 * This is where this belongs.
 */

struct Variable_Initialization {
  int var;
  int ktype;
  double init_val;
<<<<<<< HEAD
  double init_val_minus; /* Value in negative LS phase */
  double init_val_plus;  /* Value in positive LS phase */
  int slave_block;       /* this is set TRUE in order that this initialization value
                                                        is not applied to nodes that are shared with
                            adjacent blocks */
=======
  double init_val_min;
  double init_val_max;
  double init_val_minus;   /* Value in negative LS phase */
  double init_val_plus;    /* Value in positive LS phase */
  int slave_block;         /* this is set TRUE in order that this initialization value
							  is not applied to nodes that are shared with adjacent blocks */
>>>>>>> fa088430
};

struct Second_LS_Phase_Properties {
  int ViscosityModel;
  dbl viscosity;
  int viscositymask[2];
  dbl viscosity_phase[MAX_PHASE_FUNC];

  int DensityModel;
  dbl density;
  int densitymask[2];
  dbl density_phase[MAX_PHASE_FUNC];

  int HeatCapacityModel;
  dbl heatcapacity;
  int heatcapacitymask[2];
  dbl heatcapacity_phase[MAX_PHASE_FUNC];

  int ThermalConductivityModel;
  dbl thermalconductivity;
  int thermalconductivitymask[2];
  dbl thermalconductivity_phase[MAX_PHASE_FUNC];

  int MomentumSourceModel;
  dbl momentumsource[DIM];
  int momentumsourcemask[2];
  dbl momentumsource_phase[MAX_PHASE_FUNC][DIM];

  int HeatSourceModel;
  dbl heatsource;
  int heatsourcemask[2];
  dbl heatsource_phase[MAX_PHASE_FUNC];

  int AcousticImpedanceModel;
  dbl acousticimpedance;
  int acousticimpedancemask[2];
  dbl acousticimpedance_phase[MAX_PHASE_FUNC];

  int wavenumberModel;
  dbl wavenumber;
  int wavenumbermask[2];
  dbl wavenumber_phase[MAX_PHASE_FUNC];

  int AcousticAbsorptionModel;
  dbl acousticabsorption;
  int acousticabsorptionmask[2];
  dbl acousticabsorption_phase[MAX_PHASE_FUNC];

  int RefractiveIndexModel;
  dbl refractiveindex;
  int refractiveindexmask[2];
  dbl refractiveindex_phase[MAX_PHASE_FUNC];

  int LightAbsorptionModel;
  dbl lightabsorption;
  int lightabsorptionmask[2];
  dbl lightabsorption_phase[MAX_PHASE_FUNC];

  int ExtinctionIndexModel;
  dbl extinctionindex;
  int extinctionindexmask[2];
  dbl extinctionindex_phase[MAX_PHASE_FUNC];

  int SpeciesSourceModel[MAX_CONC];
  dbl speciessource[MAX_CONC];
  int speciessourcemask[2][MAX_CONC];
  dbl speciessource_phase[MAX_PHASE_FUNC][MAX_CONC];
  int use_species_source_width[MAX_CONC];
  dbl species_source_width[MAX_CONC];

  int FlowingLiquidViscosityModel;
  dbl FlowingLiquid_viscosity;
  int FlowingLiquid_viscositymask[2];
  dbl FlowingLiquid_viscosity_phase[MAX_PHASE_FUNC];
};

typedef struct Second_LS_Phase_Properties SECOND_LS_PHASE_PROP_STRUCT;

#endif<|MERGE_RESOLUTION|>--- conflicted
+++ resolved
@@ -1226,20 +1226,13 @@
   int var;
   int ktype;
   double init_val;
-<<<<<<< HEAD
+  double init_val_min;
+  double init_val_max;
   double init_val_minus; /* Value in negative LS phase */
   double init_val_plus;  /* Value in positive LS phase */
   int slave_block;       /* this is set TRUE in order that this initialization value
                                                         is not applied to nodes that are shared with
                             adjacent blocks */
-=======
-  double init_val_min;
-  double init_val_max;
-  double init_val_minus;   /* Value in negative LS phase */
-  double init_val_plus;    /* Value in positive LS phase */
-  int slave_block;         /* this is set TRUE in order that this initialization value
-							  is not applied to nodes that are shared with adjacent blocks */
->>>>>>> fa088430
 };
 
 struct Second_LS_Phase_Properties {
