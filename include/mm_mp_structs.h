/************************************************************************ *
* Goma - Multiphysics finite element software                             *
* Sandia National Laboratories                                            *
*                                                                         *
* Copyright (c) 2022 Goma Developers, National Technology & Engineering   *
*               Solutions of Sandia, LLC (NTESS)                          *
*                                                                         *
* Under the terms of Contract DE-NA0003525, the U.S. Government retains   *
* certain rights in this software.                                        *
*                                                                         *
* This software is distributed under the GNU General Public License.      *
* See LICENSE file.                                                       *
\************************************************************************/

/*
 *$Id: mm_mp_structs.h,v 5.20 2010-07-30 21:14:52 prschun Exp $
 */

/* mm_mp_structs.h -- material property structure definitions
 *
 * Revised: Mon Mar 14 15:34:10 MST 1994 pasacki@sandia.gov
 *
 * These are initially just constant floating point values. Later, we
 * may want to use pointers to functions that return complicated values
 * depending on all kinds of other things.
 *
 * Nothing is said about the units -- it is up to the user to input a
 * consistent set of units to solve the transport equations that they
 * are interested in solving. I would recommend MKSA (SI) units throughout,
 * or, even better, have the user set up the constants ahead of time along
 * with an appropriate nondimensionalization.
 *
 * There may be a better way of setting this up, based on the idea that some
 * material properties are associated with bulk materials, some with surfaces or
 * interfaces between two materials or one material and a boundary, and some
 * properties associated with a point (like contact angle at a three phase
 * junction.)
 *
 * The possibility of functional dependence of material properties on not just
 * other variables, but on the spatial gradients of those variables (eg.,
 * viscosity = function of rate of strain tensor) requires some thought to
 * implementation so that mesh derivatives can be performed as easily as
 * possible.
 *
 * Most of these are currently set up with material properties depending
 * only on each variable type - not including multiplicity of concentration
 * which is easily added by adding a new dimension [MAX_CONC]
 */

#ifndef GOMA_MM_MP_STRUCTS_H
#define GOMA_MM_MP_STRUCTS_H

#include "mm_as_structs.h"
#include "mm_elem_block_structs.h"
#include "rf_fem_const.h"

/*
 * New size variables provide hints to interprocessor communications as to
 * how big each of the "u_...." variables really is.
 */

#ifndef GOMA_CK_NAME_DEF
#define GOMA_CK_NAME_DEF
typedef char CK_NAME[64]; /* Typedefs for common names used for naming
                             domains and species */
typedef char CK_NAME_STR[64];
#endif

struct Material_Properties {
  int MatID;                        /* Material ID number for this material. This is
                                     * >= 0, and consistent across all processors,
                                     * unique, and equal to the index into the global
                                     * array of Material property structures */
  char Material_Name[MAX_MATLNAME]; /* Character string name for the material */
  int Num_Matrl_Elem_Blk;           /* Number of element blocks comprising this
                                     * material                                     */

  int *Matrl_Elem_Blk_Ids; /* Malloced list of element block ids comprising
                            * this material
                            * Length = Num_Matrl_Elem_Blk */

  int DefaultDatabase; /* Default place to look for physical property data
                        *      GOMA_MAT = 0 = Default
                        *      CHEMKIN_MAT = 1: Look up all property data
                        *                       in the chemkin data bases
                        */
  int Num_Species;     /* Number of species defined for this material */
  int Num_Species_Eqn; /* Number of species equations solved for in this
                        * material: NOTE: this is usually one less than
                        * the total number of species in the material due
                        * to the implicit imposition of the sum MF = 1
                        * constraint                                    */
  int Dropped_Last_Species_Eqn;
  /* True if the last species equation and only
   * the last species equn has been dropped from
   * equation system */
  int NonDiluteFormulation; /* If this flag is set, then there are additional
                             * species, whose concentrations are determined
                             * by the sum MF = 1 constraint, and/or by the
                             * equation of state, or by a volumetric
                             * Dirichlet condition.
                             */
  char **Species_Names;     /* Pointer to a vector of species names for the
                             * current material */
  int PhaseID[MAX_CONC];    /* Phase Identification for all of the species in
                             * the current material domain. If there is just
                             * one phase in the domain, then this vector will
                             * be identically zero. */
  int Species_Var_Type;     /* Species Variable type for the species defined
                             * in this material.
                             * Possible values are SPECIES_MOLE_FRACTION,
                             * SPECIES_MASS_FRACTION, SPECIES_CONCENTRATION,
                             * SPECIES_CAP_PRESSURE, etc.
                             * The acceptable values are listed
                             * in rf_fem_const.h. This variable influences all
                             * aspects of the species conservation equation,
                             * as well as the names that are put into
                             * the output files.
                             * The value of this entry will also determine
                             * the prefix associated with the name in the
                             * exodus file. */
  double StateVector[MAX_VARIABLE_TYPES];
  /* This is the state vector for calculation of
   * physical properties of the material.
   * Note: a state vector usually includes
   *   specification of the Temperature, Pressure,
   *   and species concentrations, and anything
   *   else that would nail down the current
   *   thermodynamic state of the system at a
   *   point.
   * -> Note, the species unknowns are put into
   *    the SPECIES_UNK_0 slots in this vector.
   */
  int StateVector_speciesVT; /* Current Species variable types for the
                              * species unknown in the state vector. Note
                              * these may be different than the Species_Var_Type
                              * field also in this structure.
                              */
  int Volumetric_Dirichlet_Cond[MAX_CONC];
  /* Flag for each species in the material to
   * indicate whether the degree of freedom is really
   * an algebraic constraint dictated by the sum MF=1
   * constraint or by the equation of state,
   * (a value of  TRUE), or whether it is a normal
   * degree of freedom  whose equation involves
   * advection, diffusion,  and reaction, etc
   * (FALSE).
   */
  int Num_Porous_Eqn; /* Number of porous media eqns solved for in this
                       * material
                       */

  int Num_Porous_Shell_Eqn; /* Number of porous media shell eqns solved for in this
                             * material
                             */

  int Porous_Eqn[MAX_PMV];             /* array containing the porous media equations
                                        * active in this material
                                        */
  int Porous_Shell_Eqn[MAX_POR_SHELL]; /* array containing the porous shell equations
                                        * active in this material
                                        */

  char **Porous_Names; /* Pointer to a vector of porous phase names for the
                        * current material */

  dbl thermal_conductivity; /* Yeah, you could make this a tensor... */
  dbl d_thermal_conductivity[MAX_VARIABLE_TYPES + MAX_CONC];
  int len_u_thermal_conductivity;
  dbl *u_thermal_conductivity;
  int ConductivityModel;
  int thermal_conductivity_tableid;
  int Ewt_funcModel;
  int Energy_Div_Term;
  dbl Ewt_func;
  int Rst_funcModel;
  dbl Rst_func;
  dbl Rst_diffusion;
  dbl Rst_func_supg;
  int thermal_cond_external_field;

  dbl electrical_conductivity; /* Yeah, you could make this a tensor... */
  dbl d_electrical_conductivity[MAX_VARIABLE_TYPES + MAX_CONC];
  int len_u_electrical_conductivity;
  dbl *u_electrical_conductivity;
  int Elec_ConductivityModel;
  int elec_cond_external_field;

  dbl permittivity;
  dbl d_permittivity[MAX_VARIABLE_TYPES + MAX_CONC];
  int len_u_permittivity;
  dbl *u_permittivity;
  int PermittivityModel;

  dbl elect_surf_diffusivity;
  dbl d_elect_surf_diffusivity[MAX_VARIABLE_TYPES + MAX_CONC];
  int len_u_elect_surf_diffusivity;
  dbl *u_elect_surf_diffusivity;
  int Elect_Surf_DiffusivityModel;

  dbl magnetic_permeability;
  dbl d_magnetic_permeability[MAX_VARIABLE_TYPES + MAX_CONC];
  int len_u_magnetic_permeability;
  dbl *u_magnetic_permeability;
  int MagneticPermeabilityModel;

  dbl shell_user_par;
  dbl d_shell_user_par[MAX_VARIABLE_TYPES + MAX_CONC];
  int len_u_shell_user_par;
  dbl *u_shell_user_par;
  int Shell_User_ParModel;

  dbl acoustic_impedance;
  dbl d_acoustic_impedance[MAX_VARIABLE_TYPES + MAX_CONC];
  int len_u_acoustic_impedance;
  dbl *u_acoustic_impedance;
  int Acoustic_ImpedanceModel;
  int acoustic_impedance_tableid;

  dbl wave_number; /* Acoustic Wave Number */
  dbl d_wave_number[MAX_VARIABLE_TYPES + MAX_CONC];
  int len_u_wave_number;
  dbl *u_wave_number;
  int wave_numberModel; /* CONSTANT */
  int wave_number_tableid;

  dbl acoustic_ksquared_sign; /* Sign of wavenumber squared -- captures imaginary wavenumbers */
  int Ksquared_SignModel;     /* CONSTANT */

  dbl acoustic_absorption;
  dbl d_acoustic_absorption[MAX_VARIABLE_TYPES + MAX_CONC];
  int len_u_acoustic_absorption;
  dbl *u_acoustic_absorption;
  int Acoustic_AbsorptionModel;
  int acoustic_absorption_tableid;

  dbl refractive_index;
  dbl d_refractive_index[MAX_VARIABLE_TYPES + MAX_CONC];
  int len_u_refractive_index;
  dbl *u_refractive_index;
  int Refractive_IndexModel;
  int refractive_index_tableid;

  dbl light_absorption;
  dbl d_light_absorption[MAX_VARIABLE_TYPES + MAX_CONC];
  int len_u_light_absorption;
  dbl *u_light_absorption;
  int Light_AbsorptionModel;
  int light_absorption_tableid;

  dbl extinction_index;
  dbl d_extinction_index[MAX_VARIABLE_TYPES + MAX_CONC];
  int len_u_extinction_index;
  dbl *u_extinction_index;
  int Extinction_IndexModel;
  int extinction_index_tableid;

  int VoltageFormulation; /* Used to select k for potential equation
                           * Permittivity or conductivity (default) */

  //! Viscosity of the phase, usually evaluated at the gauss point
  dbl viscosity;
  int len_u_viscosity;
  dbl *u_viscosity;
  //! Derivative of the viscosity wrt the independent unknowns in the problem
  dbl d_viscosity[MAX_VARIABLE_TYPES + MAX_CONC];

  //! Second derivatives of the viscosity wrt the independent unknowns in the
  //! problem
  dbl d2_viscosity[MAX_VARIABLE_TYPES + MAX_CONC + 1];

  int ViscosityModel;
  int viscosity_tableid;

  dbl dilationalViscosity;
  int len_u_dilationalViscosity;
  dbl *u_dilationalViscosity;
  dbl dilationalViscosityRatio;
  dbl d_dilationalViscosityRatio[MAX_VARIABLE_TYPES + MAX_CONC];
  dbl dilationalViscosityMultiplier;
  //! Volume fraction of Gas for multiphase material models
  //!  (Currently there is one model, foam)
  dbl volumeFractionGas;
  //! Derivative of the volume fraction of gas wrt the independent
  //! unknowns in the problem
  dbl d_volumeFractionGas[MAX_VARIABLE_TYPES + MAX_CONC];

  //! Integer representing the model for the dilationa viscosity
  int DilationalViscosityModel;
  int dilationalViscosity_tableid;

  int Mwt_funcModel;
  dbl Mwt_func;

  dbl surface_tension;
  int len_u_surface_tension;
  dbl *u_surface_tension;
  dbl d_surface_tension[MAX_VARIABLE_TYPES + MAX_CONC];
  int SurfaceTensionModel;

  dbl SurfaceDiffusionCoeffProjectionEqn;

  dbl heat_capacity;
  int len_u_heat_capacity;
  dbl *u_heat_capacity;
  dbl d_heat_capacity[MAX_VARIABLE_TYPES + MAX_CONC];
  int HeatCapacityModel;
  int heat_capacity_tableid;

  dbl Volume_Expansion;
  int len_u_Volume_Expansion;
  dbl *u_Volume_Expansion;
  dbl d_Volume_Expansion[MAX_VARIABLE_TYPES + MAX_CONC];
  int VolumeExpansionModel;

  dbl density;                    /* Value of the density given the current
                                   * value of the state variable, StateVariable,
                                   * also in this structure. */
  PROPERTYJAC_STRUCT *DensityJac; /* When necessary, this includes the derivatives
                                   * of the density wrt the state variables */
  int SBM_Length_enabled;

  int DensityModel;  /* Model type: for types, see mm_mp_const.h  */
  int len_u_density; /* Constants for user-defined density model*/
  dbl *u_density;    /* Constants for user-defined density model*/
  /*
   * HKM Note: d_density is now superfluous and will be eliminated eventually
   */
  dbl d_density[MAX_VARIABLE_TYPES + MAX_CONC]; /* Note this includes the thermal */
                                                /* expansion coefficient, beta */
                                                /* = d(density)/d(temperature) */
  /*
   * HKM Note: d_rho_dT and d_rho_dC contain duplicate information to
   *           DensityJac and will be either eliminated or changed to
   *           a form without the MDE dimension.
   */
  dbl d_rho_dT[MDE];
  dbl d_rho_dC[MAX_CONC][MDE];

  int PBE_BA_Type;

  int Spwt_funcModel;
  dbl Spwt_func;

  int SpSSPG_funcModel;
  dbl SpSSPG_func;

  int SpYZbeta_funcModel;
  dbl SpYZbeta_func;
  dbl SpYZbeta_value;

  int Momentwt_funcModel;
  dbl Momentwt_func;

  int MomentSSPG_funcModel;
  dbl MomentSSPG_func;

  int MomentShock_funcModel;
  dbl MomentShock_func;
  dbl MomentShock_Ref[MAX_MOMENTS];

  int MomentDiffusivityModel;
  dbl MomentDiffusivity;

  int MomentSecondLevelSetDiffusivityModel;
  dbl MomentSecondLevelSetDiffusivity;

  int MomentLevelSetDiffusionOnly;

  dbl diffusivity[MAX_CONC];
  int DiffusivityModel[MAX_CONC];
  int diffusivity_tableid[MAX_CONC];
  double SpeciesSecondLevelSetDiffusivity[MAX_CONC];
  int SpeciesOnlyDiffusion[MAX_CONC];   /* STANDARD or TAYLOR_GALERKIN */
  int SpeciesTimeIntegration[MAX_CONC]; /* STANDARD or TAYLOR_GALERKIN */
  int FreeVolSolvent[MAX_CONC];         /* Solvent identity array for multi-C FV*/
  int len_u_diffusivity[MAX_CONC];
  dbl *u_diffusivity[MAX_CONC];
  dbl d_diffusivity[MAX_CONC][MAX_VARIABLE_TYPES + MAX_CONC];

  dbl diffusivity_gen_fick[MAX_CONC][MAX_CONC]; /* generalized fickian diffusion ACS 4/00 */
  dbl loadfv[MAX_CONC][15];
  dbl d_diffusivity_gf[MAX_CONC][MAX_CONC][MAX_VARIABLE_TYPES + MAX_CONC];

  /* Property parameters needed for the Stefan-Maxwell flux model; KSC: 7/98, 2/99, 2/02;
     Molecular weight is used in VL_POLY; ACS 8/98 */
  dbl diffusivity_Stefan_Maxwell[MAX_CONC][MAX_CONC];
  dbl u_diffusivity_Stefan_Maxwell[MAX_CONC][MAX_CONC][3]; /* KSC, 9/04 */
  dbl reaction_rate;
  int ReactionRateModel;
  int len_u_reaction_rate; /* Constants for user-defined reaction-rate model*/
  dbl *u_reaction_rate;    /* Constants for user-defined reaction-rate model*/
  dbl d_reaction_rate[MAX_VARIABLE_TYPES + MAX_CONC];
  dbl molecular_weight[MAX_CONC];
  int MolecularWeightModel[MAX_CONC];
  dbl d_molecular_weight[MAX_CONC][MAX_VARIABLE_TYPES + MAX_CONC];
  dbl charge_number[MAX_CONC];
  int ChargeNumberModel[MAX_CONC];
  dbl d_charge_number[MAX_CONC][MAX_VARIABLE_TYPES + MAX_CONC];
  dbl solution_temperature;
  int SolutionTemperatureModel;
  int len_u_solution_temperature; /* Constants for user-defined solution temperature model*/
  dbl *u_solution_temperature;    /* Constants for user-defined solution temperature model*/
  dbl d_solution_temperature[MAX_VARIABLE_TYPES + MAX_CONC];
  dbl electrolyte_temperature;
  dbl electrolyte_conductivity;
  dbl electrode_potential;
  dbl thermodynamic_potential;
  int ThermodynamicPotentialModel;
  int len_u_thermodynamic_potential;
  dbl *u_thermodynamic_potential;
  dbl d_thermodynamic_potential[MAX_VARIABLE_TYPES + MAX_CONC];
  dbl interfacial_area;
  int InterfacialAreaModel;
  int len_u_interfacial_area;
  dbl *u_interfacial_area;
  dbl d_interfacial_area[MAX_VARIABLE_TYPES + MAX_CONC];

  /* diffusivitives for each term  of HYDRO Model */

  int GamDiffType[MAX_CONC];
  int MuDiffType[MAX_CONC];
  int GravDiffType[MAX_CONC];
  int SBM_Type[MAX_CONC];
  int FickDiffType[MAX_CONC];
  int CurvDiffType[MAX_CONC];
  int QTensorDiffType[MAX_CONC];
  int NSCoeffType[MAX_CONC];
  int len_u_gadiffusivity[MAX_CONC]; /*this is currently defined for MPI*/
  int len_u_mdiffusivity[MAX_CONC];  /*this is currently defined for MPI*/
  int len_u_fdiffusivity[MAX_CONC];
  int len_u_gdiffusivity[MAX_CONC]; /*this is currently defined for MPI*/
  int len_SBM_Lengths2[MAX_CONC];   /*this is currently defined for MPI*/
  int len_u_cdiffusivity[MAX_CONC]; /*this is currently defined for MPI*/
  int len_u_qdiffusivity[MAX_CONC]; /*this is currently defined for MPI*/
  int len_u_nscoeff[MAX_CONC];

  dbl gam_diffusivity[MAX_CONC]; /* Kc from shear-gradient term */
  dbl *u_gadiffusivity[MAX_CONC];
  dbl mu_diffusivity[MAX_CONC]; /* Kmu from viscosity-gradient term */
  dbl *u_mdiffusivity[MAX_CONC];
  dbl f_diffusivity[MAX_CONC]; /* normal Fickian diffusion term */
  dbl *u_fdiffusivity[MAX_CONC];
  dbl g_diffusivity[MAX_CONC]; /* hindered settling function */
  dbl SBM_Lengths[MAX_CONC];   /* hindered settling function */
  dbl NSCoeff[MAX_CONC];
  dbl *u_nscoeff[MAX_CONC];
  dbl *u_gdiffusivity[MAX_CONC]; /*this is currently defined for MPI*/
  dbl *SBM_Lengths2[MAX_CONC];   /*this is currently defined for MPI*/
  dbl cur_diffusivity[MAX_CONC]; /* curvature induced migration term */
  dbl *u_cdiffusivity[MAX_CONC];
  dbl q_diffusivity[MAX_CONC][DIM]; /* Q tensor diffusion components. */
  dbl *u_qdiffusivity[MAX_CONC];

  /* Parameters for Ryan's Qtensor model */
  int QtensorExtensionPModel;
  int QtensorNctModel;
  dbl Qtensor_Extension_P;
  dbl Qtensor_Nct;

  /* Reference Concentration Model is defined by itself */

  int RefConcnModel[MAX_CONC];
  dbl reference_concn[MAX_CONC];
  dbl *u_reference_concn[MAX_CONC];
  int len_u_reference_concn[MAX_CONC];

  int AdvectiveScalingModel[MAX_CONC];
  dbl AdvectiveScaling[MAX_CONC];
  /*
   *   ExtrinsicIndependentSpeciesVar[i] is true if
   *   the species variable i is extrinsic. This means
   *   that there is an extra c (Del dot V) term in the
   *   advection operator when there is dilational flow.
   */
  int ExtrinsicIndependentSpeciesVar[MAX_CONC];

  /*  molar volume */
  /*
   *  HKM -> The MolarVolumeModel and SpecificVolumeModel are
   *         in direct competition with the DensityModel field.
   *         They are the same thing. And, should not have a
   *         [MAX_CONC] vector associated with the quantity.
   *         Moreover, these two fields are not used within the
   *         code, to my knowledge. Thus, they may disappear in
   *         the future.
   */
  int MolarVolumeModel[MAX_CONC];
  int SpecificVolumeModel[MAX_CONC];
  dbl molar_volume[MAX_CONC];
  dbl specific_volume[MAX_CONC];
  dbl flory_param[MAX_CONC][MAX_CONC];

  /*
   * HKM - Specification of the chemical potential
   *       -> Really, better to do it via calls to chemkin.
   *          But, I'll include it here for BC specification
   *          and code development
   *     ( mu[i] = RTln(act_coeff[i]) + mu_start_[T, P] )
   *     ( mu_star_i = RTln(P/1atm) + mu_ss_i[T])
   *        -> See Denbigh for equations
   */
  int SSChemPotModel[MAX_CONC];
  dbl SSChemPotData[MAX_CONC];
  int PSChemPotModel[MAX_CONC];
  dbl PSChemPotData[MAX_CONC];
  int ChemPotModel[MAX_CONC];
  dbl ChemPotData[MAX_CONC];

  /* some properties for porous materials */

  int PorousMediaType;
  int CapStress;

  int i_ys; /* species number of species eqn */

  dbl porosity;
  int PorosityModel;
  int len_u_porosity; /* Constants for user-defined porosity model*/
  dbl *u_porosity;    /* Constants for user-defined porosity model*/
  dbl d_porosity[MAX_VARIABLE_TYPES + MAX_CONC + MAX_PMV];
  int porosity_external_field_index;

  dbl porous_compressibility;     /* Porous (rock) compressibility */
  dbl initial_porosity;           /* Initializes the external field */
  int PorousCompressibilityModel; /* when this is set to "CONST_INIT" */
  int len_u_porous_compressibility;
  dbl *u_porous_compressibility;

  dbl matrix_density; /* density of the solid material of a porous medium       */
  int PorousMatrixDensityModel;
  dbl d_matrix_density[MAX_VARIABLE_TYPES + MAX_CONC + MAX_PMV];

  dbl specific_heat; /* specific heat of the solid material of a porous medium */
  int PorousSpecificHeatModel;
  dbl d_specific_heat[MAX_VARIABLE_TYPES + MAX_CONC + MAX_PMV];

  dbl permeability;
  dbl perm_tensor[DIM][DIM];
  int PermeabilityModel;
  dbl d_permeability[MAX_VARIABLE_TYPES + MAX_CONC + MAX_PMV];
  int len_u_permeability;
  dbl *u_permeability;
  dbl d_perm_tensor_dx[DIM][DIM][DIM][MDE];
  dbl d_perm_tensor[DIM][DIM][MAX_VARIABLE_TYPES + MAX_CONC + MAX_PMV];
  int perm_external_field_index;

  dbl PorousLiqCompress;
  int PorousLiquidCompressModel;
  dbl d_PorousLiquidCompres[MAX_VARIABLE_TYPES + MAX_CONC];

  dbl PorousLiqRefPress;
  int PorousLiqRefPressModel;
  dbl d_PorousLiqRefPress[MAX_VARIABLE_TYPES + MAX_CONC];

  dbl rel_gas_perm;
  int RelGasPermModel;
  int len_u_rel_gas_perm;
  dbl *u_rel_gas_perm;
  dbl d_rel_gas_perm[MAX_VARIABLE_TYPES + MAX_CONC + MAX_PMV];

  dbl rel_liq_perm;
  int RelLiqPermModel;
  int len_u_rel_liq_perm;
  dbl *u_rel_liq_perm;
  dbl d_rel_liq_perm[MAX_VARIABLE_TYPES + MAX_CONC + MAX_PMV];
  int rel_liq_perm_external_field_index;

  dbl saturation;
  int SaturationModel;
  int len_u_saturation;
  dbl *u_saturation;
  dbl d_saturation[MAX_VARIABLE_TYPES + MAX_CONC + MAX_PMV];
  dbl d_d_saturation[MAX_VARIABLE_TYPES + MAX_CONC][MAX_VARIABLE_TYPES + MAX_CONC];
  int saturation_tableid;
  int SAT_external_field_index;

  dbl cap_pres;
  int CapPresModel;
  int len_u_cap_pres;
  dbl *u_cap_pres;
  dbl d_cap_pres[MAX_VARIABLE_TYPES + MAX_CONC];
  dbl d_d_cap_pres[MAX_VARIABLE_TYPES + MAX_CONC][MAX_VARIABLE_TYPES + MAX_CONC];
  int cap_pres_tableid;
  int cap_pres_external_field_index;

  /*
   *  Porous_wt_funcModel: This is where you specify standard weighting
   *                       or SUPG. The wt_func should normally always be
   *                       equal to 1, because 1 corresponds to the theoretical
   *                       amount of compensating artificial diffusivity
   *                       that makes up for the lack of actual diffusivity
   *                       in Galerkin's weighting as you get to high
   *                       peclet numbers.
   */
  int Porous_wt_funcModel;
  dbl Porous_wt_func;

  /*
   *  Porous_Mass_Lump:  If true mass lumping of the porous media
   *                     inventory terms is carried out.
   */
  int Porous_Mass_Lump;

  dbl porous_diffusivity[MAX_PMV];
  int PorousDiffusivityModel[MAX_PMV];
  int PorousTimeIntegration[MAX_PMV]; /* STANDARD or TAYLOR_GALERKIN */

  int len_u_porous_diffusivity[MAX_PMV];
  dbl *u_porous_diffusivity[MAX_PMV];
  dbl d_porous_diffusivity[MAX_PMV][MAX_VARIABLE_TYPES + MAX_CONC];

  dbl porous_latent_heat_vap[MAX_PMV];
  int PorousLatentHeatVapModel[MAX_PMV];
  dbl d_porous_latent_heat_vap[MAX_PMV][MAX_VARIABLE_TYPES + MAX_CONC];

  dbl porous_latent_heat_fusion[MAX_PMV];
  int PorousLatentHeatFusionModel[MAX_PMV];
  dbl d_porous_latent_heat_fusion[MAX_PMV][MAX_VARIABLE_TYPES + MAX_CONC];

  dbl porous_vapor_pressure[MAX_PMV];
  dbl d_porous_vapor_pressure[MAX_PMV][MAX_VARIABLE_TYPES + MAX_CONC];
  int len_u_porous_vapor_pressure[MAX_PMV];
  dbl *u_porous_vapor_pressure[MAX_PMV];
  int PorousVaporPressureModel[MAX_PMV];

  dbl porous_gas_constants;
  dbl d_porous_gas_constants[MAX_VARIABLE_TYPES + MAX_CONC];
  int len_u_porous_gas_constants;
  dbl *u_porous_gas_constants;
  int PorousGasConstantsModel;

  dbl porous_sink_constants;
  dbl d_porous_sink_constants[MAX_VARIABLE_TYPES + MAX_CONC];
  int len_u_porous_sink_constants;
  dbl *u_porous_sink_constants;
  int PorousSinkConstantsModel;

  dbl porous_vol_expansion[MAX_PMV];
  dbl d_porous_vol_expansion[MAX_PMV][MAX_VARIABLE_TYPES + MAX_CONC];
  int PorVolExpModel[MAX_PMV];
  int len_u_porous_vol_expansion[MAX_PMV];
  dbl *u_porous_vol_expansion[MAX_PMV];

  dbl porous_molecular_weight[MAX_PMV];
  int PorousMolecularWeightModel[MAX_PMV];
  dbl d_porous_molecular_weight[MAX_PMV][MAX_VARIABLE_TYPES + MAX_CONC];

  int moment_growth_model;
  dbl moment_growth_scale;
  dbl moment_growth_reference_pressure;

  int moment_coalescence_model;
  dbl moment_coalescence_scale;

  /*
   * Source terms...
   */

  dbl momentum_source[DIM];
  dbl d_momentum_source[DIM][MAX_VARIABLE_TYPES + MAX_CONC];
  int MomentumSourceModel;
  int len_u_momentum_source;
  dbl *u_momentum_source;

  dbl heat_source;
  dbl d_heat_source[MAX_VARIABLE_TYPES + MAX_CONC];
  int HeatSourceModel;
  int len_u_heat_source;
  dbl *u_heat_source;

  dbl species_source[MAX_CONC];
  dbl d_species_source[MAX_VARIABLE_TYPES + MAX_CONC];
  int SpeciesSourceModel[MAX_CONC];
  int len_u_species_source[MAX_CONC];
  dbl *u_species_source[MAX_CONC];
  dbl Jac_Species_Source[MAX_CONC * MAX_CONC];
<<<<<<< HEAD
=======
  int species_source_external_field_index;
>>>>>>> bd9a34a1

  dbl species_vol_expansion[MAX_CONC];
  dbl d_species_vol_expansion[MAX_CONC][MAX_VARIABLE_TYPES + MAX_CONC];
  int SpecVolExpModel[MAX_CONC];
  int len_u_species_vol_expansion[MAX_CONC];
  dbl *u_species_vol_expansion[MAX_CONC];

  dbl mass_source;
  dbl d_mass_source[MAX_VARIABLE_TYPES + MAX_CONC];
  int MassSourceModel;
  int len_u_mass_source;
  dbl *u_mass_source;

  dbl mesh_source[DIM];
  dbl real_solid_source[DIM];
  dbl d_mesh_source[DIM][MAX_VARIABLE_TYPES + MAX_CONC];
  int MeshSourceModel;
  int len_u_mesh_source;
  dbl *u_mesh_source;
  int RealSolidSourceModel;

  dbl current_source;
  dbl d_current_source[MAX_VARIABLE_TYPES + MAX_CONC];
  int CurrentSourceModel;
  int len_u_current_source;
  dbl *u_current_source;

  dbl moment_source;
  dbl d_moment_source[MAX_VARIABLE_TYPES + MAX_CONC];
  int MomentSourceModel;
  int len_u_moment_source;
  dbl *u_moment_source;

  dbl heightU;
  dbl d_heightU[MAX_VARIABLE_TYPES + MAX_CONC];
  int len_u_heightU_function_constants;
  dbl *u_heightU_function_constants;
  int HeightUFunctionModel;
  int heightU_ext_field_index;
  int heightU_function_constants_tableid;

  dbl heightL;
  dbl d_heightL[MAX_VARIABLE_TYPES + MAX_CONC];
  int len_u_heightL_function_constants;
  dbl *u_heightL_function_constants;
  int HeightLFunctionModel;
  int heightL_ext_field_index;
  int heightL_function_constants_tableid;

  dbl veloU[DIM];
  dbl d_veloU[DIM][MAX_VARIABLE_TYPES + MAX_CONC];
  int len_u_veloU_function_constants;
  dbl *u_veloU_function_constants;
  int VeloUFunctionModel;

  dbl veloL[DIM];
  dbl d_veloL[DIM][MAX_VARIABLE_TYPES + MAX_CONC];
  int len_u_veloL_function_constants;
  dbl *u_veloL_function_constants;
  int VeloLFunctionModel;

  dbl dcaU;
  dbl d_dcaU[MAX_VARIABLE_TYPES + MAX_CONC];
  int len_u_dcaU_function_constants;
  dbl *u_dcaU_function_constants;
  int DcaUFunctionModel;

  dbl dcaL;
  dbl d_dcaL[MAX_VARIABLE_TYPES + MAX_CONC];
  int len_u_dcaL_function_constants;
  dbl *u_dcaL_function_constants;
  int DcaLFunctionModel;

  int FSIModel;

  int TurbulentLubricationModel;

  dbl lubsource;
  dbl d_lubsource[MAX_VARIABLE_TYPES + MAX_CONC];
  int len_lubsource;
  dbl *u_lubsource_function_constants;
  int LubSourceModel;

  dbl lubmomsource[DIM];
  dbl d_lubmomsource[DIM][MAX_VARIABLE_TYPES + MAX_CONC];
  int len_lubmomsource;
  int LubMomSourceModel;

  dbl FilmEvap;
  dbl d_FilmEvap[MAX_VARIABLE_TYPES + MAX_CONC];
  int len_u_FilmEvap_function_constants;
  dbl *u_FilmEvap_function_constants;
  int FilmEvapModel;

  dbl DisjPress;
  dbl d_DisjPress[MAX_VARIABLE_TYPES + MAX_CONC];
  int len_u_DisjPress_function_constants;
  dbl *u_DisjPress_function_constants;
  int DisjPressModel;

  dbl SlipCoeff;
  dbl d_SlipCoeff[MAX_VARIABLE_TYPES + MAX_CONC];
  int len_u_SlipCoeff_function_constants;
  dbl *u_SlipCoeff_function_constants;
  int SlipCoeffModel;

  dbl DiffCoeff;
  dbl d_DiffCoeff[MAX_VARIABLE_TYPES + MAX_CONC];
  int len_u_DiffCoeff_function_constants;
  dbl *u_DiffCoeff_function_constants;
  int DiffCoeffModel;

  dbl PorousShellClosedPorosity;
  dbl d_PorousShellClosedPorosity[MAX_VARIABLE_TYPES + MAX_CONC];
  int len_u_PorousShellClosedPorosity_function_constants;
  dbl *u_PorousShellClosedPorosity_function_constants;
  int PorousShellClosedPorosityModel;
  int por_shell_closed_porosity_ext_field_index;

  dbl PorousShellClosedHeight;
  dbl d_PorousShellClosedHeight[MAX_VARIABLE_TYPES + MAX_CONC];
  int len_u_PorousShellClosedHeight_function_constants;
  dbl *u_PorousShellClosedHeight_function_constants;
  int PorousShellClosedHeightModel;
  int por_shell_closed_height_ext_field_index;

  dbl PorousShellClosedRadius;
  dbl d_PorousShellClosedRadius[MAX_VARIABLE_TYPES + MAX_CONC];
  int len_u_PorousShellClosedRadius_function_constants;
  dbl *u_PorousShellClosedRadius_function_constants;
  int PorousShellClosedRadiusModel;
  int por_shell_closed_radius_ext_field_index;

  dbl PorousShellClosedP0;
  dbl d_PorousShellClosedP0[MAX_VARIABLE_TYPES + MAX_CONC];
  int len_u_PorousShellClosedP0_function_constants;
  dbl *u_PorousShellClosedP0_function_constants;
  int PorousShellClosedP0Model;

  dbl PorousShellPatm;
  dbl d_PorousShellPatm[MAX_VARIABLE_TYPES + MAX_CONC];
  int len_u_PorousShellPatm_function_constants;
  dbl *u_PorousShellPatm_function_constants;
  int PorousShellPatmModel;

  dbl PorousShellPref;
  dbl d_PorousShellPref[MAX_VARIABLE_TYPES + MAX_CONC];
  int len_u_PorousShellPref_function_constants;
  dbl *u_PorousShellPref_function_constants;
  int PorousShellPrefModel;

  dbl PorousShellCrossKappa;
  dbl d_PorousShellCrossKappa[MAX_VARIABLE_TYPES + MAX_CONC];
  int len_u_PorousShellCrossKappa_function_constants;
  dbl *u_PorousShellCrossKappa_function_constants;
  int PorousShellCrossKappaModel;
  int Xperm_external_field_index;

  dbl PorousShellInitPorePres;
  dbl d_PorousShellInitPorePres[MAX_VARIABLE_TYPES + MAX_CONC];
  int len_u_PorousShellInitPorePres_function_constants;
  dbl *u_PorousShellInitPorePres_function_constants;
  int PorousShellInitPorePresModel;

  dbl PorousShellDiffusivity;
  dbl d_PorousShellDiffusivity[MAX_VARIABLE_TYPES + MAX_CONC];
  int len_u_PorousShellDiffusivity_function_constants;
  dbl *u_PorousShellDiffusivity_function_constants;
  int PorousShellDiffusivityModel;

  dbl PorousShellRT;
  dbl d_PorousShellRT[MAX_VARIABLE_TYPES + MAX_CONC];
  int len_u_PorousShellRT_function_constants;
  dbl *u_PorousShellRT_function_constants;
  int PorousShellRTModel;

  dbl PorousShellHenry;
  dbl d_PorousShellHenry[MAX_VARIABLE_TYPES + MAX_CONC];
  int len_u_PorousShellHenry_function_constants;
  dbl *u_PorousShellHenry_function_constants;
  int PorousShellHenryModel;

  dbl PorousShellPorosity[MAX_POR_SHELL];
  dbl d_PorousShellPorosity[MAX_POR_SHELL][MAX_VARIABLE_TYPES + MAX_CONC];
  int len_u_PorousShellPorosity[MAX_POR_SHELL];
  dbl *u_PorousShellPorosity[MAX_POR_SHELL];
  int PorousShellPorosityModel[MAX_POR_SHELL];
  int por_shell_porosity_ext_field_index[MAX_POR_SHELL];

  dbl PorousShellHeight[MAX_POR_SHELL];
  dbl d_PorousShellHeight[MAX_POR_SHELL][MAX_VARIABLE_TYPES + MAX_CONC];
  int len_u_PorousShellHeight[MAX_POR_SHELL];
  dbl *u_PorousShellHeight[MAX_POR_SHELL];
  int PorousShellHeightModel[MAX_POR_SHELL];
  int por_shell_height_ext_field_index[MAX_POR_SHELL];

  dbl PorousShellPermeability[MAX_POR_SHELL];
  dbl PorousShellPermTensor[MAX_POR_SHELL][DIM][DIM];
  dbl d_PorousShellPermeability[MAX_POR_SHELL][MAX_VARIABLE_TYPES + MAX_CONC];
  int len_u_PorousShellPermeability[MAX_POR_SHELL];
  dbl *u_PorousShellPermeability[MAX_POR_SHELL];
  int PorousShellPermeabilityModel[MAX_POR_SHELL];
  int por_shell_permeability_ext_field_index[MAX_POR_SHELL];

  dbl PorousShellCrossPermeability[MAX_POR_SHELL];
  dbl d_PorousShellCrossPermeability[MAX_POR_SHELL][MAX_VARIABLE_TYPES + MAX_CONC];
  int len_u_PorousShellCrossPermeability[MAX_POR_SHELL];
  dbl *u_PorousShellCrossPermeability[MAX_POR_SHELL];
  int PorousShellCrossPermeabilityModel[MAX_POR_SHELL];
  int por_shell_cross_permeability_ext_field_index[MAX_POR_SHELL];

  dbl PorousShellRelPerm[MAX_POR_SHELL];
  dbl d_PorousShellRelPerm[MAX_POR_SHELL][MAX_VARIABLE_TYPES + MAX_CONC];
  int len_u_PorousShellRelPerm[MAX_POR_SHELL];
  dbl *u_PorousShellRelPerm[MAX_POR_SHELL];
  int PorousShellRelPermModel[MAX_POR_SHELL];
  int por_shell_rel_perm_ext_field_index[MAX_POR_SHELL];

  dbl PorousShellCapPres[MAX_POR_SHELL];
  dbl d_PorousShellCapPres[MAX_POR_SHELL][MAX_VARIABLE_TYPES + MAX_CONC];
  int len_u_PorousShellCapPres[MAX_POR_SHELL];
  dbl *u_PorousShellCapPres[MAX_POR_SHELL];
  int PorousShellCapPresModel[MAX_POR_SHELL];
  int por_shell_cap_pres_ext_field_index[MAX_POR_SHELL];
  int por_shell_cap_pres_hyst_num_switch_ext_field_index[MAX_POR_SHELL];
  int por_shell_cap_pres_hyst_curve_type_ext_field_index[MAX_POR_SHELL];

  /*
   * Boundary conditions...(these quantities and the geometric surface
   * parameters may better be place in their own side_set/node_set sort
   * of pointer...
   */

  dbl reference[MAX_VARIABLE_TYPES]; /* Mostly for reference temperature for */
                                     /* Boussinesq term, but conceivably also */
                                     /* extended to concentration, and other */
                                     /* variables, too. */
  int ReferenceModel[MAX_VARIABLE_TYPES];

  dbl melting_point_liquidus;
  dbl d_melting_point_liquidus[MAX_VARIABLE_TYPES + MAX_CONC];
  int LiquidusModel;

  dbl melting_point_solidus;
  dbl d_melting_point_solidus[MAX_VARIABLE_TYPES + MAX_CONC];
  int SolidusModel;

  dbl latent_heat_vap[MAX_CONC];
  int LatentHeatVapModel[MAX_CONC];
  dbl d_latent_heat_vap[MAX_CONC][MAX_VARIABLE_TYPES + MAX_CONC];

  dbl latent_heat_fusion[MAX_CONC];
  int LatentHeatFusionModel[MAX_CONC];
  dbl d_latent_heat_fusion[MAX_CONC][MAX_VARIABLE_TYPES + MAX_CONC];

  dbl vapor_pressure[MAX_CONC];
  dbl d_vapor_pressure[MAX_CONC][MAX_VARIABLE_TYPES + MAX_CONC];
  int len_u_vapor_pressure[MAX_CONC];
  dbl *u_vapor_pressure[MAX_CONC];
  int VaporPressureModel[MAX_CONC];

  dbl heat_transfer_coefficient;
  dbl d_heat_transfer_coefficient[MAX_VARIABLE_TYPES + MAX_CONC];

  dbl mass_transfer_coefficient[MAX_CONC];
  dbl d_mass_transfer_coefficient[MAX_CONC][MAX_VARIABLE_TYPES + MAX_CONC];

  dbl mass_flux[MAX_CONC];
  dbl d_mass_flux[MAX_CONC][MAX_VARIABLE_TYPES + MAX_CONC];

  dbl species_activity[MAX_CONC];
  dbl d_species_activity[MAX_CONC][MAX_VARIABLE_TYPES + MAX_CONC];

  dbl geometry_parameters[MAX_GEOMETRY_PARMS]; /* defined in rf_fem_const.h */

  //! FlowingLiquid Viscosity -> Used in the Brinkman Equation
  //  -> also reused in some situations for the FOAM_EPOXY model to hold
  //     the pure liquid phase viscosity and its derivatives.
  dbl FlowingLiquid_viscosity;
  dbl d_FlowingLiquid_viscosity[MAX_VARIABLE_TYPES + MAX_CONC];
  int FlowingLiquidViscosityModel;
  dbl *u_FlowingLiquid_viscosity;
  int len_u_FlowingLiquid_viscosity;

  //! Inertia_coefficient -> used in the Brinkman Equation
  dbl Inertia_coefficient;
  dbl d_Inertia_coefficient[MAX_VARIABLE_TYPES + MAX_CONC];
  int InertiaCoefficientModel;

  // TFMP structure for material properties function constants
  int tfmp_density_model;
  int len_tfmp_density_const;
  dbl *tfmp_density_const;

  int tfmp_viscosity_model;
  int len_tfmp_viscosity_const;
  dbl *tfmp_viscosity_const;

  // TFMP indicators for the stabilizing diffusivity corrector
  int tfmp_diff_model;
  int len_tfmp_diff_const;
  dbl *tfmp_diff_const;

  // TFMP variables for wt function application
  int tfmp_wt_model;
  int tfmp_wt_len;
  dbl tfmp_wt_const;

  int tfmp_mass_lump;
  int tfmp_clipping;
  dbl tfmp_clip_strength;

  int tfmp_rel_perm_model;
  int len_tfmp_rel_perm_const;
  dbl *tfmp_rel_perm_const;

  int tfmp_dissolution_model;
  int len_tfmp_dissolution_const;
  dbl *tfmp_dissolution_const;

  int tfmp_drop_lattice_model;
  int len_tfmp_drop_lattice_const;
  dbl *tfmp_drop_lattice_const;

  /* Properties for Fixed Deformable Roller
  CTPM "coupled two-phase membrane"
  */

  int shell_tangent_model;
  int len_shell_tangent_seed_vec_const;
  dbl *shell_tangent_seed_vec_const;

  int shell_moment_tensor_model;

  // Elastohydrodynamic Lubrication
  int ehl_gap_model;
  int ehl_normal_method;
  int ehl_integration_kind;

  int table_index;

  struct Data_Table *table;

  struct Second_LS_Phase_Properties *mp2nd;
};

//! Structure containing all of the physical constants related to viscosity
/*!
 *   Generalized Newtonian Models:
 *   Newtonian, Power Law, Carreau, Bingham,  Carreau_wlf
 *   or Carreau_Suspension etc
 *
 *  This structure is allocated for every material. For each material
 *  there are MAX_MODES numbers of these structures.
 */
struct Generalized_Newtonian {
  //! Integer describing the viscosity model
  /*!
   *   Generalized Newtonian Models:
   *   Newtonian, Power Law, Carreau, Bingham,  Carreau_wlf
   *   or Carreau_Suspension etc
   */
  int ConstitutiveEquation;

  dbl mu0;
  int mu0Model;
  dbl pos_ls_mup;
  int len_u_mu0;
  dbl *u_mu0;
  dbl nexp;
  int nexpModel;
  int len_u_nexp;
  dbl *u_nexp;
  dbl muinf;
  int muinfModel;
  int len_u_muinf;
  dbl *u_muinf;
  dbl lam;
  int lamModel;
  int len_u_lam;
  dbl *u_lam;
  dbl aexp;
  int aexpModel;
  int len_u_aexp;
  dbl *u_aexp;
  dbl atexp;
  int atexpModel;
  int len_u_atexp;
  dbl *u_atexp;
  /* CARREAU_WLF viscosity model  */
  dbl wlfc2;
  int wlfc2Model;
  int len_u_wlfc2;
  dbl *u_wlfc2;
  /* these are for the BINGHAM and HERSCHEL_BULKLEY
   *  yielding material model */
  dbl tau_y;
  int len_u_tau_y;
  dbl *u_tau_y;
  int tau_yModel;
  dbl fexp;
  int fexpModel;
  dbl epsilon;
  int epsilonModel;
  /* these are for SUSPENSION/FILLED_EPOXY models */
  dbl maxpack;
  int maxpackModel;
  int sus_species_no;
  /* these are for CURE/EPOXY/FILLED_EPOXY models */
  dbl gelpoint;
  int gelpointModel;
  dbl cureaexp;
  int cureaexpModel;
  dbl curebexp;
  int curebexpModel;
  dbl tgel0;
  int tgel0Model;
  int cure_species_no;
  dbl k1; /* rate coefficients etc. for Bond evolution viscosity model */
  dbl k2;
  dbl n0;
  dbl pexp;
  dbl qexp;
  dbl diff;
  //! Model for the dilational viscosity
  int DilViscModel;
  //! This is the constant used for the dilational viscosity
  dbl DilVisc0;
  dbl thixo_factor;
  int thixoModel;
  int len_u_thixo;
  dbl *u_thixo_factor;
};
typedef struct Generalized_Newtonian GEN_NEWT_STRUCT;

struct Positive_LS_Viscoelastic_Properties {
  double time_const; /* relaxation constant */

  double alpha; /* This is the Geisekus mobility parameter */

  double xi; /* This is the PTT upper convected / lower convected weight parameter */

  double eps; /* This is the PTT elongational parameter */
};

struct Viscoelastic_Constitutive {
  /* this struct contains the polymer viscosity
   * if it is shearthinning etc or NEWTONIAN
   */
  GEN_NEWT_STRUCT *gn;

  dbl time_const;      /* relaxation constant */
  int time_constModel; /* this is either CONSTANT or POWERLAW or CARREAU */
                       /* The same model must be used for the viscosity! */
  dbl alpha;           /* This is the Geisekus mobility parameter */
  int alphaModel;

  dbl xi; /* This is the PTT upper convected / lower convected weight parameter */
  int xiModel;

  dbl eps; /* This is the PTT elongational parameter */
  int epsModel;

  struct Positive_LS_Viscoelastic_Properties pos_ls;
};
typedef struct Viscoelastic_Constitutive VISC_CONST_STRUCT;

struct Viscoelastic_Nonmodal {
  /*
   * Viscoelastic Constitutive Equation:
   * with proper coefficient choices it can become:
   * Giesekus Model
   * Maxwell Model
   * Oldroyd-B Model
   * White-Metzner Model
   * Leonov Model
   */
  int ConstitutiveEquation;
  dbl wt_func;
  int wt_funcModel;
  dbl shockcapture;
  int shockcaptureModel;

  /* This is the adaptive viscosity scaling. If if it zero
   * we get the standard formulation, if nonzero we get
   * numerical viscosity that may stabilize the stress equations
   */
  dbl eps;

  int evssModel; /* this is to choose the EVSS model - either
                    Fortin's or Rajagopalans */
  int modes;

  int dg_J_model;

  dbl *dg_J_model_wt;
  int len_dg_J_model_wt; /* Sigh...everyone forgets to do this... */

  int shiftModel;
  dbl *shift;
  int len_shift; /*  time constant temperature shift */
};

struct Elastic_Constitutive {
  /*
   * Constants used in the Elasticity consitutive Equations
   */
  int ConstitutiveEquation;

  dbl lame_mu;
  int lame_mu_model;
  int len_u_mu;
  dbl *u_mu;
  dbl d_lame_mu[MAX_VARIABLE_TYPES + MAX_CONC];
  int lame_mu_tableid;

  dbl lame_lambda;
  int lame_lambda_model;
  int len_u_lambda;
  dbl *u_lambda;
  dbl d_lame_lambda[MAX_VARIABLE_TYPES + MAX_CONC];

  dbl lame_TempShift;
  int lameTempShiftModel;
  int len_u_lame_TempShift;
  dbl *u_lame_TempShift;
  dbl d_lame_TempShift[MAX_VARIABLE_TYPES + MAX_CONC];
  int lame_TempShift_tableid;

  dbl bend_stiffness;
  int bend_stiffness_model;
  int len_u_bend_stiffness;
  dbl *u_bend_stiffness;
  dbl d_bend_stiffness[MAX_VARIABLE_TYPES + MAX_CONC];

  dbl exten_stiffness;
  int exten_stiffness_model;
  int len_u_exten_stiffness;
  dbl *u_exten_stiffness;
  dbl d_exten_stiffness[MAX_VARIABLE_TYPES + MAX_CONC];

  dbl poisson;
  int poisson_model;
  int len_u_poisson;
  dbl *u_poisson;
  dbl d_poisson[MAX_VARIABLE_TYPES + MAX_CONC];

  dbl Strss_fr_sol_vol_frac;

  dbl v_mesh_sfs[DIM];
  int v_mesh_sfs_model; /* Looks as if this ought to be an int - pas */
  int len_u_v_mesh_sfs;
  dbl *u_v_mesh_sfs;

  dbl thermal_expansion; /*  thermo-elasticity properties   */
  int thermal_expansion_model;
  int len_u_thermal_expansion;
  dbl *u_thermal_expansion;
  dbl solid_reference_temp;
  int solid_reference_temp_model;

  dbl solid_viscosity; /*  viscoelastic solid viscosity   */
  int solid_viscosity_model;
  int len_u_solid_viscosity;
  dbl *u_solid_viscosity;
  dbl solid_dil_viscosity; /*  viscoelastic solid dilational viscosity   */
  int solid_dil_viscosity_model;
};

typedef struct Elastic_Constitutive ELASTIC_CONST_STRUCT;

struct Viscoplastic_Constitutive {
  /*
   * Constants used in the Viscoplasticity consitutive Equations
   */
  int ConstitutiveEquation;

  int update_flag; /*This is a flag for updating and advancing the
                    *time integrals in the EVP hyperelastic formulation.
                    *We have no other place to put this flag unless we
                    *want to pass it into the depths of assemble_mesh. Because
                    *it is only used there, I saw it not necessary to cludder
                    *matrix fill arg list, and I made it global.
                    */

  dbl plastic_mu;
  int plastic_mu_model;
  int len_u_plastic_mu;
  dbl *u_plastic_mu;
  dbl d_plastic_mu[MAX_VARIABLE_TYPES + MAX_CONC];

  dbl yield;
  int yield_model;
  int len_u_yield;
  dbl *u_yield;
  dbl d_yield[MAX_VARIABLE_TYPES + MAX_CONC];

  /*
   * This part of this struct is used to allocate, transport, and deallocate
   * the global arrays
   * required for elastoviscoplastic models.  Those models, because of their Lagrangian
   * hyperelastic nature require a time integral along material paths.  The only
   * way to track those time integrals is to advanced these kinematic tensors globally,
   * i.e., they can not be in an element-by-element structure.  These babies can get
   * pretty big so they won't be allocated unless you are doing an EVP model
   */

  dbl ****F_vp_glob; /*viscoplastic deformation gradient = I + int(D_vp)dt */
  dbl ****F_vp_old_glob;
  dbl ****TT_glob; /*Plastic potential stress */
  dbl ****TT_old_glob;
  dbl ******dTT_dx_glob; /*Stress sensitivities */
  dbl ******dTT_dx_old_glob;
  dbl ******dTT_dc_glob; /*Stress sensitivities */
  dbl ******dTT_dc_old_glob;
};

/*
 * This is where this belongs.
 */

struct Variable_Initialization {
  int var;
  int ktype;
  double init_val;
  double init_val_min;
  double init_val_max;
  double init_val_minus; /* Value in negative LS phase */
  double init_val_plus;  /* Value in positive LS phase */
  int slave_block;       /* this is set TRUE in order that this initialization value
                                                        is not applied to nodes that are shared with
                            adjacent blocks */
};

struct Second_LS_Phase_Properties {
  int ViscosityModel;
  dbl viscosity;
  int viscositymask[2];
  dbl viscosity_phase[MAX_PHASE_FUNC];

  int DensityModel;
  dbl density;
  int densitymask[2];
  dbl density_phase[MAX_PHASE_FUNC];

  int HeatCapacityModel;
  dbl heatcapacity;
  int heatcapacitymask[2];
  dbl heatcapacity_phase[MAX_PHASE_FUNC];

  int ThermalConductivityModel;
  dbl thermalconductivity;
  int thermalconductivitymask[2];
  dbl thermalconductivity_phase[MAX_PHASE_FUNC];

  int MomentumSourceModel;
  dbl momentumsource[DIM];
  int momentumsourcemask[2];
  dbl momentumsource_phase[MAX_PHASE_FUNC][DIM];

  int HeatSourceModel;
  dbl heatsource;
  int heatsourcemask[2];
  dbl heatsource_phase[MAX_PHASE_FUNC];

  int AcousticImpedanceModel;
  dbl acousticimpedance;
  int acousticimpedancemask[2];
  dbl acousticimpedance_phase[MAX_PHASE_FUNC];

  int wavenumberModel;
  dbl wavenumber;
  int wavenumbermask[2];
  dbl wavenumber_phase[MAX_PHASE_FUNC];

  int AcousticAbsorptionModel;
  dbl acousticabsorption;
  int acousticabsorptionmask[2];
  dbl acousticabsorption_phase[MAX_PHASE_FUNC];

  int RefractiveIndexModel;
  dbl refractiveindex;
  int refractiveindexmask[2];
  dbl refractiveindex_phase[MAX_PHASE_FUNC];

  int LightAbsorptionModel;
  dbl lightabsorption;
  int lightabsorptionmask[2];
  dbl lightabsorption_phase[MAX_PHASE_FUNC];

  int ExtinctionIndexModel;
  dbl extinctionindex;
  int extinctionindexmask[2];
  dbl extinctionindex_phase[MAX_PHASE_FUNC];

  int SpeciesSourceModel[MAX_CONC];
  dbl speciessource[MAX_CONC];
  int speciessourcemask[2][MAX_CONC];
  dbl speciessource_phase[MAX_PHASE_FUNC][MAX_CONC];
  int use_species_source_width[MAX_CONC];
  dbl species_source_width[MAX_CONC];

  int FlowingLiquidViscosityModel;
  dbl FlowingLiquid_viscosity;
  int FlowingLiquid_viscositymask[2];
  dbl FlowingLiquid_viscosity_phase[MAX_PHASE_FUNC];
};

typedef struct Second_LS_Phase_Properties SECOND_LS_PHASE_PROP_STRUCT;

#endif<|MERGE_RESOLUTION|>--- conflicted
+++ resolved
@@ -675,10 +675,7 @@
   int len_u_species_source[MAX_CONC];
   dbl *u_species_source[MAX_CONC];
   dbl Jac_Species_Source[MAX_CONC * MAX_CONC];
-<<<<<<< HEAD
-=======
   int species_source_external_field_index;
->>>>>>> bd9a34a1
 
   dbl species_vol_expansion[MAX_CONC];
   dbl d_species_vol_expansion[MAX_CONC][MAX_VARIABLE_TYPES + MAX_CONC];
