--- conflicted
+++ resolved
@@ -164,42 +164,6 @@
        dbl ,			/* r_sigma */
        dbl ));			/* i_sigma */
 
-<<<<<<< HEAD
-extern void eggrollwrap		/* sl_eggrollwrap.c */
-PROTO((int *,			/* Info for eigenvalue extraction */
-       dbl *,			/* Info for eigenvalue extraction */
-       int *,			/* Column pointer array */
-       dbl *,			/* Nonzero array */
-       dbl *,			/* Nonzero array - same structure 
-				   as jac[] (ija[]) */
-       dbl *,			/* Value of the solution vector */
-       char *,			/* Name of exoII output file */
-       int ,
-       dbl ,			/* Time step size */
-       dbl ,			/* Variable time integration parameter
-				   explicit (theta = 1) to 
-				   implicit (theta = 0) */
-       dbl *,			/* Value of the old solution vector */
-       dbl *,			/* Value of xdot predicted for new 
-				   solution */
-       dbl *,
-       dbl *,
-       int *,			/* Whether the Newton has converged */
-       int *,			/* Counter for time step number */
-       int ,			/* Number of nodal results */
-       int ,			/* Number of post processing results */
-       int ,			/* Number of element results */
-       int ,			/* Number of element post processing results */
-       struct Results_Description *,
-       int *,
-       int *,
-       dbl *,
-       dbl ***,
-       dbl ,
-       Exo_DB *,		/* Ptr to finite element mesh db */
-       int ,			/* Number of processors used */
-       Dpi *));			/* Ptr to distributed processing info */
-=======
 extern void eggrollwrap /* sl_eggrollwrap.c */
     PROTO((int *,       /* Info for eigenvalue extraction */
            dbl *,       /* Info for eigenvalue extraction */
@@ -234,5 +198,4 @@
            Exo_DB *, /* Ptr to finite element mesh db */
            int,      /* Number of processors used */
            Dpi *));  /* Ptr to distributed processing info */
->>>>>>> 6a4659b3
 #endif