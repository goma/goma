/************************************************************************ *
* Goma - Multiphysics finite element software                             *
* Sandia National Laboratories                                            *
*                                                                         *
* Copyright (c) 2014 Sandia Corporation.                                  *
*                                                                         *
* Under the terms of Contract DE-AC04-94AL85000 with Sandia Corporation,  *
* the U.S. Government retains certain rights in this software.            *
*                                                                         *
* This software is distributed under the GNU General Public License.      *
\************************************************************************/
 

/*
 *$Id: rf_solver.h,v 5.1 2007-09-18 18:53:47 prschun Exp $
 */

#ifndef GOMA_RF_SOLVER_H
#define GOMA_RF_SOLVER_H

#include "rf_fem_const.h" /* MAX_NUM_MATRICES */
#include "rf_io_const.h"	/* for definition of MAX_CHAR_IN_INPUT */
#include "rf_solver_const.h"	/* for kinds of direct solvers */

/*
 * These strings are read from the input deck and processed later as needed
 * on their way to be sacrificed to Aztec. The meanings of these strings
 * follow the Aztec manual description on pages 2-6, SAND 95-1559.
 */

#ifndef String_line_is_defined
#define String_line_is_defined
typedef char String_line [MAX_CHAR_IN_INPUT];
#endif

extern String_line Matrix_Solver;

extern String_line Matrix_Format;

extern String_line Matrix_Scaling;

extern String_line Matrix_Preconditioner;

extern String_line Matrix_Subdomain_Solver; /* new Aztec 2.x option */

extern String_line Matrix_Residual_Norm_Type;

extern String_line Matrix_Output_Type;

extern String_line Matrix_Factorization_Reuse;

extern String_line Matrix_Graph_Fillin; /* new Aztec 2.x option */

extern String_line Matrix_Maximum_Iterations;

extern String_line Matrix_Polynomial_Order;

extern String_line Matrix_Factor_Overlap;

extern String_line Matrix_Overlap_Type;

extern String_line Matrix_Krylov_Subspace;

extern String_line Matrix_Orthogonalization;

extern String_line Matrix_Auxiliary_Vector;

extern String_line Matrix_Convergence_Tolerance;

extern String_line Matrix_Drop_Tolerance;

extern String_line Matrix_Factorization_Save; /* Aztec 2 */

extern String_line Matrix_ILUT_Fill_Factor; /* Aztec 2 */

extern String_line Matrix_RILU_Relax_Factor; /* Aztec 2 */

extern String_line Matrix_BILU_Threshold; /* Trilinos 1 */

extern String_line Matrix_Relative_Threshold; /* Trilinos 2 */

extern String_line Matrix_Absolute_Threshold; /* Trilinos 2 */

extern String_line Amesos_Package;

extern String_line AztecOO_Solver;

extern String_line Stratimikos_File[MAX_NUM_MATRICES];

/*
extern  * A new Aztec 2.0 option. There are more and difft options and our
extern  * previous options probably ought to be revised to reflect the newer
extern  * Aztec 2.0 capability specifications.
extern  */

extern String_line Matrix_Reorder;

extern int Linear_Solver;		/* Aztec, Sparse, MA28, UMFPACK */

extern int UMFPACK_IDIM;		/* UMFPACK STORAGE CONSTANT */
extern int UMFPACK_XDIM;		/* UMFPACK STORAGE CONSTANT */
extern int LOCA_UMF_ID;                /* UMFPACK SYSTEM ID */

extern int Max_Newton_Steps; 	/* Maximum number of Newton steps to take.     */
extern int Guess_Flag;		/* Indicates the type of initial guess         */
extern int Conformation_Flag;   /* Indicates mapping from stress to log-conformation tensor */

extern double damp_factor;
extern double damp_factor1;		/* Relaxation factor for Newton iteration */
				/* damp_factor1 = 1.0 is full Newton */
				/* damp_factor1 = 0.0 is not updating our */
				/*                   solution estimate */
extern double damp_factor2,            /* Additional damping factors for custom */
       damp_factor3,            /* schemes for automatic control with    */
       custom_tol1,             /* NORM(0,0) tolerances                  */
       custom_tol2,
       custom_tol3;
extern double var_damp[MAX_VARIABLE_TYPES];  /* variable specific damp factors */

extern int Newt_Jacobian_Reformation_stride;/*Stride for reformation of jacobian for
                                  modified newton scheme               */
<<<<<<< HEAD
extern int Time_Jacobian_Reformation_stride; 
=======
extern int Time_Jacobian_Reformation_stride;
>>>>>>> 976981d2
extern int modified_newton;            /*boolean flag for modified Newton */
extern int save_old_A;                 /*boolean flag for saving old A matrix
				 for resolve reasons with AZTEC.   There
				 are at least four reasons, that you
				 can see in sl_util.c */
extern double convergence_rate_tolerance; /* tolerance for jacobian reformation
                                       based on convergence rate */
<<<<<<< HEAD
extern double modified_newt_norm_tol; /* tolerance for jacobian reformation 
                                       based on residual norm */

extern double Epsilon[MAX_NUM_MATRICES][3];	/* Used for determining stopping criteria.     */

extern int NZeros;             /* Number of nonzeros in this procs matrix     */


extern int nnz_own;			/* number of nonzeroes in the matrix that
				 * belong to this processor
				 */

extern int nnz_total;			/* total number of nonzeroes in the matrix
				 * that this processor sees, including the
				 * entries for external unknowns that will
				 * not be updated by this processor  */
=======
extern double modified_newt_norm_tol; /* tolerance for jacobian reformation
                                       based on residual norm */

extern double Epsilon[MAX_NUM_MATRICES][3];	/* Used for determining stopping criteria.     */

extern int NZeros;             /* Number of nonzeros in this procs matrix     */

>>>>>>> 976981d2

extern int GNZeros;            /* Number of nonzeros in global matrix         */

extern int fill_zeros;         /* number of nonzeros in fill matrix for this
			  processor */

extern int Gfill_zeros;        /* number of nonzeros in fill matrix for the
			  global problem */

extern int PSPG;               /* 1 means pressure stabilized Petrov-Galerkin is used */
extern int PSPP;               /* 1 means pressure stabilized polynomial projection is used */
extern double PS_scaling;      /* This term is a constant scaling for the PSPG or PSPP term */
extern int Cont_GLS;          /* 1 means continuity stabilization is used */

extern int Filter_Species, filter_species_material_number;
extern double c_min, c_max;

extern int Include_Visc_Sens, Visc_Sens_Copy, Visc_Sens_Factor;
				 /* 1 means to include the sensitivities of the 
				viscosity functions in the jacobian matrix.  
				0 indicates that these sensitivities are not to 
				be included.  The latter case is useful for highly
				 shear thinning viscosity models.  By disabling 
				the viscosity sensititives convergence can be 
				achieved albeit at a less than quadratic rate 
		       		*/

#endif<|MERGE_RESOLUTION|>--- conflicted
+++ resolved
@@ -119,11 +119,7 @@
 
 extern int Newt_Jacobian_Reformation_stride;/*Stride for reformation of jacobian for
                                   modified newton scheme               */
-<<<<<<< HEAD
-extern int Time_Jacobian_Reformation_stride; 
-=======
 extern int Time_Jacobian_Reformation_stride;
->>>>>>> 976981d2
 extern int modified_newton;            /*boolean flag for modified Newton */
 extern int save_old_A;                 /*boolean flag for saving old A matrix
 				 for resolve reasons with AZTEC.   There
@@ -131,7 +127,6 @@
 				 can see in sl_util.c */
 extern double convergence_rate_tolerance; /* tolerance for jacobian reformation
                                        based on convergence rate */
-<<<<<<< HEAD
 extern double modified_newt_norm_tol; /* tolerance for jacobian reformation 
                                        based on residual norm */
 
@@ -148,15 +143,6 @@
 				 * that this processor sees, including the
 				 * entries for external unknowns that will
 				 * not be updated by this processor  */
-=======
-extern double modified_newt_norm_tol; /* tolerance for jacobian reformation
-                                       based on residual norm */
-
-extern double Epsilon[MAX_NUM_MATRICES][3];	/* Used for determining stopping criteria.     */
-
-extern int NZeros;             /* Number of nonzeros in this procs matrix     */
-
->>>>>>> 976981d2
 
 extern int GNZeros;            /* Number of nonzeros in global matrix         */
 
