--- conflicted
+++ resolved
@@ -85,11 +85,7 @@
 
 String_line AztecOO_Solver;
 
-<<<<<<< HEAD
-String_line Stratimikos_File;
-=======
 String_line Stratimikos_File[MAX_NUM_MATRICES];
->>>>>>> 48a67847
 
 /*
  * A new Aztec 2.0 option. There are more and difft options and our
