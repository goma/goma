/************************************************************************ *
* Goma - Multiphysics finite element software                             *
* Sandia National Laboratories                                            *
*                                                                         *
* Copyright (c) 2014 Sandia Corporation.                                  *
*                                                                         *
* Under the terms of Contract DE-AC04-94AL85000 with Sandia Corporation,  *
* the U.S. Government retains certain rights in this software.            *
*                                                                         *
* This software is distributed under the GNU General Public License.      *
\************************************************************************/
 
/*
 * mm_more_utils.h -- prototype declarations for mm_more_utils.c
 */

#ifndef GOMA_MM_MORE_UTILS_H
#define GOMA_MM_MORE_UTILS_H

#ifdef EXTERN
#undef EXTERN
#endif

#ifdef GOMA_MM_MORE_UTILS_C
#define EXTERN /* do nothing */
#endif

#ifndef GOMA_MM_MORE_UTILS_C
#define EXTERN extern
#endif

EXTERN int cnt_nodal_vars	/* mm_more_utils.c                           */
(void );

<<<<<<< HEAD
EXTERN int cnt_elem_vars	/* mm_more_utils.c                           */
(void );
=======
EXTERN int cnt_elem_vars /* mm_more_utils.c                           */
PROTO((const Exo_DB *));
>>>>>>> e33b61bb

EXTERN int goal_post_nodal	/* mm_more_utils.c                           */
(const int );		/* var  */

EXTERN int goal_post_elem	/* mm_more_utils.c                           */
(const int );		/* var  */

EXTERN int set_nv_tkud		/* mm_more_utils.c                           */
(struct Results_Description *, /* r - just node results for Exodus II  */
       const int ,		/* i - index                                 */
       const int ,		/* v - variable index                        */
       const int ,		/* k - kind                                  */
       const int ,              /* matIndex - material index                 */
       const char *,		/* name - name (short)                       */
       const char *,		/* unit - units (unused)                     */
       const char *,		/* desc - name (long, unused)                */
       const int);             /* derivative - indicating time derivative   */
       
EXTERN int set_ev_tkud		/* mm_more_utils.c                           */
(struct Results_Description *, /* r - just elem results for Exodus II  */
       const int ,		/* i - index                                 */
       const int ,		/* v - variable index                        */
       const char *,		/* name - name (short)                       */
       const char *,		/* unit - units (unused)                     */
       const char *,		/* desc - name (long, unused)                */
       const int);             /* derivative - indicating time derivative   */

EXTERN int load_global_var_info	/* mm_more_utils.c                           */
(struct Results_Description *, /* r - global results for Exodus II    */
       const int ,		/* i - index                                 */
       const char *);		/* name - name (short)                       */

EXTERN void sum_total_stress	/* mm_more_utils.c                           */
(double [],		/* sol_vec                                   */
      int ,			/* var_no                                    */
      int ,			/* k                                         */
      double [],		/* nodal_vec                                 */
      Exo_DB *);		/* exo                                       */

EXTERN void extract_nodal_vec	/* mm_more_utils.c                           */
(double [],		/* sol_vec                                   */
      int ,			/* var_no                                    */
      int ,			/* k                                         */
      int ,                     /* matIndex                                  */
      double [],		/* nodal_vec                                 */
      Exo_DB *,  		/* exo                                       */
      int,                      /* timeDerivative                            */
       dbl );                  /* current time                              */

EXTERN void extract_nodal_eb_vec /* mm_more_utils.c                          */
(double [],		/* sol_vec                                   */
       int ,			/* var_no                                    */
       int ,			/* ktype                                     */
       int ,                    /* matIndex                                  */
       int ,                    /* eb_index                                  */ 
       double [],		/* nodal_vec                                 */
       Exo_DB *,	        /* exo                                       */
       int,	                /* timeDeriviative                           */
       double );	        /* time                                      */

<<<<<<< HEAD
EXTERN void extract_elem_vec	/* mm_more_utils.c                           */
(const double [],		/* sol_vec                                   */
       const int ,		/* ev_indx                                   */
       const int ,		/* var_no                                    */
       double ***,		/* gvec_elem                                 */
       const Exo_DB * );	/* exo                                       */
=======
EXTERN void extract_elem_vec /* mm_more_utils.c                           */
    PROTO((const double[],   /* sol_vec                                   */
           const int,        /* ev_indx                                   */
           const int,        /* var_no                                    */
           double ***,       /* gvec_elem                                 */
           const Exo_DB *,
           const int dof)); /* degrees of freedom                                       */
>>>>>>> e33b61bb

EXTERN void anneal_map		/* mm_more_utils.c                           */
(const int ,		/* dim                                       */
       const double [],		/* X_old                                     */
       const double [],		/* displacement                              */
       double []);		/* X_new                                     */

EXTERN int get_new_coord 
(  double *[],
	  double *,
	  const Exo_DB * );

EXTERN void elements_attached_to_NS
( int *,
		int ,
		Exo_DB * ) ;

#endif /* GOMA_MM_MORE_UTILS_H */<|MERGE_RESOLUTION|>--- conflicted
+++ resolved
@@ -32,13 +32,8 @@
 EXTERN int cnt_nodal_vars	/* mm_more_utils.c                           */
 (void );
 
-<<<<<<< HEAD
-EXTERN int cnt_elem_vars	/* mm_more_utils.c                           */
-(void );
-=======
 EXTERN int cnt_elem_vars /* mm_more_utils.c                           */
-PROTO((const Exo_DB *));
->>>>>>> e33b61bb
+(const Exo_DB *);
 
 EXTERN int goal_post_nodal	/* mm_more_utils.c                           */
 (const int );		/* var  */
@@ -99,22 +94,13 @@
        int,	                /* timeDeriviative                           */
        double );	        /* time                                      */
 
-<<<<<<< HEAD
-EXTERN void extract_elem_vec	/* mm_more_utils.c                           */
-(const double [],		/* sol_vec                                   */
-       const int ,		/* ev_indx                                   */
-       const int ,		/* var_no                                    */
-       double ***,		/* gvec_elem                                 */
-       const Exo_DB * );	/* exo                                       */
-=======
 EXTERN void extract_elem_vec /* mm_more_utils.c                           */
-    PROTO((const double[],   /* sol_vec                                   */
+          (const double [],		/* sol_vec                                   */
            const int,        /* ev_indx                                   */
            const int,        /* var_no                                    */
            double ***,       /* gvec_elem                                 */
            const Exo_DB *,
            const int dof)); /* degrees of freedom                                       */
->>>>>>> e33b61bb
 
 EXTERN void anneal_map		/* mm_more_utils.c                           */
 (const int ,		/* dim                                       */
