/************************************************************************ *
* Goma - Multiphysics finite element software                             *
* Sandia National Laboratories                                            *
*                                                                         *
* Copyright (c) 2014 Sandia Corporation.                                  *
*                                                                         *
* Under the terms of Contract DE-AC04-94AL85000 with Sandia Corporation,  *
* the U.S. Government retains certain rights in this software.            *
*                                                                         *
* This software is distributed under the GNU General Public License.      *
\************************************************************************/
 

/*
 *$Id: std.h,v 5.3 2010-07-01 17:29:33 ebenner Exp $
 */

#ifndef GOMA_RF_GOMA_H
#define GOMA_RF_GOMA_H

#include <ctype.h>
#include <stdlib.h> /* WEXITSTATUS */

/* If we're using autoconf, then include the config.h file. */
#ifdef HAVE_CONFIG_H
#include "config.h"

/*
 * If not, make sure some of these HAVE_* are def'ed for the test suite.
 * The test suite uses these -- via 'goma -v' -- to check for various
 * capabilities which may or may not be compiled in.
 */
#else /* HAVE_CONFIG_H */

#define HAVE_UMFPACK 1
#define HAVE_AZTEC 1
/* Trilinos now seems to define these */
#ifndef GOMA_HAVE_BLAS
<<<<<<< HEAD
#define GOMA_HAVE_BLAS 1
#endif
#ifndef GOMA_HAVE_LAPACK
#define GOMA_HAVE_LAPACK 1
=======
  #define GOMA_HAVE_BLAS 1
#endif
#ifndef GOMA_HAVE_LAPACK
  #define GOMA_HAVE_LAPACK 1
>>>>>>> 48a67847
#endif
#define HAVE_Y12M 1

#ifdef EIGEN_SERIAL
#define HAVE_ARPACK 1
#endif /* EIGEN_SERIAL */

#ifdef EIGEN_PARALLEL
#define HAVE_ARPACK 1
#define HAVE_PARPACK 1
#endif /* EIGEN_PARALLEL */

#endif /* HAVE_CONFIG_H */

#ifndef GOMA_VERSION                      /* 1) VERSION must be a keyword, won't work with it */
  #ifdef GIT_VERSION                      /* 2) needed all of this to convet GIT_VERSION to the proper string */
    #define STRINGCON_(x) #x
    #define STRINGCON(x) STRINGCON_(x)
    #define GOMA_VERSION STRINGCON(GIT_VERSION)
  #else
    #define GOMA_VERSION "6.0.0"
  #endif
#endif

/***********************************************************************************/
/*
 *                   MACHINE NAME SECTION
 *
 *   Section to determine standard names for machines
 * The idea is to localize  machine name determinations in this one section of the
 * code.
 *
 *  Possible values:
 *
 *        solaris
 *        ASCI_RED
 *        hpux
 *        tflop
 *        aix
 *        BSD
 */

#ifndef solaris
#if defined(__sun) && defined(__SVR4)
#define solaris 1
#endif
#endif

#if defined(__PUMAGON__)
#define ASCI_RED 1
#endif

#ifndef hpux
#ifdef __hpux
#define hpux
#endif
#endif

#if 0
#if defined(__PARAGON__)
#define tflop
#endif
#endif

#if defined (hpux) || defined (ASCI_RED)
#ifdef solaris
#undef solaris
#endif
#endif

/*****************************************************************************/
/*
 *   HAVE_SUNMATH_H -- have the sunmath.h include file in the default search
 *                     path for include files.
 */

#ifdef solaris
#define HAVE_SUNMATH_H
#endif

/*****************************************************************************/
/*
 *      SECTION TO DEFINE SOME BASIC MATH MACROS AND MATH SYMBOLS FOR CONSTANTS
 */

/*
 * Including this for hpux removes two compiler warnings for
 * redeclarations of MAX and MIN below
 */
#ifdef solaris
#include <ieeefp.h>
#endif

#ifdef hpux
#include <sys/param.h>
#endif

#ifndef MAX
#define MAX(x,y)     (( (x) > (y) ) ? (x) : (y))
#endif
#ifndef MIN
#define MIN(x,y)     (( (x) < (y) ) ? (x) : (y))
#endif

#ifndef SGN
#define SGN(x)               (( (x) < 0 ) ? -1 : 1 )
#endif

#ifndef ABS
#define ABS(x)               (( (x) < 0 ) ? -(x) : (x) )
#endif

#ifndef TRUE
#define TRUE  1
#define FALSE 0
#endif
/*
 * This one lets sign(0) = -1...
 */

#define sign_of(x)	((x) <=  0. ?  -1 : 1 )

#ifndef SQUARE
#define SQUARE(x)	( (x) * (x) )
#endif
#ifndef CUBE
#define CUBE(x)	( (x) * (x) * (x) )
#endif

/*
 *  cbrt() is a common math function. however it is not an iso c function.
 *  Therefore, we provide a workaround here using the pow() function.
 */
#define HAVE_CBRT

#ifndef HAVE_CBRT
#define cbrt(arg)	( arg == 0 ? 0 : ( arg < 0. ? -pow(-arg,1./3.) : pow(arg, 1./3.) ))
#endif

/*
 * Some handy large integers...
 */

#define KILO_2                          1024
#define MEGA_2                          1048576
#define GIGA_2                          1073741824
#define TERA_2                          1099511627776
#define PETA_2                          1125899906842624
#define EXA_2                           1152921504606846976

#ifndef M_PI
#define M_PI 3.14159265358979323846
#endif


#ifndef M_PIE
#define M_PIE M_PI
#endif

#ifndef PI
#define PI M_PI
#endif

#define delta(m,n)	((m) == (n) ? 1 : 0 ) /* Kroenecker delta */
#define permute(i,j,k) ( ((i)-(j))*((j)-(k))*((k)-(i))/2 ) /* Permutation symbol (epsilon) */
#define stringup(a) do { char *p; for( p=a; *p != '\0'; *p= (char) toupper(*p), p++); } while (0)
#define stringlow(a) do { char *p; for( p=a; *p != '\0'; *p=tolower(*p), p++); } while (0)
#define endofstring(a) strchr(a,'\0')
/*
 * Comparisons against zero should be done using this double value
 * in order to avoid machine dependent issues involving how
 * underflows are handled.
 */
#ifndef DBL_SMALL
#define DBL_SMALL 1.0E-298
#endif

#ifndef DBL_SEMI_SMALL
#define DBL_SEMI_SMALL 1.0E-32
#endif

#ifdef sgi
#ifdef jkc_pg
#include <limits.h>
#else
#include <internal/limits_core.h>
#endif
#endif
#ifndef DBL_MAX
#define DBL_MAX 1.0E300
#endif
/* finite difference stepsize  */
#ifndef FD_FACTOR
#define FD_FACTOR 1.0E-05
#endif

/*
 * This definition has a result of true if the double precision argument is
 * nonzero, non-zero underflow, and false otherwise
 */
#ifndef DOUBLE_NONZERO
#define DOUBLE_NONZERO(value)  ((fabs((value)) > DBL_SMALL))
#endif
#ifndef DOUBLE_ZERO
#define DOUBLE_ZERO(value)  ((fabs((value)) < DBL_SMALL))
#endif

/*************************************************************************/
/*           DEFAULT STRING AND MALLOC SIZE SECTION
 *
 *     This section is devoted to specifying the default lengths
 *     of strings and malloced objects
 */

/*
 * How long are the strings that sprintf fills with more detailed error message
 * information?
 */

#ifndef MAX_CHAR_ERR_MSG
#  define MAX_CHAR_ERR_MSG	1024
#endif

/*
 * Allocate and reallocate memory in chunks this large.
 */

#ifndef LIST_CHUNK_SIZE
#define LIST_CHUNK_SIZE		100
#endif

/*************************************************************************/
/*           SOLVER AVAILABILITY SECTION
 *
 *     This section is devoted to specifying the default availability
 *     of optional solvers.
 */

/*
 * By default assume the Aztec linear solver package is available.
 * If not, then comment out this line.
 */
#ifndef HAVE_AZTEC
#define HAVE_AZTEC
#endif


/*************************************************************************/
/*            MPI IMPLEMENTATION SECTION
 *
 *
 *     If PARALLEL is defined, then we assume that the mpi.h include file
 *     is available. Also we turn on the parallel implementation of the
 *     cpc package.
 */

#ifdef PARALLEL
#ifndef MPI
#define MPI
#endif /* MPI */
#define CPC_PARALLEL
#define HAVE_MPI_H 1
#endif /* PARALLEL */

/*
 * HAVE_MPE_H
 *     Some implementations of mpi don't have the mpe package. We
 *     differentiate these by settting and unsetting the HAVE_MPE_H
 *     symbol
 */

#if defined(_AIX) || defined(tflop)
#undef HAVE_MPE_H
#endif

#ifdef HAVE_MPI_H
#include <mpi.h>
#endif
#ifdef HAVE_MPE_H
#include <mpe.h>
#endif

/*
 *    If MPI is not used, then we need to define some MPI data types
 *    used liberally in GOMA outside of the MPI package
 */

#ifndef HAVE_MPI_H
typedef int MPI_Datatype;
typedef int MPI_Request;
typedef int MPI_Status;
typedef int MPI_Aint;
#define MPI_CHAR 1
#define MPI_INT 2
#define MPI_FLOAT 3
#define MPI_DOUBLE 4
#endif

/*************************************************************************/
/*
 *               DEBUGGING SECTION
 *
 *
 *     Use this section to specify debugging parameters.
 */
 /*
 * Use this to conditionally compile code. The idea is that you can compile
 * with more V&V that might slow and bloat your code, but can be toggled on
 * and off with, ultimately, parameters like Debug_Level as the first
 * argument to log_dbg(). In essence, then, log_dbg() can be used to print
 * out as much as you specify, provided you have compiled in that level of
 * checking.
 */

#ifndef DEBUG_LEVEL
#define DEBUG_LEVEL 0
#endif


/*
 * For parallel processing, restrict most diagnostic output to a single
 * processor.
 */

#ifdef PARALLEL
<<<<<<< HEAD
#  define DPRINTF if ( ProcID == 0 ) fprintf
#  define DFPUTS if ( ProcID == 0 ) fputs
#  define P0PRINTF if (ProcID == 0) printf
=======
#  define DPRINTF(...) do {if ( ProcID == 0 ) { fprintf(__VA_ARGS__); } } while(0)
#  define P0PRINTF(...) do {if (ProcID == 0) { printf(__VA_ARGS__); } } while(0)
#  define DFPUTS(...) do {if (ProcID == 0) { fputs(__VA_ARGS__); } } while(0)
>>>>>>> 48a67847
#else
#  define DPRINTF fprintf
#  define DFPUTS fputs
#  define P0PRINTF printf
#  define DFPUTS fputs
#endif


/****************************************************************************/
/*
 *                   SYSTEM FUNCTION SECTION
 */
/*
 *            Use this section to define differences in system
 *            functions between various platforms.
 *
 */

#ifdef BSD
typedef char *Spfrtn;
#else
typedef int Spfrtn;		/* most System V systems... */
#endif


/*
 * HKM -> I'm not sure why the following is in there
 *        iso c standard has set strcpy() to return a char pointer.
 */
#define STRCPY_RTN_IS_STRING
#ifdef STRCPY_RTN_IS_STRING
typedef char *Strcpy_rtn;
#endif

#ifdef STRCPY_RTN_IS_INT
typedef int  Strcpy_rtn;
#endif

/****************************************************************************/
/*                   	TYPEDEF DECLARATIONS SECTION
 *
 *
 *         Use this section to define typedef's needed throughout goma.
 */
/*
 *    We use typedefs for several unsigned variable types:
 * The following names are needed by Goma, and can usually be found in
 * <sys/types.h>
 *
 *      u_short
 *      u_int
 *      u_long
 */
#include <sys/types.h>

/*
 *  There are several machine/compiler cases where u_int and u_long are not defined
 *  in  <sys/types.h>. Take care of these special cases here.
 */

#ifndef tflop
#ifndef dec_osf1
#if !defined(_H_TYPES) && !defined(_SYS_TYPES_INCLUDED) && !defined(_SYS_TYPES_H) && !defined(__sys_types_h) && !defined(_SYS_TYPES_H_)
typedef unsigned       int		u_int;
typedef unsigned long  int		u_long;
#endif
#endif
#endif

/*
 * This might ultimately be handy for changing the precision of all the
 * floating point values used in the calculations. However, until ALL the
 * variable declarations make use of this type, such usefulness must be
 * a dream.
 */

typedef	double	dbl;

/*
 * A boolean type named bool
 */
#ifndef __cplusplus
typedef unsigned int bool;
#endif

enum datatype 
{
  type_void, 
  type_char, 
  type_unsigned_char,
  type_short_int, 
  type_int, 
  type_unsigned_int,
  type_long_int, 
  type_float, 
  type_double, 
  type_long_long, 
  type_long_double
};

typedef enum datatype Edt;

/*
 *  typedef shortcuts for structures defined later in other include files.
 */

typedef struct Material_Properties MATRL_PROP_STRUCT;

/***************************************************************************/
/*                  PROTOTYPES SECTION
 *
 *     Use this section to define prototyes used in goma.
 *     Variables declared here are defined elsewhere.
 *
 */
/*
 * Global error signal flags. These are used mostly for sending error signals
 * when running in parallel so that all processors can be shut down
 * gracefully if any one of them goes south.
 */

/*
 * This is a generic error that is anything that a call to EH(-1... would
 * trigger. It gets checked several places...
 */

extern int parallel_err;
extern int parallel_err_global;

/*
 * This particular error is triggered by moving mesh problems that get
 * too enthusiastic and require spending the night in the drunk tank -
 * let the whole town know.
 */

extern int neg_elem_volume;
extern int neg_elem_volume_global;


/*
 * This particular error is triggered by moving mesh problems in shell that get
 * too enthusiastic and require spending the night in the drunk tank -
 * let the whole town know.
 */

extern int neg_lub_height;
extern int neg_lub_height_global;
extern int zero_detJ;
extern int zero_detJ_global;


/***************************************************************************/
/*                       std.h end                                         */
/***************************************************************************/
#endif

#if ( defined (linux) && defined (COMPILER_64BIT) )
/* This ifndef was extracted from GOMA_RF_GOMA_H ifndef because of goma failures
 * when compiled with 64-bit gnu compilers 4.1+. (It may be a trilinos 9
 * versus 6 issue.)  This is not needed if goma is compiled with autoconf.
 * (Eric Benner 8/6/09)
 */ 

#ifndef GOMA_VERSION                      /* 1) VERSION must be a keyword, won't work with it */
  #ifdef GIT_VERSION                      /* 2) needed all of this to convet GIT_VERSION to the proper string */
    #define STRINGCON_(x) #x
    #define STRINGCON(x) STRINGCON_(x)
    #define GOMA_VERSION STRINGCON(GIT_VERSION)
  #else
    #define GOMA_VERSION "6.0.0"
  #endif
#endif

#endif<|MERGE_RESOLUTION|>--- conflicted
+++ resolved
@@ -36,17 +36,10 @@
 #define HAVE_AZTEC 1
 /* Trilinos now seems to define these */
 #ifndef GOMA_HAVE_BLAS
-<<<<<<< HEAD
 #define GOMA_HAVE_BLAS 1
 #endif
 #ifndef GOMA_HAVE_LAPACK
 #define GOMA_HAVE_LAPACK 1
-=======
-  #define GOMA_HAVE_BLAS 1
-#endif
-#ifndef GOMA_HAVE_LAPACK
-  #define GOMA_HAVE_LAPACK 1
->>>>>>> 48a67847
 #endif
 #define HAVE_Y12M 1
 
@@ -372,15 +365,9 @@
  */
 
 #ifdef PARALLEL
-<<<<<<< HEAD
-#  define DPRINTF if ( ProcID == 0 ) fprintf
-#  define DFPUTS if ( ProcID == 0 ) fputs
-#  define P0PRINTF if (ProcID == 0) printf
-=======
 #  define DPRINTF(...) do {if ( ProcID == 0 ) { fprintf(__VA_ARGS__); } } while(0)
 #  define P0PRINTF(...) do {if (ProcID == 0) { printf(__VA_ARGS__); } } while(0)
 #  define DFPUTS(...) do {if (ProcID == 0) { fputs(__VA_ARGS__); } } while(0)
->>>>>>> 48a67847
 #else
 #  define DPRINTF fprintf
 #  define DFPUTS fputs
