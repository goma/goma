--- conflicted
+++ resolved
@@ -32,10 +32,6 @@
  */
 #else /* HAVE_CONFIG_H */
 
-<<<<<<< HEAD
-=======
-#define HAVE_UMFPACK 1
->>>>>>> 976981d2
 #define HAVE_AZTEC 1
 /* Trilinos now seems to define these */
 #ifndef GOMA_HAVE_BLAS
@@ -525,26 +521,4 @@
 /***************************************************************************/
 /*                       std.h end                                         */
 /***************************************************************************/
-<<<<<<< HEAD
-#endif
-
-#if ( defined (linux) && defined (COMPILER_64BIT) )
-/* This ifndef was extracted from GOMA_RF_GOMA_H ifndef because of goma failures
- * when compiled with 64-bit gnu compilers 4.1+. (It may be a trilinos 9
- * versus 6 issue.)  This is not needed if goma is compiled with autoconf.
- * (Eric Benner 8/6/09)
- */ 
-
-#ifndef GOMA_VERSION                      /* 1) VERSION must be a keyword, won't work with it */
-  #ifdef GIT_VERSION                      /* 2) needed all of this to convet GIT_VERSION to the proper string */
-    #define STRINGCON_(x) #x
-    #define STRINGCON(x) STRINGCON_(x)
-    #define GOMA_VERSION STRINGCON(GIT_VERSION)
-  #else
-    #define GOMA_VERSION "6.2.0"
-  #endif
-#endif
-
-=======
->>>>>>> 976981d2
 #endif