--- conflicted
+++ resolved
@@ -24,16 +24,6 @@
 
 #include "rf_mp.h"
 
-<<<<<<< HEAD
-=======
-/*
- * If not, make sure some of these HAVE_* are def'ed for the test suite.
- * The test suite uses these -- via 'goma -v' -- to check for various
- * capabilities which may or may not be compiled in.
- */
-#else /* HAVE_CONFIG_H */
-
->>>>>>> ae709d92
 #define HAVE_AZTEC 1
 #ifndef GOMA_HAVE_BLAS
 #define GOMA_HAVE_BLAS 1
