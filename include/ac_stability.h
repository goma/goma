/************************************************************************ *
* Goma - Multiphysics finite element software                             *
* Sandia National Laboratories                                            *
*                                                                         *
* Copyright (c) 2014 Sandia Corporation.                                  *
*                                                                         *
* Under the terms of Contract DE-AC04-94AL85000 with Sandia Corporation,  *
* the U.S. Government retains certain rights in this software.            *
*                                                                         *
* This software is distributed under the GNU General Public License.      *
\************************************************************************/
 
#ifndef _AC_STABILITY_H
#define _AC_STABILITY_H

#ifdef EXTERN
#undef EXTERN
#endif

#ifdef _AC_STABILITY_C
#define EXTERN /* do nothing */
#endif

#ifndef _AC_STABILITY_C
#define EXTERN extern
#endif

/* Settings for Linear_Stability flag */
#define LSA_NONE          0
#define LSA_NORMAL        1
#define LSA_SAVE          2
#define LSA_3D_OF_2D      3
#define LSA_3D_OF_2D_SAVE 4

/* EDW: LSA integration type options */
#define LSA_VOLUME  111
#define LSA_SURFACE 222
#define LSA_EDGE    333

/* ARPACK method options */
#define LSA_DEFAULT 10
#define LSA_SI 20
#define LSA_CAYLEY 30

EXTERN int Linear_Stability;	/* what kind of linear stability, if any (see #defines above) */
EXTERN int LSA_3D_of_2D_pass;	/* pass # when constructing the jacobian/mass matrices */
EXTERN dbl LSA_3D_of_2D_wave_number; /* value of the wave number */
EXTERN dbl *LSA_wave_numbers;	/* the wave numbers (not necessarily integers!) to compute */
EXTERN int LSA_number_wave_numbers; /* length of LSA_wave_numbers */
EXTERN int LSA_current_wave_number; /* index of current LSA_wave_number */

EXTERN int solve_stability_problem /* ac_solve.c */
<<<<<<< HEAD
PROTO((struct Aztec_Linear_Solver_System *,           
       double [],               /* x - Value of the solution vector */
       double ,                 /* delta_t - time step size */
       double ,                 /* theta - parm to vary time integration
                                   from explicit (theta = 1) to
                                   implicit (theta = 0) */
       double [],               /* resid_vector */
       double [],               /* x_old - Value of the old solution vector */
       double [],               /* x_older */
       double [],               /* x_dot - dxdt predicted for new soln */
       double [],               /* x_dot_old - dxdt predicted for new soln */
       double [],               /* x_update - dxdt predicted for new soln */
       int *,                   /* converged - boolean for Newton converged */
       int *,                   /* nprint - counter for time step number */
       int ,                    /* tnv - total number nodal variables */
       int ,                    /* tnv_post - same for extra postproc vars */
       int ,                    /* tev - total number element variables */
       int ,                    /* tev_post - same for extra postproc element vars */
       struct Results_Description  *, /* rd - for output */
       int *,                   /* gindex */
       int *,                   /* p_gsize */
       double *,                /* gvec */
       double	***,            /* gvec_elem*/
       double,                  /* time_value */
       Exo_DB *,                /* ptr to finite element mesh database */
       Dpi *));                 /* distributed processing information */

EXTERN int solve_full_stability_problem /* ac_solve.c */
PROTO((struct Aztec_Linear_Solver_System *,           
       double [],               /* x - Value of the solution vector */
       double ,                 /* delta_t - time step size */
       double ,                 /* theta - parm to vary time integration
                                   from explicit (theta = 1) to
                                   implicit (theta = 0) */
       double [],               /* resid_vector */
       double [],               /* x_old - Value of the old solution vector */
       double [],               /* x_older */
       double [],               /* x_dot - dxdt predicted for new soln */
       double [],               /* x_dot_old - dxdt predicted for new soln */
       double [],               /* x_update - dxdt predicted for new soln */
       int *,                   /* converged - boolean for Newton converged */
       int *,                   /* nprint - counter for time step number */
       int ,                    /* tnv - total number nodal variables */
       int ,                    /* tnv_post - same for extra postproc vars */
       int ,                    /* tev - total number element variables */
       int ,                    /* tev_post - same for extra postproc element vars */
       struct Results_Description  *, /* rd - for output */
       int *,                   /* gindex */
       int *,                   /* p_gsize */
       double *,                /* gvec */
       double	***,            /* gvec_elem*/
       double,                  /* time_value */
       Exo_DB *,                /* ptr to finite element mesh database */
       Dpi *));                 /* distributed processing information */

EXTERN int solve_3D_of_2D_stability_problem /* ac_solve.c */
PROTO((struct Aztec_Linear_Solver_System *,           
       double [],               /* x - Value of the solution vector */
       double ,                 /* delta_t - time step size */
       double ,                 /* theta - parm to vary time integration
                                   from explicit (theta = 1) to
                                   implicit (theta = 0) */
       double [],               /* resid_vector */
       double [],               /* x_old - Value of the old solution vector */
       double [],               /* x_older */
       double [],               /* x_dot - dxdt predicted for new soln */
       double [],               /* x_dot_old - dxdt predicted for new soln */
       double [],               /* x_update - dxdt predicted for new soln */
       int *,                   /* converged - boolean for Newton converged */
       int *,                   /* nprint - counter for time step number */
       int ,                    /* tnv - total number nodal variables */
       int ,                    /* tnv_post - same for extra postproc vars */
       int ,                    /* tev - total number element variables */
       int ,                    /* tev_post - same for extra postproc element vars */
       struct Results_Description  *, /* rd - for output */
       int *,                   /* gindex */
       int *,                   /* p_gsize */
       double *,                /* gvec */
       double	***,            /* gvec_elem*/
       double,                  /* time_value */
       Exo_DB *,                /* ptr to finite element mesh database */
       Dpi *));                 /* distributed processing information */
=======
    PROTO((struct Aztec_Linear_Solver_System *,
           double[],                     /* x - Value of the solution vector */
           double,                       /* delta_t - time step size */
           double,                       /* theta - parm to vary time integration
                                            from explicit (theta = 1) to
                                            implicit (theta = 0) */
           double[],                     /* resid_vector */
           double[],                     /* x_old - Value of the old solution vector */
           double[],                     /* x_older */
           double[],                     /* x_dot - dxdt predicted for new soln */
           double[],                     /* x_dot_old - dxdt predicted for new soln */
           double[],                     /* x_update - dxdt predicted for new soln */
           int *,                        /* converged - boolean for Newton converged */
           int *,                        /* nprint - counter for time step number */
           int,                          /* tnv - total number nodal variables */
           int,                          /* tnv_post - same for extra postproc vars */
           int,                          /* tev - total number element variables */
           int,                          /* tev_post - same for extra postproc element vars */
           struct Results_Description *, /* rd - for output */
           int *,                        /* gindex */
           int *,                        /* p_gsize */
           double *,                     /* gvec */
           double ***,                   /* gvec_elem*/
           double,                       /* time_value */
           Exo_DB *,                     /* ptr to finite element mesh database */
           Dpi *));                      /* distributed processing information */

EXTERN int solve_full_stability_problem /* ac_solve.c */
    PROTO((struct Aztec_Linear_Solver_System *,
           double[],                     /* x - Value of the solution vector */
           double,                       /* delta_t - time step size */
           double,                       /* theta - parm to vary time integration
                                            from explicit (theta = 1) to
                                            implicit (theta = 0) */
           double[],                     /* resid_vector */
           double[],                     /* x_old - Value of the old solution vector */
           double[],                     /* x_older */
           double[],                     /* x_dot - dxdt predicted for new soln */
           double[],                     /* x_dot_old - dxdt predicted for new soln */
           double[],                     /* x_update - dxdt predicted for new soln */
           int *,                        /* converged - boolean for Newton converged */
           int *,                        /* nprint - counter for time step number */
           int,                          /* tnv - total number nodal variables */
           int,                          /* tnv_post - same for extra postproc vars */
           int,                          /* tev - total number element variables */
           int,                          /* tev_post - same for extra postproc element vars */
           struct Results_Description *, /* rd - for output */
           int *,                        /* gindex */
           int *,                        /* p_gsize */
           double *,                     /* gvec */
           double ***,                   /* gvec_elem*/
           double,                       /* time_value */
           Exo_DB *,                     /* ptr to finite element mesh database */
           Dpi *));                      /* distributed processing information */

EXTERN int solve_3D_of_2D_stability_problem /* ac_solve.c */
    PROTO((struct Aztec_Linear_Solver_System *,
           double[],                     /* x - Value of the solution vector */
           double,                       /* delta_t - time step size */
           double,                       /* theta - parm to vary time integration
                                            from explicit (theta = 1) to
                                            implicit (theta = 0) */
           double[],                     /* resid_vector */
           double[],                     /* x_old - Value of the old solution vector */
           double[],                     /* x_older */
           double[],                     /* x_dot - dxdt predicted for new soln */
           double[],                     /* x_dot_old - dxdt predicted for new soln */
           double[],                     /* x_update - dxdt predicted for new soln */
           int *,                        /* converged - boolean for Newton converged */
           int *,                        /* nprint - counter for time step number */
           int,                          /* tnv - total number nodal variables */
           int,                          /* tnv_post - same for extra postproc vars */
           int,                          /* tev - total number element variables */
           int,                          /* tev_post - same for extra postproc element vars */
           struct Results_Description *, /* rd - for output */
           int *,                        /* gindex */
           int *,                        /* p_gsize */
           double *,                     /* gvec */
           double ***,                   /* gvec_elem*/
           double,                       /* time_value */
           Exo_DB *,                     /* ptr to finite element mesh database */
           Dpi *));                      /* distributed processing information */
>>>>>>> 6a4659b3

EXTERN void output_stability_matrices
PROTO((double *,
       double *,
       int *,
       int,
       int,
       int));

EXTERN void compare_mass_matrices
PROTO((double *,
       double *,
       double *,
       int *,
       int));

extern void eggroll_init         /* replacement for sl_eggrollinit.c */
PROTO((int ,                    /* Number of equations */
       int ,                    /* Number of non-zeroes */
       int *,                   /* Info for eigenvalue extraction */
       dbl *));                 /* Info for eigenvalue extraction */

#endif /* _AC_STABILITY_H */<|MERGE_RESOLUTION|>--- conflicted
+++ resolved
@@ -50,90 +50,6 @@
 EXTERN int LSA_current_wave_number; /* index of current LSA_wave_number */
 
 EXTERN int solve_stability_problem /* ac_solve.c */
-<<<<<<< HEAD
-PROTO((struct Aztec_Linear_Solver_System *,           
-       double [],               /* x - Value of the solution vector */
-       double ,                 /* delta_t - time step size */
-       double ,                 /* theta - parm to vary time integration
-                                   from explicit (theta = 1) to
-                                   implicit (theta = 0) */
-       double [],               /* resid_vector */
-       double [],               /* x_old - Value of the old solution vector */
-       double [],               /* x_older */
-       double [],               /* x_dot - dxdt predicted for new soln */
-       double [],               /* x_dot_old - dxdt predicted for new soln */
-       double [],               /* x_update - dxdt predicted for new soln */
-       int *,                   /* converged - boolean for Newton converged */
-       int *,                   /* nprint - counter for time step number */
-       int ,                    /* tnv - total number nodal variables */
-       int ,                    /* tnv_post - same for extra postproc vars */
-       int ,                    /* tev - total number element variables */
-       int ,                    /* tev_post - same for extra postproc element vars */
-       struct Results_Description  *, /* rd - for output */
-       int *,                   /* gindex */
-       int *,                   /* p_gsize */
-       double *,                /* gvec */
-       double	***,            /* gvec_elem*/
-       double,                  /* time_value */
-       Exo_DB *,                /* ptr to finite element mesh database */
-       Dpi *));                 /* distributed processing information */
-
-EXTERN int solve_full_stability_problem /* ac_solve.c */
-PROTO((struct Aztec_Linear_Solver_System *,           
-       double [],               /* x - Value of the solution vector */
-       double ,                 /* delta_t - time step size */
-       double ,                 /* theta - parm to vary time integration
-                                   from explicit (theta = 1) to
-                                   implicit (theta = 0) */
-       double [],               /* resid_vector */
-       double [],               /* x_old - Value of the old solution vector */
-       double [],               /* x_older */
-       double [],               /* x_dot - dxdt predicted for new soln */
-       double [],               /* x_dot_old - dxdt predicted for new soln */
-       double [],               /* x_update - dxdt predicted for new soln */
-       int *,                   /* converged - boolean for Newton converged */
-       int *,                   /* nprint - counter for time step number */
-       int ,                    /* tnv - total number nodal variables */
-       int ,                    /* tnv_post - same for extra postproc vars */
-       int ,                    /* tev - total number element variables */
-       int ,                    /* tev_post - same for extra postproc element vars */
-       struct Results_Description  *, /* rd - for output */
-       int *,                   /* gindex */
-       int *,                   /* p_gsize */
-       double *,                /* gvec */
-       double	***,            /* gvec_elem*/
-       double,                  /* time_value */
-       Exo_DB *,                /* ptr to finite element mesh database */
-       Dpi *));                 /* distributed processing information */
-
-EXTERN int solve_3D_of_2D_stability_problem /* ac_solve.c */
-PROTO((struct Aztec_Linear_Solver_System *,           
-       double [],               /* x - Value of the solution vector */
-       double ,                 /* delta_t - time step size */
-       double ,                 /* theta - parm to vary time integration
-                                   from explicit (theta = 1) to
-                                   implicit (theta = 0) */
-       double [],               /* resid_vector */
-       double [],               /* x_old - Value of the old solution vector */
-       double [],               /* x_older */
-       double [],               /* x_dot - dxdt predicted for new soln */
-       double [],               /* x_dot_old - dxdt predicted for new soln */
-       double [],               /* x_update - dxdt predicted for new soln */
-       int *,                   /* converged - boolean for Newton converged */
-       int *,                   /* nprint - counter for time step number */
-       int ,                    /* tnv - total number nodal variables */
-       int ,                    /* tnv_post - same for extra postproc vars */
-       int ,                    /* tev - total number element variables */
-       int ,                    /* tev_post - same for extra postproc element vars */
-       struct Results_Description  *, /* rd - for output */
-       int *,                   /* gindex */
-       int *,                   /* p_gsize */
-       double *,                /* gvec */
-       double	***,            /* gvec_elem*/
-       double,                  /* time_value */
-       Exo_DB *,                /* ptr to finite element mesh database */
-       Dpi *));                 /* distributed processing information */
-=======
     PROTO((struct Aztec_Linear_Solver_System *,
            double[],                     /* x - Value of the solution vector */
            double,                       /* delta_t - time step size */
@@ -216,7 +132,6 @@
            double,                       /* time_value */
            Exo_DB *,                     /* ptr to finite element mesh database */
            Dpi *));                      /* distributed processing information */
->>>>>>> 6a4659b3
 
 EXTERN void output_stability_matrices
 PROTO((double *,
