/************************************************************************ *
* Goma - Multiphysics finite element software                             *
* Sandia National Laboratories                                            *
*                                                                         *
* Copyright (c) 2014 Sandia Corporation.                                  *
*                                                                         *
* Under the terms of Contract DE-AC04-94AL85000 with Sandia Corporation,  *
* the U.S. Government retains certain rights in this software.            *
*                                                                         *
* This software is distributed under the GNU General Public License.      *
\************************************************************************/
 

/*
 *$Id: mm_input.h,v 5.3 2008-12-19 22:54:26 rbsecor Exp $
 */

#ifndef GOMA_MM_INPUT_H
#define GOMA_MM_INPUT_H

#ifdef EXTERN
#undef EXTERN
#endif

#ifdef GOMA_MM_INPUT_C
#define EXTERN /* do nothing */
#endif

#ifndef GOMA_MM_INPUT_C
#define EXTERN extern
#endif

#include <stdio.h>

<<<<<<< HEAD
#define MAX_INPUT_LINE_LENGTH 2048
=======
#ifndef MAX_INPUT_LINE_LENGTH
#define MAX_INPUT_LINE_LENGTH 2048
#endif
>>>>>>> 48a67847

/*
 *  Definition of a Token structure
 */

#ifndef MAXTOKENS
#  define MAXTOKENS 30
#endif
struct Token {
  char  orig_str[MAX_CHAR_IN_INPUT + 1];
  char  tok_str[MAX_CHAR_IN_INPUT + 1];
  char *tok_ptr[MAXTOKENS];
  int   ntokes;
};
typedef struct Token TOKEN_STRUCT;

#ifndef SPF
#define SPF sprintf
#endif

#ifndef ECHO
#define ECHO handle_echo_string
#endif

extern void read_input_file	/* mm_input.c                                */
(struct Command_line_command **, /*clc                                */
       int );			/* nclc                                      */

extern int read_line	        /* mm_input_util.c                           */
(FILE *,			/* ifp                                       */
       char [],			/* string                                    */
       const int );		/* print_flag                                */

extern int read_string		/* mm_input_util.c                           */
(FILE *,			/* ifp                                       */
       char [],			/* string                                    */
       const char );		/* ch                                        */

extern int strip		/* mm_input_util.c                           */
(char []);		/* string                                    */

extern int count_parameters	/* mm_input.c                                */
(const char []);		/* string                                    */

extern void look_for		/* mm_input.c                                */
(FILE  *,			/* ifp                                       */
       const char *,		/* string                                    */
       char [],			/* input                                     */
       const char );		/* ch_term                                   */

extern int look_for_either	/* mm_input.c                                */
(FILE  *,			/* ifp                                       */
       const char *,		/* string1                                   */
       const char *,		/* string2                                   */
       char [],			/* input                                     */
       const char );		/* ch_term                                   */

extern int count_list		/* mm_input.c                                */
(FILE  *,			/* ifp - file pointer, open goma input file  */
       const char *,		/* string -                                  */
       char [],			/* input -                                   */
       const char ,		/* ch_term                                   */
       const char *);		/* stringend                                 */

extern int look_for_n_doubles(FILE *ifp, int n, double *buf);

extern int look_for_optional	/* mm_input.c                                */
(FILE *,			/* ifp                                       */
       const char *,		/* string                                    */
       char [],			/* input                                     */
       const char );		/* ch_term                                   */

extern int look_forward_optional /* mm_input.c                               */
(FILE *,			/* ifp                                       */
       const char *,		/* string                                    */
       char [],			/* input                                     */
       const char );		/* ch_term                                   */

extern void rd_file_specs	/* mm_input.c                                */
(FILE *,			/* ifp                                       */
       char * );  	        /* input                                     */

extern void rd_genl_specs	/* mm_input.c                                */
(FILE *,			/* ifp                                       */
       char * );  		/* input                                     */

extern void rd_timeint_specs	/* mm_input.c                                */
(FILE *,			/* ifp                                       */
       char * );  		/* input                                     */

extern void rd_levelset_specs	/* mm_input.c                                */
(FILE *,			/* ifp                                       */
       char * );  		/* input                                     */

extern void rd_elem_quality_specs	/* mm_input.c                        */
(FILE *,			/* ifp                                       */
       char * );   		/* input                                     */

extern void rd_track_specs	/* mm_input.c                                */
(FILE *,			/* ifp                                       */
       char *);		/* input                                     */

extern void rd_hunt_specs	/* mm_input.c                                */
(FILE *,			/* ifp                                       */
       char *);		/* input                                     */

extern void rd_ac_specs		/* mm_input.c                                */
(FILE *,			/* ifp                                       */
       char *);		/* input                                     */

extern void rd_solver_specs	/* mm_input.c                                */
(FILE *,			/* ifp                                       */
       char *);   		/* input                                     */

extern void rd_eigen_specs	/* mm_input.c                                */
(FILE *,			/* ifp                                       */
       char *);		/* input                                     */

extern void rd_geometry_specs	/* mm_input.c                                */
(FILE *,			/* ifp                                       */
       char *);		/* input                                     */

extern void rd_bc_specs		/* mm_input.c                                */
(FILE *,			/* ifp                                       */
       char *);		/* input                                     */

extern void rd_matl_block_specs	/* mm_input.c                                */
(FILE *,			/* ifp                                       */
       char *);		/* input                                     */

extern void rd_eq_specs		/* mm_input.c                                */
(FILE *,			/* ifp                                       */
       char *,			/* input                                     */
       const int);		/* mn                                        */

extern void rd_mp_specs		/* mm_input.c                                */
(FILE *,			/* imp - input mat file ptr (open)           */
       char *,			/* input                                     */
       const int ,		/* mn                                        */
      char * );      /*          echo file name for this mat               */
      
extern int look_for_mat_prop	/* mm_input.c                                */
(FILE *,			/* imp - ptr to input stream            (in) */
       char *,		        /* search_string -                      (in) */
       int *,			/* MaterialModel - int material model  (out) */
       dbl *,			/* Material_property - double value matprop, *
				 * if constant                         (out) */
       dbl **,			/* User_constants - ptr to vector of double  *
				 * constants for user defined material       *
				 * properties                          (out) */
       int *,			/* User_count - how many of the above        *
				 * User_constants ?                    (out) */
       char *,			/* model_name - ptr to model name      (out) */
       const int ,		/* num_values - num. values for constant     *
				 * models SCALAR=1, VECTOR=3            (in) */
		int * ,			/* read_species - flag to read species or    *
				 * not comes in as Max_Number species but    *
				 * output at species number of property that *
				 * is read.                             (in) */
       char *);            /*     pointer to echo string character array    */

EXTERN int look_for_mat_proptable	/* mm_input.c                                */
(FILE *,			/* imp - ptr to input stream            (in) */
       char *,		        /* search_string -                      (in) */
       int *,			/* MaterialModel - int material model  (out) */
       dbl *,			/* Material_property - double value matprop, *
				 * if constant                         (out) */
       dbl **,			/* User_constants - ptr to vector of double  *
				 * constants for user defined material       *
				 * properties                          (out) */
       int *,			/* User_count - how many of the above        *
				 * User_constants ?                    (out) */
       int *,                   /* table counter */
       char *,			/* model_name - ptr to model name      (out) */
       const int ,		/* num_values - num. values for constant     *
				 * models SCALAR=1, VECTOR=3            (in) */
		int *,			/* read_species - flag to read species or    *
				 * not comes in as Max_Number species but    *
				 * output at species number of property that *
				 * is read.                             (in) */
       char *);          /*      pointer to echo string                    */

extern int look_for_modal_prop	/* mm_input.c                                */
(FILE *,			/* imp - ptr to open input stream       (in) */
       const char *,		/* search_string -                      (in) */
       const int ,		/* modes - number of viscoelastic modes (in) */
       int *,			/* MaterialModel - int material model  (out) */
	   dbl * ,			/* modal_const - modal data            (out) */
       char * );        /*      echo string char array              (out) */

extern int read_constants	/* mm_input.c                                */
(FILE *,			/* imp - pointer to (open) file stream       */
       dbl **,			/* User_constants - array of user mat props  */
       const int );		/* species_no - species number (zero if no   * 
				 * species)                                  */

extern void set_mp_to_unity	/* mm_input.c                                */
(const int );		/* mn                                        */

extern void usage		/* mm_input.c                                */
(const int );		/* exit_flag                                 */

extern void translate_command_line /* mm_input.c                             */
(int ,			/* argc                                      */
       char *[],		/* argv                                      */
       struct Command_line_command **, /* clc                                */
       int *);			/* nclc                                      */

extern void apply_command_line	/* mm_input.c                                */
(struct Command_line_command **, /* clc                                */
       int );			/* nclc                                      */

extern struct Data_Table *setup_table_BC /* mm_input.c                       */
(FILE *,			/* ifp                                       */
       char *,			/* input                                     */
       struct Boundary_Condition *, /* BC_Type                             */
		char * );      /*   echo string */ 

EXTERN struct Data_Table *setup_table_MP  /*mm_input.c                    */
(FILE *,			 /*ifp                                       */
       struct Data_Table *,      /*mp                                        */
       char *);		 /*search string                             */

EXTERN struct Data_Table *setup_table_external /* mm_input.c              */
(char *,			/* filename                          */
       struct Data_Table *,	/* table structure			*/
       char * );		/* table variable name			*/

EXTERN struct Data_Table *setup_table_AC /* mm_input.c              */
(char *,			/* filename                          */
       struct Data_Table *,	/* table structure			*/
       char *,			/* table variable name			*/
       char * );		/* table interpolation			*/

extern void rd_matl_blk_specs   /* mm_input.c                                */
(FILE *,                  /* ifp                                       */
       char *);                /* input                                     */

extern void rd_table_data	/* mm_input.c                                */
(FILE *,			/* ifp                                       */
       char *,			/* input                                     */
       struct Data_Table * ,	/* table                                     */
       char *);		/* endlist                                   */

extern int scan_table_columns
( int,                  /* table row index */
		char *,               /* input character array to be scanned */
		struct Data_Table *,  /* data table pointer */
		int ,	              /* table dimension    */
		char *,               /* error string */
		char *);             /* echo string */

extern int count_datalines	/* mm_input.c                                */
(FILE *,			/* ifp                                       */
       char *,			/* input                                     */
       const char *);		/* endlist                                   */

extern int look_for_next_string	/* mm_input.c                                */
(FILE *,			/* ifp                                       */
       const char *,		/* string                                    */
       char *,			/* input                                     */
       const char );		/* ch_term                                   */

extern FILE *fopen_aprepro	/* mm_input.c                                */
(const char *,		/* filename                                  */
       const char *);		/* format                                    */

extern struct Data_Table *setup_gd_table_BC /* mm_input.c                    */
(FILE *,			/* ifp                                       */
       char *,			/* input                                     */
       struct Boundary_Condition *,  /* BC_Type                             */
       char * );                    /* echo string */

extern void echo_compiler_settings		/* mm_input.c                                */
( void );

extern int look_for_optional_string	/* mm_input_mp.c                     */
(FILE *,			        /* imp - ptr to open input stream       (in) */
       const char *,	                /* search_string -                      (in) */
       char *,   	                /* retn_string - output string         (out) */
       int );                          /* Length or retn_string                (in) */


extern void read_surface_objects 
( FILE *,
	 char *, 
	 struct LS_Surf_List *,
	 int );

extern void echo_surface_objects
( FILE *,
	 struct LS_Surf_List * );

extern FILE *handle_echo_string
( char *,    /* echo_string */
	 char * ); /* base filename */


extern int sprintf_int_vec 
( char *,           /* character array to recieve input */
	 int,              /* number of elements in vector */
	 int * );         /* vector */

#define SPF_INT_VEC  sprintf_int_vec

extern int sprintf_flt_vec 
( char *,           /* character array to recieve input */
	 int,              /* number of elements in vector */
	 float * );       /* vector */

#define SPF_FLT_VEC  sprintf_flt_vec

extern int sprintf_dbl_vec 
( char *,           /* character array to recieve input */
	 int,              /* number of elements in vector */
	 double * );      /* vector */

#define SPF_DBL_VEC  sprintf_dbl_vec


/****************************************************************************
 *  Prototypes for functions in mm_input_util.c
 ****************************************************************************/

extern int look_for_optional_int
(FILE *, const char *, int *, const int);

extern int read_int          
(FILE *,                  /* ifp                                       */
       const char *);          /* intName                                   */

extern double read_dbl      
(FILE *,                  /* ifp                                       */
       const char *);          /* intName                                   */

extern int read_1_boolean      
(FILE *,                  /* ifp                                       */
       const char *);          /* boolName                                  */

extern int variable_string_to_int 
(const char *,            /* input                                      */
       const char *);          /* err_string                                 */

extern int species_type_str_to_int
(char *);                /* input                                      */

extern void species_type_int_to_str
(char *,                  /* str                                        */
       const int);             /* var                                        */

extern int interpret_string
(const char *,            /* string                                     */
       char *);                /* return string                              */

extern int interpret_int
(const char *,            /* string                                     */
       int *);                 /* return_value                               */

extern int interpret_double
(const char *,            /* string                                     */
       double *);              /* return_value                               */

extern int indentify_species_ID_string
(const char *,            /* input                                      */
       const char *,            /* list                                       */
       const int);             /* numList                                    */

extern int look_for_species_prop
(FILE *,                 /* imp                                         */
       const char *,           /* search_string                               */
       MATRL_PROP_STRUCT *,    /* mat_ptr                                     */
       int  *,                 /* materialModel                               */
       dbl  *,                 /* material_property                           */	
       dbl  **,                /* User_constants                              */
       int  *,                 /* User_count                                  */		
       char *,                 /* model_name                                  */	
       const int,              /* num_values_expected                         */   
       int * ,                  /* species_index                               */
       char *);               /* echo string                                 */

extern int look_for_porous_prop
(FILE *,                 /* imp                                         */
       const char *,           /* search_string                               */
       MATRL_PROP_STRUCT *,    /* mat_ptr                                     */
       int  *,                 /* materialModel                               */
       dbl  *,                 /* material_property                           */	
       dbl  **,                /* User_constants                              */
       int  *,                 /* User_count                                  */		
       char *,                 /* model_name                                  */	
       const int,              /* num_values_expected                         */   
       int * ,                  /* porous_phase_index                          */
       char *);             /*     echo string                                 */

extern int look_for_species_proptable
(FILE *,                 /* imp                                         */
       char *,                 /* search_string                               */
       MATRL_PROP_STRUCT *,    /* mat_ptr                                     */
       int  *,                 /* materialModel                               */
       dbl  *,                 /* material_property                           */	
       dbl  **,                /* User_constants                              */
       int  *,                 /* User_count                                  */		
       int *,                   /* table counter */
       char *,                 /* model_name                                  */	
       const int,              /* num_values_expected                         */   
       int * ,                  /* species_index                               */
       char * );           /*    echo string                                 */

extern int stokenize
(char *,                  /* string                                     */
       const char *,            /* delimiters                                 */
       char **,                 /* token_pts                                  */
       const int);             /* token_pts                                  */

extern int tokenize_by_whsp
(char *,                  /* string                                     */
       char **,                 /* token_pts                                  */
       const int);             /* max_toks                                   */

extern int fillTokStruct
(TOKEN_STRUCT *,          /* tp                                         */
       const char *);          /* string                                     */

extern int in_char_list
(const char *,            /* target                                     */
       const char *,            /* list                                       */
       const int);             /* num_list                                   */

<<<<<<< HEAD
EXTERN int look_for_n_doubles(FILE *ifp, int n, double *array);
#endif /* _MM_INPUT_H */
=======
    
#endif /* GOMA_MM_INPUT_H */
>>>>>>> 48a67847
<|MERGE_RESOLUTION|>--- conflicted
+++ resolved
@@ -32,13 +32,7 @@
 
 #include <stdio.h>
 
-<<<<<<< HEAD
 #define MAX_INPUT_LINE_LENGTH 2048
-=======
-#ifndef MAX_INPUT_LINE_LENGTH
-#define MAX_INPUT_LINE_LENGTH 2048
-#endif
->>>>>>> 48a67847
 
 /*
  *  Definition of a Token structure
@@ -466,10 +460,5 @@
        const char *,            /* list                                       */
        const int);             /* num_list                                   */
 
-<<<<<<< HEAD
 EXTERN int look_for_n_doubles(FILE *ifp, int n, double *array);
-#endif /* _MM_INPUT_H */
-=======
-    
-#endif /* GOMA_MM_INPUT_H */
->>>>>>> 48a67847
+#endif /* GOMA_MM_INPUT_H */