/************************************************************************ *
* Goma - Multiphysics finite element software                             *
* Sandia National Laboratories                                            *
*                                                                         *
* Copyright (c) 2014 Sandia Corporation.                                  *
*                                                                         *
* Under the terms of Contract DE-AC04-94AL85000 with Sandia Corporation,  *
* the U.S. Government retains certain rights in this software.            *
*                                                                         *
* This software is distributed under the GNU General Public License.      *
\************************************************************************/

#ifndef GOMA_MM_FILL_UTIL_H
#define GOMA_MM_FILL_UTIL_H

#ifdef EXTERN
#undef EXTERN
#endif

#ifdef GOMA_MM_FILL_UTIL_C
#define EXTERN /* do nothing */
#endif

#ifndef GOMA_MM_FILL_UTIL_C
#define EXTERN extern
#endif

#include "el_elm.h"
#include "mm_as_structs.h"

<<<<<<< HEAD
EXTERN int beer_belly(void);

EXTERN void
calc_surf_tangent(const int,    /* ielem - current element number            */
                  const int,    /* iconnect_ptr - Ptr into the beginning of the
                                 * connectivity list for the current element */
                  const int,    /* nodes_per_elem -                          */
                  const int,    /* ielem_surf_dim - physical dimension of the
                                 * surface of the element (0, 1, 2)          */
                  const int,    /* num_nodes_on_side - number of nodes on this
                                 * side of the element                       */
                  const int[]); /* local_elem_node_id - vector of the local
                                 * element node numbers on this side of the
                                 * element                                   */

EXTERN void calc_tangent_from_seed(struct Rotation_Vectors *, /* tangent */
                                   struct Rotation_Vectors *, /* normal */
                                   const double[DIM],         /* seed         */
                                   const int); /* dim                */

EXTERN void calc_tangent_along_basis(
    struct Rotation_Vectors *, /* tangent                                 */
    struct Rotation_Vectors *, /* normal                                  */
    const int,                 /* dim                                       */
    const int,                 /* id_side                                   */
    const int,                 /* num_nodes_on_side                         */
    const int[MAX_NODES_PER_SIDE]); /* local_elem_node_id               */

EXTERN void cross_vectors(struct Rotation_Vectors *, /* tangent2 */
                          struct Rotation_Vectors *, /* tangent1 */
                          struct Rotation_Vectors *, /* normal */
                          const int);                /* dim                */

EXTERN void calc_unseeded_edge_tangents(
    struct Rotation_Vectors *, /* tangent                                 */
    const int,                 /* iconnect_ptr - Ptr to beginning of the
                                * elem-node connectivity list for the current
                                * element                                   */
    const int,                 /* dim - physical dimension of the surface
                                * of the element i.e., (0, 1, 2)            */
    const int,                 /* id_side - ID of the side of the element   */
    const int,                 /* id_edge - ID of the edge of the element   */
    const int,                 /* num_nodes_on_edge - number of nodes on the
                                * edge of the element                       */
    const int[],               /* edge_elem_node_id - local element node
                                * numbers on the edge of the element        */
    const int);                /* param_dir - parametric direction of the
                                * edge in local coordinates                 */

EXTERN void calc_unseeded_edge_tangents_TET(
    struct Rotation_Vectors *, /* tangent                                 */
    const int,                 /* iconnect_ptr - Ptr to beginning of the
                                * elem-node connectivity list for the current
                                * element                                   */
    const int,                 /* dim - physical dimension of the surface
                                * of the element i.e., (0, 1, 2)            */
    const int,                 /* id_side - ID of the side of the element   */
    const int,                 /* id_edge - ID of the edge of the element   */
    const int,                 /* num_nodes_on_edge - number of nodes on the
                                * edge of the element                       */
    const int[],               /* edge_elem_node_id - local element node
                                * numbers on the edge of the element        */
    const int);                /* param_dir - parametric direction of the
                                * edge in local coordinates                 */

EXTERN void simple_normalize_vector(struct Rotation_Vectors *, /* vector */
                                    const int); /* dim                */

EXTERN int load_bf_grad(void);

EXTERN int load_bf_mesh_derivs(void);

EXTERN int load_basis_functions(
    const double[],             /*  xi - local element coordinates [DIM]     */
    struct Basis_Functions **); /* bfa - pointer to basis function       */

EXTERN void asdv(double **,  /* v - vector to be allocated */
                 const int); /* n - number of elements in vector */

EXTERN void dmemset(double *,     /* v - vector to be allocated */
                    const double, /* value to inserted into memory */
                    int);         /* n - number of elements in vector */

EXTERN void alloc_extern_ija_buffer(
    const int,   /* n - Order full system                (in) */
    const int,   /* m - Order trim system                (in) */
    const int *, /* ija - Orig column pointers           (in) */
    int **);     /* ptr_ija_attic - where to hide       (out) */

EXTERN void
alloc_sparse_arrays(int **,    /* ptr_ija - column pointer array            */
                    double **, /* ptr_a - values of nonzero matrix entries  */
                    double **, /* ptr_a_old - backup array, matrix nonzeros */
                    const int, /* Fill - flag to allocate spaces for either
                                * the totally coupled problem or just
                                * explicit nodal fill eqn                   */
                    int[],     /* node_to_fill - node index gives fill dof  */
                    Exo_DB *,  /* exo - ptr to the whole mesh               */
                    Dpi *);    /* dpi - distributed processing info         */

EXTERN void alloc_MSR_sparse_arrays /* mm_fill_util.c */
    (int **,                        /* ija - column pointer array */
     double **,                     /* a - values nonzero matrix entries */
     double **,                     /* a_old - backup for modified newton */
     int,                           /* Fill - flag to allocate space for
                                     * either the totally coupled problem
                                     * or just  explicit nodal fill eqn */
     int[],                         /* node_to_fill - node index gives
                                     * fill dof */
     Exo_DB *,                      /* exo - ptr to the whole mesh */
     Dpi *);                        /* dpi - distributed processing info */

EXTERN void alloc_VBR_sparse_arrays(struct Aztec_Linear_Solver_System *,
                                    Exo_DB *, /* ptr to the whole mesh */
                                    Dpi *);   /* distributed processing info */

EXTERN void zero_lec_row /* mm_fill_util.c                            */
    (double[][MAX_PROB_VAR + MAX_CONC][MDE][MDE], /* local_J             */
     int,  /* eqn_type - Eqn Type of row to be zeroed   */
     int); /* ldof - Local dof of that equation type    */

EXTERN void zero_lec_column                       /* mm_fill_util.c */
    (double[][MAX_PROB_VAR + MAX_CONC][MDE][MDE], /* local_J */
     int,  /* var_type - Variable type to be zeroed */
     int); /* ldof - Local dof of that variable */

EXTERN int find_VBR_index(const int, /* Block row index */
                          const int, /* Block column index */
                          struct Aztec_Linear_Solver_System *);

EXTERN double newshape(const double[], /* xi - local element coordinates */
                       const int,      /* Ielem_type - element type      */
                       const int,      /* Iquant - desired quantity (phi, phi_s,
                                        * etc.      */
                       const int,      /* Inode - current element node      */
                       const int,      /* eshape - element shape      */
                       const int,      /* interpolation - interpolation      */
                       const int); /* ledof - Typically, this is just the local
                                    * node number, but for pressure basis
                                    * functions, this can be a particular dof at
                                    * the centroid node */
EXTERN double
extended_shape(const double[], /* xi - local element coordinates            */
               const int,      /* Ielem_type - element type                 */
               const int,      /* Iquant - desired quantity (phi, phi_s,
                                * etc.                                      */
               const int,      /* Inode - current element node              */
               const int,      /* eshape - element shape                    */
               const int,      /* interpolation - interpolation             */
               const int);     /* ledof - Typically, this is just the local
                                * node number, but for pressure basis
                                * functions, this can be a particular dof at
                                * the centroid node                         */

EXTERN int
calc_shearrate(dbl *,          /* gammadot - strain rate scalar invariant   */
               dbl[DIM][DIM],  /* gamma_dot - strain rate tensor            */
               dbl[DIM][MDE],  /* d_gd_dv - deriv of gammadot wrt velocity  */
               dbl[DIM][MDE]); /* d_gd_dmesh - deriv of gammadot wrt meshd  */

EXTERN void
element_neighbor_list(const int, /* num_sides - of the elements (homogeneous) */
                      const int, /* num_total_nodes                           */
                      int **);   /* neighbors                                 */

EXTERN void shell_determinant_and_normal(
    const int,  /* ielem - current element number            */
    const int,  /* iconnect_ptr - Pointer to beginning of
                 * connectivity list for current element     */
    const int,  /* nodes_per_elem - number of nodes in elem  */
    const int,  /* ielem_surf_dim - physical dimension of the
                 * element surface (0, 1, 2)                 */
    const int); /* id_side - ID of element side              */

EXTERN double calc_tensor_invariant(dbl[DIM][DIM], // Original tensor
                                    dbl[DIM][DIM], // Sensitivities
                                    int); // Which invariant to calculate
=======
EXTERN int beer_belly
PROTO((void));

EXTERN void calc_surf_tangent
PROTO((const int ,		/* ielem - current element number            */
       const int ,		/* iconnect_ptr - Ptr into the beginning of the
				 * connectivity list for the current element */
       const int ,		/* nodes_per_elem -                          */
       const int ,		/* ielem_surf_dim - physical dimension of the
				 * surface of the element (0, 1, 2)          */
       const int ,		/* num_nodes_on_side - number of nodes on this
				 * side of the element                       */
       const int []));		/* local_elem_node_id - vector of the local 
				 * element node numbers on this side of the 
				 * element                                   */

EXTERN void calc_tangent_from_seed
PROTO((struct Rotation_Vectors *, /* tangent                                 */
       struct Rotation_Vectors *, /* normal                                  */
       const double [DIM],	/* seed                                      */
       const int ));		/* dim                                       */

EXTERN void calc_tangent_along_basis
PROTO((struct Rotation_Vectors *, /* tangent                                 */
       struct Rotation_Vectors *, /* normal                                  */
       const int,		/* dim                                       */
       const int,		/* id_side                                   */
       const int,		/* num_nodes_on_side                         */
       const int [MAX_NODES_PER_SIDE])); /* local_elem_node_id               */

EXTERN void cross_vectors
PROTO((struct Rotation_Vectors *, /* tangent2                                */
       struct Rotation_Vectors *, /* tangent1                                */
       struct Rotation_Vectors *, /* normal                                  */
       const int ));		/* dim                                       */

EXTERN void calc_unseeded_edge_tangents
PROTO((struct Rotation_Vectors *, /* tangent                                 */
       const int ,		/* iconnect_ptr - Ptr to beginning of the
				 * elem-node connectivity list for the current
				 * element                                   */
       const int ,		/* dim - physical dimension of the surface 
				 * of the element i.e., (0, 1, 2)            */
       const int ,		/* id_side - ID of the side of the element   */
       const int ,		/* id_edge - ID of the edge of the element   */
       const int ,		/* num_nodes_on_edge - number of nodes on the 
				 * edge of the element                       */
       const int  [],		/* edge_elem_node_id - local element node 
				 * numbers on the edge of the element        */
       const int ));		/* param_dir - parametric direction of the 
				 * edge in local coordinates                 */

EXTERN void calc_unseeded_edge_tangents_TET
PROTO((struct Rotation_Vectors *, /* tangent                                 */
       const int ,		/* iconnect_ptr - Ptr to beginning of the
				 * elem-node connectivity list for the current
				 * element                                   */
       const int ,		/* dim - physical dimension of the surface 
				 * of the element i.e., (0, 1, 2)            */
       const int ,		/* id_side - ID of the side of the element   */
       const int ,		/* id_edge - ID of the edge of the element   */
       const int ,		/* num_nodes_on_edge - number of nodes on the 
				 * edge of the element                       */
       const int  [],		/* edge_elem_node_id - local element node 
				 * numbers on the edge of the element        */
       const int ));		/* param_dir - parametric direction of the 
				 * edge in local coordinates                 */
     
EXTERN void simple_normalize_vector
PROTO((struct Rotation_Vectors *, /* vector                                  */
       const int ));		/* dim                                       */

EXTERN int load_bf_grad
PROTO((void));

EXTERN int load_bf_mesh_derivs
PROTO((void));

EXTERN int load_basis_functions
PROTO((const double [],		/*  xi - local element coordinates [DIM]     */
       struct Basis_Functions **)); /* bfa - pointer to basis function       */

EXTERN void asdv
PROTO((double **,		/* v - vector to be allocated */
       const int ));		/* n - number of elements in vector */

EXTERN void dmemset
PROTO((double *,		/* v - vector to be allocated */
       const double,            /* value to inserted into memory */
       int ));	         	/* n - number of elements in vector */

EXTERN void alloc_extern_ija_buffer
PROTO((const int ,		/* n - Order full system                (in) */
       const int ,		/* m - Order trim system                (in) */
       const int *,		/* ija - Orig column pointers           (in) */
       int **));		/* ptr_ija_attic - where to hide       (out) */

EXTERN void alloc_sparse_arrays
PROTO((int **,			/* ptr_ija - column pointer array            */
       double **,		/* ptr_a - values of nonzero matrix entries  */
       double **,		/* ptr_a_old - backup array, matrix nonzeros */
       const int ,		/* Fill - flag to allocate spaces for either 
				 * the totally coupled problem or just
				 * explicit nodal fill eqn                   */
       int [],			/* node_to_fill - node index gives fill dof  */
       Exo_DB *,		/* exo - ptr to the whole mesh               */
       Dpi *));			/* dpi - distributed processing info         */

EXTERN void alloc_MSR_sparse_arrays		/* mm_fill_util.c */
PROTO((int    **,			/* ija - column pointer array */
       double **,			/* a - values nonzero matrix entries */
       double **,			/* a_old - backup for modified newton */
       int    ,				/* Fill - flag to allocate space for 
					 * either the totally coupled problem 
					 * or just  explicit nodal fill eqn */
       int [],				/* node_to_fill - node index gives 
					 * fill dof */
       Exo_DB *,			/* exo - ptr to the whole mesh */
       Dpi *  )); 			   /* dpi - distributed processing info */
                    
EXTERN void alloc_VBR_sparse_arrays     
PROTO((  struct Aztec_Linear_Solver_System *,
	 Exo_DB *,	                /* ptr to the whole mesh */
	 Dpi *));                       /* distributed processing info */

EXTERN void zero_lec_row	/* mm_fill_util.c                            */
PROTO((double *, /* local_J             */
       int ,			/* eqn_type - Eqn Type of row to be zeroed   */
       int ));			/* ldof - Local dof of that equation type    */

EXTERN void zero_lec_column	/* mm_fill_util.c */
PROTO((double *, /* local_J */
       int ,			/* var_type - Variable type to be zeroed */
       int ));			/* ldof - Local dof of that variable */

EXTERN int find_VBR_index
PROTO((const int ,	/* Block row index */
       const int ,     /* Block column index */
       struct Aztec_Linear_Solver_System *) );

EXTERN double newshape
PROTO((const double [],		/* xi - local element coordinates            */
       const int ,		/* Ielem_type - element type                 */
       const int , 		/* Iquant - desired quantity (phi, phi_s, 
				 * etc.                                      */
       const int ,		/* Inode - current element node              */
       const int ,		/* eshape - element shape                    */
       const int ,		/* interpolation - interpolation             */
       const int ));		/* ledof - Typically, this is just the local
				 * node number, but for pressure basis 
				 * functions, this can be a particular dof at 
				 * the centroid node                         */
EXTERN double extended_shape
PROTO((const double [],		/* xi - local element coordinates            */
       const int ,		/* Ielem_type - element type                 */
       const int , 		/* Iquant - desired quantity (phi, phi_s,
				 * etc.                                      */
       const int ,		/* Inode - current element node              */
       const int ,		/* eshape - element shape                    */
       const int ,		/* interpolation - interpolation             */
       const int ));		/* ledof - Typically, this is just the local
				 * node number, but for pressure basis
				 * functions, this can be a particular dof at
				 * the centroid node                         */

EXTERN int calc_shearrate
PROTO((dbl *,			/* gammadot - strain rate scalar invariant   */
       dbl [DIM][DIM],		/* gamma_dot - strain rate tensor            */
       dbl [DIM][MDE],		/* d_gd_dv - deriv of gammadot wrt velocity  */
       dbl [DIM][MDE]));	/* d_gd_dmesh - deriv of gammadot wrt meshd  */

EXTERN void element_neighbor_list
PROTO((const int ,		/* num_sides - of the elements (homogeneous) */
       const int ,		/* num_total_nodes                           */
       int **));		/* neighbors                                 */

EXTERN void shell_determinant_and_normal
PROTO((const int ,		/* ielem - current element number            */
       const int ,		/* iconnect_ptr - Pointer to beginning of 
				 * connectivity list for current element     */
       const int ,		/* nodes_per_elem - number of nodes in elem  */
       const int ,		/* ielem_surf_dim - physical dimension of the 
				 * element surface (0, 1, 2)                 */
       const int ));		/* id_side - ID of element side              */

EXTERN double calc_tensor_invariant
PROTO(( dbl [DIM][DIM],        // Original tensor
	dbl [DIM][DIM],        // Sensitivities
	int ));                // Which invariant to calculate
>>>>>>> e33b61bb

extern void determine_ShapeVar(PROBLEM_DESCRIPTION_STRUCT *);
extern void determine_ProjectionVar(PROBLEM_DESCRIPTION_STRUCT *);
extern void set_solid_inertia(void);

extern int fill_variable_vector(int inode, int ivec_varType[],
                                int ivec_matID[]);

EXTERN void supg_tau_shakib(SUPG_terms *supg_terms, int dim, double dt,
                            int interp_eqn);

EXTERN void get_supg_tau(SUPG_terms *supg_terms,
                         int dim,
                         dbl diffusivity,
                         PG_DATA *pg_data);

EXTERN void supg_tau_gauss_point(SUPG_terms *supg_terms, int dim,
                                 dbl diffusivity, PG_DATA *pg_data);

EXTERN void supg_tau(SUPG_terms *supg_terms, int dim, dbl diffusivity,
                     PG_DATA *pg_data, double dt, int shakib, int interp_eqn);


EXTERN dbl yzbeta(dbl scale, int dim, dbl Y, dbl Z, dbl d_Z[MDE], dbl beta,
                       dbl u, dbl d_u[MDE], dbl grad_u[DIM],
                       dbl d_grad_u[MDE][DIM], dbl h_elem, int interp_eqn,
                       dbl deriv[MDE]);

EXTERN dbl yzbeta_model(int model, dbl scale, dbl beta, int dim,
                         dbl Y, dbl Z, dbl d_Z[MDE], dbl u,
                         dbl d_u[MDE], dbl grad_u[DIM],
                         dbl d_grad_u[MDE][DIM], dbl h_elem,
                         int interp_eqn, dbl deriv[MDE]);


#endif /* GOMA_MM_FILL_UTIL_H */<|MERGE_RESOLUTION|>--- conflicted
+++ resolved
@@ -28,7 +28,6 @@
 #include "el_elm.h"
 #include "mm_as_structs.h"
 
-<<<<<<< HEAD
 EXTERN int beer_belly(void);
 
 EXTERN void
@@ -146,12 +145,12 @@
                                     Dpi *);   /* distributed processing info */
 
 EXTERN void zero_lec_row /* mm_fill_util.c                            */
-    (double[][MAX_PROB_VAR + MAX_CONC][MDE][MDE], /* local_J             */
+    (double *, /* local_J             */
      int,  /* eqn_type - Eqn Type of row to be zeroed   */
      int); /* ldof - Local dof of that equation type    */
 
 EXTERN void zero_lec_column                       /* mm_fill_util.c */
-    (double[][MAX_PROB_VAR + MAX_CONC][MDE][MDE], /* local_J */
+    (double *, /* local_J */
      int,  /* var_type - Variable type to be zeroed */
      int); /* ldof - Local dof of that variable */
 
@@ -206,197 +205,6 @@
 EXTERN double calc_tensor_invariant(dbl[DIM][DIM], // Original tensor
                                     dbl[DIM][DIM], // Sensitivities
                                     int); // Which invariant to calculate
-=======
-EXTERN int beer_belly
-PROTO((void));
-
-EXTERN void calc_surf_tangent
-PROTO((const int ,		/* ielem - current element number            */
-       const int ,		/* iconnect_ptr - Ptr into the beginning of the
-				 * connectivity list for the current element */
-       const int ,		/* nodes_per_elem -                          */
-       const int ,		/* ielem_surf_dim - physical dimension of the
-				 * surface of the element (0, 1, 2)          */
-       const int ,		/* num_nodes_on_side - number of nodes on this
-				 * side of the element                       */
-       const int []));		/* local_elem_node_id - vector of the local 
-				 * element node numbers on this side of the 
-				 * element                                   */
-
-EXTERN void calc_tangent_from_seed
-PROTO((struct Rotation_Vectors *, /* tangent                                 */
-       struct Rotation_Vectors *, /* normal                                  */
-       const double [DIM],	/* seed                                      */
-       const int ));		/* dim                                       */
-
-EXTERN void calc_tangent_along_basis
-PROTO((struct Rotation_Vectors *, /* tangent                                 */
-       struct Rotation_Vectors *, /* normal                                  */
-       const int,		/* dim                                       */
-       const int,		/* id_side                                   */
-       const int,		/* num_nodes_on_side                         */
-       const int [MAX_NODES_PER_SIDE])); /* local_elem_node_id               */
-
-EXTERN void cross_vectors
-PROTO((struct Rotation_Vectors *, /* tangent2                                */
-       struct Rotation_Vectors *, /* tangent1                                */
-       struct Rotation_Vectors *, /* normal                                  */
-       const int ));		/* dim                                       */
-
-EXTERN void calc_unseeded_edge_tangents
-PROTO((struct Rotation_Vectors *, /* tangent                                 */
-       const int ,		/* iconnect_ptr - Ptr to beginning of the
-				 * elem-node connectivity list for the current
-				 * element                                   */
-       const int ,		/* dim - physical dimension of the surface 
-				 * of the element i.e., (0, 1, 2)            */
-       const int ,		/* id_side - ID of the side of the element   */
-       const int ,		/* id_edge - ID of the edge of the element   */
-       const int ,		/* num_nodes_on_edge - number of nodes on the 
-				 * edge of the element                       */
-       const int  [],		/* edge_elem_node_id - local element node 
-				 * numbers on the edge of the element        */
-       const int ));		/* param_dir - parametric direction of the 
-				 * edge in local coordinates                 */
-
-EXTERN void calc_unseeded_edge_tangents_TET
-PROTO((struct Rotation_Vectors *, /* tangent                                 */
-       const int ,		/* iconnect_ptr - Ptr to beginning of the
-				 * elem-node connectivity list for the current
-				 * element                                   */
-       const int ,		/* dim - physical dimension of the surface 
-				 * of the element i.e., (0, 1, 2)            */
-       const int ,		/* id_side - ID of the side of the element   */
-       const int ,		/* id_edge - ID of the edge of the element   */
-       const int ,		/* num_nodes_on_edge - number of nodes on the 
-				 * edge of the element                       */
-       const int  [],		/* edge_elem_node_id - local element node 
-				 * numbers on the edge of the element        */
-       const int ));		/* param_dir - parametric direction of the 
-				 * edge in local coordinates                 */
-     
-EXTERN void simple_normalize_vector
-PROTO((struct Rotation_Vectors *, /* vector                                  */
-       const int ));		/* dim                                       */
-
-EXTERN int load_bf_grad
-PROTO((void));
-
-EXTERN int load_bf_mesh_derivs
-PROTO((void));
-
-EXTERN int load_basis_functions
-PROTO((const double [],		/*  xi - local element coordinates [DIM]     */
-       struct Basis_Functions **)); /* bfa - pointer to basis function       */
-
-EXTERN void asdv
-PROTO((double **,		/* v - vector to be allocated */
-       const int ));		/* n - number of elements in vector */
-
-EXTERN void dmemset
-PROTO((double *,		/* v - vector to be allocated */
-       const double,            /* value to inserted into memory */
-       int ));	         	/* n - number of elements in vector */
-
-EXTERN void alloc_extern_ija_buffer
-PROTO((const int ,		/* n - Order full system                (in) */
-       const int ,		/* m - Order trim system                (in) */
-       const int *,		/* ija - Orig column pointers           (in) */
-       int **));		/* ptr_ija_attic - where to hide       (out) */
-
-EXTERN void alloc_sparse_arrays
-PROTO((int **,			/* ptr_ija - column pointer array            */
-       double **,		/* ptr_a - values of nonzero matrix entries  */
-       double **,		/* ptr_a_old - backup array, matrix nonzeros */
-       const int ,		/* Fill - flag to allocate spaces for either 
-				 * the totally coupled problem or just
-				 * explicit nodal fill eqn                   */
-       int [],			/* node_to_fill - node index gives fill dof  */
-       Exo_DB *,		/* exo - ptr to the whole mesh               */
-       Dpi *));			/* dpi - distributed processing info         */
-
-EXTERN void alloc_MSR_sparse_arrays		/* mm_fill_util.c */
-PROTO((int    **,			/* ija - column pointer array */
-       double **,			/* a - values nonzero matrix entries */
-       double **,			/* a_old - backup for modified newton */
-       int    ,				/* Fill - flag to allocate space for 
-					 * either the totally coupled problem 
-					 * or just  explicit nodal fill eqn */
-       int [],				/* node_to_fill - node index gives 
-					 * fill dof */
-       Exo_DB *,			/* exo - ptr to the whole mesh */
-       Dpi *  )); 			   /* dpi - distributed processing info */
-                    
-EXTERN void alloc_VBR_sparse_arrays     
-PROTO((  struct Aztec_Linear_Solver_System *,
-	 Exo_DB *,	                /* ptr to the whole mesh */
-	 Dpi *));                       /* distributed processing info */
-
-EXTERN void zero_lec_row	/* mm_fill_util.c                            */
-PROTO((double *, /* local_J             */
-       int ,			/* eqn_type - Eqn Type of row to be zeroed   */
-       int ));			/* ldof - Local dof of that equation type    */
-
-EXTERN void zero_lec_column	/* mm_fill_util.c */
-PROTO((double *, /* local_J */
-       int ,			/* var_type - Variable type to be zeroed */
-       int ));			/* ldof - Local dof of that variable */
-
-EXTERN int find_VBR_index
-PROTO((const int ,	/* Block row index */
-       const int ,     /* Block column index */
-       struct Aztec_Linear_Solver_System *) );
-
-EXTERN double newshape
-PROTO((const double [],		/* xi - local element coordinates            */
-       const int ,		/* Ielem_type - element type                 */
-       const int , 		/* Iquant - desired quantity (phi, phi_s, 
-				 * etc.                                      */
-       const int ,		/* Inode - current element node              */
-       const int ,		/* eshape - element shape                    */
-       const int ,		/* interpolation - interpolation             */
-       const int ));		/* ledof - Typically, this is just the local
-				 * node number, but for pressure basis 
-				 * functions, this can be a particular dof at 
-				 * the centroid node                         */
-EXTERN double extended_shape
-PROTO((const double [],		/* xi - local element coordinates            */
-       const int ,		/* Ielem_type - element type                 */
-       const int , 		/* Iquant - desired quantity (phi, phi_s,
-				 * etc.                                      */
-       const int ,		/* Inode - current element node              */
-       const int ,		/* eshape - element shape                    */
-       const int ,		/* interpolation - interpolation             */
-       const int ));		/* ledof - Typically, this is just the local
-				 * node number, but for pressure basis
-				 * functions, this can be a particular dof at
-				 * the centroid node                         */
-
-EXTERN int calc_shearrate
-PROTO((dbl *,			/* gammadot - strain rate scalar invariant   */
-       dbl [DIM][DIM],		/* gamma_dot - strain rate tensor            */
-       dbl [DIM][MDE],		/* d_gd_dv - deriv of gammadot wrt velocity  */
-       dbl [DIM][MDE]));	/* d_gd_dmesh - deriv of gammadot wrt meshd  */
-
-EXTERN void element_neighbor_list
-PROTO((const int ,		/* num_sides - of the elements (homogeneous) */
-       const int ,		/* num_total_nodes                           */
-       int **));		/* neighbors                                 */
-
-EXTERN void shell_determinant_and_normal
-PROTO((const int ,		/* ielem - current element number            */
-       const int ,		/* iconnect_ptr - Pointer to beginning of 
-				 * connectivity list for current element     */
-       const int ,		/* nodes_per_elem - number of nodes in elem  */
-       const int ,		/* ielem_surf_dim - physical dimension of the 
-				 * element surface (0, 1, 2)                 */
-       const int ));		/* id_side - ID of element side              */
-
-EXTERN double calc_tensor_invariant
-PROTO(( dbl [DIM][DIM],        // Original tensor
-	dbl [DIM][DIM],        // Sensitivities
-	int ));                // Which invariant to calculate
->>>>>>> e33b61bb
 
 extern void determine_ShapeVar(PROBLEM_DESCRIPTION_STRUCT *);
 extern void determine_ProjectionVar(PROBLEM_DESCRIPTION_STRUCT *);
