/************************************************************************ *
* Goma - Multiphysics finite element software                             *
* Sandia National Laboratories                                            *
*                                                                         *
* Copyright (c) 2022 Sandia Corporation.                                  *
*                                                                         *
* Under the terms of Contract DE-AC04-94AL85000 with Sandia Corporation,  *
* the U.S. Government retains certain rights in this software.            *
*                                                                         *
* This software is distributed under the GNU General Public License.      *
\************************************************************************/

#ifndef GOMA_BC_COLLOC_H
#define GOMA_BC_COLLOC_H

#include "ac_stability_util.h"
#include "exo_struct.h"
#include "mm_eh.h"
#include "rf_fem_const.h"
#include "rf_vars_const.h"
#include "std.h"

struct Boundary_Condition;
struct Data_Table;
struct elem_side_bc_struct;
#ifdef EXTERN
#undef EXTERN
#endif

#ifdef GOMA_BC_COLLOC_C
#define EXTERN
#endif

#ifndef GOMA_BC_COLLOC_C
#define EXTERN extern
#endif

EXTERN int
apply_point_colloc_bc(double[],                     /* resid_vector */
                      const double,                 /* delta_t - current time step size */
                      const double,                 /* theta - parameter to vary time integration:
                                                     * explicit (theta = 1) --
                                                     * implicit (theta = 0) */
                      const int,                    /* ielem - element number */
                      const int,                    /* ip_total - total number of gauss points */
                      const int,                    /* ielem_type - element type */
                      const int,                    /* num_local_nodes */
                      const int,                    /* ielem_dim */
                      const int,                    /* iconnect_ptr */
                      struct elem_side_bc_struct *, /* elem_side_bc - Pointer to an element
                                                     * side boundary condition structure */
                      const int,                    /* num_total_nodes */
                      int[],                        /* local_node_list_fs - dimensioned [MDE];
                                                     * list to keep track of nodes at which solid
                                                     * contributions have been transfered to
                                                     * liquid (fluid-solid boundaries) */
                      const double,                 /* time value */
                      Exo_DB *);

EXTERN void moving_plane(int,      /* ielem_dim */
                         double *, /* func */
                         double[], /* d_func */
                         dbl *,    /* aa */
                         double);  /* time */

EXTERN void fmesh_constraint(double *,   /* func */
                             double[],   /* d_func */
                             const int); /* bc_id */

EXTERN void fplane(const int, /* ielem_dim */
                   double *,  /* func */
                   double[],  /* d_func - dimensioned [MAX_VARIABLE_TYPES+MAX_CONC] */
                   dbl *);    /* aa - function parameters from data card  */

EXTERN void f_fillet(const int,      /* ielem_dim */
                     double *,       /* func */
                     double[],       /* d_func - dimensioned [MAX_VARIABLE_TYPES+MAX_CONC] */
                     const double *, /* p - function parameters from data card  */
                     const int);     /* number of parameters from bc card  */

EXTERN void f_double_rad(const int,      /* ielem_dim */
                         double *,       /* func */
                         double[],       /* d_func - dimensioned [MAX_VARIABLE_TYPES+MAX_CONC] */
                         const double *, /* p - function parameters from data card  */
                         const int);     /* number of parameters from bc card  */

#ifdef FEATURE_ROLLON_PLEASE
EXTERN void f_feature_rollon(const int, /* ielem_dim */
                             double *,  /* func */
                             double[],  /* d_func - dimensioned [MAX_VARIABLE_TYPES+MAX_CONC] */
                             const double *, /* p - function parameters from data card  */
                             const int,      /* number of parameters from bc card  */
                             const int,      /* geometry model id  */
                             const double);  /* time - time at which BC's are evaluated  */
#endif

<<<<<<< HEAD
EXTERN void f_roll_fluid(const int,      /* ielem_dim */
                         double *,       /* func */
                         double[],       /* d_func - dimensioned [MAX_VARIABLE_TYPES+MAX_CONC] */
                         const double *, /* p - function parameters from data card  */
                         const int,      /* number of parameters from bc card  */
                         double *);      /* number of parameters from bc card  */

EXTERN void fvelocity_profile(const int,     /* var_flag */
                              const int,     /* ielem_dim */
                              const int,     /* velo_condition */
                              double *,      /* func */
                              double[],      /* d_func - [MAX_VARIABLE_TYPES + MAX_CONC] */
                              double[],      /* p - parameters passed in thru input deck */
                              const double); /* time - time at which BC's are evaluated  */

EXTERN void fvelocity_parabola(const int,      /* var_flag */
                               const int,      /* ielem_dim */
                               const int,      /* velo_condition */
                               double *,       /* func */
                               double[],       /* d_func - [MAX_VARIABLE_TYPES + MAX_CONC] */
                               const double[], /* p - parameters passed in thru input deck */
                               const double,   /* time - time at which BC's are evaluated  */
                               const int);     /* number of parameters */

EXTERN void f_vestress_parabola(const int,      /* var_flag */
                                const int,      /* ielem_dim */
                                const int,      /* velo_condition */
                                const int,      /* mn */
                                double *,       /* func */
                                double[],       /* d_func - [MAX_VARIABLE_TYPES + MAX_CONC] */
                                const double[], /* p - parameters passed in thru input deck */
                                const double,   /* time - time at which BC's are evaluated  */
                                const int);     /* number of parameters */

EXTERN void fspline(const int,     /* ielem_dim */
                    double *,      /* func */
                    double[],      /* d_func - [MAX_VARIABLE_TYPES + MAX_CONC] */
                    double[],      /* p - parameterize eqn model */
                    const double); /* time - at which bc's are evaluated */

EXTERN void fspline_rs(const int,     /* ielem_dim */
                       double *,      /* func */
                       double[],      /* d_func - [MAX_VARIABLE_TYPES + MAX_CONC] */
                       double[],      /* p - parameterize eqn model */
                       const double); /* time - at which bc's are evaluated */

EXTERN void fTmelting(double *, /* func */
                      double[], /* d_func - [MAX_VARIABLE_TYPES + MAX_CONC] */
                      double);  /* a1 - function parameter from data card   */

EXTERN int fgeneralized_dirichlet(double *,      /* func */
                                  double[],      /* d_func - MAX_VARIABLE_TYPES + MAX_CONC */
                                  const int,     /* gd_condition - denoting which condition
                                                  * applied */
                                  const int,     /* bc_input_id */
                                  const double,  /* tt - parameter to vary time integration
                                                  * from explicit (tt = 1) to
                                                  * implicit (tt = 0) */
                                  const double); /* dt - current time step size          */

EXTERN int load_variable(double *,     /* x_var - variable value */
                         double *,     /* d_x_var - sensitivities of variable value */
                         const int,    /* jvar - variable number */
                         const int,    /* wspec - species number */
                         const double, /* tt - parameter to vary time integration
                                        * from explicit (tt = 1) to
                                        * implicit (tt = 0) */
                         const double, /* dt - current time step size */
                         double[]);    /* vector sensitivity vector - SPEED */

extern int bc_eqn_index(int, int, int, int, int, int *, int *, VARIABLE_DESCRIPTION_STRUCT **);

EXTERN int bc_eqn_index_stress(int id,          /* local node number                 */
                               int I,           /* processor node number             */
                               int bc_input_id, /* boundary condition number         */
                               int curr_matID,  /* Current material ID */
                               int kdir,        /* coordinate index for stress components */
                               int mode,        /* Stress mode number */
                               int *eqn,        /* eqn to which this condition is applied     */
                               int *matID_retn, /* material ID to apply this eqn on           */
                               VARIABLE_DESCRIPTION_STRUCT **vd_retn);

EXTERN int evaluate_time_func(const double, /* time                                      */
                              double *,     /* f_time - computed time function           */
                              const int);   /* bc_input_id                               */

EXTERN void apply_table_bc(double *, /* func                                      */
                           double[MAX_VARIABLE_TYPES + MAX_CONC], /* d_func                       */
                           struct Boundary_Condition *, /* BC_Type                             */
                           double);                     /* time _value */

EXTERN double interpolate_table(struct Data_Table *, /* table               */
                                double[],            /* x            */
                                double *,            /* slope                 */
                                double[]);           /* gradient array         */

EXTERN double table_distance_search(struct Data_Table *, /* table               */
                                    double[],            /* x            */
                                    double *,            /* slope                 */
                                    double[]);           /* gradient array         */

EXTERN double interpolate_table_sat(struct Data_Table *, /* table */
                                    double[]); /* slope                                     */

#endif /* GOMA_BC_COLLOC_H */
=======
EXTERN void f_roll_fluid
PROTO((const int ,		/* ielem_dim */
       double *,		/* func */
       double [],		/* d_func - dimensioned [MAX_VARIABLE_TYPES+MAX_CONC] */
       const double *,		/* p - function parameters from data card  */
       const int ,		/* number of parameters from bc card  */
       double * ));		/* number of parameters from bc card  */


EXTERN void fvelocity_profile
PROTO((const int ,		/* var_flag */
       const int ,		/* ielem_dim */
       const int ,		/* velo_condition */
       double *,		/* func */
       double [],		/* d_func - [MAX_VARIABLE_TYPES + MAX_CONC] */
       double [],		/* p - parameters passed in thru input deck */
       const double ));		/* time - time at which BC's are evaluated  */

EXTERN void fvelocity_parabola
PROTO((const int ,		/* var_flag */
       const int ,		/* ielem_dim */
       const int ,		/* velo_condition */
       double *,		/* func */
       double [],		/* d_func - [MAX_VARIABLE_TYPES + MAX_CONC] */
       const double [],		/* p - parameters passed in thru input deck */
       const double ,		/* time - time at which BC's are evaluated  */
       const int ));		/* number of parameters */

EXTERN void f_vestress_parabola
PROTO((const int ,		/* var_flag */
       const int ,		/* ielem_dim */
       const int ,		/* velo_condition */
       const int ,		/* mn */
       double *,		/* func */
       double [],		/* d_func - [MAX_VARIABLE_TYPES + MAX_CONC] */
       const double [],		/* p - parameters passed in thru input deck */
       const double ,		/* time - time at which BC's are evaluated  */
       const int ));		/* number of parameters */

EXTERN void fspline
PROTO((const int ,		/* ielem_dim */
       double *,		/* func */
       double [],		/* d_func - [MAX_VARIABLE_TYPES + MAX_CONC] */
       double [],		/* p - parameterize eqn model */
       const double ));		/* time - at which bc's are evaluated */

EXTERN void fspline_rs
PROTO((const int ,		/* ielem_dim */
       double *,		/* func */
       double [],		/* d_func - [MAX_VARIABLE_TYPES + MAX_CONC] */
       double [],		/* p - parameterize eqn model */
       const double ));		/* time - at which bc's are evaluated */

EXTERN void fTmelting
PROTO((double *,		/* func */
       double [],		/* d_func - [MAX_VARIABLE_TYPES + MAX_CONC] */
       double ));		/* a1 - function parameter from data card   */

EXTERN int fgeneralized_dirichlet
PROTO((double *,		/* func */
       double [],		/* d_func - MAX_VARIABLE_TYPES + MAX_CONC */
       const int ,		/* gd_condition - denoting which condition 
				 * applied */
       const int ,		/* bc_input_id */
       const double ,		/* tt - parameter to vary time integration 
				 * from explicit (tt = 1) to 
				 * implicit (tt = 0) */
       const double ));		/* dt - current time step size          */

EXTERN int load_variable
PROTO((double *,		/* x_var - variable value */
       double *,		/* d_x_var - sensitivities of variable value */
       const int ,		/* jvar - variable number */
       const int ,		/* wspec - species number */
       const double ,		/* tt - parameter to vary time integration 
				 * from explicit (tt = 1) to 
				 * implicit (tt = 0) */
       const double ,		/* dt - current time step size */
       double [] ));		/* vector sensitivity vector - SPEED */

extern int bc_eqn_index(int, int, int, int, int, int *, int *,
			VARIABLE_DESCRIPTION_STRUCT **);

extern int bc_eqn_index_stress(int, int, int, int, int, int, int *, int *,
			VARIABLE_DESCRIPTION_STRUCT **);
EXTERN int evaluate_time_func
PROTO((const double ,		/* time                                      */
       double *,		/* f_time - computed time function           */
       const int ));		/* bc_input_id                               */

EXTERN void apply_table_bc
PROTO((double *,		/* func                                      */
       double [MAX_VARIABLE_TYPES+MAX_CONC], /* d_func                       */
       struct Boundary_Condition *, /* BC_Type                             */
       double  ));                  /* time _value */

EXTERN double interpolate_table
PROTO((struct Data_Table *,   /* table               */
       double [],                     /* x            */
       double *,              /* slope                 */
       double []));           /* gradient array         */

EXTERN double table_distance_search
PROTO((struct Data_Table *,   /* table               */
       double [],                     /* x            */
       double *,              /* slope                 */
       double []));           /* gradient array         */

EXTERN double interpolate_table_sat
PROTO((struct Data_Table *,	/* table                                     */
       double [DIM]));	      	/* slope                                     */

#endif /* _BC_COLLOC_H */
>>>>>>> 524b3a25
<|MERGE_RESOLUTION|>--- conflicted
+++ resolved
@@ -94,7 +94,6 @@
                              const double);  /* time - time at which BC's are evaluated  */
 #endif
 
-<<<<<<< HEAD
 EXTERN void f_roll_fluid(const int,      /* ielem_dim */
                          double *,       /* func */
                          double[],       /* d_func - dimensioned [MAX_VARIABLE_TYPES+MAX_CONC] */
@@ -197,121 +196,6 @@
                                     double[]);           /* gradient array         */
 
 EXTERN double interpolate_table_sat(struct Data_Table *, /* table */
-                                    double[]); /* slope                                     */
-
-#endif /* GOMA_BC_COLLOC_H */
-=======
-EXTERN void f_roll_fluid
-PROTO((const int ,		/* ielem_dim */
-       double *,		/* func */
-       double [],		/* d_func - dimensioned [MAX_VARIABLE_TYPES+MAX_CONC] */
-       const double *,		/* p - function parameters from data card  */
-       const int ,		/* number of parameters from bc card  */
-       double * ));		/* number of parameters from bc card  */
-
-
-EXTERN void fvelocity_profile
-PROTO((const int ,		/* var_flag */
-       const int ,		/* ielem_dim */
-       const int ,		/* velo_condition */
-       double *,		/* func */
-       double [],		/* d_func - [MAX_VARIABLE_TYPES + MAX_CONC] */
-       double [],		/* p - parameters passed in thru input deck */
-       const double ));		/* time - time at which BC's are evaluated  */
-
-EXTERN void fvelocity_parabola
-PROTO((const int ,		/* var_flag */
-       const int ,		/* ielem_dim */
-       const int ,		/* velo_condition */
-       double *,		/* func */
-       double [],		/* d_func - [MAX_VARIABLE_TYPES + MAX_CONC] */
-       const double [],		/* p - parameters passed in thru input deck */
-       const double ,		/* time - time at which BC's are evaluated  */
-       const int ));		/* number of parameters */
-
-EXTERN void f_vestress_parabola
-PROTO((const int ,		/* var_flag */
-       const int ,		/* ielem_dim */
-       const int ,		/* velo_condition */
-       const int ,		/* mn */
-       double *,		/* func */
-       double [],		/* d_func - [MAX_VARIABLE_TYPES + MAX_CONC] */
-       const double [],		/* p - parameters passed in thru input deck */
-       const double ,		/* time - time at which BC's are evaluated  */
-       const int ));		/* number of parameters */
-
-EXTERN void fspline
-PROTO((const int ,		/* ielem_dim */
-       double *,		/* func */
-       double [],		/* d_func - [MAX_VARIABLE_TYPES + MAX_CONC] */
-       double [],		/* p - parameterize eqn model */
-       const double ));		/* time - at which bc's are evaluated */
-
-EXTERN void fspline_rs
-PROTO((const int ,		/* ielem_dim */
-       double *,		/* func */
-       double [],		/* d_func - [MAX_VARIABLE_TYPES + MAX_CONC] */
-       double [],		/* p - parameterize eqn model */
-       const double ));		/* time - at which bc's are evaluated */
-
-EXTERN void fTmelting
-PROTO((double *,		/* func */
-       double [],		/* d_func - [MAX_VARIABLE_TYPES + MAX_CONC] */
-       double ));		/* a1 - function parameter from data card   */
-
-EXTERN int fgeneralized_dirichlet
-PROTO((double *,		/* func */
-       double [],		/* d_func - MAX_VARIABLE_TYPES + MAX_CONC */
-       const int ,		/* gd_condition - denoting which condition 
-				 * applied */
-       const int ,		/* bc_input_id */
-       const double ,		/* tt - parameter to vary time integration 
-				 * from explicit (tt = 1) to 
-				 * implicit (tt = 0) */
-       const double ));		/* dt - current time step size          */
-
-EXTERN int load_variable
-PROTO((double *,		/* x_var - variable value */
-       double *,		/* d_x_var - sensitivities of variable value */
-       const int ,		/* jvar - variable number */
-       const int ,		/* wspec - species number */
-       const double ,		/* tt - parameter to vary time integration 
-				 * from explicit (tt = 1) to 
-				 * implicit (tt = 0) */
-       const double ,		/* dt - current time step size */
-       double [] ));		/* vector sensitivity vector - SPEED */
-
-extern int bc_eqn_index(int, int, int, int, int, int *, int *,
-			VARIABLE_DESCRIPTION_STRUCT **);
-
-extern int bc_eqn_index_stress(int, int, int, int, int, int, int *, int *,
-			VARIABLE_DESCRIPTION_STRUCT **);
-EXTERN int evaluate_time_func
-PROTO((const double ,		/* time                                      */
-       double *,		/* f_time - computed time function           */
-       const int ));		/* bc_input_id                               */
-
-EXTERN void apply_table_bc
-PROTO((double *,		/* func                                      */
-       double [MAX_VARIABLE_TYPES+MAX_CONC], /* d_func                       */
-       struct Boundary_Condition *, /* BC_Type                             */
-       double  ));                  /* time _value */
-
-EXTERN double interpolate_table
-PROTO((struct Data_Table *,   /* table               */
-       double [],                     /* x            */
-       double *,              /* slope                 */
-       double []));           /* gradient array         */
-
-EXTERN double table_distance_search
-PROTO((struct Data_Table *,   /* table               */
-       double [],                     /* x            */
-       double *,              /* slope                 */
-       double []));           /* gradient array         */
-
-EXTERN double interpolate_table_sat
-PROTO((struct Data_Table *,	/* table                                     */
-       double [DIM]));	      	/* slope                                     */
-
-#endif /* _BC_COLLOC_H */
->>>>>>> 524b3a25
+                                    double[DIM]); /* slope                                     */
+
+#endif /* GOMA_BC_COLLOC_H */