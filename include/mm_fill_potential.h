/************************************************************************ *
* Goma - Multiphysics finite element software                             *
* Sandia National Laboratories                                            *
*                                                                         *
* Copyright (c) 2022 Sandia Corporation.                                  *
*                                                                         *
* Under the terms of Contract DE-AC04-94AL85000 with Sandia Corporation,  *
* the U.S. Government retains certain rights in this software.            *
*                                                                         *
* This software is distributed under the GNU General Public License.      *
\************************************************************************/

/*
 * mm_fill_potential.h -- prototype declarations for mm_fill_potential.c
 */

#ifndef GOMA_MM_FILL_POTENTIAL_H
#define GOMA_MM_FILL_POTENTIAL_H

#include "el_elm.h"
#include "mm_fill_porous.h"
#include "rf_fem_const.h"

struct Boundary_Condition;
#ifdef EXTERN
#undef EXTERN
#endif

#ifdef GOMA_MM_FILL_POTENTIAL_C
#define EXTERN /* do nothing */
#endif

#ifndef GOMA_MM_FILL_POTENTIAL_C
#define EXTERN extern
#endif

<<<<<<< HEAD
EXTERN int assemble_Enorm(void);

EXTERN int assemble_potential(double,  /* time - present time value                 */
                              double,  /* tt - parameter to vary time integration
                                        * from explicit (tt = 1) to
                                        * implicit (tt = 0)                         */
                              double); /* dt - current time step size               */

EXTERN void current_BV_surf /* mm_fill_potential.c                       */
    (double[DIM],           /* func                                      */
     double[DIM][MAX_VARIABLE_TYPES + MAX_CONC][MDE], /* d_func           */
     int,     /* wspec - species number of this BC         */
     double,  /* nu - stoichiometric coefficient           */
     double,  /* k - kinetic rate constant                 */
     double,  /* beta - reaction order    	             */
     double,  /* alphaa - anodic transfer coefficient      */
     double,  /* alphac - cathodic transfer coefficient    */
     double,  /* V - electrode potential                   */
     double,  /* U0 - electrolyte open-circuit potential   */
     double,  /* dt - current value of the time step       */
     double); /* tt - parameter to vary time integration   */

EXTERN void current_ORR_surf /* mm_fill_potential.c                       */
    (double[],               /* func                                      */
     double[DIM][MAX_VARIABLE_TYPES + MAX_CONC][MDE], /* d_func           */
     int,     /* wspec - species number of this boundary condition   */
     double,  /* ai0 - product of interfacial area by                */
              /* exchange current density (A/cm^3)                   */
     double,  /* H - thickness of catalyst layer (cm)                */
     double,  /* cref - species ref. concentration (moles/cm^3)      */
     double,  /* alphac - cathodic direction transfer coefficient    */
     double,  /* T - cell temperature (K)                            */
     double,  /* V - call voltage (V)                                */
     double,  /* U0 - open-circuit potential (V)                     */
     double,  /* beta - reaction order                               */
     double,  /* dt - current value of the time step                 */
     double); /* tt - parameter to vary time integration             */

EXTERN void current_HOR_surf /* mm_fill_potential.c                       */
    (double[],               /* func                                      */
     double[DIM][MAX_VARIABLE_TYPES + MAX_CONC][MDE], /* d_func           */
     int,     /* wspec - species number of this boundary condition   */
     double,  /* ai0 - product of interfacial area by                */
              /* exchange current density (A/cm^3)                   */
     double,  /* H - thickness of catalyst layer (cm)                */
     double,  /* cref - species ref. concentration (moles/cm^3)      */
     double,  /* alphaa - anodic direction transfer coefficient      */
     double,  /* alphac - cathodic direction transfer coefficient    */
     double,  /* T - cell temperature (K)                            */
     double,  /* U0 - open-circuit potential for HOR (V)             */
     double,  /* beta - reaction order                               */
     double,  /* V - electrode potential (V)                         */
     double,  /* dt - current value of the time step                 */
     double); /* tt - parameter to vary time integration             */

EXTERN void surface_charge_surf(double *,
                                double[DIM][MAX_VARIABLE_TYPES + MAX_CONC][MDE],
                                const double); /* sigma - value of surface charge, 0 indicates
                                                  electroneutrality */

EXTERN int assemble_electric_field(void); /* Least square equation of Efield = grad voltage */

EXTERN void apply_potential_grad_bc(double[], /* func                                      */
                                    double[][MAX_VARIABLE_TYPES + MAX_CONC][MDE], /* d_func */
                                    struct Boundary_Condition *, /* BC_Type                  */
                                    const double,                /* time_value	*/
                                    const double);               /* time_step */

EXTERN double electrical_conductivity(double[MDE],           /* dkdT                         */
                                      double[MDE],           /*dkdV			*/
                                      double[MAX_CONC][MDE], /*dkdC			*/
                                      double[DIM][MDE],      /*dkdX			*/
                                      const double,          /* time	*/
                                      const double);         /* time_step */

#endif /* GOMA_MM_FILL_POTENTIAL_H */
=======
EXTERN int assemble_Enorm
PROTO((void));

EXTERN int assemble_potential
PROTO((double ,			/* time - present time value                 */
       double ,			/* tt - parameter to vary time integration 
				 * from explicit (tt = 1) to 
				 * implicit (tt = 0)                         */
       double ));		/* dt - current time step size               */

EXTERN void current_BV_surf	/* mm_fill_potential.c                       */
PROTO((double [DIM],		/* func                                      */
       double [DIM][MAX_VARIABLE_TYPES + MAX_CONC][MDE], /* d_func           */
       int ,			/* wspec - species number of this BC         */
       double ,			/* nu - stoichiometric coefficient           */
       double ,			/* k - kinetic rate constant                 */
       double ,			/* beta - reaction order    	             */
       double ,			/* alphaa - anodic transfer coefficient      */
       double ,			/* alphac - cathodic transfer coefficient    */
       double ,			/* V - electrode potential                   */
       double ,			/* U0 - electrolyte open-circuit potential   */
       double ,			/* dt - current value of the time step       */
       double ));      		/* tt - parameter to vary time integration   */


EXTERN void current_ORR_surf    /* mm_fill_potential.c                       */
PROTO((double [],               /* func                                      */
       double [DIM][MAX_VARIABLE_TYPES + MAX_CONC][MDE], /* d_func           */
       int ,          /* wspec - species number of this boundary condition   */
       double ,       /* ai0 - product of interfacial area by                */
                      /* exchange current density (A/cm^3)                   */
       double ,       /* H - thickness of catalyst layer (cm)                */
       double ,       /* cref - species ref. concentration (moles/cm^3)      */
       double ,       /* alphac - cathodic direction transfer coefficient    */
       double ,       /* T - cell temperature (K)                            */
       double ,       /* V - call voltage (V)                                */
       double ,       /* U0 - open-circuit potential (V)                     */
       double ,       /* beta - reaction order                               */
       double ,       /* dt - current value of the time step                 */
       double ));     /* tt - parameter to vary time integration             */

EXTERN void current_HOR_surf    /* mm_fill_potential.c                       */
PROTO((double [],               /* func                                      */
       double [DIM][MAX_VARIABLE_TYPES + MAX_CONC][MDE], /* d_func           */
       int ,          /* wspec - species number of this boundary condition   */
       double ,       /* ai0 - product of interfacial area by                */
                      /* exchange current density (A/cm^3)                   */
       double ,       /* H - thickness of catalyst layer (cm)                */
       double ,       /* cref - species ref. concentration (moles/cm^3)      */
       double ,       /* alphaa - anodic direction transfer coefficient      */
       double ,       /* alphac - cathodic direction transfer coefficient    */
       double ,       /* T - cell temperature (K)                            */
       double ,       /* U0 - open-circuit potential for HOR (V)             */
       double ,       /* beta - reaction order                               */
       double ,       /* V - electrode potential (V)                         */
       double ,       /* dt - current value of the time step                 */
       double ));     /* tt - parameter to vary time integration             */

EXTERN void surface_charge_surf
PROTO((double *,
       double [DIM][MAX_VARIABLE_TYPES+MAX_CONC][MDE],
       const double));      /* sigma - value of surface charge, 0 indicates 
			      electroneutrality */

EXTERN int assemble_electric_field
PROTO((void));      /* Least square equation of Efield = grad voltage */

EXTERN void apply_potential_grad_bc
PROTO((double [],               /* func                                      */
       double [][MAX_VARIABLE_TYPES+MAX_CONC][MDE], /* d_func                */
       struct Boundary_Condition *,/* BC_Type                             */
       const double,		/* time_value	*/
       const double ));                  /* time_step */

EXTERN double electrical_conductivity
PROTO((double [MDE],               /* dkdT                         */
       double [MDE],			/*dkdV			*/
       double [MAX_CONC][MDE],		/*dkdC			*/
       double [DIM][MDE],		/*dkdX			*/
       const double,		/* time	*/
       const double ));                  /* time_step */

#endif /* _MM_FILL_POTENTIAL_H */
>>>>>>> 524b3a25
<|MERGE_RESOLUTION|>--- conflicted
+++ resolved
@@ -34,7 +34,6 @@
 #define EXTERN extern
 #endif
 
-<<<<<<< HEAD
 EXTERN int assemble_Enorm(void);
 
 EXTERN int assemble_potential(double,  /* time - present time value                 */
@@ -43,19 +42,19 @@
                                         * implicit (tt = 0)                         */
                               double); /* dt - current time step size               */
 
-EXTERN void current_BV_surf /* mm_fill_potential.c                       */
-    (double[DIM],           /* func                                      */
-     double[DIM][MAX_VARIABLE_TYPES + MAX_CONC][MDE], /* d_func           */
-     int,     /* wspec - species number of this BC         */
-     double,  /* nu - stoichiometric coefficient           */
-     double,  /* k - kinetic rate constant                 */
-     double,  /* beta - reaction order    	             */
-     double,  /* alphaa - anodic transfer coefficient      */
-     double,  /* alphac - cathodic transfer coefficient    */
-     double,  /* V - electrode potential                   */
-     double,  /* U0 - electrolyte open-circuit potential   */
-     double,  /* dt - current value of the time step       */
-     double); /* tt - parameter to vary time integration   */
+EXTERN void current_BV_surf	/* mm_fill_potential.c                       */
+(double [DIM],		/* func                                      */
+       double [DIM][MAX_VARIABLE_TYPES + MAX_CONC][MDE], /* d_func           */
+       int ,			/* wspec - species number of this BC         */
+       double ,			/* nu - stoichiometric coefficient           */
+       double ,			/* k - kinetic rate constant                 */
+       double ,			/* beta - reaction order    	             */
+       double ,			/* alphaa - anodic transfer coefficient      */
+       double ,			/* alphac - cathodic transfer coefficient    */
+       double ,			/* V - electrode potential                   */
+       double ,			/* U0 - electrolyte open-circuit potential   */
+       double ,			/* dt - current value of the time step       */
+       double );      		/* tt - parameter to vary time integration   */
 
 EXTERN void current_ORR_surf /* mm_fill_potential.c                       */
     (double[],               /* func                                      */
@@ -110,89 +109,4 @@
                                       const double,          /* time	*/
                                       const double);         /* time_step */
 
-#endif /* GOMA_MM_FILL_POTENTIAL_H */
-=======
-EXTERN int assemble_Enorm
-PROTO((void));
-
-EXTERN int assemble_potential
-PROTO((double ,			/* time - present time value                 */
-       double ,			/* tt - parameter to vary time integration 
-				 * from explicit (tt = 1) to 
-				 * implicit (tt = 0)                         */
-       double ));		/* dt - current time step size               */
-
-EXTERN void current_BV_surf	/* mm_fill_potential.c                       */
-PROTO((double [DIM],		/* func                                      */
-       double [DIM][MAX_VARIABLE_TYPES + MAX_CONC][MDE], /* d_func           */
-       int ,			/* wspec - species number of this BC         */
-       double ,			/* nu - stoichiometric coefficient           */
-       double ,			/* k - kinetic rate constant                 */
-       double ,			/* beta - reaction order    	             */
-       double ,			/* alphaa - anodic transfer coefficient      */
-       double ,			/* alphac - cathodic transfer coefficient    */
-       double ,			/* V - electrode potential                   */
-       double ,			/* U0 - electrolyte open-circuit potential   */
-       double ,			/* dt - current value of the time step       */
-       double ));      		/* tt - parameter to vary time integration   */
-
-
-EXTERN void current_ORR_surf    /* mm_fill_potential.c                       */
-PROTO((double [],               /* func                                      */
-       double [DIM][MAX_VARIABLE_TYPES + MAX_CONC][MDE], /* d_func           */
-       int ,          /* wspec - species number of this boundary condition   */
-       double ,       /* ai0 - product of interfacial area by                */
-                      /* exchange current density (A/cm^3)                   */
-       double ,       /* H - thickness of catalyst layer (cm)                */
-       double ,       /* cref - species ref. concentration (moles/cm^3)      */
-       double ,       /* alphac - cathodic direction transfer coefficient    */
-       double ,       /* T - cell temperature (K)                            */
-       double ,       /* V - call voltage (V)                                */
-       double ,       /* U0 - open-circuit potential (V)                     */
-       double ,       /* beta - reaction order                               */
-       double ,       /* dt - current value of the time step                 */
-       double ));     /* tt - parameter to vary time integration             */
-
-EXTERN void current_HOR_surf    /* mm_fill_potential.c                       */
-PROTO((double [],               /* func                                      */
-       double [DIM][MAX_VARIABLE_TYPES + MAX_CONC][MDE], /* d_func           */
-       int ,          /* wspec - species number of this boundary condition   */
-       double ,       /* ai0 - product of interfacial area by                */
-                      /* exchange current density (A/cm^3)                   */
-       double ,       /* H - thickness of catalyst layer (cm)                */
-       double ,       /* cref - species ref. concentration (moles/cm^3)      */
-       double ,       /* alphaa - anodic direction transfer coefficient      */
-       double ,       /* alphac - cathodic direction transfer coefficient    */
-       double ,       /* T - cell temperature (K)                            */
-       double ,       /* U0 - open-circuit potential for HOR (V)             */
-       double ,       /* beta - reaction order                               */
-       double ,       /* V - electrode potential (V)                         */
-       double ,       /* dt - current value of the time step                 */
-       double ));     /* tt - parameter to vary time integration             */
-
-EXTERN void surface_charge_surf
-PROTO((double *,
-       double [DIM][MAX_VARIABLE_TYPES+MAX_CONC][MDE],
-       const double));      /* sigma - value of surface charge, 0 indicates 
-			      electroneutrality */
-
-EXTERN int assemble_electric_field
-PROTO((void));      /* Least square equation of Efield = grad voltage */
-
-EXTERN void apply_potential_grad_bc
-PROTO((double [],               /* func                                      */
-       double [][MAX_VARIABLE_TYPES+MAX_CONC][MDE], /* d_func                */
-       struct Boundary_Condition *,/* BC_Type                             */
-       const double,		/* time_value	*/
-       const double ));                  /* time_step */
-
-EXTERN double electrical_conductivity
-PROTO((double [MDE],               /* dkdT                         */
-       double [MDE],			/*dkdV			*/
-       double [MAX_CONC][MDE],		/*dkdC			*/
-       double [DIM][MDE],		/*dkdX			*/
-       const double,		/* time	*/
-       const double ));                  /* time_step */
-
-#endif /* _MM_FILL_POTENTIAL_H */
->>>>>>> 524b3a25
+#endif /* GOMA_MM_FILL_POTENTIAL_H */