--- conflicted
+++ resolved
@@ -40,66 +40,48 @@
   /*PRS: These should be ints, but would necessitate rewriting all of
    *HKM's allocation in rf_element_storage.c.  Pardon the slop.
    */
-<<<<<<< HEAD
   double *sat_curve_type;     /* Curve type at current gauss point and time step.
-                               * =1. (true) means we are on wetting curve
-                               * =0. (false) means we are on the drying curve.
+                               * =1. (true) means we are on draining/drying curve
+                               * =0. (false) means we are on the wetting/imbibition curve.
                                */
   double *sat_curve_type_old; /* Switching status at old time at gauss point.
-                               * =1. (true) means we are on wetting curve
-                               * =0. (false) means we are on the drying curve.
+                               * =1. (true) means we are on draining/drying curve
+                               * =0. (false) means we are on the wetting/imbibition curve.
                                */
 
   double *solidified; /* 0 means material at gaus point has not solidified
                        * 1 means solidified
                        */
-=======
-  double *sat_curve_type; /* Curve type at current gauss point and time step.
-			   * =1. (true) means we are on draining/drying curve
-			   * =0. (false) means we are on the wetting/imbibition curve.
-			   */
-  double *sat_curve_type_old;/* Switching status at old time at gauss point.
-			   * =1. (true) means we are on draining/drying curve
-			   * =0. (false) means we are on the wetting/imbibition curve.
-			   */
 
-  double *solidified;    /* 0 means material at gaus point has not solidified
-			  * 1 means solidified
-			  */
+  double *sat_node;   /*
+                       * Storage of the saturation at the node
+                       * points. This is a vector of doubles.
+                       * (current time)
+                       */
+  double *p_cap_node; /*
+                       * Storage of the capillary pressure
+                       * at the node
+                       * points. This is a vector of doubles.
+                       * (previous time step)
+                       */
 
-  double *sat_node;      /*
-			   * Storage of the saturation at the node
-			   * points. This is a vector of doubles.
-			   * (current time)
-			   */
-  double *p_cap_node;     /*
-			   * Storage of the capillary pressure
-			   * at the node
-			   * points. This is a vector of doubles.
-			   * (previous time step)
-			   */
+  int *num_switch; /* number of curve switching at current Gauss point and time step */
+  int *switch_now; /* Toggle on whether we are switching curve at current Gauss step and time step
+                    * 0 means we are not switching at this time step
+                    * 1 means we are switching
+                    */
 
+  double *sat_min_wet; /*
+                        * Storage of the minimum saturation at the quadrature
+                        * points when on wetting curve . This is a vector of doubles.
+                        * (current time)
+                        */
 
-  int *num_switch;       /* number of curve switching at current Gauss point and time step */
-  int *switch_now;       /* Toggle on whether we are switching curve at current Gauss step and time step
-                          * 0 means we are not switching at this time step
-                          * 1 means we are switching
-                          */
-
-  double *sat_min_wet;    /*
-			   * Storage of the minimum saturation at the quadrature
-			   * points when on wetting curve . This is a vector of doubles.
-			   * (current time)
-			   */
-
-  double *sat_max_dry;    /*
-			   * Storage of the maximum saturation at the quadrature
-			   * points when on drying curve . This is a vector of doubles.
-			   * (current time)
-			   */
-
-
->>>>>>> 7830986f
+  double *sat_max_dry; /*
+                        * Storage of the maximum saturation at the quadrature
+                        * points when on drying curve . This is a vector of doubles.
+                        * (current time)
+                        */
 };
 typedef struct Element_Storage ELEMENT_STORAGE_STRUCT;
 
