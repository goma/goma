/************************************************************************ *
* Goma - Multiphysics finite element software                             *
* Sandia National Laboratories                                            *
*                                                                         *
* Copyright (c) 2014 Sandia Corporation.                                  *
*                                                                         *
* Under the terms of Contract DE-AC04-94AL85000 with Sandia Corporation,  *
* the U.S. Government retains certain rights in this software.            *
*                                                                         *
* This software is distributed under the GNU General Public License.      *
\************************************************************************/
 

/*
 *$Id: rf_io_const.h,v 5.4 2010-04-07 17:48:19 sarober Exp $
 */

#ifndef GOMA_RF_IO_CONST_H
#define GOMA_RF_IO_CONST_H

#ifndef MAX_NNV
#define	MAX_NNV		100	/* maximum number of nodal variables */
#endif

#ifndef MAX_NEV
#define	MAX_NEV		25	/* maximum number of element variables */
#endif

#ifndef MAX_NHV
#define	MAX_NHV		 1	/* maximum number of history variables */
#endif

#ifndef MAX_NGV
#define	MAX_NGV		300	/* maximum number of global variables */
#endif

#ifndef MAX_FNL
#define	MAX_FNL		128	/* maximum filename len (EXODUS II, Chemkin)*/
#endif

#ifndef NEXO
#define	NEXO		 2	/* number EXODUS II databases available. */
				/* Convention here: */
				/*      [0] == input EXODUS II db, read-only */
				/*      [1] == output EXODUS II db, writable */
#endif

#ifndef MAX_CHAR_IN_INPUT
#define MAX_CHAR_IN_INPUT	256 /* How many characters in input line? */
#endif

<<<<<<< HEAD
#ifndef MAX_CHAR_ECHO_INPUT
#define MAX_CHAR_ECHO_INPUT	1024 /* specifier for echo_string needs to be at least */
#endif                               /* 3*MAX_CHAR_IN_INPUT + 4 to account for "%s = %s %s" format */

=======

#ifndef MAX_CHAR_ECHO_INPUT
#define MAX_CHAR_ECHO_INPUT 1024
#endif
>>>>>>> 48a67847

#ifndef MAX_INFO
#define MAX_INFO	101	/* maximum number of "info" records */
#endif

#ifndef MAX_QA
#define MAX_QA		20	/* maximum number of QA records */
#endif

#ifndef MAX_VAR_NAME_LNGTH
#define MAX_VAR_NAME_LNGTH 32 /* maximum length of variable names         */
                              /* for Exodus II db output                  */
<<<<<<< HEAD
                              /* HKM -> Changed it from 20 to             */
=======
                              /* HKM -> Changed it from 10 to             */
>>>>>>> 48a67847
                              /*         32 to conform to exodus standard */
                              /*        Note: Chemkin needs at least 16   */
                              /*              Plus 3 for a prefix standard */
#endif

#ifndef MAX_NUMBER_PARAMS
#define MAX_NUMBER_PARAMS      100 /* maximum number of parameters allowed on */
				   /* input cards  */
#endif

#ifndef MAX_VAR_DESC_LNGTH
#define MAX_VAR_DESC_LNGTH	80 /* maximum length of variable descriptions */
				   /* for Exodus II db output */
#endif

/* Definitions of constants for command line options */
#ifndef MAX_COMMAND_LINE_LENGTH
#define MAX_COMMAND_LINE_LENGTH	(1024) /* maximum number of characters in */
				       /* a command line sent to system() */
#endif

#ifndef MAX_SYSTEM_COMMAND_LENGTH
#define MAX_SYSTEM_COMMAND_LENGTH	(1280) /* maximum number of characters in */
<<<<<<< HEAD
				       /* a system command for aprepro */
=======
/* a system command for aprepro */
>>>>>>> 48a67847
#endif


#define INPUT_FILE               1 /* command for reading from alternate input file */
#define NO_DISPLAY               2 /* command for eliminating output to screen */
#define APREPRO                  3 /* command to system call aprepro */
#define INEXOII_FILE             4 /* redirect in.exoII file */
#define OUTEXOII_FILE            5 /* redirect out.exoII file */
#define CONTIN_FILE              6 /* redirect contin.dat file */
#define SOLN_FILE                7 /* redirect soln.dat file */
#define DEBUG_OPTION             8 /* change debug flag */
#define FASTQ                    9 /* command to system call fastq */
#define FASTQ_APREPRO           10 /* command to system call aprepro on fastq file and call fastq */
#define EX1EX2V2                11 /* command to system call ex1ex2v2 */
#define BLOT                    12 /* command to system call blot after run is finished */
#define STDOUT_OUT              13 /* command to redirect stdout to file */
#define STDERR_OUT              13 /* command to redirect stderr to file */
#define RELAXATION              14 /* change overrelaxation parameter */
#define HELP_USAGE		15 /* print helpful usage of options, args */
#define NEWTON_NUM              16 /* change debug flag */
#define PRINT_CODE_VERSION	17 /* do exactly that */
#define WORKING_DIRECTORY	18 /* working directory to run in */
#define PARSER_OPTION		19 /* command to use new flex/bison parser */
#define NOECHO              20 /* Disable echoing of input/material files */
#define TIME_START              21 /* Initial simulation time */
#define TIME_END                22 /* Maximum simulation time */

#define CONT_BEG_PVALUE        101 /* BEGIN VALUE */
#define CONT_END_PVALUE        102 /* END VALUE */
#define CONT_PATHSTEP          103 /* PATH STEP */
#define CONT_PATH_STEPS        104 /* NUMBER OF PATH STEPS */
#define CONT_MIN_PVALUE        105 /* MINIMUM PATH STEP SIZE */
#define CONT_MAX_PVALUE        106 /* MAXIMUM PATH STEP SIZE */
#define CONT_METHOD            111 /* METHOD; 0th, 1st, ... */
#define CONT_TYPE              112 /* TYPE; BC(1), MAT(2) */
#define CONT_BCID              121 /* BCID */
#define CONT_DFID              122 /* DATA FLOAT ID */
#define CONT_MPID              131 /* MPID */
#define CONT_MTID              132 /* MAT PROPOERTY TAG ID */
#define CONT_BC_LIST           900 /* BC LIST AND STOP */
#define WRITE_INTERMEDIATE     901 /* Turn Write_Intermediate_Solution on */
#define EXOII_TIME_PLANE       902 /* Specify read_exoII_file time plane (step number) */

#ifndef ANNEAL_FILE_NAME
#define ANNEAL_FILE_NAME		"anneal.exoII"
#endif

/* #ifndef P_tmpdir
   #define p_tmpdir			"/var/tmp"
   #endif  */

#ifndef p_tmpdir
#define p_tmpdir			"/tmp"
#endif

#ifndef FRONT_SCRATCH_DIRECTORY
#define FRONT_SCRATCH_DIRECTORY		p_tmpdir
#endif

#define DP_PROC_PRINT_LIMIT      4 /*  maximum number of processors for   */
                                   /*  which certain kinds of information */
                                   /*  files will be generated during     */
                                   /*  parallel processing runs           */

#endif
<|MERGE_RESOLUTION|>--- conflicted
+++ resolved
@@ -49,17 +49,10 @@
 #define MAX_CHAR_IN_INPUT	256 /* How many characters in input line? */
 #endif
 
-<<<<<<< HEAD
 #ifndef MAX_CHAR_ECHO_INPUT
 #define MAX_CHAR_ECHO_INPUT	1024 /* specifier for echo_string needs to be at least */
 #endif                               /* 3*MAX_CHAR_IN_INPUT + 4 to account for "%s = %s %s" format */
 
-=======
-
-#ifndef MAX_CHAR_ECHO_INPUT
-#define MAX_CHAR_ECHO_INPUT 1024
-#endif
->>>>>>> 48a67847
 
 #ifndef MAX_INFO
 #define MAX_INFO	101	/* maximum number of "info" records */
@@ -72,11 +65,7 @@
 #ifndef MAX_VAR_NAME_LNGTH
 #define MAX_VAR_NAME_LNGTH 32 /* maximum length of variable names         */
                               /* for Exodus II db output                  */
-<<<<<<< HEAD
                               /* HKM -> Changed it from 20 to             */
-=======
-                              /* HKM -> Changed it from 10 to             */
->>>>>>> 48a67847
                               /*         32 to conform to exodus standard */
                               /*        Note: Chemkin needs at least 16   */
                               /*              Plus 3 for a prefix standard */
@@ -100,11 +89,13 @@
 
 #ifndef MAX_SYSTEM_COMMAND_LENGTH
 #define MAX_SYSTEM_COMMAND_LENGTH	(1280) /* maximum number of characters in */
-<<<<<<< HEAD
+/* a system command for aprepro */
+#endif
+
+
+#ifndef MAX_SYSTEM_COMMAND_LENGTH
+#define MAX_SYSTEM_COMMAND_LENGTH	(1280) /* maximum number of characters in */
 				       /* a system command for aprepro */
-=======
-/* a system command for aprepro */
->>>>>>> 48a67847
 #endif
 
 
