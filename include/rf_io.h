/************************************************************************ *
* Goma - Multiphysics finite element software                             *
* Sandia National Laboratories                                            *
*                                                                         *
* Copyright (c) 2021 Sandia Corporation.                                  *
*                                                                         *
* Under the terms of Contract DE-AC04-94AL85000 with Sandia Corporation,  *
* the U.S. Government retains certain rights in this software.            *
*                                                                         *
* This software is distributed under the GNU General Public License.      *
\************************************************************************/

/*
 * These are declarations for the global I/O varibles needed for
 * FEM problem specification
 *
 *
 * $Id: rf_io.h,v 5.3 2007-12-10 20:59:53 hkmoffa Exp $
 *
 *
 * Note: The associated constants are defined in "rf_io_const.h" and
 *       the definitions are defeind in rf_io_structs.h"
 */

#ifndef GOMA_RF_IO_H
#define GOMA_RF_IO_H

#include "rf_io_const.h" /* just in case it has not been done yet.
				  * -> We need this include dor this file */

extern char Input_File[MAX_FNL]; /* input EXODUS II database w/ problem defn */

extern char ExoFile[MAX_FNL]; /* input EXODUS II database w/ problem defn */

extern char Exo_LB_File[MAX_FNL]; /* EXODUS II load balance info for mesh */

extern char ExoFileOut[MAX_FNL]; /* output EXODUS II database w/ results */

extern char ExoFileOutMono[MAX_FNL]; /* output EXODUSS II database without per proc string */

extern char ExoAuxFile[MAX_FNL]; /* auxiliary EXODUS II database for initguess */

extern int ExoTimePlane; /* initial time plane to use */

extern char Echo_Input_File[MAX_FNL]; /* echo of problem def file  */

extern int Brk_Flag;

extern char *GomaPetscOptions;
extern int GomaPetscOptionsStrLen;

extern char DomainMappingFile[MAX_FNL]; /* Domain Mapping file. Maps the materials
                                       and names of material boundaries
                                       specified in this file into this file
                                       into chemkin domains and chemkin
                                       surface and volumetric domains. */

extern int CPU_word_size;

extern int IO_word_size; /* Precision variables for exodus II files*/

extern char Init_GuessFile[MAX_FNL];
/* ASCII file holding initial guess */

extern char Soln_OutFile[MAX_FNL];
/* ASCII file holding solution vector, */
/* same format as Init_GuessFile      */

extern int Brk_Flag; /* Flag to check for built-in brking */

extern int Debug_Flag; /* Flag to specify debug info is to be     */
                       /* printed out. The value of this flag     */
                       /* determines the level of diagnostic info */
                       /* which is printed to stdout              */
                       /* Debug_Flag == 0 	No output          */
                       /*	 1	minimun output             */
                       /*	 2	medium  output		   */
                       /*	 3	maximum output             */
                       /*	 -1	check jacobian             */
                       /*	 -2	check jacobian with scaling*/

extern int New_Parser_Flag; /* New_Parser_Flag = 0	Parse with old parser */
                            /* New_Parser_Flag = 1  Parse with new flex/bison parser */

#ifdef MATRIX_DUMP
extern int Number_Jac_Dump; /* Number of jacobians to dump out
                             * If the value is negative, then the one
                             * jacobian, the -n'th jacobian, is dumped
                             * out */
#endif
extern int Iout; /* Flag to specify level of diagnositc output */
                 /* which is to be printed out for the program */

extern int Write_Intermediate_Solutions;
<<<<<<< HEAD
/* Flag specifies whether to */
/* write out solution data at each */
/* Newton iteration. */
extern int Write_Initial_Solution;
/* Flag to indicate whether to write the
 * initial solution to the ascii and
 * exodus output files */
extern int Num_Var_Init;         /* Number of variables to overwrite with
                                  * global initialization */
extern int Num_Var_LS_Init;      /* number of variables to overwirte with
                                  * level set index initialization */
extern int Num_Var_External;     /* Number of external variables */
extern int Num_Var_External_pix; /* number of external variables (pixel only)*/
extern int Anneal_Mesh;          /* Flag specifying creation of a special exodus
                                  * file with coordinates adjusted to the
                                  * deformed coordinates (i.e. new displacements
                                  * are set to zero and mesh is deemed stress-free */

extern double Porous_liq_inventory; /*global variable for finite-insult boundary
                                     * condition
                                     */
extern double **Spec_source_inventory;
extern double *Spec_source_lumped_mass;
=======
				/* Flag specifies whether to */
			        /* write out solution data at each */
                                /* Newton iteration. */
extern int Write_Initial_Solution; 
				/* Flag to indicate whether to write the
			         * initial solution to the ascii and 
				 * exodus output files */
extern int Num_Var_Init ;	/* Number of variables to overwrite with
				 * global initialization */
extern int Num_Var_Bound ;	/* Number of variables to apply bounds */
extern int Num_Var_LS_Init;     /* number of variables to overwirte with
				 * level set index initialization */
extern int Num_Var_External;	/* Number of external variables */
extern int Num_Var_External_pix;/* number of external variables (pixel only)*/
extern int Anneal_Mesh;         /* Flag specifying creation of a special exodus
				 * file with coordinates adjusted to the
				 * deformed coordinates (i.e. new displacements
				 * are set to zero and mesh is deemed stress-free */

extern double Porous_liq_inventory; /*global variable for finite-insult boundary 					condition */
extern double **Spec_source_inventory; 
extern double *Spec_source_lumped_mass; 
>>>>>>> fa088430
extern const char anneal_file[];

extern char front_scratch_directory[MAX_FNL]; /* def'd in main.c */

extern int Unlimited_Output; /* flag to unlimit multiprocessor output */
                             /*    def'd in main.c    */
#endif<|MERGE_RESOLUTION|>--- conflicted
+++ resolved
@@ -92,7 +92,6 @@
                  /* which is to be printed out for the program */
 
 extern int Write_Intermediate_Solutions;
-<<<<<<< HEAD
 /* Flag specifies whether to */
 /* write out solution data at each */
 /* Newton iteration. */
@@ -102,6 +101,7 @@
  * exodus output files */
 extern int Num_Var_Init;         /* Number of variables to overwrite with
                                   * global initialization */
+extern int Num_Var_Bound;        /* Number of variables to apply bounds */
 extern int Num_Var_LS_Init;      /* number of variables to overwirte with
                                   * level set index initialization */
 extern int Num_Var_External;     /* Number of external variables */
@@ -116,30 +116,6 @@
                                      */
 extern double **Spec_source_inventory;
 extern double *Spec_source_lumped_mass;
-=======
-				/* Flag specifies whether to */
-			        /* write out solution data at each */
-                                /* Newton iteration. */
-extern int Write_Initial_Solution; 
-				/* Flag to indicate whether to write the
-			         * initial solution to the ascii and 
-				 * exodus output files */
-extern int Num_Var_Init ;	/* Number of variables to overwrite with
-				 * global initialization */
-extern int Num_Var_Bound ;	/* Number of variables to apply bounds */
-extern int Num_Var_LS_Init;     /* number of variables to overwirte with
-				 * level set index initialization */
-extern int Num_Var_External;	/* Number of external variables */
-extern int Num_Var_External_pix;/* number of external variables (pixel only)*/
-extern int Anneal_Mesh;         /* Flag specifying creation of a special exodus
-				 * file with coordinates adjusted to the
-				 * deformed coordinates (i.e. new displacements
-				 * are set to zero and mesh is deemed stress-free */
-
-extern double Porous_liq_inventory; /*global variable for finite-insult boundary 					condition */
-extern double **Spec_source_inventory; 
-extern double *Spec_source_lumped_mass; 
->>>>>>> fa088430
 extern const char anneal_file[];
 
 extern char front_scratch_directory[MAX_FNL]; /* def'd in main.c */
