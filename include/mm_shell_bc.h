--- conflicted
+++ resolved
@@ -32,7 +32,6 @@
 #define EXTERN extern
 #endif
 
-<<<<<<< HEAD
 EXTERN void shell_n_dot_flow_bc_confined(double func[DIM],
                                          double d_func[DIM][MAX_VARIABLE_TYPES + MAX_CONC][MDE],
                                          const double flowrate, /* imposed flow rate */
@@ -48,6 +47,15 @@
                                 const double dt,    /* current time step size */
                                 double xi[DIM],     /* Local stu coords */
                                 const Exo_DB *exo); /* ExodusII database struct pointer */
+
+EXTERN void lub_press_hydro
+(double *func,
+       double d_func[MAX_VARIABLE_TYPES + MAX_CONC],
+       const double delta_p_x,    /* Pressure variation in x direction */
+       const double delta_p_y,    /* Pressure variation in y direction */
+       const double delta_p_z,    /* Pressure variation in z direction */
+       const double p_0);        /* Pressure datum */
+
 
 EXTERN void shell_n_dot_flow_bc_film(double func[DIM],
                                      double d_func[DIM][MAX_VARIABLE_TYPES + MAX_CONC][MDE],
@@ -141,143 +149,6 @@
                                 double d_func[DIM][MAX_VARIABLE_TYPES + MAX_CONC][MDE],
                                 const int eb_mat_lubp,   /* element block for lubp equation */
                                 const int eb_mat_filmp); /* element block for filmp equation */
-=======
-EXTERN void shell_n_dot_flow_bc_confined
-PROTO((double func[DIM],
-       double d_func[DIM][MAX_VARIABLE_TYPES + MAX_CONC][MDE],
-       const double flowrate, /* imposed flow rate */
-       const double time,     /* current time */
-       const double dt,       /* current time step size */
-       double xi[DIM],        /* Local stu coords */
-       const Exo_DB *exo));   /* ExodusII database struct pointer */
-
-EXTERN void lub_static_pressure
-PROTO((double func[DIM],
-       double d_func[DIM][MAX_VARIABLE_TYPES + MAX_CONC][MDE],
-       const double P_atm,    /* imposed atmospheric pressure */
-       const double time,     /* current time */
-       const double dt,       /* current time step size */
-       double xi[DIM],        /* Local stu coords */
-       const Exo_DB *exo));   /* ExodusII database struct pointer */
-
-EXTERN void lub_press_hydro
-PROTO((double *func,
-       double d_func[MAX_VARIABLE_TYPES + MAX_CONC],
-       const double delta_p_x,    /* Pressure variation in x direction */
-       const double delta_p_y,    /* Pressure variation in y direction */
-       const double delta_p_z,    /* Pressure variation in z direction */
-       const double p_0));        /* Pressure datum */
-
-
-EXTERN void shell_n_dot_flow_bc_film
-PROTO((double func[DIM],
-       double d_func[DIM][MAX_VARIABLE_TYPES + MAX_CONC][MDE],
-       const double flowrate, /* imposed flow rate */
-       const double time,     /* current time */
-       const double dt,       /* current time step size */
-       double xi[DIM],        /* Local stu coords */
-       const Exo_DB *exo));   /* ExodusII database struct pointer */
-
-
-EXTERN void shell_n_dot_gradp_bc
-PROTO((double func[DIM],
-       double d_func[DIM][MAX_VARIABLE_TYPES + MAX_CONC][MDE],
-       const double time,     /* current time */
-       const double dt,       /* current time step size */
-       double xi[DIM],        /* Local stu coords */
-       const Exo_DB *exo));   /* ExodusII database struct pointer */
-
-
-EXTERN void shell_n_dot_gradh_bc
-PROTO((double [DIM],            /* func */
-       double [DIM][MAX_VARIABLE_TYPES + MAX_CONC][MDE], /* d_func */
-       const double ));          
-
-EXTERN void shell_n_dot_pflux_bc
-PROTO((double func[DIM],
-       double d_func[DIM][MAX_VARIABLE_TYPES + MAX_CONC][MDE],
-       const double flux,     /* imposed particles flux */
-       const double time,     /* current time */
-       const double dt));     /* current time step size */       
-
-EXTERN void shell_n_dot_gas_velo_bc_tfmp
-PROTO((double func[DIM],
-       double d_func[DIM][MAX_VARIABLE_TYPES + MAX_CONC][MDE],
-       const double flux,     /* imposed particles flux */
-       const double time,     /* current time */
-       const double dt,       /* current time step size */
-       double xi[DIM],        /* Local stu coords */
-       const Exo_DB *exo));   /* ExodusII database struct pointer */
-
-EXTERN void shell_lubrication_outflow
-PROTO((double func[DIM],
-       double d_func[DIM][MAX_VARIABLE_TYPES + MAX_CONC][MDE],
-       const double time,     /* current time */
-       const double dt,       /* current time step size */
-       double xi[DIM],        /* Local stu coords */
-       const Exo_DB *exo));   /* ExodusII database struct pointer */
-
-EXTERN void apply_sdet
-PROTO((double func[DIM],
-       double d_func[DIM][MAX_VARIABLE_TYPES + MAX_CONC][MDE],
-       double xi[DIM],        /* Local stu coords */
-       const Exo_DB *exo));   /* ExodusII database struct pointer */
-
-EXTERN void apply_sh_weak
-PROTO((double func[DIM],
-       double d_func[DIM][MAX_VARIABLE_TYPES + MAX_CONC][MDE],
-       double xi[DIM],        /* Local stu coords */
-       const Exo_DB *exo,   /* ExodusII database struct pointer */
-       const double dy_ds));  /* applied dy_ds at boundary */
-
-EXTERN void shell_n_dot_liq_velo_bc_tfmp
-PROTO((double func[DIM],
-       double d_func[DIM][MAX_VARIABLE_TYPES + MAX_CONC][MDE],
-       const double flux,     /* imposed particles flux */
-       const double time,     /* current time */
-       const double dt,       /* current time step size */
-       double xi[DIM],        /* Local stu coords */
-       const Exo_DB *exo));   /* ExodusII database struct pointer */
-
-EXTERN void shell_num_diff_bc_tfmp
-PROTO((double func[DIM],
-       double d_func[DIM][MAX_VARIABLE_TYPES + MAX_CONC][MDE],
-       const double time,     /* current time */
-       const double dt,       /* current time step size */
-       double xi[DIM],        /* Local stu coords */
-       const Exo_DB *exo));   /* ExodusII database struct pointer */
-
-EXTERN void shell_tfmp_avg_plate_velo_liq
-PROTO((double func[DIM],
-       double d_func[DIM][MAX_VARIABLE_TYPES + MAX_CONC][MDE],
-       const double time,     /* current time */
-       const double dt,       /* current time step size */
-       double xi[DIM],        /* Local stu coords */
-       const Exo_DB *exo));   /* ExodusII database struct pointer */
-
-EXTERN void shell_tfmp_n_dot_grad_s
-PROTO((double func[DIM],
-       double d_func[DIM][MAX_VARIABLE_TYPES + MAX_CONC][MDE],
-       const double time,     /* current time */
-       const double dt,       /* current time step size */
-       double xi[DIM],        /* Local stu coords */
-       const Exo_DB *exo));   /* ExodusII database struct pointer */
-
-EXTERN void apply_shell_traction_bc
-PROTO((double func[DIM],
-       double d_func[DIM][MAX_VARIABLE_TYPES + MAX_CONC][MDE],
-       const int BC_name,    /* BC name identifier */
-       const double tx,      /* traction in x-direction */
-       const double ty,      /* traction in y-direction */
-       const double tz));    /* traction in z-direction */
-
-EXTERN void match_lubrication_film_pressure
-PROTO((double func[DIM],
-       double d_func[DIM][MAX_VARIABLE_TYPES + MAX_CONC][MDE],
-       const int eb_mat_lubp,     /* element block for lubp equation */
-       const int eb_mat_filmp));  /* element block for filmp equation */
-
->>>>>>> bd9a34a1
 
 EXTERN void put_lub_flux_in_film /* mm_shell_bc.c                    */
     (int,                        /* id - local element node number for the
