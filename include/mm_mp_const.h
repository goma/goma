/************************************************************************ *
* Goma - Multiphysics finite element software                             *
* Sandia National Laboratories                                            *
*                                                                         *
* Copyright (c) 2014 Sandia Corporation.                                  *
*                                                                         *
* Under the terms of Contract DE-AC04-94AL85000 with Sandia Corporation,  *
* the U.S. Government retains certain rights in this software.            *
*                                                                         *
* This software is distributed under the GNU General Public License.      *
\************************************************************************/
 
#ifndef _MM_MP_CONST_H
#define _MM_MP_CONST_H

#ifndef MAX_NUMBER_MATLS
#define MAX_NUMBER_MATLS  9     /* maximum number of materials allowed */
#endif

#ifndef MAX_MODES
#define MAX_MODES  8     /* maximum number of viscoelastic modes allowed */
#endif


extern int Num_Var_Init_Mat[MAX_NUMBER_MATLS];	/* number of variables to overwrite with 
                                           material-specific initialization */

#define  DB_GOMA_MAT       1       /* Default location to obtain physical parameters */
#define  DB_CHEMKIN_MAT    4       /* Obtain physical parameters from the chemkin database
				    * for this material  */

/*
 *  Generic Model Types -> These can be used in all constituitive property
 *                         cases, unless otherwise overruled
 */
#define  NO_MODEL         -1       /* No model defined; good for initialization */
#define  UNINITIALIZED_MODEL 0     /* Usually indicates that the model initialization
				    * process is not being handled with rigor     */
#define  CHEMKIN_MODEL  10005	   /* Generic Chemkin model handled via calls
				    * to the chemkin property database */
#define  CONSTANT          1       /* Denotes CONSTANT property model */
#define  RATIO             1001    /* Denotes RATIO property model for LS */
#define  USER              2       /* Denotes USER-defined property model */
#define  USER_GEN	   3       /* Denotes generalized User-defind property
					model with gradients */
#define  TABLE             15      /* Denotes TABLE property model */
#define  BILINEAR          6       /* Denotes option for table interpolation */
#define  CAP_PRES          7
#define  FAUX_PLASTIC      16

/* Source term models */
#define  BOUSS          3       /* Boussinesq including rho*g*beta hydrostatic
				 * component */
#define  VISC_DISS      4
#define  JOULE          5
#define  SUSPENSION     6          
#define  BOUSSINESQ	7	/* Boussinesq as rho*g*beta*(T-Tref) */
#define  BOUSS_JXB      8
#define  SUSPEND        9
#define  FILL_SRC       10
#define  VARIABLE_DENSITY 11    /* Drying of Polymeric Film */
#define  LEVEL_SET      1212      /* density varies smoothly from - to + level set */
#define  VE_LEVEL_SET      1213      /* density varies smoothly from - to + level set */
#define  EHD_POLARIZATION 13    /* EHD Polarization force */
#define  LS_QUADRATIC    14      /* variation on LEVEL_SET viscosity model */
#define  ACOUSTIC    15      /* Acoustic energy density coupled to NS */
#define HS_FOAM 16   /* fluorinert */
#define VISC_ACOUSTIC 17   /* heat generation by acoustics */
#define INGBER 18   /* heat generation by acoustics */
#define GRAV_VIBRATIONAL 19   /* momentum source for gravity + vibration */
#define MELT             20  /* Lubrication source term model*/
<<<<<<< HEAD
#define HS_FOAM_PBE 21
=======
#define HS_FOAM_PMDI_10 23
>>>>>>> dcf3c08b


/* MMH */
/* #define  SUSPENSION_PM xxx Defiend below. */

/* Types of media */
/*#define  CONTINUOUS              3 */
/*#define  POROUS_SATURATED        4 */
/*#define  POROUS_UNSATURATED      5 */
/*#define  POROUS_TWO_PHASE        6 */
/*#define  POROUS_BRINKMAN         7 */

/* Types of media */
#define  CONTINUOUS              0
#define  POROUS_SATURATED        1
#define  POROUS_UNSATURATED      2
#define  POROUS_TWO_PHASE        3
#define  POROUS_BRINKMAN         4
#define  POROUS_SHELL_UNSATURATED            5

/* types of porosity relations */
#define  DEFORM                  3
#define  EXTERNAL_FIELD          4
#define  POROUS_CONST_INIT       5

/*
 * Options for k in potential equation
 * (electrical conductivity or permittivity)
 */ 
#define V_CONDUCTIVITY           0
#define V_PERMITTIVITY           1

/* Viscoelastic Constitutive equation parameters */

#define NOPOLYMER       0
#define GIESEKUS	6
#define WHITE_METZNER   7
#define OLDROYDB 	8 
#define PTT             9
#define MODIFIED_WLF    39

/* MMH */


/**********************************************************************************/
/*  Density Models
 *
 *    This needs to be expanded
 *    However, all of the generic model types also apply here
 *      -1 NO_MODEL
 *       0 CHEMKIN_GENERIC
 *       1 CONSTANT
 *       2 USER
 *       3 USER_GEN
 */
#define DENSITY_FILL          29   /* same designation as FILL in rf_fem_const.h */
#define DENSITY_LEVEL_SET     1212   /* same designation as LEVEL_SET source model */
#define DENSITY_IDEAL_GAS     5    /* Ideal gas law. */
#define DENSITY_SUSPENSION    6    /* same designation as SUSPENSION IN mm_mp_const.h */
#define DENSITY_FOAM          7
#define DENSITY_FOAM_TIME     16
#define DENSITY_FOAM_TIME_TEMP     17
#define DENSITY_FOAM_CONC     18
#define DENSITY_CONST_PHASE_FUNC 15
#define DENSITY_CONSTANT_PMV  8    /* Density and concentration determined from 
				    * the assumption that the partial molar volumes
				    * are constant 
				    * -> appropriate for all species variable 
				    *    types, though aukward for mass fraction
				    *    formulations.
				    */
#define DENSITY_CONSTANT_CONC  9   /* Density calculated from the assumption that
				    * the mixture concentration is constant
				    * -> appropriate when the species variable
				    *    type is mole fractions
                                    */
#define DENSITY_CONSTANT_LAST_CONC 10
                                   /* Density and mixture concentration calculated
                                    * assuming that the last species in the 
                                    * phase has a constant concentration. All of the
				    * other concentrations are allowed to freely
				    * vary.
                                    * -> appropriate for dilute transport
                                    */
#define DENSITY_SUSPENSION_PM 14     /* special model for this system */
#define DENSITY_THERMAL_BATTERY  905 /* special density model for thermal bat work */
<<<<<<< HEAD
#define DENSITY_FOAM_PBE 34
#define DENSITY_FOAM_PBE_EQN 35

=======
#define DENSITY_FOAM_PMDI_10 20
>>>>>>> dcf3c08b
/**********************************************************************************/

/*
 *  Chemical Potential
 */
#define SSCHEMPOT_CONSTANT   1
#define SSCHEMPOT_POLYNOMIAL 5

#define PSCHEMPOT_PRESSURE_INDEPENDENT  1
#define PSCHEMPOT_IDEALGAS  5

#define CHEMPOT_IDEALSOLN   4
#define CHEMPOT_STOICHPHASE 5


/*
 * PBE Types
 */
#define PBE_R_11 0
#define PBE_N_PENTANE 1


/* #define FILL xxx already defined in rf_fem_const.h */

#define SOLVENT_POLYMER 100
#define REACTIVE_FOAM 101

/* MMH
 * I'm assuming that there is no chance of these overlapping with the
 * density model numbers. 
 */
/* Generaralized Newtonian Constitutive equation parameters */

#define NEWTONIAN	3
#define POWER_LAW	4
#define CARREAU 	5 
/* #define SUSPENSION      6   key word defined in momentum source section   */
#define FILLED_EPOXY    7
#define CURE            8
#define THERMAL         9
/*
 *   HKM
 *         species source model, e.g. homogeneous reaction term 
 *         this is also a heat source model and a viscosity model
 */
#define EPOXY          10
#define SSM_EPOXY      10
#define BINGHAM        11
#define SSM_BINGHAM    11
#define EPOXY_DEA      12
#define SSM_EPOXY_DEA  12
#define CARREAU_SUSPENSION 	13
#define SSM_CARREAU_SUSPENSION 	13

#define SUSPENSION_PM  14	/* Particle suspension, a la Yuri Buyevich 
				 * suspension model.  It seemed best to define
				 * it here since this list is the longest.  This
				 * isn't used for the actual c.r. b/c it is
				 * essentially Newtonian.  It is used for
				 * the source term, though.
				 */
#define CARREAU_WLF   15     /*  Carreau viscosity with WLF temperature dependence */
#define POWERLAW_SUSPENSION	16

#define SSM_CHEMKIN_GAS   17    /* Chemkin Gas phase package call       */
#define SSM_CHEMKIN_LIQ   18    /* Chemkin Liquid phase package call    */
#define SSM_CHEMKIN_CPC   19    /* Chemkin Condensed phase package call */
#define FOAM              20    /* REF foam kinetics source model       */
#define CARREAU_WLF_CONC_PL   21   /*  Carreau viscosity with WLF temperature 
				      dependence and concentration shifting*/
#define HERSCHEL_BULKLEY   22   /* Herschel_bulkley model - power-law + yield stress */

#define BOND               23   /* bond evolution structure model for viscosity */
#define CONST_PHASE_FUNCTION 24
#define CARREAU_WLF_CONC_EXP  25   /*  Carreau viscosity with WLF temperature 
				      dependence and concentration shifting*/
					
#define FOAM_EPOXY    33
#define BINGHAM_WLF    27         /* Bingham WLF viscosity model */
#define SYLGARD    28         /* Sylgard viscosity model */
#define PRANDTL_MIXING 29     /* Shell Turbulent Viscosity Model */
#define FOAM_PMDI_10              40

<<<<<<< HEAD
#define FOAM_PBE_WATER	34
#define FOAM_PBE_OH	35
#define FOAM_PBE_CO2_L	36
#define FOAM_PBE_CO2_G	37
#define FOAM_PBE_BA_L	38
#define FOAM_PBE_BA_G	39
=======
#define FOAM_PMDI_10_RXN              41
#define FOAM_PMDI_10_H2O              42
#define FOAM_PMDI_10_CO2              43
>>>>>>> dcf3c08b


/*
 *  Heat source modeling
 *
 */
#define HSM_EPOXY      10
#define HSM_BINGHAM    11
#define HSM_EPOXY_DEA  12
#define HSM_CARREAU_SUSPENSION 	13
#define HSM_CARREAU_WLF   15     /*  Carreau viscosity with WLF temperature dependence */
#define HSM_POWERLAW_SUSPENSION	16
#define HSM_CK_GAS   17    /* Chemkin Gas phase package call       */
#define HSM_CK_LIQ   18    /* Chemkin Liquid phase package call    */
#define HSM_CK_CPC   19    /* Chemkin Condensed phase package call */
#define HSM_CARREAU_WLF_CONC   21
#define AVERAGE_CONTACT 22 /* Shell Energy Source Sliding Contact model */
#define LOCAL_CONTACT 23 /* Shell Energy Source Sliding Contact model */
#define LUBRICATION 24     /* Shell Energy Source Viscous Dissipation model */
#define CONSTANT_MELT 25     /* Shell Energy Source QCONV model */
#define CONSTANT_MELT_TURB 26    /* Shell Energy Source QCONV model */
#define LUBRICATION_FRICTION 27  /* Shell energy source VD model with solid-solid friction */
#define HSM_FOAM_PBE 34
/*
 *  Viscosity modeling
 *      -> HKM separated out the individual sections
 */
#define VISCM_EPOXY      10
#define VISCM_BINGHAM    11
#define VISCM_EPOXY_DEA  12
#define VISCM_CARREAU_SUSPENSION 	13
#define VISCM_CARREAU_WLF   15     /*  Carreau viscosity with WLF temperature dependence */
#define VISCM_POWERLAW_SUSPENSION	16
#define VISCM_CK_GASMIXTAVG   17    /* Chemkin Gas phase mixture averaged      */
#define VISCM_CK_GASDIXONLEWIS   18    /* Chemkin Gas phase Multicomponent Dixon-Lewis  */
#define VISCM_CK_LIQ   19    /* Chemkin Liquid phase package call    */
#define VISCM_CK_CPC   20    /* Chemkin Condensed phase package call */
#define VISCM_CARREAU_WLF_CONC   21 
/*
 * Dilational Viscosity Model
 *
 */
//!               Assume that kappa = 2/3 mu, and term magically disappears (default)
#define DILVISCM_KAPPAWIPESMU    10
//!               Assume that kappa = constant
#define DILVISCM_KAPPACONSTANT   11
//!               Assume that kappa = R mu, where R is a constant, and borrow mu constitutive model
#define DILVISCM_KAPPAFIXEDRATIO 12
//!               Assume that kappa comes from bubble theory
#define DILVISCM_KAPPABUBBLES    13

/* types of diffusion coefficient relations */
#define POROUS  3
#define HYDRO   4
#define FREE_VOL 5
#define ANISOTROPIC 6
#define BISECTION   7
#define RZBISECTION 8
#define RICHARDSON_ZAKI   9
#define EXP_DECAY   10
#define GENERALIZED 11          /*used in conjunc. with Generalized Fickian */
#define GENERALIZED_FREE_VOL 12
#define SUSP_BAL   13
#define ARRHENIUS  14 /* for temperature-dependent S-M diffusivities, KSC */
#define SHOCK   15

/* Types of vapor or gas pressure relations */
#define  KELVIN        3
#define  FLAT         33
#define  IDEAL_GAS     4
#define  NON_VOLATILE  5
#define  ANTOINE       6
#define  RIEDEL        7

/* Types of saturation and permeability relations */
#define  VAN_GENUCHTEN   3
#define  SUM_TO_ONE      4
#define  PSD_VOL         5
#define  PSD_WEXP        6
#define  PSD_SEXP        7
#define  K_TENSOR        8
#define  SOLIDIFICATION  9      /* permeability that slows down velocity for phase change  */
#define  TANH            10
#define  TANH_HYST       11
#define  KOZENY_CARMAN   12
#define  SINK_MASS_PERM  13
#define  ORTHOTROPIC     14
#define  KC_TENSOR       15
#define  SM_TENSOR       16
#define  SHELL_CYLINDER_SQUARE  20
#define  SHELL_TANH      21
#define  TANH_EXTERNAL      22

/* Types of Flowing Liquid Viscosity Models */
#define MOLTEN_GLASS     3

/* Types of capillary pressure stress */
#define  NO_CAP_STRESS        2
#define  WETTING              3
#define  PARTIALLY_WETTING    4
#define  COMPRESSIBLE         5

/* Elastic Constitutive equation parameters */
#define LINEAR	           3
#define NONLINEAR          4
#define INCOMP_3D          5
#define INCOMP_PSTRAIN     6
#define INCOMP_PSTRESS     7
#define HOOKEAN_PSTRAIN    8
#define HOOKEAN_PSTRESS    9

/* Viscoplastic consitutive equation params */
#define EVP_HYPER          10

/* Modulus parameters */
/*#define POWER_LAW    4  - defined rf_fem_const.h*/
#define CONTACT_LINE    5
#define SHEAR_HARDEN    6
#define EXPONENTIAL     7
#define DENSE_POWER_LAW 8
#define POISSON_RATIO   9
#define SHRINKAGE      10

/* Diffusion Constitutive equation parameters */
#define FICKIAN	3
#define DARCY	4
#define DARCY_FICKIAN	5
#define NON_DIFFUSING	6
#define HYDRODYNAMIC    7
#define STEFAN_MAXWELL	8          /* Stefan-Maxwell diffusion of neutral species, KSC 7/98 */   
#define STEFAN_MAXWELL_CHARGED	9  /* Stefan-Maxwell diffusion of charged species, KSC 9/98 */
#define DM_CK_GASMIXTUREAVG  10 /* Chemkin MixtureAveraged diffusivities */
#define DM_CK_GASMIXTUREAVG_VC  11 /* Chemkin MixtureAveraged diffusivities
					  * with velocity correction thrown in */
#define DM_CK_GASDIXONLEWIS 12  /* Chemkin Dixon-Lewis multicomponent
				        * diffusivities with velocity corrections */
#define DM_CK_LQSTEFAN_MAXWELL 13 /* Same as regular Stefan-Maxwell, but with
			     	   * coefficients coming from liquid chemkin
			       	   * package */
#define DM_CK_LQSTEFAN_MAXWELL_CHARGED  14
                                    /*
                                     * Same as regular Stefan-Maxwell_charged, but with
				     * coefficients coming from liquid chemkin
				     * package
				     */				      
#define GENERALIZED_FICKIAN 15 /* generalized fickian ACS 4/00 */
#define STEFAN_MAXWELL_VOLUME 16  /* RSL 6/28/00 */
#define FICKIAN_CHARGED	17     /* Fickian diffusion of charged species, KSC 9/2000 */
#define DM_SUSPENSION_BALANCE  18    /* for Nott and Brady type models */
#define FICKIAN_CHARGED_X 19  /*  RSL 9/18/00  */
#define POWERLAW_DARCY_FICKIAN	20 /*PRS for P&G */
#define HYDRODYNAMIC_QTENSOR    21
#define HYDRODYNAMIC_QTENSOR_OLD    22


/* surface tension laws */
#define DILATION 3

/* Species Time Integration choices */
#define STANDARD  0
#define TAYLOR_GALERKIN	1
#define TAYLOR_GALERKIN_EXP  2

/*Convective langrangian velocity models */
#define ROTATIONAL  2
#define ROTATIONAL_3D  25

/*Various thermophysical property models */
#define ENTHALPY 4
#define THERMAL_HEAT  45
#define FOAM_PBE 46

/*Electrode-kinetics Species Source model: KSC 10/13/98 */
#define ELECTRODE_KINETICS 904
#define ION_REACTIONS 908  /* RSL 3/13/01 */

/*Thermal-battery property model: KSC 3/1/99 */
#define THERMAL_BATTERY 905

/* Electrolyte-conductvity and current-density models for Charge-Species Transport: KSC 9/2000 */ 
#define ELECTRONEUTRALITY_SM 906
#define ELECTRONEUTRALITY_FICKIAN 907

/*Thermodynamic potential models: KSC 2/21/02 */
#define FeS2 908
#define LiSi 909

/* Atmospheric metal corrosion kinetic models: KSC 3/27/02 */ 
#define SOLID_DIFFUSION_SIMPLIFIED 910
#define SOLID_DIFFUSION_ELECTRONEUTRALITY 911
#define SOLID_DIFFUSION 912
#define GAS_DIFFUSION 913
#define FULL 914
#define ANNIHILATION_ELECTRONEUTRALITY 915
#define ANNIHILATION 916
#define NET_CHARGE 917     /* refer to F multiplied by sum of ci zi   */
#define SOLID_DIFFUSION_ELECTRONEUTRALITY_LINEAR 918
#define DEBYE_HUCKEL 919  /* Debye-Huckel linearization approximation for potential */

/* Butler-Volmer kinetic and electro-osmotic transport models: KSC 4/20/2006 */
#define BUTLER_VOLMER 920
#define ELECTROOSMOTIC 921

/* Photocuring reaction model  */
#define PHOTO_CURING   934

/* Special material-related height function models */
#define CONSTANT_SPEED 1011
#define ROLL_ON 1012
#define ROLL 1013
#define LINEAR_TIME 10130
#define CONSTANT_SPEED_DEFORM 10131
#define CONSTANT_SPEED_MELT 10132
#define FLAT_GRAD_FLAT 10133
#define TANGENTIAL_ROTATE 10134
#define ROLL_ON_MELT 10135
#define POLY_TIME 10136
#define JOURNAL 10137
#define CAP_SQUEEZE 10140
#define SLIDER_POLY_TIME 10141
#define FLAT_GRAD_FLAT_MELT 10142
#define CIRCLE_MELT 10143
#define LOWER_DISTANCE 10144

/* Lubrication contact angle models */
#define DYNAMIC_CA        10201
#define DYNAMIC_LINEAR_CA 10202

/* Disjoining pressure model */
#define TWO_TERM 10150
#define TWO_TERM_EXT_CA 10152
#define ONE_TERM 10151

/* Film evaporation model */
#define CONC_POWER 10160


/* Diffusion coefficient model */
#define STOKES_EINSTEIN 10170

/* Special function models for structured porous shells */
#define MULTI_MODE 1014

/*

   CONSTANTS FOR MATERIAL PROPERTY TAGS

   NOT COMPLETE

   IAN GATES

*/

 /* 
  * General Model Constants
  */

#define TAGC_THERMAL_CONDUCTIVITY          1100
#define TAGC_ELECTRICAL_CONDUCTIVITY       1200
#define TAGC_PERMITTIVITY                  1210
#define TAGC_VISCOSITY                     1300
#define TAGC_SURFACE_TENSION               1400
#define TAGC_HEAT_CAPACITY                 1500
#define TAGC_VOLUME_EXPANSION              1600
#define TAGC_DENSITY                       1700
#define TAGC_POROSITY                      1800
#define TAGC_PERMEABILITY                  1900 
#define TAGC_REL_GAS_PERM                  2000
#define TAGC_REL_LIQ_PERM                  2100
#define TAGC_SATURATION                    2200
#define TAGC_POROUS_COMPRESSIBILITY        2300
#define TAGC_MELTING_POINT_LIQUIDUS        2500  
#define TAGC_MELTING_POINT_SOLIDUS         2600
#define TAGC_FLOWINGLIQUID_VISCOSITY       2700

 /*
  *  Acoustic Model Constants
  */

#define TAGC_ACOUSTIC_WAVENUMBER       	   3000
#define TAGC_ACOUSTIC_IMPEDANCE       	   3010
#define TAGC_ACOUSTIC_ABSORPTION       	   3020
#define TAGC_REFRACTIVE_INDEX       	   3030
#define TAGC_LIGHT_ABSORPTION       	   3040


 /* 
  * Generalized Newtonian Models: 
  * Newtonian, Power Law, Carreau or Bingham(1,2,3)
  */

#define TAGC_MU0                           4000
#define TAGC_NEXP                          4100
#define TAGC_MUINF                         4200
#define TAGC_LAM                           4300
#define TAGC_AEXP                          4400
#define TAGC_ATEXP                         4500 

/*  CARREAU_WLF  */

#define TAGC_WLFC2			   4550

/* these are for the BINGHAM yielding material model */

#define TAGC_TAU_Y                         4600
#define TAGC_FEXP                          4610

/* these are for SUSPENSION/FILLED_EPOXY models */

#define TAGC_MAXPACK                       4800
#define TAGC_FICKDIFF_X                    4810
#define TAGC_FICKDIFF_Y                    4820

/* these are for Ryan's Qtensor model: */
#define TAGC_QTENSOR_EXTENSION_P           4830
#define TAGC_QTENSOR_NCT                   4840

/* these are for CURE/EPOXY/FILLED_EPOXY models */

#define TAGC_GELPOINT                      4900
#define TAGC_CUREAEXP                      4910   
#define TAGC_CUREBEXP                      4920  

 /* 
  * Viscoelastic Constitutive Equation: Giesekus Model
  * with proper coefficient choices it can become:
  * Maxwell Model
  * Oldroyd-B Model
  * White-Metzner Model
  * Leonov Model
  *
  * this struct contains the polymer viscosity
  * if it is shearthinning etc or NEWTONIAN 
  */

/*
 *  this is the ID for the first ve mode
 *  subsequent mode IDs are incremented by 1
 *  TAGC_TIME_CONST(mode i) = TAGC_TIME_CONST +i
 */

#define TAGC_TIME_CONST                    5000
#define TAGC_TIME_CONST1                   5001
#define TAGC_TIME_CONST2                   5002
#define TAGC_TIME_CONST3                   5003
#define TAGC_TIME_CONST4                   5004
#define TAGC_TIME_CONST5                   5005
#define TAGC_TIME_CONST6                   5006
#define TAGC_TIME_CONST7                   5007
#define TAGC_WT_FUNC                       5100
#define TAGC_ALPHA                         5200
#define TAGC_ALPHA1                        5201
#define TAGC_ALPHA2                        5202
#define TAGC_ALPHA3                        5203
#define TAGC_ALPHA4                        5204
#define TAGC_ALPHA5                        5205
#define TAGC_ALPHA6                        5206
#define TAGC_ALPHA7                        5207
#define TAGC_PTT_XI                        5300
#define TAGC_PTT_EPS                       5400
#define TAGC_SHIFT_FUNC                    5500
#define TAGC_SHIFT_FUNC1                   5501

 /* 
  * Constants used in the Elasticity Constitutive Equations
  */

#define TAGC_LAME_MU                       6000
#define TAGC_LAME_MU_CONTACT_LINE_G0       6001
#define TAGC_LAME_MU_CONTACT_LINE_G1       6002
#define TAGC_LAME_MU_CONTACT_LINE_R0       6003
#define TAGC_LAME_LAMBDA                   6100
#define TAGC_BEND_STIFFNESS                6110
#define TAGC_CONV_LAG_VELX                 6201
#define TAGC_CONV_LAG_VELY                 6202
#define TAGC_CONV_LAG_VELZ                 6203
#define TAGC_CONV_LAG_ROTRATE              6221
#define TAGC_CONV_LAG_ROT_X0               6222
#define TAGC_CONV_LAG_ROT_Y0               6223
#define TAGC_CONV_LAG_ROT_Z0               6224

#define TAGC_RS_LAME_MU                    6300
#define TAGC_RS_LAME_LAMBDA                6400
#define TAGC_RS_CONV_LAG_VELX              6301
#define TAGC_RS_CONV_LAG_VELY              6302
#define TAGC_RS_CONV_LAG_VELZ              6303
#define TAGC_RS_CONV_LAG_ROTRATE           6321
#define TAGC_RS_CONV_LAG_ROT_X0            6322
#define TAGC_RS_CONV_LAG_ROT_Y0            6323
#define TAGC_RS_CONV_LAG_ROT_Z0            6324

#define TAGC_POISSON                       6600
#define TAGC_STRSS_FR_SOL_VOL_FRAC         6610

 /* 
  * Constants used for Source Term Models
  */

     /*
      * General Navier-Stokes Source requires
      * three constants for vector components;
      * BOUSS_JXB and SUSPEND require 4th constant
      */

#define TAGC_NSS_A0                        7000
#define TAGC_NSS_A1                        7001
#define TAGC_NSS_A2                        7002
#define TAGC_NSS_A3                        7003


#define TAGC_SHU_QFLOW                     7010
#define TAGC_SHU_VWEB                      7011
#define TAGC_SHU_ROLLRAD                   7012
#define TAGC_SHU_X0                        7013
#define TAGC_SHU_GAPN                      7014
#define TAGC_SHU_UPS_XLOC                  7015
#define TAGC_SHU_DNS_XLOC                  7016

#endif<|MERGE_RESOLUTION|>--- conflicted
+++ resolved
@@ -69,12 +69,8 @@
 #define INGBER 18   /* heat generation by acoustics */
 #define GRAV_VIBRATIONAL 19   /* momentum source for gravity + vibration */
 #define MELT             20  /* Lubrication source term model*/
-<<<<<<< HEAD
 #define HS_FOAM_PBE 21
-=======
 #define HS_FOAM_PMDI_10 23
->>>>>>> dcf3c08b
-
 
 /* MMH */
 /* #define  SUSPENSION_PM xxx Defiend below. */
@@ -160,13 +156,9 @@
                                     */
 #define DENSITY_SUSPENSION_PM 14     /* special model for this system */
 #define DENSITY_THERMAL_BATTERY  905 /* special density model for thermal bat work */
-<<<<<<< HEAD
 #define DENSITY_FOAM_PBE 34
 #define DENSITY_FOAM_PBE_EQN 35
-
-=======
 #define DENSITY_FOAM_PMDI_10 20
->>>>>>> dcf3c08b
 /**********************************************************************************/
 
 /*
@@ -248,20 +240,20 @@
 #define BINGHAM_WLF    27         /* Bingham WLF viscosity model */
 #define SYLGARD    28         /* Sylgard viscosity model */
 #define PRANDTL_MIXING 29     /* Shell Turbulent Viscosity Model */
-#define FOAM_PMDI_10              40
-
-<<<<<<< HEAD
+
+
 #define FOAM_PBE_WATER	34
 #define FOAM_PBE_OH	35
 #define FOAM_PBE_CO2_L	36
 #define FOAM_PBE_CO2_G	37
 #define FOAM_PBE_BA_L	38
 #define FOAM_PBE_BA_G	39
-=======
+
+#define FOAM_PMDI_10              40
 #define FOAM_PMDI_10_RXN              41
 #define FOAM_PMDI_10_H2O              42
 #define FOAM_PMDI_10_CO2              43
->>>>>>> dcf3c08b
+
 
 
 /*
