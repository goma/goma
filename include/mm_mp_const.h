--- conflicted
+++ resolved
@@ -405,7 +405,6 @@
 #define RIEDEL       7
 
 /* Types of saturation and permeability relations */
-<<<<<<< HEAD
 #define VAN_GENUCHTEN          3
 #define SUM_TO_ONE             4
 #define PSD_VOL                5
@@ -426,32 +425,10 @@
 #define VAN_GENUCHTEN_EXTERNAL 23
 #define LEVER                  24
 #define SATURATION             25
-=======
-#define  VAN_GENUCHTEN   3
-#define  SUM_TO_ONE      4
-#define  PSD_VOL         5
-#define  PSD_WEXP        6
-#define  PSD_SEXP        7
-#define  K_TENSOR        8
-#define  SOLIDIFICATION  9      /* permeability that slows down velocity for phase change  */
-#define  TANH            10
-#define  TANH_HYST       11
-#define  KOZENY_CARMAN   12
-#define  SINK_MASS_PERM  13
-#define  ORTHOTROPIC     14
-#define  KC_TENSOR       15
-#define  SM_TENSOR       16
-#define  SHELL_CYLINDER_SQUARE  20
-#define  SHELL_TANH      21
-#define  TANH_EXTERNAL      22
-#define  VAN_GENUCHTEN_EXTERNAL   23
-#define  LEVER           24
-#define  SATURATION      25
-#define  ATANH           26
-#define  SINH            27
-#define  VAN_GENUCHTEN_HYST   28
-#define  VAN_GENUCHTEN_HYST_EXT   29
->>>>>>> 7830986f
+#define ATANH                  26
+#define SINH                   27
+#define VAN_GENUCHTEN_HYST     28
+#define VAN_GENUCHTEN_HYST_EXT 29
 
 /* Types of Flowing Liquid Viscosity Models */
 #define MOLTEN_GLASS 3
