--- conflicted
+++ resolved
@@ -80,15 +80,10 @@
 #define GRAV_VIBRATIONAL 19   /* momentum source for gravity + vibration */
 #define MELT             20  /* Lubrication source term model*/
 #define EM_DISS         21   /* heat generation by EM waves */
-<<<<<<< HEAD
-#define HS_FOAM_PBE 22
-#define HS_FOAM_PMDI_10 23
-#define  VARIABLE_DENSITY_NO_GAS 24    /* Drying of Polymeric Film */
-=======
 #define EM_VECTOR_DISS  22   /* heat generation by EM vector waves */
 #define HS_FOAM_PBE 23
 #define HS_FOAM_PMDI_10 24
->>>>>>> 8a41aacc
+#define  VARIABLE_DENSITY_NO_GAS 25    /* Drying of Polymeric Film */
 
 /* MMH */
 /* #define  SUSPENSION_PM xxx Defiend below. */
