/************************************************************************ *
* Goma - Multiphysics finite element software                             *
* Sandia National Laboratories                                            *
*                                                                         *
* Copyright (c) 2022 Goma Developers, National Technology & Engineering   *
*               Solutions of Sandia, LLC (NTESS)                          *
*                                                                         *
* Under the terms of Contract DE-NA0003525, the U.S. Government retains   *
* certain rights in this software.                                        *
*                                                                         *
* This software is distributed under the GNU General Public License.      *
* See LICENSE file.                                                       *
\************************************************************************/

#ifndef GOMA_MM_MP_CONST_H
#define GOMA_MM_MP_CONST_H

#ifndef MAX_NUMBER_MATLS
#define MAX_NUMBER_MATLS 9 /* maximum number of materials allowed */
#endif

#ifndef MAX_MODES
#define MAX_MODES 8 /* maximum number of viscoelastic modes allowed */
#endif

extern int Num_Var_Init_Mat[MAX_NUMBER_MATLS]; /* number of variables to overwrite with
                                          material-specific initialization */

#define DB_GOMA_MAT 1 /* Default location to obtain physical parameters */
#define DB_CHEMKIN_MAT                                      \
  4 /* Obtain physical parameters from the chemkin database \
     * for this material  */

/*
 *  Generic Model Types -> These can be used in all constituitive property
 *                         cases, unless otherwise overruled
 */
#define NO_MODEL -1 /* No model defined; good for initialization */
#define UNINITIALIZED_MODEL                            \
  0 /* Usually indicates that the model initialization \
     * process is not being handled with rigor     */
#define CHEMKIN_MODEL                                            \
  10005               /* Generic Chemkin model handled via calls \
                       * to the chemkin property database */
#define CONSTANT 1    /* Denotes CONSTANT property model */
#define RATIO    1001 /* Denotes RATIO property model for LS */
#define USER     2    /* Denotes USER-defined property model */
#define USER_GEN                                                    \
  3                     /* Denotes generalized User-defind property \
                             model with gradients */
#define TABLE        15 /* Denotes TABLE property model */
#define BILINEAR     6  /* Denotes option for table interpolation */
#define CAP_PRES     7
#define FAUX_PLASTIC 16
#define WAVELENGTH   17

/* Moment Property Models */
// growth rate
#define VISCOSITY_SCALED_GROWTH_RATE   4
#define VISCOSITY_PRESSURE_GROWTH_RATE 5

// coalescence
#define ADDITION_COALESCENCE               4
#define VISCOSITY_SCALED_COALESCENCE       5
#define VISCOSITY_BUBBLE_RATIO_COALESCENCE 6

/* Source term models */
#define BOUSS                                      \
  3 /* Boussinesq including rho*g*beta hydrostatic \
     * component */
#define VISC_DISS               4
#define JOULE                   5
#define SUSPENSION              6
#define BOUSSINESQ              7 /* Boussinesq as rho*g*beta*(T-Tref) */
#define BOUSS_JXB               8
#define SUSPEND                 9
#define FILL_SRC                10
#define VARIABLE_DENSITY        11   /* Drying of Polymeric Film */
#define LEVEL_SET               1212 /* density varies smoothly from - to + level set */
#define VE_LEVEL_SET            1213 /* density varies smoothly from - to + level set */
#define EHD_POLARIZATION        13   /* EHD Polarization force */
#define LS_QUADRATIC            14   /* variation on LEVEL_SET viscosity model */
#define ACOUSTIC                15   /* Acoustic energy density coupled to NS */
#define HS_FOAM                 16   /* fluorinert */
#define VISC_ACOUSTIC           17   /* heat generation by acoustics */
#define INGBER                  18
#define GRAV_VIBRATIONAL        19 /* momentum source for gravity + vibration */
#define MELT                    20 /* Lubrication source term model*/
#define EM_DISS                 21 /* heat generation by EM waves */
#define EM_VECTOR_DISS          22 /* heat generation by EM vector waves */
#define CONTINUUM_FLUID         23 /* Lubrication source term model*/
#define HS_FOAM_PBE             24
#define HS_FOAM_PMDI_10         25
#define VARIABLE_DENSITY_NO_GAS 26 /* Drying of Polymeric Film */

/* MMH */
/* #define  SUSPENSION_PM xxx Defiend below. */

/* Types of media */
/*#define  CONTINUOUS              3 */
/*#define  POROUS_SATURATED        4 */
/*#define  POROUS_UNSATURATED      5 */
/*#define  POROUS_TWO_PHASE        6 */
/*#define  POROUS_BRINKMAN         7 */

/* Types of media */
#define CONTINUOUS               0
#define POROUS_SATURATED         1
#define POROUS_UNSATURATED       2
#define POROUS_TWO_PHASE         3
#define POROUS_BRINKMAN          4
#define POROUS_SHELL_UNSATURATED 5

/* types of porosity relations */
#define DEFORM            3
#define EXTERNAL_FIELD    4
#define POROUS_CONST_INIT 5

/* types of drop patterns */
#define TFMP_SQUARE     300
#define TFMP_TRIANGULAR 301
#define TFMP_HEXAGONAL  302

// types of shell moment tensor calculation
#define SMT_SIMPLE   310
#define SMT_EXPANDED 311

// gap model types
// h = h0 - n dot d
#define GM_NDOTD 320
// h = r_web - r_roller
#define GM_RADIAL 321

// normal calculation methods
// use built-in fv->snormal
#define NCM_MAPPING 330
// for SIK_S normal of the web
#define NCM_PRIMITIVE_S_WEB 331
// for SIK_S normal of the roller
#define NCM_PRIMITIVE_S_ROLLER 332
// use built-in fv->normal
#define NCM_PRIMITIVE_XY 333

// shell integration kind
// integrate in 2d as in Scriven's ChEn 8104
// "Rudiments of Surface Geometry"
#define SIK_XY 340
// map 2d bar (shell) domain onto 1d element
#define SIK_S 341

/*
 * Options for k in potential equation
 * (electrical conductivity or permittivity)
 */
#define V_CONDUCTIVITY 0
#define V_PERMITTIVITY 1

// Electromagnetic
#define COMPLEX_CONSTANT 2
#define RADIAL_PML       3
#define REFRACTIVE_INDEX 4

/* Viscoelastic Constitutive equation parameters */

#define NOPOLYMER         0
#define GIESEKUS          6
#define WHITE_METZNER     7
#define OLDROYDB          8
#define PTT               9
#define SARAMITO_OLDROYDB 10
#define SARAMITO_GIESEKUS 11
#define SARAMITO_PTT      12
#define MODIFIED_JEFFREYS 13
#define ROLIE_POLY        14
#define ROLIE_POLY_FE     15
#define FENE_P            16
#define MODIFIED_WLF      39

// PTT forms
#define PTT_EXPONENTIAL 0
#define PTT_LINEAR      1

/**********************************************************************************/
/*  Density Models
 *
 *    This needs to be expanded
 *    However, all of the generic model types also apply here
 *      -1 NO_MODEL
 *       0 CHEMKIN_GENERIC
 *       1 CONSTANT
 *       2 USER
 *       3 USER_GEN
 */
#define DENSITY_FILL             29   /* same designation as FILL in rf_fem_const.h */
#define DENSITY_LEVEL_SET        1212 /* same designation as LEVEL_SET source model */
#define DENSITY_IDEAL_GAS        5    /* Ideal gas law. */
#define DENSITY_SUSPENSION       6    /* same designation as SUSPENSION IN mm_mp_const.h */
#define DENSITY_FOAM             7
#define DENSITY_FOAM_TIME        16
#define DENSITY_FOAM_TIME_TEMP   17
#define DENSITY_FOAM_CONC        18
#define DENSITY_CONST_PHASE_FUNC 15
#define DENSITY_CONSTANT_PMV                         \
  8 /* Density and concentration determined from     \
     * the assumption that the partial molar volumes \
     * are constant                                  \
     * -> appropriate for all species variable       \
     *    types, though aukward for mass fraction    \
     *    formulations.                              \
     */
#define DENSITY_CONSTANT_CONC                      \
  9 /* Density calculated from the assumption that \
     * the mixture concentration is constant       \
     * -> appropriate when the species variable    \
     *    type is mole fractions                   \
     */
#define DENSITY_CONSTANT_LAST_CONC 10
/* Density and mixture concentration calculated
 * assuming that the last species in the
 * phase has a constant concentration. All of the
 * other concentrations are allowed to freely
 * vary.
 * -> appropriate for dilute transport
 */
#define DENSITY_THERMEXP        13  /* Normal linear expansion for solids */
#define DENSITY_SUSPENSION_PM   14  /* special model for this system */
#define DENSITY_THERMAL_BATTERY 905 /* special density model for thermal bat work */
#define DENSITY_FOAM_PBE        34
#define DENSITY_FOAM_PBE_EQN    35
#define DENSITY_FOAM_PMDI_10    20
#define DENSITY_MOMENT_BASED    21
/**********************************************************************************/

/*
 *  Chemical Potential
 */
#define SSCHEMPOT_CONSTANT   1
#define SSCHEMPOT_POLYNOMIAL 5

#define PSCHEMPOT_PRESSURE_INDEPENDENT 1
#define PSCHEMPOT_IDEALGAS             5

#define CHEMPOT_IDEALSOLN   4
#define CHEMPOT_STOICHPHASE 5

/*
 * PBE Types
 */
#define PBE_R_11      0
#define PBE_N_PENTANE 1

/* #define FILL xxx already defined in rf_fem_const.h */

#define SOLVENT_POLYMER 100
#define REACTIVE_FOAM   101

/* MMH
 * I'm assuming that there is no chance of these overlapping with the
 * density model numbers.
 */
/* Generaralized Newtonian Constitutive equation parameters */

#define NEWTONIAN 3
#define POWER_LAW 4
#define CARREAU   5
/* #define SUSPENSION      6   key word defined in momentum source section   */
#define FILLED_EPOXY 7
#define CURE         8
#define THERMAL      9
/*
 *   HKM
 *         species source model, e.g. homogeneous reaction term
 *         this is also a heat source model and a viscosity model
 */
<<<<<<< HEAD
#define EPOXY          10
#define SSM_EPOXY      10
#define BINGHAM        11
#define SSM_BINGHAM    11
#define EPOXY_DEA      12
#define SSM_EPOXY_DEA  12
#define CARREAU_SUSPENSION 	13
#define SSM_CARREAU_SUSPENSION 	13
#define SSM_BOND 	14

#define SUSPENSION_PM  14	/* Particle suspension, a la Yuri Buyevich 
				 * suspension model.  It seemed best to define
				 * it here since this list is the longest.  This
				 * isn't used for the actual c.r. b/c it is
				 * essentially Newtonian.  It is used for
				 * the source term, though.
				 */
#define CARREAU_WLF   15     /*  Carreau viscosity with WLF temperature dependence */
#define POWERLAW_SUSPENSION	16

#define SSM_CHEMKIN_GAS   17    /* Chemkin Gas phase package call       */
#define SSM_CHEMKIN_LIQ   18    /* Chemkin Liquid phase package call    */
#define SSM_CHEMKIN_CPC   19    /* Chemkin Condensed phase package call */
#define FOAM              20    /* REF foam kinetics source model       */
#define CARREAU_WLF_CONC_PL   21   /*  Carreau viscosity with WLF temperature
				      dependence and concentration shifting*/
#define HERSCHEL_BULKLEY   22   /* Herschel_bulkley model - power-law + yield stress */

#define BOND               23   /* bond evolution structure model for viscosity */
#define CONST_PHASE_FUNCTION 24
#define CARREAU_WLF_CONC_EXP  25   /*  Carreau viscosity with WLF temperature
				      dependence and concentration shifting*/

#define FOAM_EPOXY    33
#define BINGHAM_WLF    27         /* Bingham WLF viscosity model */
#define SYLGARD    28         /* Sylgard viscosity model */
#define PRANDTL_MIXING 29     /* Shell Turbulent Viscosity Model */
#define BOND_SH               26   /* bond evolution structure model for viscosity with shear rate variable*/


=======
#define EPOXY                  10
#define SSM_EPOXY              10
#define BINGHAM                11
#define SSM_BINGHAM            11
#define EPOXY_DEA              12
#define SSM_EPOXY_DEA          12
#define CARREAU_SUSPENSION     13
#define SSM_CARREAU_SUSPENSION 13
#define SSM_BOND               14

#define SUSPENSION_PM                                                           \
  14                           /* Particle suspension, a la Yuri Buyevich       \
                                * suspension model.  It seemed best to define   \
                                * it here since this list is the longest.  This \
                                * isn't used for the actual c.r. b/c it is      \
                                * essentially Newtonian.  It is used for        \
                                * the source term, though.                      \
                                */
#define CARREAU_WLF         15 /*  Carreau viscosity with WLF temperature dependence */
#define POWERLAW_SUSPENSION 16

#define SSM_CHEMKIN_GAS 17 /* Chemkin Gas phase package call       */
#define SSM_CHEMKIN_LIQ 18 /* Chemkin Liquid phase package call    */
#define SSM_CHEMKIN_CPC 19 /* Chemkin Condensed phase package call */
#define FOAM            20 /* REF foam kinetics source model       */
#define CARREAU_WLF_CONC_PL                                            \
  21                        /*  Carreau viscosity with WLF temperature \
                               dependence and concentration shifting*/
#define HERSCHEL_BULKLEY 22 /* Herschel_bulkley model - power-law + yield stress */

#define BOND                 23 /* bond evolution structure model for viscosity */
#define CONST_PHASE_FUNCTION 24
#define CARREAU_WLF_CONC_EXP                    \
  25 /*  Carreau viscosity with WLF temperature \
        dependence and concentration shifting*/

#define FOAM_EPOXY     33
#define BINGHAM_WLF    27 /* Bingham WLF viscosity model */
#define SYLGARD        28 /* Sylgard viscosity model */
#define PRANDTL_MIXING 29 /* Shell Turbulent Viscosity Model */
#define BOND_SH        26 /* bond evolution structure model for viscosity with shear rate variable*/
#define BINGHAM_MIXED  30

#define FOAM_PBE_WATER 34
#define FOAM_PBE_OH    35
#define FOAM_PBE_CO2_L 36
#define FOAM_PBE_CO2_G 37
#define FOAM_PBE_BA_L  38
#define FOAM_PBE_BA_G  39

#define FOAM_PMDI_10         40
#define FOAM_PMDI_10_RXN     41
#define FOAM_PMDI_10_H2O     42
#define FOAM_PMDI_10_CO2     43
#define FOAM_PMDI_10_CO2_LIQ 44
#define FOAM_PMDI_10_CO2_GAS 45

#define MOMENT_CONSTANT_GROWTH            50
#define MOMENT_SIZE_DEPENDENT_COALESCENCE 51

/* Turbulent viscosity models for Reynolds Averaged NS */
#define TURBULENT_SA         52 /* Spallart Allmaras */
#define TURBULENT_SA_DYNAMIC 53 /* Spallart Allmaras */
#define TURBULENT_K_OMEGA    54

#define FLUIDITY_THIXOTROPIC_VISCOSITY 55

#define HERSCHEL_BULKLEY_PAPANASTASIOU 56 /* Herschel_bulkley model - power-law + yield stress */
>>>>>>> 3332841a

/*
 *  Heat source modeling
 *
 */
#define HSM_EPOXY               10
#define HSM_BINGHAM             11
#define HSM_EPOXY_DEA           12
#define HSM_CARREAU_SUSPENSION  13
#define HSM_CARREAU_WLF         15 /*  Carreau viscosity with WLF temperature dependence */
#define HSM_POWERLAW_SUSPENSION 16
#define HSM_CK_GAS              17 /* Chemkin Gas phase package call       */
#define HSM_CK_LIQ              18 /* Chemkin Liquid phase package call    */
#define HSM_CK_CPC              19 /* Chemkin Condensed phase package call */
#define HSM_CARREAU_WLF_CONC    21
#define AVERAGE_CONTACT         22 /* Shell Energy Source Sliding Contact model */
#define LOCAL_CONTACT           23 /* Shell Energy Source Sliding Contact model */
#define LUBRICATION             24 /* Shell Energy Source Viscous Dissipation model */
#define CONSTANT_MELT           25 /* Shell Energy Source QCONV model */
#define CONSTANT_MELT_TURB      26 /* Shell Energy Source QCONV model */
#define LUBRICATION_FRICTION    27 /* Shell energy source VD model with solid-solid friction */
#define HSM_FOAM_PBE            34
/*
 *  Viscosity modeling
 *      -> HKM separated out the individual sections
 */
<<<<<<< HEAD
#define VISCM_EPOXY      10
#define VISCM_BINGHAM    11
#define VISCM_EPOXY_DEA  12
#define VISCM_CARREAU_SUSPENSION 	13
#define VISCM_CARREAU_WLF   15     /*  Carreau viscosity with WLF temperature dependence */
#define VISCM_POWERLAW_SUSPENSION	16
#define VISCM_CK_GASMIXTAVG   17    /* Chemkin Gas phase mixture averaged      */
#define VISCM_CK_GASDIXONLEWIS   18    /* Chemkin Gas phase Multicomponent Dixon-Lewis  */
#define VISCM_CK_LIQ   19    /* Chemkin Liquid phase package call    */
#define VISCM_CK_CPC   20    /* Chemkin Condensed phase package call */
#define VISCM_CARREAU_WLF_CONC   21
#define VISCM_BOND               23   /* bond evolution structure model for viscosity */
#define VISCM_CONST_PHASE_FUNCTION 24
#define VISCM_CARREAU_WLF_CONC_EXP  25   /*  Carreau viscosity with WLF temperature
				      dependence and concentration shifting*/
#define VISCM_BOND_SH               26   /* bond evolution structure model for viscosity with shear rate variable*/

#define VISCM_FOAM_EPOXY    33
#define VISCM_BINGHAM_WLF    27         /* Bingham WLF viscosity model */
#define VISCM_SYLGARD    28         /* Sylgard viscosity model */
#define VISCM_PRANDTL_MIXING 29     /* Shell Turbulent Viscosity Model */
=======
#define VISCM_EPOXY                10
#define VISCM_BINGHAM              11
#define VISCM_EPOXY_DEA            12
#define VISCM_CARREAU_SUSPENSION   13
#define VISCM_CARREAU_WLF          15 /*  Carreau viscosity with WLF temperature dependence */
#define VISCM_POWERLAW_SUSPENSION  16
#define VISCM_CK_GASMIXTAVG        17 /* Chemkin Gas phase mixture averaged      */
#define VISCM_CK_GASDIXONLEWIS     18 /* Chemkin Gas phase Multicomponent Dixon-Lewis  */
#define VISCM_CK_LIQ               19 /* Chemkin Liquid phase package call    */
#define VISCM_CK_CPC               20 /* Chemkin Condensed phase package call */
#define VISCM_CARREAU_WLF_CONC     21
#define VISCM_BOND                 23 /* bond evolution structure model for viscosity */
#define VISCM_CONST_PHASE_FUNCTION 24
#define VISCM_CARREAU_WLF_CONC_EXP              \
  25 /*  Carreau viscosity with WLF temperature \
  dependence and concentration shifting*/
#define VISCM_BOND_SH                                                \
  26 /* bond evolution structure model for viscosity with shear rate \
        variable*/

#define VISCM_FOAM_EPOXY     33
#define VISCM_BINGHAM_WLF    27 /* Bingham WLF viscosity model */
#define VISCM_SYLGARD        28 /* Sylgard viscosity model */
#define VISCM_PRANDTL_MIXING 29 /* Shell Turbulent Viscosity Model */
>>>>>>> 3332841a
/*
 * Dilational Viscosity Model
 *
 */
//!               Assume that kappa = 2/3 mu, and term magically disappears (default)
#define DILVISCM_KAPPAWIPESMU 10
//!               Assume that kappa = constant
#define DILVISCM_KAPPACONSTANT 11
//!               Assume that kappa = R mu, where R is a constant, and borrow mu constitutive model
#define DILVISCM_KAPPAFIXEDRATIO 12
//!               Assume that kappa comes from bubble theory
#define DILVISCM_KAPPABUBBLES 13

/* types of diffusion coefficient relations */
#define POROUS               3
#define HYDRO                4
#define FREE_VOL             5
#define ANISOTROPIC          6
#define BISECTION            7
#define RZBISECTION          8
#define RICHARDSON_ZAKI      9
#define EXP_DECAY            10
#define GENERALIZED          11 /*used in conjunc. with Generalized Fickian */
#define GENERALIZED_FREE_VOL 12
<<<<<<< HEAD
#define SUSP_BAL   13
#define ARRHENIUS  14 /* for temperature-dependent S-M diffusivities, KSC */
#define SHOCK   15
#define PIECEWISE 16
#define CHAPMAN_GAS 17
#define SEDIMENT 18 /* Sedimentation model to account for hydrodynamic interaction
                       and osmotic pressure gradient */
#define BRUGGEMANN 19 /* Bruggmeman diffusion model accounting for effective diffusion in
                        porous media */
#define BRUGGEMANN_FREE_VOL 20 /* Combination of Bruggmeman porous media and solvent-polymer free volume diffusion models*/
=======
#define SUSP_BAL             13
#define ARRHENIUS            14 /* for temperature-dependent S-M diffusivities, KSC */
#define SHOCK                15
#define PIECEWISE            16
#define CHAPMAN_GAS          17
>>>>>>> 3332841a

/* Types of vapor or gas pressure relations */
#define KELVIN       3
#define FLAT         33
#define IDEAL_GAS    4
#define NON_VOLATILE 5
#define ANTOINE      6
#define RIEDEL       7

/* Types of saturation and permeability relations */
#define VAN_GENUCHTEN          3
#define SUM_TO_ONE             4
#define PSD_VOL                5
#define PSD_WEXP               6
#define PSD_SEXP               7
#define K_TENSOR               8
#define SOLIDIFICATION         9 /* permeability that slows down velocity for phase change  */
#define TANH                   10
#define TANH_HYST              11
#define KOZENY_CARMAN          12
#define SINK_MASS_PERM         13
#define ORTHOTROPIC            14
#define KC_TENSOR              15
#define SM_TENSOR              16
#define SHELL_CYLINDER_SQUARE  20
#define SHELL_TANH             21
#define TANH_EXTERNAL          22
#define VAN_GENUCHTEN_EXTERNAL 23
#define LEVER                  24
#define SATURATION             25
#define ATANH                  26
#define SINH                   27
#define VAN_GENUCHTEN_HYST     28
#define VAN_GENUCHTEN_HYST_EXT 29

/* Types of Flowing Liquid Viscosity Models */
#define MOLTEN_GLASS 3

/* Types of capillary pressure stress */
#define NO_CAP_STRESS     2
#define WETTING           3
#define PARTIALLY_WETTING 4
#define COMPRESSIBLE      5

/* Elastic Constitutive equation parameters */
#define LINEAR          3
#define NONLINEAR       4
#define INCOMP_3D       5
#define INCOMP_PSTRAIN  6
#define INCOMP_PSTRESS  7
#define HOOKEAN_PSTRAIN 8
#define HOOKEAN_PSTRESS 9
#define ELLIPTIC        10

/* Viscoplastic consitutive equation params */
#define EVP_HYPER 10

/* Viscoelastic consitutive equation params */
#define KELVIN_VOIGT 41
#define ZENER_SLS    42

/* Modulus parameters */
/*#define POWER_LAW    4  - defined rf_fem_const.h*/
#define CONTACT_LINE       5
#define SHEAR_HARDEN       6
#define EXPONENTIAL        7
#define DENSE_POWER_LAW    8
#define POISSON_RATIO      9
#define SHRINKAGE          10
#define MULTI_CONTACT_LINE 11

/* Diffusion Constitutive equation parameters */
<<<<<<< HEAD
#define FICKIAN	3
#define DARCY	4
#define DARCY_FICKIAN	5
#define NON_DIFFUSING	6
#define HYDRODYNAMIC    7
#define STEFAN_MAXWELL	8          /* Stefan-Maxwell diffusion of neutral species, KSC 7/98 */
#define STEFAN_MAXWELL_CHARGED	9  /* Stefan-Maxwell diffusion of charged species, KSC 9/98 */
#define DM_CK_GASMIXTUREAVG  10 /* Chemkin MixtureAveraged diffusivities */
#define DM_CK_GASMIXTUREAVG_VC  11 /* Chemkin MixtureAveraged diffusivities
					  * with velocity correction thrown in */
#define DM_CK_GASDIXONLEWIS 12  /* Chemkin Dixon-Lewis multicomponent
				        * diffusivities with velocity corrections */
#define DM_CK_LQSTEFAN_MAXWELL 13 /* Same as regular Stefan-Maxwell, but with
			     	   * coefficients coming from liquid chemkin
			       	   * package */
#define DM_CK_LQSTEFAN_MAXWELL_CHARGED  14
                                    /*
                                     * Same as regular Stefan-Maxwell_charged, but with
				     * coefficients coming from liquid chemkin
				     * package
				     */
#define GENERALIZED_FICKIAN 15 /* generalized fickian ACS 4/00 */
#define STEFAN_MAXWELL_VOLUME 16  /* RSL 6/28/00 */
#define FICKIAN_CHARGED	17     /* Fickian diffusion of charged species, KSC 9/2000 */
#define DM_SUSPENSION_BALANCE  18    /* for Nott and Brady type models */
#define FICKIAN_CHARGED_X 19  /*  RSL 9/18/00  */
#define POWERLAW_DARCY_FICKIAN	20 /*PRS for P&G */
#define HYDRODYNAMIC_QTENSOR    21
#define HYDRODYNAMIC_QTENSOR_OLD    22
#define HYDRODYNAMIC_SEDIMENT    23


=======
#define FICKIAN                3
#define DARCY                  4
#define DARCY_FICKIAN          5
#define NON_DIFFUSING          6
#define HYDRODYNAMIC           7
#define STEFAN_MAXWELL         8  /* Stefan-Maxwell diffusion of neutral species, KSC 7/98 */
#define STEFAN_MAXWELL_CHARGED 9  /* Stefan-Maxwell diffusion of charged species, KSC 9/98 */
#define DM_CK_GASMIXTUREAVG    10 /* Chemkin MixtureAveraged diffusivities */
#define DM_CK_GASMIXTUREAVG_VC                \
  11 /* Chemkin MixtureAveraged diffusivities \
      * with velocity correction thrown in */
#define DM_CK_GASDIXONLEWIS                \
  12 /* Chemkin Dixon-Lewis multicomponent \
      * diffusivities with velocity corrections */
#define DM_CK_LQSTEFAN_MAXWELL                   \
  13 /* Same as regular Stefan-Maxwell, but with \
      * coefficients coming from liquid chemkin  \
      * package */
#define DM_CK_LQSTEFAN_MAXWELL_CHARGED 14
/*
 * Same as regular Stefan-Maxwell_charged, but with
 * coefficients coming from liquid chemkin
 * package
 */
#define GENERALIZED_FICKIAN      15 /* generalized fickian ACS 4/00 */
#define STEFAN_MAXWELL_VOLUME    16 /* RSL 6/28/00 */
#define FICKIAN_CHARGED          17 /* Fickian diffusion of charged species, KSC 9/2000 */
#define DM_SUSPENSION_BALANCE    18 /* for Nott and Brady type models */
#define FICKIAN_CHARGED_X        19 /*  RSL 9/18/00  */
#define POWERLAW_DARCY_FICKIAN   20 /*PRS for P&G */
#define HYDRODYNAMIC_QTENSOR     21
#define HYDRODYNAMIC_QTENSOR_OLD 22
#define FICKIAN_SHELL            23 /* Shell version of Fickian diffusion equation */
>>>>>>> 3332841a
/* surface tension laws */
#define DILATION        3
#define GIBBS_ISOTHERM  35
#define TIME_RAMP       353
#define TIME_RAMP_SIGMA 354

/* species only diffusion choices */
#define DIFF_OFF      0
#define DIFF_POSITIVE 10
#define DIFF_NEGATIVE 11

/* Species Time Integration choices */
#define STANDARD            0
#define TAYLOR_GALERKIN     1
#define TAYLOR_GALERKIN_EXP 2

/*Convective langrangian velocity models */
#define ROTATIONAL    2
#define ROTATIONAL_3D 25
#define OSC_LINEAR    252

/*Various thermophysical property models */
#define ENTHALPY     4
#define THERMAL_HEAT 45
#define FOAM_PBE     46
#define CONSTANT_DV  50

/*Electrode-kinetics Species Source model: KSC 10/13/98 */
#define ELECTRODE_KINETICS 904
#define ION_REACTIONS      908 /* RSL 3/13/01 */

/*Thermal-battery property model: KSC 3/1/99 */
#define THERMAL_BATTERY 905

/* Electrolyte-conductvity and current-density models for Charge-Species Transport: KSC 9/2000 */
<<<<<<< HEAD
#define ELECTRONEUTRALITY_SM 906
=======
#define ELECTRONEUTRALITY_SM      906
>>>>>>> 3332841a
#define ELECTRONEUTRALITY_FICKIAN 907

/*Thermodynamic potential models: KSC 2/21/02 */
#define FeS2 908
#define LiSi 909

/* Atmospheric metal corrosion kinetic models: KSC 3/27/02 */
#define SOLID_DIFFUSION_SIMPLIFIED               910
#define SOLID_DIFFUSION_ELECTRONEUTRALITY        911
#define SOLID_DIFFUSION                          912
#define GAS_DIFFUSION                            913
#define METAL_CORROSION_FULL                     914
#define ANNIHILATION_ELECTRONEUTRALITY           915
#define ANNIHILATION                             916
#define NET_CHARGE                               917 /* refer to F multiplied by sum of ci zi   */
#define SOLID_DIFFUSION_ELECTRONEUTRALITY_LINEAR 918
#define DEBYE_HUCKEL                             919 /* Debye-Huckel linearization approximation for potential */

/* Butler-Volmer kinetic and electro-osmotic transport models: KSC 4/20/2006 */
#define BUTLER_VOLMER  920
#define ELECTROOSMOTIC 921

/* Photocuring reaction model  */
#define PHOTO_CURING 934

/* KOH etching models */
#define ETCHING_KOH     935
#define ETCHING_KOH_EXT 936

#define FLUIDITY_THIXOTROPIC 937

/* Special material-related height function models */
#define CONSTANT_SPEED        1011
#define ROLL_ON               1012
#define ROLL                  1013
#define ROLLER                101301
#define LINEAR_TIME           10130
#define CONSTANT_SPEED_DEFORM 10131
#define CONSTANT_SPEED_MELT   10132
#define FLAT_GRAD_FLAT        10133
#define TANGENTIAL_ROTATE     10134
#define ROLL_ON_MELT          10135
#define POLY_TIME             10136
#define JOURNAL               10137
#define CAP_SQUEEZE           10140
#define SLIDER_POLY_TIME      10141
#define FLAT_GRAD_FLAT_MELT   10142
#define CIRCLE_MELT           10143
#define LOWER_DISTANCE        10144
#define WALL_DISTMOD          10145
#define WALL_DISTURB          10146

/* Lubrication contact angle models */
#define DYNAMIC_CA        10201
#define DYNAMIC_LINEAR_CA 10202

/* Disjoining pressure model */
#define TWO_TERM        10150
#define TWO_TERM_EXT_CA 10152
#define ONE_TERM        10151

/* Film evaporation model */
#define CONC_POWER 10160

/* Diffusion coefficient model */
#define STOKES_EINSTEIN 10170

/* Special function models for structured porous shells */
#define MULTI_MODE 1014

/* Level set interface interpolation */
#define LSI_INTERP_LINEAR 20001
#define LSI_INTERP_LOG    20002

/* Regularization models */
#define REGULARIZATION_EPSILON               4
#define REGULARIZATION_PAPANASTASIOU         5
#define REGULARIZATION_PAPANASTASIOU_EPSILON 6
#define REGULARIZATION_YIELD_ONLY_EPSILON    7

/*

   CONSTANTS FOR MATERIAL PROPERTY TAGS

   NOT COMPLETE

   IAN GATES

*/

/*
 * General Model Constants
 */

#define TAGC_THERMAL_CONDUCTIVITY    1100
#define TAGC_ELECTRICAL_CONDUCTIVITY 1200
#define TAGC_PERMITTIVITY            1210
#define TAGC_VISCOSITY               1300
#define TAGC_SURFACE_TENSION         1400
#define TAGC_HEAT_CAPACITY           1500
#define TAGC_VOLUME_EXPANSION        1600
#define TAGC_DENSITY                 1700
#define TAGC_POROSITY                1800
#define TAGC_PERMEABILITY            1900
#define TAGC_REL_GAS_PERM            2000
#define TAGC_REL_LIQ_PERM            2100
#define TAGC_SATURATION              2200
#define TAGC_POROUS_COMPRESSIBILITY  2300
#define TAGC_MELTING_POINT_LIQUIDUS  2500
#define TAGC_MELTING_POINT_SOLIDUS   2600
#define TAGC_FLOWINGLIQUID_VISCOSITY 2700
#define TAGC_DIFFUSIVITY_0           2800
#define TAGC_DIFFUSIVITY_1           2801

/*
 *  Acoustic Model Constants
 */

#define TAGC_ACOUSTIC_WAVENUMBER 3000
#define TAGC_ACOUSTIC_IMPEDANCE  3010
#define TAGC_ACOUSTIC_ABSORPTION 3020
#define TAGC_REFRACTIVE_INDEX    3030
#define TAGC_LIGHT_ABSORPTION    3040
#define TAGC_EXTINCTION_INDEX    3050

/*
 * Generalized Newtonian Models:
 * Newtonian, Power Law, Carreau or Bingham(1,2,3)
 */

#define TAGC_MU0   4000
#define TAGC_NEXP  4100
#define TAGC_MUINF 4200
#define TAGC_LAM   4300
#define TAGC_AEXP  4400
#define TAGC_ATEXP 4500

/*  CARREAU_WLF  */

#define TAGC_WLFC2   4550
#define TAGC_REFTEMP 4560

/* these are for the BINGHAM yielding material model */

#define TAGC_TAU_Y 4600
#define TAGC_FEXP  4610

/* these are for SUSPENSION/FILLED_EPOXY models */

#define TAGC_MAXPACK    4800
#define TAGC_FICKDIFF_X 4810
#define TAGC_FICKDIFF_Y 4820

/* these are for Ryan's Qtensor model: */
#define TAGC_QTENSOR_EXTENSION_P 4830
#define TAGC_QTENSOR_NCT         4840

/* these are for CURE/EPOXY/FILLED_EPOXY models */

#define TAGC_GELPOINT 4900
#define TAGC_CUREAEXP 4910
#define TAGC_CUREBEXP 4920

/*
 * Viscoelastic Constitutive Equation: Giesekus Model
 * with proper coefficient choices it can become:
 * Maxwell Model
 * Oldroyd-B Model
 * White-Metzner Model
 * Leonov Model
 *
 * this struct contains the polymer viscosity
 * if it is shearthinning etc or NEWTONIAN
 */

/*
 *  this is the ID for the first ve mode
 *  subsequent mode IDs are incremented by 1
 *  TAGC_TIME_CONST(mode i) = TAGC_TIME_CONST +i
 */

#define TAGC_TIME_CONST             5000
#define TAGC_TIME_CONST1            5001
#define TAGC_TIME_CONST2            5002
#define TAGC_TIME_CONST3            5003
#define TAGC_TIME_CONST4            5004
#define TAGC_TIME_CONST5            5005
#define TAGC_TIME_CONST6            5006
#define TAGC_TIME_CONST7            5007
#define TAGC_WT_FUNC                5100
#define TAGC_ALPHA                  5200
#define TAGC_ALPHA1                 5201
#define TAGC_ALPHA2                 5202
#define TAGC_ALPHA3                 5203
#define TAGC_ALPHA4                 5204
#define TAGC_ALPHA5                 5205
#define TAGC_ALPHA6                 5206
#define TAGC_ALPHA7                 5207
#define TAGC_PTT_XI                 5300
#define TAGC_PTT_EPS                5400
#define TAGC_SHIFT_FUNC             5500
#define TAGC_SHIFT_FUNC1            5501
#define TAGC_POLYMER_YIELD_STRESS   5600
#define TAGC_POLYMER_YIELD_EXPONENT 5700

/*
 * Constants used in the Elasticity Constitutive Equations
 */

#define TAGC_LAME_MU                 6000
#define TAGC_LAME_MU_CONTACT_LINE_G0 6001
#define TAGC_LAME_MU_CONTACT_LINE_G1 6002
#define TAGC_LAME_MU_CONTACT_LINE_R0 6003
#define TAGC_LAME_LAMBDA             6100
#define TAGC_BEND_STIFFNESS          6110
#define TAGC_CONV_LAG_VELX           6201
#define TAGC_CONV_LAG_VELY           6202
#define TAGC_CONV_LAG_VELZ           6203
#define TAGC_CONV_LAG_ROTRATE        6221
#define TAGC_CONV_LAG_ROT_X0         6222
#define TAGC_CONV_LAG_ROT_Y0         6223
#define TAGC_CONV_LAG_ROT_Z0         6224

#define TAGC_RS_LAME_MU          6300
#define TAGC_RS_LAME_LAMBDA      6400
#define TAGC_RS_CONV_LAG_VELX    6301
#define TAGC_RS_CONV_LAG_VELY    6302
#define TAGC_RS_CONV_LAG_VELZ    6303
#define TAGC_RS_CONV_LAG_ROTRATE 6321
#define TAGC_RS_CONV_LAG_ROT_X0  6322
#define TAGC_RS_CONV_LAG_ROT_Y0  6323
#define TAGC_RS_CONV_LAG_ROT_Z0  6324

#define TAGC_POISSON               6600
#define TAGC_STRSS_FR_SOL_VOL_FRAC 6610

/*
 * Constants used for Source Term Models
 */

/*
 * General Navier-Stokes Source requires
 * three constants for vector components;
 * BOUSS_JXB and SUSPEND require 4th constant
 */

#define TAGC_NSS_A0 7000
#define TAGC_NSS_A1 7001
#define TAGC_NSS_A2 7002
#define TAGC_NSS_A3 7003

/*
 * Lubrication Constants:
 * heightU, heightL, veloU, veloL, dcaU, dcaL
 */

#define TAGC_LUB_HGT_U0 7010
#define TAGC_LUB_HGT_U1 7011
#define TAGC_LUB_HGT_U2 7012
#define TAGC_LUB_HGT_U3 7013
#define TAGC_LUB_HGT_U4 7014
#define TAGC_LUB_HGT_U5 7015
#define TAGC_LUB_HGT_U6 7016
#define TAGC_LUB_HGT_U7 7017

#define TAGC_LUB_HGT_L0 7018
#define TAGC_LUB_HGT_L1 7019
#define TAGC_LUB_HGT_L2 7020
#define TAGC_LUB_HGT_L3 7021
#define TAGC_LUB_HGT_L4 7022
#define TAGC_LUB_HGT_L5 7023
#define TAGC_LUB_HGT_L6 7024
#define TAGC_LUB_HGT_L7 7025

#define TAGC_U_LUB_VELO_U0 7026
#define TAGC_U_LUB_VELO_U1 7027
#define TAGC_U_LUB_VELO_U2 7028
#define TAGC_U_LUB_VELO_U3 7029
#define TAGC_U_LUB_VELO_U4 7030
#define TAGC_U_LUB_VELO_U5 7031

#define TAGC_U_LUB_VELO_L0 7032
#define TAGC_U_LUB_VELO_L1 7033
#define TAGC_U_LUB_VELO_L2 7034
#define TAGC_U_LUB_VELO_L3 7035
#define TAGC_U_LUB_VELO_L4 7036
#define TAGC_U_LUB_VELO_L5 7037

#define TAGC_LUB_VELO_U0 17026
#define TAGC_LUB_VELO_U1 17027
#define TAGC_LUB_VELO_U2 17028

#define TAGC_LUB_VELO_L0 17032
#define TAGC_LUB_VELO_L1 17033
#define TAGC_LUB_VELO_L2 17034

#define TAGC_LUB_DCA_U0 7038
#define TAGC_LUB_DCA_U1 7039
#define TAGC_LUB_DCA_U2 7040
#define TAGC_LUB_DCA_U3 7041
#define TAGC_LUB_DCA_L0 7042
#define TAGC_LUB_DCA_L1 7043
#define TAGC_LUB_DCA_L2 7044
#define TAGC_LUB_DCA_L3 7045

#define TAGC_LUB_SOURCE_0 7046
#define TAGC_LUB_SOURCE_1 7047
#define TAGC_LUB_SOURCE_2 7048

#define TAGC_HEAT_SOURCE_0       7050
#define TAGC_SPECIES_SOURCE_0_P0 70520
#define TAGC_SPECIES_SOURCE_0_P1 70521
#define TAGC_SPECIES_SOURCE_0_P2 70522
#define TAGC_SPECIES_SOURCE_0_P3 70523
#define TAGC_SPECIES_SOURCE_1_P0 70530
#define TAGC_SPECIES_SOURCE_1_P1 70531
#define TAGC_SPECIES_SOURCE_1_P2 70532
#define TAGC_SPECIES_SOURCE_1_P3 70533
#define TAGC_RST_FUNC_0          7060
#define TAGC_RST_FUNC_1          7061
#define TAGC_RST_FUNC_2          7062
#define TAGC_LATENT_HEAT_0       7070
#define TAGC_LATENT_HEAT_1       7071

/*  Problem Description Parameters   */

#define TAGC_ACOUSTIC_FREQ       8010
#define TAGC_PROCESS_TEMP        8011
#define TAGC_ACOUSTIC_WAVELENGTH 8012
#define TAGC_EM_FREQ             8013
#define TAGC_EM_WAVELENGTH       8014
/*
 * Thin film multiphase constants
 * */

#define TAGC_TFMP_REL_PERM_0  7100
#define TAGC_TFMP_REL_PERM_1  7101
#define TAGC_TFMP_REL_PERM_2  7102
#define TAGC_TFMP_REL_PERM_3  7103
#define TAGC_TFMP_DENSITY_0   7104
#define TAGC_TFMP_DENSITY_1   7105
#define TAGC_TFMP_DENSITY_2   7106
#define TAGC_TFMP_DENSITY_3   7107
#define TAGC_TFMP_VISCOSITY_0 7108
#define TAGC_TFMP_VISCOSITY_1 7109

#endif<|MERGE_RESOLUTION|>--- conflicted
+++ resolved
@@ -272,48 +272,6 @@
  *         species source model, e.g. homogeneous reaction term
  *         this is also a heat source model and a viscosity model
  */
-<<<<<<< HEAD
-#define EPOXY          10
-#define SSM_EPOXY      10
-#define BINGHAM        11
-#define SSM_BINGHAM    11
-#define EPOXY_DEA      12
-#define SSM_EPOXY_DEA  12
-#define CARREAU_SUSPENSION 	13
-#define SSM_CARREAU_SUSPENSION 	13
-#define SSM_BOND 	14
-
-#define SUSPENSION_PM  14	/* Particle suspension, a la Yuri Buyevich 
-				 * suspension model.  It seemed best to define
-				 * it here since this list is the longest.  This
-				 * isn't used for the actual c.r. b/c it is
-				 * essentially Newtonian.  It is used for
-				 * the source term, though.
-				 */
-#define CARREAU_WLF   15     /*  Carreau viscosity with WLF temperature dependence */
-#define POWERLAW_SUSPENSION	16
-
-#define SSM_CHEMKIN_GAS   17    /* Chemkin Gas phase package call       */
-#define SSM_CHEMKIN_LIQ   18    /* Chemkin Liquid phase package call    */
-#define SSM_CHEMKIN_CPC   19    /* Chemkin Condensed phase package call */
-#define FOAM              20    /* REF foam kinetics source model       */
-#define CARREAU_WLF_CONC_PL   21   /*  Carreau viscosity with WLF temperature
-				      dependence and concentration shifting*/
-#define HERSCHEL_BULKLEY   22   /* Herschel_bulkley model - power-law + yield stress */
-
-#define BOND               23   /* bond evolution structure model for viscosity */
-#define CONST_PHASE_FUNCTION 24
-#define CARREAU_WLF_CONC_EXP  25   /*  Carreau viscosity with WLF temperature
-				      dependence and concentration shifting*/
-
-#define FOAM_EPOXY    33
-#define BINGHAM_WLF    27         /* Bingham WLF viscosity model */
-#define SYLGARD    28         /* Sylgard viscosity model */
-#define PRANDTL_MIXING 29     /* Shell Turbulent Viscosity Model */
-#define BOND_SH               26   /* bond evolution structure model for viscosity with shear rate variable*/
-
-
-=======
 #define EPOXY                  10
 #define SSM_EPOXY              10
 #define BINGHAM                11
@@ -382,7 +340,6 @@
 #define FLUIDITY_THIXOTROPIC_VISCOSITY 55
 
 #define HERSCHEL_BULKLEY_PAPANASTASIOU 56 /* Herschel_bulkley model - power-law + yield stress */
->>>>>>> 3332841a
 
 /*
  *  Heat source modeling
@@ -409,29 +366,6 @@
  *  Viscosity modeling
  *      -> HKM separated out the individual sections
  */
-<<<<<<< HEAD
-#define VISCM_EPOXY      10
-#define VISCM_BINGHAM    11
-#define VISCM_EPOXY_DEA  12
-#define VISCM_CARREAU_SUSPENSION 	13
-#define VISCM_CARREAU_WLF   15     /*  Carreau viscosity with WLF temperature dependence */
-#define VISCM_POWERLAW_SUSPENSION	16
-#define VISCM_CK_GASMIXTAVG   17    /* Chemkin Gas phase mixture averaged      */
-#define VISCM_CK_GASDIXONLEWIS   18    /* Chemkin Gas phase Multicomponent Dixon-Lewis  */
-#define VISCM_CK_LIQ   19    /* Chemkin Liquid phase package call    */
-#define VISCM_CK_CPC   20    /* Chemkin Condensed phase package call */
-#define VISCM_CARREAU_WLF_CONC   21
-#define VISCM_BOND               23   /* bond evolution structure model for viscosity */
-#define VISCM_CONST_PHASE_FUNCTION 24
-#define VISCM_CARREAU_WLF_CONC_EXP  25   /*  Carreau viscosity with WLF temperature
-				      dependence and concentration shifting*/
-#define VISCM_BOND_SH               26   /* bond evolution structure model for viscosity with shear rate variable*/
-
-#define VISCM_FOAM_EPOXY    33
-#define VISCM_BINGHAM_WLF    27         /* Bingham WLF viscosity model */
-#define VISCM_SYLGARD    28         /* Sylgard viscosity model */
-#define VISCM_PRANDTL_MIXING 29     /* Shell Turbulent Viscosity Model */
-=======
 #define VISCM_EPOXY                10
 #define VISCM_BINGHAM              11
 #define VISCM_EPOXY_DEA            12
@@ -456,7 +390,6 @@
 #define VISCM_BINGHAM_WLF    27 /* Bingham WLF viscosity model */
 #define VISCM_SYLGARD        28 /* Sylgard viscosity model */
 #define VISCM_PRANDTL_MIXING 29 /* Shell Turbulent Viscosity Model */
->>>>>>> 3332841a
 /*
  * Dilational Viscosity Model
  *
@@ -481,24 +414,19 @@
 #define EXP_DECAY            10
 #define GENERALIZED          11 /*used in conjunc. with Generalized Fickian */
 #define GENERALIZED_FREE_VOL 12
-<<<<<<< HEAD
-#define SUSP_BAL   13
-#define ARRHENIUS  14 /* for temperature-dependent S-M diffusivities, KSC */
-#define SHOCK   15
-#define PIECEWISE 16
-#define CHAPMAN_GAS 17
-#define SEDIMENT 18 /* Sedimentation model to account for hydrodynamic interaction
-                       and osmotic pressure gradient */
-#define BRUGGEMANN 19 /* Bruggmeman diffusion model accounting for effective diffusion in
-                        porous media */
-#define BRUGGEMANN_FREE_VOL 20 /* Combination of Bruggmeman porous media and solvent-polymer free volume diffusion models*/
-=======
 #define SUSP_BAL             13
 #define ARRHENIUS            14 /* for temperature-dependent S-M diffusivities, KSC */
 #define SHOCK                15
 #define PIECEWISE            16
 #define CHAPMAN_GAS          17
->>>>>>> 3332841a
+#define SEDIMENT                                                    \
+  18 /* Sedimentation model to account for hydrodynamic interaction \
+        and osmotic pressure gradient */
+#define BRUGGEMANN                                                       \
+  19 /* Bruggmeman diffusion model accounting for effective diffusion in \
+       porous media */
+#define BRUGGEMANN_FREE_VOL \
+  20 /* Combination of Bruggmeman porous media and solvent-polymer free volume diffusion models*/
 
 /* Types of vapor or gas pressure relations */
 #define KELVIN       3
@@ -571,40 +499,6 @@
 #define MULTI_CONTACT_LINE 11
 
 /* Diffusion Constitutive equation parameters */
-<<<<<<< HEAD
-#define FICKIAN	3
-#define DARCY	4
-#define DARCY_FICKIAN	5
-#define NON_DIFFUSING	6
-#define HYDRODYNAMIC    7
-#define STEFAN_MAXWELL	8          /* Stefan-Maxwell diffusion of neutral species, KSC 7/98 */
-#define STEFAN_MAXWELL_CHARGED	9  /* Stefan-Maxwell diffusion of charged species, KSC 9/98 */
-#define DM_CK_GASMIXTUREAVG  10 /* Chemkin MixtureAveraged diffusivities */
-#define DM_CK_GASMIXTUREAVG_VC  11 /* Chemkin MixtureAveraged diffusivities
-					  * with velocity correction thrown in */
-#define DM_CK_GASDIXONLEWIS 12  /* Chemkin Dixon-Lewis multicomponent
-				        * diffusivities with velocity corrections */
-#define DM_CK_LQSTEFAN_MAXWELL 13 /* Same as regular Stefan-Maxwell, but with
-			     	   * coefficients coming from liquid chemkin
-			       	   * package */
-#define DM_CK_LQSTEFAN_MAXWELL_CHARGED  14
-                                    /*
-                                     * Same as regular Stefan-Maxwell_charged, but with
-				     * coefficients coming from liquid chemkin
-				     * package
-				     */
-#define GENERALIZED_FICKIAN 15 /* generalized fickian ACS 4/00 */
-#define STEFAN_MAXWELL_VOLUME 16  /* RSL 6/28/00 */
-#define FICKIAN_CHARGED	17     /* Fickian diffusion of charged species, KSC 9/2000 */
-#define DM_SUSPENSION_BALANCE  18    /* for Nott and Brady type models */
-#define FICKIAN_CHARGED_X 19  /*  RSL 9/18/00  */
-#define POWERLAW_DARCY_FICKIAN	20 /*PRS for P&G */
-#define HYDRODYNAMIC_QTENSOR    21
-#define HYDRODYNAMIC_QTENSOR_OLD    22
-#define HYDRODYNAMIC_SEDIMENT    23
-
-
-=======
 #define FICKIAN                3
 #define DARCY                  4
 #define DARCY_FICKIAN          5
@@ -637,8 +531,8 @@
 #define POWERLAW_DARCY_FICKIAN   20 /*PRS for P&G */
 #define HYDRODYNAMIC_QTENSOR     21
 #define HYDRODYNAMIC_QTENSOR_OLD 22
-#define FICKIAN_SHELL            23 /* Shell version of Fickian diffusion equation */
->>>>>>> 3332841a
+#define HYDRODYNAMIC_SEDIMENT    23
+#define FICKIAN_SHELL            24 /* Shell version of Fickian diffusion equation */
 /* surface tension laws */
 #define DILATION        3
 #define GIBBS_ISOTHERM  35
@@ -674,11 +568,7 @@
 #define THERMAL_BATTERY 905
 
 /* Electrolyte-conductvity and current-density models for Charge-Species Transport: KSC 9/2000 */
-<<<<<<< HEAD
-#define ELECTRONEUTRALITY_SM 906
-=======
 #define ELECTRONEUTRALITY_SM      906
->>>>>>> 3332841a
 #define ELECTRONEUTRALITY_FICKIAN 907
 
 /*Thermodynamic potential models: KSC 2/21/02 */
