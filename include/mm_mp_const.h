/************************************************************************ *
* Goma - Multiphysics finite element software                             *
* Sandia National Laboratories                                            *
*                                                                         *
* Copyright (c) 2021 Sandia Corporation.                                  *
*                                                                         *
* Under the terms of Contract DE-AC04-94AL85000 with Sandia Corporation,  *
* the U.S. Government retains certain rights in this software.            *
*                                                                         *
* This software is distributed under the GNU General Public License.      *
\************************************************************************/
 
#ifndef GOMA_MM_MP_CONST_H
#define GOMA_MM_MP_CONST_H

#ifndef MAX_NUMBER_MATLS
#define MAX_NUMBER_MATLS  9     /* maximum number of materials allowed */
#endif

#ifndef MAX_MODES
#define MAX_MODES  8     /* maximum number of viscoelastic modes allowed */
#endif


extern int Num_Var_Init_Mat[MAX_NUMBER_MATLS];	/* number of variables to overwrite with 
                                           material-specific initialization */

#define  DB_GOMA_MAT       1       /* Default location to obtain physical parameters */
#define  DB_CHEMKIN_MAT    4       /* Obtain physical parameters from the chemkin database
				    * for this material  */

/*
 *  Generic Model Types -> These can be used in all constituitive property
 *                         cases, unless otherwise overruled
 */
#define  NO_MODEL         -1       /* No model defined; good for initialization */
#define  UNINITIALIZED_MODEL 0     /* Usually indicates that the model initialization
				    * process is not being handled with rigor     */
#define  CHEMKIN_MODEL  10005	   /* Generic Chemkin model handled via calls
				    * to the chemkin property database */
#define  CONSTANT          1       /* Denotes CONSTANT property model */
#define  RATIO             1001    /* Denotes RATIO property model for LS */
#define  USER              2       /* Denotes USER-defined property model */
#define  USER_GEN	   3       /* Denotes generalized User-defind property
					model with gradients */
#define  TABLE             15      /* Denotes TABLE property model */
#define  BILINEAR          6       /* Denotes option for table interpolation */
#define  CAP_PRES          7
#define  FAUX_PLASTIC      16

/* Moment Property Models */
// growth rate
#define VISCOSITY_SCALED_GROWTH_RATE 4
#define VISCOSITY_PRESSURE_GROWTH_RATE 5

// coalescence
#define ADDITION_COALESCENCE 4
#define VISCOSITY_SCALED_COALESCENCE 5
#define VISCOSITY_BUBBLE_RATIO_COALESCENCE 6

/* Source term models */
#define  BOUSS          3       /* Boussinesq including rho*g*beta hydrostatic
				 * component */
#define  VISC_DISS      4
#define  JOULE          5
#define  SUSPENSION     6
#define  BOUSSINESQ	7	/* Boussinesq as rho*g*beta*(T-Tref) */
#define  BOUSS_JXB      8
#define  SUSPEND        9
#define  FILL_SRC       10
#define  VARIABLE_DENSITY 11    /* Drying of Polymeric Film */
#define  LEVEL_SET      1212      /* density varies smoothly from - to + level set */
#define  VE_LEVEL_SET      1213      /* density varies smoothly from - to + level set */
#define  EHD_POLARIZATION 13    /* EHD Polarization force */
#define  LS_QUADRATIC    14      /* variation on LEVEL_SET viscosity model */
#define  ACOUSTIC    15      /* Acoustic energy density coupled to NS */
#define HS_FOAM 16   /* fluorinert */
#define VISC_ACOUSTIC 17   /* heat generation by acoustics */
#define INGBER 18
#define GRAV_VIBRATIONAL 19   /* momentum source for gravity + vibration */
#define MELT             20  /* Lubrication source term model*/
#define EM_DISS         21   /* heat generation by EM waves */
#define EM_VECTOR_DISS  22   /* heat generation by EM vector waves */
<<<<<<< HEAD
#define HS_FOAM_PBE 23
#define HS_FOAM_PMDI_10 24
#define  VARIABLE_DENSITY_NO_GAS 25    /* Drying of Polymeric Film */
=======
#define CONTINUUM_FLUID 23  /* Lubrication source term model*/
#define HS_FOAM_PBE 24
#define HS_FOAM_PMDI_10 25
>>>>>>> 8d8bb9d1

/* MMH */
/* #define  SUSPENSION_PM xxx Defiend below. */

/* Types of media */
/*#define  CONTINUOUS              3 */
/*#define  POROUS_SATURATED        4 */
/*#define  POROUS_UNSATURATED      5 */
/*#define  POROUS_TWO_PHASE        6 */
/*#define  POROUS_BRINKMAN         7 */

/* Types of media */
#define  CONTINUOUS              0
#define  POROUS_SATURATED        1
#define  POROUS_UNSATURATED      2
#define  POROUS_TWO_PHASE        3
#define  POROUS_BRINKMAN         4
#define  POROUS_SHELL_UNSATURATED            5

/* types of porosity relations */
#define  DEFORM                  3
#define  EXTERNAL_FIELD          4
#define  POROUS_CONST_INIT       5

/* types of drop patterns */
#define TFMP_SQUARE                   300
#define TFMP_TRIANGULAR               301
#define TFMP_HEXAGONAL                302

// types of shell moment tensor calculation
#define SMT_SIMPLE                    310
#define SMT_EXPANDED                  311

// gap model types
// h = h0 - n dot d
#define GM_NDOTD                      320
// h = r_web - r_roller
#define GM_RADIAL                     321

// normal calculation methods
// use built-in fv->snormal
#define NCM_MAPPING                   330
// for SIK_S normal of the web
#define NCM_PRIMITIVE_S_WEB           331
// for SIK_S normal of the roller
#define NCM_PRIMITIVE_S_ROLLER        332
// use built-in fv->normal
#define NCM_PRIMITIVE_XY              333

// shell integration kind
// integrate in 2d as in Scriven's ChEn 8104
// "Rudiments of Surface Geometry"
#define SIK_XY                        340
// map 2d bar (shell) domain onto 1d element
#define SIK_S                         341

/*
 * Options for k in potential equation
 * (electrical conductivity or permittivity)
 */ 
#define V_CONDUCTIVITY           0
#define V_PERMITTIVITY           1

/* Viscoelastic Constitutive equation parameters */

#define NOPOLYMER       0
#define GIESEKUS	6
#define WHITE_METZNER   7
#define OLDROYDB 	8 
#define PTT             9
#define SARAMITO_OLDROYDB 10
#define SARAMITO_GIESEKUS 11
#define SARAMITO_PTT      12
#define MODIFIED_WLF    39

/* MMH */


/**********************************************************************************/
/*  Density Models
 *
 *    This needs to be expanded
 *    However, all of the generic model types also apply here
 *      -1 NO_MODEL
 *       0 CHEMKIN_GENERIC
 *       1 CONSTANT
 *       2 USER
 *       3 USER_GEN
 */
#define DENSITY_FILL          29   /* same designation as FILL in rf_fem_const.h */
#define DENSITY_LEVEL_SET     1212   /* same designation as LEVEL_SET source model */
#define DENSITY_IDEAL_GAS     5    /* Ideal gas law. */
#define DENSITY_SUSPENSION    6    /* same designation as SUSPENSION IN mm_mp_const.h */
#define DENSITY_FOAM          7
#define DENSITY_FOAM_TIME     16
#define DENSITY_FOAM_TIME_TEMP     17
#define DENSITY_FOAM_CONC     18
#define DENSITY_CONST_PHASE_FUNC 15
#define DENSITY_CONSTANT_PMV  8    /* Density and concentration determined from 
				    * the assumption that the partial molar volumes
				    * are constant 
				    * -> appropriate for all species variable 
				    *    types, though aukward for mass fraction
				    *    formulations.
				    */
#define DENSITY_CONSTANT_CONC  9   /* Density calculated from the assumption that
				    * the mixture concentration is constant
				    * -> appropriate when the species variable
				    *    type is mole fractions
                                    */
#define DENSITY_CONSTANT_LAST_CONC 10
                                   /* Density and mixture concentration calculated
                                    * assuming that the last species in the 
                                    * phase has a constant concentration. All of the
				    * other concentrations are allowed to freely
				    * vary.
                                    * -> appropriate for dilute transport
                                    */
#define DENSITY_SUSPENSION_PM 14     /* special model for this system */
#define DENSITY_THERMAL_BATTERY  905 /* special density model for thermal bat work */
#define DENSITY_FOAM_PBE 34
#define DENSITY_FOAM_PBE_EQN 35
#define DENSITY_FOAM_PMDI_10 20
#define DENSITY_MOMENT_BASED 21
/**********************************************************************************/

/*
 *  Chemical Potential
 */
#define SSCHEMPOT_CONSTANT   1
#define SSCHEMPOT_POLYNOMIAL 5

#define PSCHEMPOT_PRESSURE_INDEPENDENT  1
#define PSCHEMPOT_IDEALGAS  5

#define CHEMPOT_IDEALSOLN   4
#define CHEMPOT_STOICHPHASE 5


/*
 * PBE Types
 */
#define PBE_R_11 0
#define PBE_N_PENTANE 1


/* #define FILL xxx already defined in rf_fem_const.h */

#define SOLVENT_POLYMER 100
#define REACTIVE_FOAM 101

/* MMH
 * I'm assuming that there is no chance of these overlapping with the
 * density model numbers. 
 */
/* Generaralized Newtonian Constitutive equation parameters */

#define NEWTONIAN	3
#define POWER_LAW	4
#define CARREAU 	5 
/* #define SUSPENSION      6   key word defined in momentum source section   */
#define FILLED_EPOXY    7
#define CURE            8
#define THERMAL         9
/*
 *   HKM
 *         species source model, e.g. homogeneous reaction term 
 *         this is also a heat source model and a viscosity model
 */
#define EPOXY          10
#define SSM_EPOXY      10
#define BINGHAM        11
#define SSM_BINGHAM    11
#define EPOXY_DEA      12
#define SSM_EPOXY_DEA  12
#define CARREAU_SUSPENSION 	13
#define SSM_CARREAU_SUSPENSION 	13
#define SSM_BOND 	14

#define SUSPENSION_PM  14	/* Particle suspension, a la Yuri Buyevich 
				 * suspension model.  It seemed best to define
				 * it here since this list is the longest.  This
				 * isn't used for the actual c.r. b/c it is
				 * essentially Newtonian.  It is used for
				 * the source term, though.
				 */
#define CARREAU_WLF   15     /*  Carreau viscosity with WLF temperature dependence */
#define POWERLAW_SUSPENSION	16

#define SSM_CHEMKIN_GAS   17    /* Chemkin Gas phase package call       */
#define SSM_CHEMKIN_LIQ   18    /* Chemkin Liquid phase package call    */
#define SSM_CHEMKIN_CPC   19    /* Chemkin Condensed phase package call */
#define FOAM              20    /* REF foam kinetics source model       */
#define CARREAU_WLF_CONC_PL   21   /*  Carreau viscosity with WLF temperature 
				      dependence and concentration shifting*/
#define HERSCHEL_BULKLEY   22   /* Herschel_bulkley model - power-law + yield stress */

#define BOND               23   /* bond evolution structure model for viscosity */
#define CONST_PHASE_FUNCTION 24
#define CARREAU_WLF_CONC_EXP  25   /*  Carreau viscosity with WLF temperature 
				      dependence and concentration shifting*/
					
#define FOAM_EPOXY    33
#define BINGHAM_WLF    27         /* Bingham WLF viscosity model */
#define SYLGARD    28         /* Sylgard viscosity model */
#define PRANDTL_MIXING 29     /* Shell Turbulent Viscosity Model */
#define BOND_SH               26   /* bond evolution structure model for viscosity with shear rate variable*/


#define FOAM_PBE_WATER	34
#define FOAM_PBE_OH	35
#define FOAM_PBE_CO2_L	36
#define FOAM_PBE_CO2_G	37
#define FOAM_PBE_BA_L	38
#define FOAM_PBE_BA_G	39

#define FOAM_PMDI_10              40
#define FOAM_PMDI_10_RXN              41
#define FOAM_PMDI_10_H2O              42
#define FOAM_PMDI_10_CO2              43
#define FOAM_PMDI_10_CO2_LIQ              44
#define FOAM_PMDI_10_CO2_GAS              45

#define MOMENT_CONSTANT_GROWTH 50
#define MOMENT_SIZE_DEPENDENT_COALESCENCE 51

/*
 *  Heat source modeling
 *
 */
#define HSM_EPOXY      10
#define HSM_BINGHAM    11
#define HSM_EPOXY_DEA  12
#define HSM_CARREAU_SUSPENSION 	13
#define HSM_CARREAU_WLF   15     /*  Carreau viscosity with WLF temperature dependence */
#define HSM_POWERLAW_SUSPENSION	16
#define HSM_CK_GAS   17    /* Chemkin Gas phase package call       */
#define HSM_CK_LIQ   18    /* Chemkin Liquid phase package call    */
#define HSM_CK_CPC   19    /* Chemkin Condensed phase package call */
#define HSM_CARREAU_WLF_CONC   21
#define AVERAGE_CONTACT 22 /* Shell Energy Source Sliding Contact model */
#define LOCAL_CONTACT 23 /* Shell Energy Source Sliding Contact model */
#define LUBRICATION 24     /* Shell Energy Source Viscous Dissipation model */
#define CONSTANT_MELT 25     /* Shell Energy Source QCONV model */
#define CONSTANT_MELT_TURB 26    /* Shell Energy Source QCONV model */
#define LUBRICATION_FRICTION 27  /* Shell energy source VD model with solid-solid friction */
#define HSM_FOAM_PBE 34
/*
 *  Viscosity modeling
 *      -> HKM separated out the individual sections
 */
#define VISCM_EPOXY      10
#define VISCM_BINGHAM    11
#define VISCM_EPOXY_DEA  12
#define VISCM_CARREAU_SUSPENSION 	13
#define VISCM_CARREAU_WLF   15     /*  Carreau viscosity with WLF temperature dependence */
#define VISCM_POWERLAW_SUSPENSION	16
#define VISCM_CK_GASMIXTAVG   17    /* Chemkin Gas phase mixture averaged      */
#define VISCM_CK_GASDIXONLEWIS   18    /* Chemkin Gas phase Multicomponent Dixon-Lewis  */
#define VISCM_CK_LIQ   19    /* Chemkin Liquid phase package call    */
#define VISCM_CK_CPC   20    /* Chemkin Condensed phase package call */
#define VISCM_CARREAU_WLF_CONC   21 
#define VISCM_BOND               23   /* bond evolution structure model for viscosity */
#define VISCM_CONST_PHASE_FUNCTION 24
#define VISCM_CARREAU_WLF_CONC_EXP  25   /*  Carreau viscosity with WLF temperature 
				      dependence and concentration shifting*/
#define VISCM_BOND_SH               26   /* bond evolution structure model for viscosity with shear rate variable*/
					
#define VISCM_FOAM_EPOXY    33
#define VISCM_BINGHAM_WLF    27         /* Bingham WLF viscosity model */
#define VISCM_SYLGARD    28         /* Sylgard viscosity model */
#define VISCM_PRANDTL_MIXING 29     /* Shell Turbulent Viscosity Model */
/*
 * Dilational Viscosity Model
 *
 */
//!               Assume that kappa = 2/3 mu, and term magically disappears (default)
#define DILVISCM_KAPPAWIPESMU    10
//!               Assume that kappa = constant
#define DILVISCM_KAPPACONSTANT   11
//!               Assume that kappa = R mu, where R is a constant, and borrow mu constitutive model
#define DILVISCM_KAPPAFIXEDRATIO 12
//!               Assume that kappa comes from bubble theory
#define DILVISCM_KAPPABUBBLES    13

/* types of diffusion coefficient relations */
#define POROUS  3
#define HYDRO   4
#define FREE_VOL 5
#define ANISOTROPIC 6
#define BISECTION   7
#define RZBISECTION 8
#define RICHARDSON_ZAKI   9
#define EXP_DECAY   10
#define GENERALIZED 11          /*used in conjunc. with Generalized Fickian */
#define GENERALIZED_FREE_VOL 12
#define SUSP_BAL   13
#define ARRHENIUS  14 /* for temperature-dependent S-M diffusivities, KSC */
#define SHOCK   15
#define PIECEWISE 16
#define CHAPMAN_GAS 17

/* Types of vapor or gas pressure relations */
#define  KELVIN        3
#define  FLAT         33
#define  IDEAL_GAS     4
#define  NON_VOLATILE  5
#define  ANTOINE       6
#define  RIEDEL        7

/* Types of saturation and permeability relations */
#define  VAN_GENUCHTEN   3
#define  SUM_TO_ONE      4
#define  PSD_VOL         5
#define  PSD_WEXP        6
#define  PSD_SEXP        7
#define  K_TENSOR        8
#define  SOLIDIFICATION  9      /* permeability that slows down velocity for phase change  */
#define  TANH            10
#define  TANH_HYST       11
#define  KOZENY_CARMAN   12
#define  SINK_MASS_PERM  13
#define  ORTHOTROPIC     14
#define  KC_TENSOR       15
#define  SM_TENSOR       16
#define  SHELL_CYLINDER_SQUARE  20
#define  SHELL_TANH      21
#define  TANH_EXTERNAL      22
#define  VAN_GENUCHTEN_EXTERNAL   23
#define  LEVER           24
#define  SATURATION      25

/* Types of Flowing Liquid Viscosity Models */
#define MOLTEN_GLASS     3

/* Types of capillary pressure stress */
#define  NO_CAP_STRESS        2
#define  WETTING              3
#define  PARTIALLY_WETTING    4
#define  COMPRESSIBLE         5

/* Elastic Constitutive equation parameters */
#define LINEAR	           3
#define NONLINEAR          4
#define INCOMP_3D          5
#define INCOMP_PSTRAIN     6
#define INCOMP_PSTRESS     7
#define HOOKEAN_PSTRAIN    8
#define HOOKEAN_PSTRESS    9

/* Viscoplastic consitutive equation params */
#define EVP_HYPER          10

/* Modulus parameters */
/*#define POWER_LAW    4  - defined rf_fem_const.h*/
#define CONTACT_LINE    5
#define SHEAR_HARDEN    6
#define EXPONENTIAL     7
#define DENSE_POWER_LAW 8
#define POISSON_RATIO   9
#define SHRINKAGE      10

/* Diffusion Constitutive equation parameters */
#define FICKIAN	3
#define DARCY	4
#define DARCY_FICKIAN	5
#define NON_DIFFUSING	6
#define HYDRODYNAMIC    7
#define STEFAN_MAXWELL	8          /* Stefan-Maxwell diffusion of neutral species, KSC 7/98 */   
#define STEFAN_MAXWELL_CHARGED	9  /* Stefan-Maxwell diffusion of charged species, KSC 9/98 */
#define DM_CK_GASMIXTUREAVG  10 /* Chemkin MixtureAveraged diffusivities */
#define DM_CK_GASMIXTUREAVG_VC  11 /* Chemkin MixtureAveraged diffusivities
					  * with velocity correction thrown in */
#define DM_CK_GASDIXONLEWIS 12  /* Chemkin Dixon-Lewis multicomponent
				        * diffusivities with velocity corrections */
#define DM_CK_LQSTEFAN_MAXWELL 13 /* Same as regular Stefan-Maxwell, but with
			     	   * coefficients coming from liquid chemkin
			       	   * package */
#define DM_CK_LQSTEFAN_MAXWELL_CHARGED  14
                                    /*
                                     * Same as regular Stefan-Maxwell_charged, but with
				     * coefficients coming from liquid chemkin
				     * package
				     */				      
#define GENERALIZED_FICKIAN 15 /* generalized fickian ACS 4/00 */
#define STEFAN_MAXWELL_VOLUME 16  /* RSL 6/28/00 */
#define FICKIAN_CHARGED	17     /* Fickian diffusion of charged species, KSC 9/2000 */
#define DM_SUSPENSION_BALANCE  18    /* for Nott and Brady type models */
#define FICKIAN_CHARGED_X 19  /*  RSL 9/18/00  */
#define POWERLAW_DARCY_FICKIAN	20 /*PRS for P&G */
#define HYDRODYNAMIC_QTENSOR    21
#define HYDRODYNAMIC_QTENSOR_OLD    22


/* surface tension laws */
#define DILATION 3
#define GIBBS_ISOTHERM 35

/* species only diffusion choices */
#define DIFF_OFF 0
#define DIFF_POSITIVE 10
#define DIFF_NEGATIVE 11

/* Species Time Integration choices */
#define STANDARD  0
#define TAYLOR_GALERKIN	1
#define TAYLOR_GALERKIN_EXP  2

/*Convective langrangian velocity models */
#define ROTATIONAL  2
#define ROTATIONAL_3D  25
#define OSC_LINEAR  252

/*Various thermophysical property models */
#define ENTHALPY 4
#define THERMAL_HEAT  45
#define FOAM_PBE 46

/*Electrode-kinetics Species Source model: KSC 10/13/98 */
#define ELECTRODE_KINETICS 904
#define ION_REACTIONS 908  /* RSL 3/13/01 */

/*Thermal-battery property model: KSC 3/1/99 */
#define THERMAL_BATTERY 905

/* Electrolyte-conductvity and current-density models for Charge-Species Transport: KSC 9/2000 */ 
#define ELECTRONEUTRALITY_SM 906
#define ELECTRONEUTRALITY_FICKIAN 907

/*Thermodynamic potential models: KSC 2/21/02 */
#define FeS2 908
#define LiSi 909

/* Atmospheric metal corrosion kinetic models: KSC 3/27/02 */ 
#define SOLID_DIFFUSION_SIMPLIFIED 910
#define SOLID_DIFFUSION_ELECTRONEUTRALITY 911
#define SOLID_DIFFUSION 912
#define GAS_DIFFUSION 913
#define FULL 914
#define ANNIHILATION_ELECTRONEUTRALITY 915
#define ANNIHILATION 916
#define NET_CHARGE 917     /* refer to F multiplied by sum of ci zi   */
#define SOLID_DIFFUSION_ELECTRONEUTRALITY_LINEAR 918
#define DEBYE_HUCKEL 919  /* Debye-Huckel linearization approximation for potential */

/* Butler-Volmer kinetic and electro-osmotic transport models: KSC 4/20/2006 */
#define BUTLER_VOLMER 920
#define ELECTROOSMOTIC 921

/* Photocuring reaction model  */
#define PHOTO_CURING   934

/* Special material-related height function models */
#define CONSTANT_SPEED 1011
#define ROLL_ON 1012
#define ROLL 1013
#define ROLLER 101301
#define LINEAR_TIME 10130
#define CONSTANT_SPEED_DEFORM 10131
#define CONSTANT_SPEED_MELT 10132
#define FLAT_GRAD_FLAT 10133
#define TANGENTIAL_ROTATE 10134
#define ROLL_ON_MELT 10135
#define POLY_TIME 10136
#define JOURNAL 10137
#define CAP_SQUEEZE 10140
#define SLIDER_POLY_TIME 10141
#define FLAT_GRAD_FLAT_MELT 10142
#define CIRCLE_MELT 10143
#define LOWER_DISTANCE 10144

/* Lubrication contact angle models */
#define DYNAMIC_CA        10201
#define DYNAMIC_LINEAR_CA 10202

/* Disjoining pressure model */
#define TWO_TERM 10150
#define TWO_TERM_EXT_CA 10152
#define ONE_TERM 10151

/* Film evaporation model */
#define CONC_POWER 10160


/* Diffusion coefficient model */
#define STOKES_EINSTEIN 10170

/* Special function models for structured porous shells */
#define MULTI_MODE 1014

/*

   CONSTANTS FOR MATERIAL PROPERTY TAGS

   NOT COMPLETE

   IAN GATES

*/

 /* 
  * General Model Constants
  */

#define TAGC_THERMAL_CONDUCTIVITY          1100
#define TAGC_ELECTRICAL_CONDUCTIVITY       1200
#define TAGC_PERMITTIVITY                  1210
#define TAGC_VISCOSITY                     1300
#define TAGC_SURFACE_TENSION               1400
#define TAGC_HEAT_CAPACITY                 1500
#define TAGC_VOLUME_EXPANSION              1600
#define TAGC_DENSITY                       1700
#define TAGC_POROSITY                      1800
#define TAGC_PERMEABILITY                  1900 
#define TAGC_REL_GAS_PERM                  2000
#define TAGC_REL_LIQ_PERM                  2100
#define TAGC_SATURATION                    2200
#define TAGC_POROUS_COMPRESSIBILITY        2300
#define TAGC_MELTING_POINT_LIQUIDUS        2500  
#define TAGC_MELTING_POINT_SOLIDUS         2600
#define TAGC_FLOWINGLIQUID_VISCOSITY       2700
#define TAGC_DIFFUSIVITY_0                 2800
#define TAGC_DIFFUSIVITY_1                 2801

 /*
  *  Acoustic Model Constants
  */

#define TAGC_ACOUSTIC_WAVENUMBER       	   3000
#define TAGC_ACOUSTIC_IMPEDANCE       	   3010
#define TAGC_ACOUSTIC_ABSORPTION       	   3020
#define TAGC_REFRACTIVE_INDEX       	   3030
#define TAGC_LIGHT_ABSORPTION       	   3040
#define TAGC_EXTINCTION_INDEX       	   3050


 /* 
  * Generalized Newtonian Models: 
  * Newtonian, Power Law, Carreau or Bingham(1,2,3)
  */

#define TAGC_MU0                           4000
#define TAGC_NEXP                          4100
#define TAGC_MUINF                         4200
#define TAGC_LAM                           4300
#define TAGC_AEXP                          4400
#define TAGC_ATEXP                         4500 

/*  CARREAU_WLF  */

#define TAGC_WLFC2			   4550

/* these are for the BINGHAM yielding material model */

#define TAGC_TAU_Y                         4600
#define TAGC_FEXP                          4610

/* these are for SUSPENSION/FILLED_EPOXY models */

#define TAGC_MAXPACK                       4800
#define TAGC_FICKDIFF_X                    4810
#define TAGC_FICKDIFF_Y                    4820

/* these are for Ryan's Qtensor model: */
#define TAGC_QTENSOR_EXTENSION_P           4830
#define TAGC_QTENSOR_NCT                   4840

/* these are for CURE/EPOXY/FILLED_EPOXY models */

#define TAGC_GELPOINT                      4900
#define TAGC_CUREAEXP                      4910   
#define TAGC_CUREBEXP                      4920  

 /* 
  * Viscoelastic Constitutive Equation: Giesekus Model
  * with proper coefficient choices it can become:
  * Maxwell Model
  * Oldroyd-B Model
  * White-Metzner Model
  * Leonov Model
  *
  * this struct contains the polymer viscosity
  * if it is shearthinning etc or NEWTONIAN 
  */

/*
 *  this is the ID for the first ve mode
 *  subsequent mode IDs are incremented by 1
 *  TAGC_TIME_CONST(mode i) = TAGC_TIME_CONST +i
 */

#define TAGC_TIME_CONST                    5000
#define TAGC_TIME_CONST1                   5001
#define TAGC_TIME_CONST2                   5002
#define TAGC_TIME_CONST3                   5003
#define TAGC_TIME_CONST4                   5004
#define TAGC_TIME_CONST5                   5005
#define TAGC_TIME_CONST6                   5006
#define TAGC_TIME_CONST7                   5007
#define TAGC_WT_FUNC                       5100
#define TAGC_ALPHA                         5200
#define TAGC_ALPHA1                        5201
#define TAGC_ALPHA2                        5202
#define TAGC_ALPHA3                        5203
#define TAGC_ALPHA4                        5204
#define TAGC_ALPHA5                        5205
#define TAGC_ALPHA6                        5206
#define TAGC_ALPHA7                        5207
#define TAGC_PTT_XI                        5300
#define TAGC_PTT_EPS                       5400
#define TAGC_SHIFT_FUNC                    5500
#define TAGC_SHIFT_FUNC1                   5501
#define TAGC_POLYMER_YIELD_STRESS          5600
#define TAGC_POLYMER_YIELD_EXPONENT        5700

 /* 
  * Constants used in the Elasticity Constitutive Equations
  */

#define TAGC_LAME_MU                       6000
#define TAGC_LAME_MU_CONTACT_LINE_G0       6001
#define TAGC_LAME_MU_CONTACT_LINE_G1       6002
#define TAGC_LAME_MU_CONTACT_LINE_R0       6003
#define TAGC_LAME_LAMBDA                   6100
#define TAGC_BEND_STIFFNESS                6110
#define TAGC_CONV_LAG_VELX                 6201
#define TAGC_CONV_LAG_VELY                 6202
#define TAGC_CONV_LAG_VELZ                 6203
#define TAGC_CONV_LAG_ROTRATE              6221
#define TAGC_CONV_LAG_ROT_X0               6222
#define TAGC_CONV_LAG_ROT_Y0               6223
#define TAGC_CONV_LAG_ROT_Z0               6224

#define TAGC_RS_LAME_MU                    6300
#define TAGC_RS_LAME_LAMBDA                6400
#define TAGC_RS_CONV_LAG_VELX              6301
#define TAGC_RS_CONV_LAG_VELY              6302
#define TAGC_RS_CONV_LAG_VELZ              6303
#define TAGC_RS_CONV_LAG_ROTRATE           6321
#define TAGC_RS_CONV_LAG_ROT_X0            6322
#define TAGC_RS_CONV_LAG_ROT_Y0            6323
#define TAGC_RS_CONV_LAG_ROT_Z0            6324

#define TAGC_POISSON                       6600
#define TAGC_STRSS_FR_SOL_VOL_FRAC         6610

 /* 
  * Constants used for Source Term Models
  */

     /*
      * General Navier-Stokes Source requires
      * three constants for vector components;
      * BOUSS_JXB and SUSPEND require 4th constant
      */

#define TAGC_NSS_A0                        7000
#define TAGC_NSS_A1                        7001
#define TAGC_NSS_A2                        7002
#define TAGC_NSS_A3                        7003

     /*
      * Lubrication Constants:
      * heightU, heightL, veloU, veloL, dcaU, dcaL
      */

#define TAGC_LUB_HGT_U0                    7010
#define TAGC_LUB_HGT_U1                    7011
#define TAGC_LUB_HGT_U2                    7012
#define TAGC_LUB_HGT_U3                    7013
#define TAGC_LUB_HGT_U4                    7014
#define TAGC_LUB_HGT_U5                    7015
#define TAGC_LUB_HGT_U6                    7016
#define TAGC_LUB_HGT_U7                    7017

#define TAGC_LUB_HGT_L0                    7018
#define TAGC_LUB_HGT_L1                    7019
#define TAGC_LUB_HGT_L2                    7020
#define TAGC_LUB_HGT_L3                    7021
#define TAGC_LUB_HGT_L4                    7022
#define TAGC_LUB_HGT_L5                    7023
#define TAGC_LUB_HGT_L6                    7024
#define TAGC_LUB_HGT_L7                    7025

#define TAGC_U_LUB_VELO_U0                  7026
#define TAGC_U_LUB_VELO_U1                  7027
#define TAGC_U_LUB_VELO_U2                  7028
#define TAGC_U_LUB_VELO_U3                  7029
#define TAGC_U_LUB_VELO_U4                  7030
#define TAGC_U_LUB_VELO_U5                  7031

#define TAGC_U_LUB_VELO_L0                  7032
#define TAGC_U_LUB_VELO_L1                  7033
#define TAGC_U_LUB_VELO_L2                  7034
#define TAGC_U_LUB_VELO_L3                  7035
#define TAGC_U_LUB_VELO_L4                  7036
#define TAGC_U_LUB_VELO_L5                  7037

#define TAGC_LUB_VELO_U0                   17026
#define TAGC_LUB_VELO_U1                   17027
#define TAGC_LUB_VELO_U2                   17028

#define TAGC_LUB_VELO_L0                   17032
#define TAGC_LUB_VELO_L1                   17033
#define TAGC_LUB_VELO_L2                   17034

#define TAGC_LUB_DCA_U0                    7038
#define TAGC_LUB_DCA_U1                    7039
#define TAGC_LUB_DCA_U2                    7040
#define TAGC_LUB_DCA_U3                    7041
#define TAGC_LUB_DCA_L0                    7042
#define TAGC_LUB_DCA_L1                    7043
#define TAGC_LUB_DCA_L2                    7044
#define TAGC_LUB_DCA_L3                    7045

#define TAGC_LUB_SOURCE_0                  7046
#define TAGC_LUB_SOURCE_1                  7047
#define TAGC_LUB_SOURCE_2                  7048

#define TAGC_HEAT_SOURCE_0                 7050
#define TAGC_SPECIES_SOURCE_0_P0           70520
#define TAGC_SPECIES_SOURCE_0_P1           70521
#define TAGC_SPECIES_SOURCE_0_P2           70522
#define TAGC_SPECIES_SOURCE_0_P3           70523
#define TAGC_SPECIES_SOURCE_1_P0           70530
#define TAGC_SPECIES_SOURCE_1_P1           70531
#define TAGC_SPECIES_SOURCE_1_P2           70532
#define TAGC_SPECIES_SOURCE_1_P3           70533
#define TAGC_RST_FUNC_0                    7060
#define TAGC_RST_FUNC_1                    7061
#define TAGC_RST_FUNC_2                    7062
#define TAGC_LATENT_HEAT_0                 7070
#define TAGC_LATENT_HEAT_1                 7071

/*  Problem Description Parameters   */

#define TAGC_ACOUSTIC_FREQ		   8010
#define TAGC_PROCESS_TEMP		   8011
#define TAGC_ACOUSTIC_WAVELENGTH	   8012
  /*
   * Thin film multiphase constants
   * */

#define TAGC_TFMP_REL_PERM_0               7100
#define TAGC_TFMP_REL_PERM_1               7101
#define TAGC_TFMP_REL_PERM_2               7102
#define TAGC_TFMP_REL_PERM_3               7103
#define TAGC_TFMP_DENSITY_0                7104
#define TAGC_TFMP_DENSITY_1                7105
#define TAGC_TFMP_DENSITY_2                7106
#define TAGC_TFMP_DENSITY_3                7107
#define TAGC_TFMP_VISCOSITY_0              7108
#define TAGC_TFMP_VISCOSITY_1              7109

#endif<|MERGE_RESOLUTION|>--- conflicted
+++ resolved
@@ -81,15 +81,10 @@
 #define MELT             20  /* Lubrication source term model*/
 #define EM_DISS         21   /* heat generation by EM waves */
 #define EM_VECTOR_DISS  22   /* heat generation by EM vector waves */
-<<<<<<< HEAD
-#define HS_FOAM_PBE 23
-#define HS_FOAM_PMDI_10 24
-#define  VARIABLE_DENSITY_NO_GAS 25    /* Drying of Polymeric Film */
-=======
 #define CONTINUUM_FLUID 23  /* Lubrication source term model*/
 #define HS_FOAM_PBE 24
 #define HS_FOAM_PMDI_10 25
->>>>>>> 8d8bb9d1
+#define  VARIABLE_DENSITY_NO_GAS 26    /* Drying of Polymeric Film */
 
 /* MMH */
 /* #define  SUSPENSION_PM xxx Defiend below. */
