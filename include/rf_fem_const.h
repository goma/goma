--- conflicted
+++ resolved
@@ -462,25 +462,6 @@
 #define TFMP_SAT              185 /*  Thin-Film Multi-Phase Saturation */
 #define TFMP_PRES             186 /*  Thin-Film Multi-Phase Lubrication Pressure */
 #define RESTIME               187  /*  Residence Time Function */ 
-<<<<<<< HEAD
-#define MOMENT0               188
-#define MOMENT1               189
-#define MOMENT2               190
-#define MOMENT3               191
-#define DENSITY_EQN           192
-#define EM_E1_REAL            193 /*  EM wave variables */
-#define EM_E2_REAL            194 
-#define EM_E3_REAL            195 
-#define EM_E1_IMAG            196 /*  EM wave variables */
-#define EM_E2_IMAG            197
-#define EM_E3_IMAG            198 
-#define EM_H1_REAL            199 /*  EM wave variables */
-#define EM_H2_REAL            200 
-#define EM_H3_REAL            201 
-#define EM_H1_IMAG            202 /*  EM wave variables */
-#define EM_H2_IMAG            203
-#define EM_H3_IMAG            204
-=======
 #define EM_E1_REAL            188 /*  EM wave variables */
 #define EM_E2_REAL            189 
 #define EM_E3_REAL            190 
@@ -495,7 +476,11 @@
 #define EM_H3_IMAG            199
 #define EM_CONT_REAL          200
 #define EM_CONT_IMAG          201
->>>>>>> e33b61bb
+#define MOMENT0               202
+#define MOMENT1               203
+#define MOMENT2               204
+#define MOMENT3               205
+#define DENSITY_EQN           206
 /*
  * define a variable to hold an external field which will be 
  * held fixed in the problem but parametered by the basis functions
@@ -857,26 +842,6 @@
 #define R_TFMP_MASS             185 /*  Thin-Film Multi-Phase Mass Equation */
 #define R_TFMP_BOUND            186 /*  Thin-Film Multi-Phase Boundary Motion Equation */
 #define R_RESTIME               187 /*  Resdience Time Function */
-<<<<<<< HEAD
-#define R_MOMENT0               188
-#define R_MOMENT1               189
-#define R_MOMENT2               190
-#define R_MOMENT3               191
-#define R_DENSITY_EQN           192
-#define R_EM_E1_REAL            193 /*  EM wave variables */
-#define R_EM_E2_REAL            194 
-#define R_EM_E3_REAL            195 
-#define R_EM_E1_IMAG            196 /*  EM wave variables */
-#define R_EM_E2_IMAG            197
-#define R_EM_E3_IMAG            198 
-#define R_EM_H1_REAL            199 /*  EM wave variables */
-#define R_EM_H2_REAL            200 
-#define R_EM_H3_REAL            201 
-#define R_EM_H1_IMAG            202 /*  EM wave variables */
-#define R_EM_H2_IMAG            203
-#define R_EM_H3_IMAG            204 
-#define V_LAST		        205
-=======
 #define R_EM_E1_REAL            188 /*  EM wave variables */
 #define R_EM_E2_REAL            189 
 #define R_EM_E3_REAL            190 
@@ -891,9 +856,12 @@
 #define R_EM_H3_IMAG            199 
 #define R_EM_CONT_REAL          200
 #define R_EM_CONT_IMAG          201
-#define V_LAST		        202
->>>>>>> e33b61bb
-
+#define R_MOMENT0               202
+#define R_MOMENT1               203
+#define R_MOMENT2               204
+#define R_MOMENT3               205
+#define R_DENSITY_EQN           206
+#define V_LAST		        207
 
 /* MMH
  * This is used for those parts of the code that want to ensure
