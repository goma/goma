/************************************************************************ *
* Goma - Multiphysics finite element software                             *
* Sandia National Laboratories                                            *
*                                                                         *
* Copyright (c) 2014 Sandia Corporation.                                  *
*                                                                         *
* Under the terms of Contract DE-AC04-94AL85000 with Sandia Corporation,  *
* the U.S. Government retains certain rights in this software.            *
*                                                                         *
* This software is distributed under the GNU General Public License.      *
\************************************************************************/

/*
 *$Id: rf_fem_const.h,v 5.11 2010-05-17 20:33:27 sarober Exp $
 */

/* rf_fem_const.h
 *
 *	    Definition of globally occurring constants relating
 *	    to the details of the FEM problem.
 *
 *	    Author:
 *	    Date:           11/13/92
 *	    Revised:        Sat Mar 19 13:11:54 MST 1994 pasacki@sandia.gov
 *	    Revised:        1997/02/27 10:19 MST pasacki@sandia.gov
 */

/*
 * Use this symbol to conditionally include this include file if it hasn't
 * already been included...
 */

#ifndef _FEM_CONST_H
#define _FEM_CONST_H

/* Generic Logicals */
#ifndef TRUE
#define TRUE  1
#endif

#ifndef FALSE
#define FALSE 0
#endif

/* Geometric parameters */
#define CARTESIAN           1
#define CYLINDRICAL         2
#define SPHERICAL           3 
#define SWIRLING            4         /* axisymmetric 2 1/2 D */
#define POLAR               5
#define ELLIPTIC_CYLINDER   6
#define PROJECTED_CARTESIAN 7	/* Used for 3D stability of 2D flows,
				 * for now.  This is 2D mesh, but 3D
				 * velocities, in normal Cartesian
				 * coordinates.  Lucky number 7! */
#define CARTESIAN_2pt5D     8

/* Integration mapping parameters */
#define ISOPARAMETRIC	1
#define SUBPARAMETRIC	2
#define SUPERPARAMETRIC	3 

/* shell tangent computation selection is ISOPARAMETRIC or SEEDED */
#define SEEDED          2

/* Viscoelastic Constitutive equation weight functions */
#define GALERKIN        1
#define SUPG            2

/* Viscoelastic Constitutive equation formulation */
#define EVSS_G          1  /* Rajagopalan's formulation */
#define EVSS_F          2  /* Fortin's formulation */
#define EVSS_L          3  /* Level set solid-fluid formulation */
#define LOG_CONF        4  /* Log-conformation tensor formulation */
#define EVSS_GRADV      5  /* Fortin's formulation using GradV instead of G */
                           /* for stress constitutive equations */
#define LOG_CONF_GRADV  6  /* Log-conformation tensor formulation using */
                           /* GradV instead of G for stress constitutive equations */
/* Discontinuous Galerkin viscoelastic jacobian options */
#define EXPLICIT_DG     1
#define FULL_DG         2
#define SEGREGATED      3
#define LUMPED          4

/* Mesh Motion parameters */
#define ARBITRARY	   1
#define LAGRANGIAN	   2
#define TOTAL_ALE          3
#define DYNAMIC_LAGRANGIAN 4
#define DYNAMIC_TOTAL_ALE  5

/* Element quality metric parameters */
#define EQM_NONE          0
#define EQM_JAC           1
#define EQM_VOL           2
#define EQM_ANG           3
#define EQM_TRI           4
#define EQM_AVG           8
#define EQM_MIN           9
#define EQM_WTMIN         10

/* Fill Weight Function options */
#define FILL_WEIGHT_G         1
#define FILL_WEIGHT_TG        2
#define FILL_WEIGHT_SUPG      3
#define FILL_WEIGHT_GLS       4
#define FILL_WEIGHT_SC        5
#define FILL_WEIGHT_EXPLICIT  6

/* Fill Equation options */
#define FILL_EQN_ADVECT   1
#define FILL_EQN_EXT_V    2
#define FILL_EQN_EIKONAL  3

/* Fluid-structural interactions for shells */
#define FSI_MESH_BOTH            1
#define FSI_MESH_CONTINUUM       2
#define FSI_REALSOLID_CONTINUUM  3
#define FSI_MESH_SHELL           4
#define FSI_SHELL_ONLY           5
#define FSI_MESH_UNDEF           6
#define FSI_MESH_ONEWAY          7
#define FSI_SHELL_ONLY_MESH      8
#define FSI_SHELL_ONLY_UNDEF     9

/* Residence time kernel functions */
#define LINEAR_TIMETEMP        1110
#define EXPONENTIAL_TIMETEMP   1120
#define DROP_EVAP              1130

/****************************************************************************/
/****************************************************************************/
/****************************************************************************/
/*
 * Variable Names of unknowns... 
 *
 * Note: assignments are arbitrary except that:
 * 	(1) velocity1...velocity3 must be in sequence. 
 *          i.e., VELOCITY1+1=VELOCITY2, etc.
 *          Ditto mesh displacement.
 *	(2) Must increase by 1 without gaps from lowest to highest
 *	    variable.
 */

#define VELOCITY1		0 /* aka "U1" */
#define VELOCITY2		1 /* aka "U2" */
#define VELOCITY3		2 /* aka "U3" */
#define TEMPERATURE		3 /* aka "T" */
#define MASS_FRACTION		4 /* aka "Y" actually volume fraction (or gas and liquid 
				   *  pressures or liquid vol.frac. in porous media
				   *  -> Basically, this is a catchall for the species
				   *  unknowns (SHOULD ACTUALLY BE RENAMED,
				   *  SPECIES_UNKNOWNS!)
				   *
				   * HKM NOTE-> This variable type will be going away,
				   *     to be replaced by the SPECIES_UNK_# variable
				   *     types described below.
				   */
#define MESH_DISPLACEMENT1	5 /* aka "D1" */
#define MESH_DISPLACEMENT2	6 /* aka "D2" */
#define MESH_DISPLACEMENT3	7 /* aka "D3" */
#define SURFACE   		8 /* aka "S"
				   *  HKM NOTE -> I don't see an application for this
				   *  variable type in its current form.
				   *  Therefore, it will either be going away or it
				   *  will be unrolled wrt surface species subvariable
				   *  types (aka like the SPECIES_UNK_# variables)
				   */
#define PRESSURE		9 /* aka "P" */

/*
 *  Define names for tensor fields
 */
#define POLYMER_STRESS11        10 /* aka S11, 11 component of polymer stress tensor */
#define POLYMER_STRESS12        11 /* aka S12, 12 component of polymer stress tensor */
#define POLYMER_STRESS22        12 /* aka S22, 22 component of polymer stress tensor */
#define POLYMER_STRESS13        13 /* aka S13, 13 component of polymer stress tensor */
#define POLYMER_STRESS23        14 /* aka S23, 23 component of polymer stress tensor */
#define POLYMER_STRESS33        15 /* aka S33, 33 component of polymer stress tensor */

#define SOLID_DISPLACEMENT1     16 /* aka "d1'"  or real-solid displacement*/
#define SOLID_DISPLACEMENT2     17 /* aka "d2'"  or real-solid displacement*/
#define SOLID_DISPLACEMENT3     18 /* aka "d3'"  or real-solid displacement*/

#define VELOCITY_GRADIENT11     19 /* aka G11, 11 of the velocity gradient tensor */
#define VELOCITY_GRADIENT12     20 /* aka G12, 12 of the velocity gradient tensor */
#define VELOCITY_GRADIENT21     21 /* aka G21, 21 of the velocity gradient tensor */
#define VELOCITY_GRADIENT22     22 /* aka G22, 22 of the velocity gradient tensor */
#define VELOCITY_GRADIENT13     23 /* aka G13, 13 of the velocity gradient tensor */
#define VELOCITY_GRADIENT23     24 /* aka G23, 23 of the velocity gradient tensor */
#define VELOCITY_GRADIENT31     25 /* aka G31, 31 of the velocity gradient tensor */
#define VELOCITY_GRADIENT32     26 /* aka G32, 32 of the velocity gradient tensor */
#define VELOCITY_GRADIENT33     27 /* aka G33, 33 of the velocity gradient tensor */

#define VOLTAGE         	28 /* aka "V" */
#define FILL    		29 /* aka "F" */
#define LS               FILL /* That is FILL and LS share the same index */
#define SHEAR_RATE              30 /* aka "SH", shear rate from second invariant of ros tensor */

#define PVELOCITY1              31 /* aka "P_U", particle momentum */
#define PVELOCITY2              32 /* aka "P_V", particle momentum */
#define PVELOCITY3              33 /* aka "P_W", particle momentum */

/* Please leave these stress variables continuously numbered or 
 * multimode viscoelasticity will never work! 
 */
#define POLYMER_STRESS11_1       34 /* aka S11, 11 component of polymer stress tensor, mode 2 */
#define POLYMER_STRESS12_1       35 /* aka S12, 12 component of polymer stress tensor, mode 2 */
#define POLYMER_STRESS22_1       36 /* aka S22, 22 component of polymer stress tensor, mode 2 */
#define POLYMER_STRESS13_1       37 /* aka S13, 13 component of polymer stress tensor, mode 2 */
#define POLYMER_STRESS23_1       38 /* aka S23, 23 component of polymer stress tensor, mode 2 */
#define POLYMER_STRESS33_1       39 /* aka S33, 33 component of polymer stress tensor, mode 2 */

#define POLYMER_STRESS11_2       40 /* aka S11, 11 component of polymer stress tensor, mode 3 */
#define POLYMER_STRESS12_2       41 /* aka S12, 12 component of polymer stress tensor, mode 3 */
#define POLYMER_STRESS22_2       42 /* aka S22, 22 component of polymer stress tensor, mode 3 */
#define POLYMER_STRESS13_2       43 /* aka S13, 13 component of polymer stress tensor, mode 3 */
#define POLYMER_STRESS23_2       44 /* aka S23, 23 component of polymer stress tensor, mode 3 */
#define POLYMER_STRESS33_2       45 /* aka S33, 33 component of polymer stress tensor, mode 3 */

#define POLYMER_STRESS11_3       46 /* aka S11, 11 component of polymer stress tensor, mode 4 */
#define POLYMER_STRESS12_3       47 /* aka S12, 12 component of polymer stress tensor, mode 4 */
#define POLYMER_STRESS22_3       48 /* aka S22, 22 component of polymer stress tensor, mode 4 */
#define POLYMER_STRESS13_3       49 /* aka S13, 13 component of polymer stress tensor, mode 4 */
#define POLYMER_STRESS23_3       50 /* aka S23, 23 component of polymer stress tensor, mode 4 */
#define POLYMER_STRESS33_3       51 /* aka S33, 33 component of polymer stress tensor, mode 4 */

#define POLYMER_STRESS11_4       52 /* aka S11, 11 component of polymer stress tensor, mode 5 */
#define POLYMER_STRESS12_4       53 /* aka S12, 12 component of polymer stress tensor, mode 5 */
#define POLYMER_STRESS22_4       54 /* aka S22, 22 component of polymer stress tensor, mode 5 */
#define POLYMER_STRESS13_4       55 /* aka S13, 13 component of polymer stress tensor, mode 5 */
#define POLYMER_STRESS23_4       56 /* aka S23, 23 component of polymer stress tensor, mode 5 */
#define POLYMER_STRESS33_4       57 /* aka S33, 33 component of polymer stress tensor, mode 5 */

#define POLYMER_STRESS11_5       58 /* aka S11, 11 component of polymer stress tensor, mode 6 */
#define POLYMER_STRESS12_5       59 /* aka S12, 12 component of polymer stress tensor, mode 6 */
#define POLYMER_STRESS22_5       60 /* aka S22, 22 component of polymer stress tensor, mode 6 */
#define POLYMER_STRESS13_5       61 /* aka S13, 13 component of polymer stress tensor, mode 6 */
#define POLYMER_STRESS23_5       62 /* aka S23, 23 component of polymer stress tensor, mode 6 */
#define POLYMER_STRESS33_5       63 /* aka S33, 33 component of polymer stress tensor, mode 6 */

#define POLYMER_STRESS11_6       64 /* aka S11, 11 component of polymer stress tensor, mode 7 */
#define POLYMER_STRESS12_6       65 /* aka S12, 12 component of polymer stress tensor, mode 7 */
#define POLYMER_STRESS22_6       66 /* aka S22, 22 component of polymer stress tensor, mode 7 */
#define POLYMER_STRESS13_6       67 /* aka S13, 13 component of polymer stress tensor, mode 7 */
#define POLYMER_STRESS23_6       68 /* aka S23, 23 component of polymer stress tensor, mode 7 */
#define POLYMER_STRESS33_6       69 /* aka S33, 33 component of polymer stress tensor, mode 7 */

#define POLYMER_STRESS11_7       70 /* aka S11, 11 component of polymer stress tensor, mode 8 */
#define POLYMER_STRESS12_7       71 /* aka S12, 12 component of polymer stress tensor, mode 8 */
#define POLYMER_STRESS22_7       72 /* aka S22, 22 component of polymer stress tensor, mode 8 */
#define POLYMER_STRESS13_7       73 /* aka S13, 13 component of polymer stress tensor, mode 8 */
#define POLYMER_STRESS23_7       74 /* aka S23, 23 component of polymer stress tensor, mode 8 */
#define POLYMER_STRESS33_7       75 /* aka S33, 33 component of polymer stress tensor, mode 8 */

/*
 *  Following is an unrolling of the subvariable number for
 *  species concentrations in each domain. The subvariable number is now coded into
 *  the name of the species.
 *          A couple of specifications:
 *             The variable index should be contiguous and monatonically increasing
 *             with the coded subvar index.
 *             All subspecies in a material have contiguous variable types.
 *
 *  The species unknown variable types, SPECIES_UNK_#, may represent volume fractions,
 *  mass fractions, mole fractions, concentrations, or   pressures and/or liquid
 *  vol.frac. in porous media.
 *  -> Basically, this is a catchall for the species unknowns.
 */
#define SPECIES_UNK_0          76
#define SPECIES_UNK_1          77
#define SPECIES_UNK_2          78
#define SPECIES_UNK_3          79
#define SPECIES_UNK_4          80
#define SPECIES_UNK_5          81
#define SPECIES_UNK_6          82
#define SPECIES_UNK_7          83
#define SPECIES_UNK_8          84
#define SPECIES_UNK_9          85
#define SPECIES_UNK_10         86
#define SPECIES_UNK_11         87
#define SPECIES_UNK_12         88
#define SPECIES_UNK_13         89
#define SPECIES_UNK_14         90
#define SPECIES_UNK_15         91
#define SPECIES_UNK_16         92
#define SPECIES_UNK_17         93
#define SPECIES_UNK_18         94
#define SPECIES_UNK_19         95
#define SPECIES_UNK_20         96
#define SPECIES_UNK_21         97
#define SPECIES_UNK_22         98
#define SPECIES_UNK_23         99
#define SPECIES_UNK_24        100
#define SPECIES_UNK_25        101
#define SPECIES_UNK_26        102
#define SPECIES_UNK_27        103
#define SPECIES_UNK_28        104
#define SPECIES_UNK_29        105
#define SPECIES_UNK_LAST      105

/*
 *  MAX_SPECIES_UNK_NUM is the maximum number of species variables types
 *  coded into this file
 */
#define MAX_SPECIES_UNK_NUM    30

/*
 *  Subgrid volume fraction variables for phases. (Note these are
 *  thermodynamically distinct from species unknowns)
 *   (example -> precipated stoichiometrically-fixed salts in liquid
 *               solutions.
 *               These always have a mass fraction equal to one
 *               within the phase. However, the total amount of these
 *               phases (which you wouldn't want to resolve with the
 *               grid) would be specified by a nodal volume fraction.)
 *  These VOLF_PHASE_# variable types follow the same conventions as the
 *  SPECIES_UNK variable types
 */
#define VOLF_PHASE_0          106
#define VOLF_PHASE_1          107
#define VOLF_PHASE_2          108
#define VOLF_PHASE_3          109
#define VOLF_PHASE_4          110
#define VOLF_PHASE_LAST       110

/*
 *  MAX_VOLF_PHASE_NUM is the maximum number of subgrid volume fraction
 *  variables hardcoded into this file
 */
#define  MAX_VOLF_PHASE_NUM    5

#define POR_LIQ_PRES          111    /* porous media solvent pressure */
#define POR_GAS_PRES          112    /* porous media gas pressure     */
#define POR_POROSITY          113    /* porous media porosity         */
#define POR_TEMP              114    /* porous media temperature      */
#define POR_SATURATION        115    /* porous media saturation       */
#define POR_LAST              115    

/*
 *  MAX_POROUS_NUM is the maximum number of porous media
 *  variables hardcoded into this file
 */

#define  MAX_POROUS_NUM        5

/*
 *  POR_SINK_MASS is a new porous-media-like variable that is used to
 *  model porous adsorbant media 
 */
#define POR_SINK_MASS         116

/* MMH: This is the vorticity principle flow direction (not to be
 * confused with the vorticity vector), and the eigenvalue associated
 * with it.  AFAIK, this is only used for the QTENSOR Suspension
 * model...
 */
#define VORT_DIR1             117
#define VORT_DIR2             118
#define VORT_DIR3             119
#define VORT_LAMBDA           120

/*
 * TAB
 * This is the curvature of the level set field for computing
 * sharp surface tension effects and applying contact angles at the like
 */

#define CURVATURE             121

/*
 * These hold a generic lagrange multiplier field (vector or 3 scalars
 * for PDE-constrained problems.  cf. overlapping grid technique
 */
#define LAGR_MULT1            122
#define LAGR_MULT2            123
#define LAGR_MULT3            124

/*
 * This is a scalar related to the particle velocity fluctuations in
 * the suspension.
 */
#define BOND_EVOLUTION        125

#define SURF_CHARGE           126

#define EXT_VELOCITY	      127 /* Extension velocity in normal direction
				   * for level set simulations - it's a scalar
				   */
#define EFIELD1	              128 /* Electric field: E=grad(Voltage) */
#define EFIELD2	              129
#define EFIELD3	              130


/* MMH: The square of the norm of the potential field (grad V).
 * Needed for derivative requirements for dielectrophoresis
 * modeling. */
#define ENORM                 131 /* ENORM = |E| */

#define NORMAL1               132    /* normal to LS field, component 1 */
#define NORMAL2               133    /* normal to LS field, component 2 */
#define NORMAL3               134    /* normal to LS field, component 3 */

#define SHELL_CURVATURE       135
#define SHELL_CURVATURE2      136
#define SHELL_TENSION         137
#define SHELL_X               138
#define SHELL_Y               139
#define SHELL_USER            140
#define PHASE1                141
#define PHASE2                142
#define PHASE3                143
#define PHASE4                144
#define PHASE5                145
#define SHELL_ANGLE1          146 /*  Smoothed normal orientation computed using shell elements, theta */
#define SHELL_ANGLE2          147 /*  Smoothed normal orientation computed using shell elements, phi */
#define SHELL_SURF_DIV_V      148 /*  (I-nn).div(V) ..From Surface Rheo Constitutive model */
#define SHELL_SURF_CURV       149 /*  2H = div_s(n), mean curvature ..From Surface Rheo Constitutive model */
#define N_DOT_CURL_V          150 /*  curl(V).n , higher-order quantity ..From Surface Rheo Constitutive model */
#define GRAD_S_V_DOT_N1       151 /*  grad_s(v).n - x , higher-order quantity ..From Surface Rheo Constitutive model */
#define GRAD_S_V_DOT_N2       152 /*  grad_s(v).n - y , higher-order quantity ..From Surface Rheo Constitutive model */
#define GRAD_S_V_DOT_N3       153 /*  grad_s(v).n - z , higher-order quantity ..From Surface Rheo Constitutive model */
#define ACOUS_PREAL           154 /*  Acoustic harmonic pressure - real part    */
#define ACOUS_PIMAG           155 /*  Acoustic harmonic pressure - imag part    */
#define SHELL_DIFF_FLUX       156 /* sh_J - material diffusion on a shell surface */
#define SHELL_DIFF_CURVATURE  157 /* K = div_s_n used with shell normal vector unknowns */
#define SHELL_NORMAL1         158 /* X-component of shell normal vector unknown */
#define SHELL_NORMAL2         159 /* Y-component of shell normal vector unknown */
#define SHELL_NORMAL3         160 /* Z-component of shell normal vector unknown */
#define ACOUS_REYN_STRESS     161 /*  Acoustic Reynolds Stress    */
#define SHELL_BDYVELO         162 /*  Acoustic Boundary Velocity Squared    */
#define SHELL_LUBP            163 /*  Shell Lubrication Pressure    */
#define LUBP                  164 /*  Lubrication Pressure    */
#define SHELL_FILMP           165 /*  Lubrication pressure of a thin film */
#define SHELL_FILMH           166 /*  Film thickness */
#define SHELL_PARTC           167 /*  Particle concentration in the thin film */
#define SHELL_SAT_CLOSED      168 /*  Structured porous shell saturation - closed pores - SAR */
#define SHELL_PRESS_OPEN      169 /*  Structured porous shell saturation - open pores - SAR */
#define SHELL_TEMPERATURE     170 /*  Shell temperature */
#define SHELL_DELTAH          171 /*  Lubrication shell thickness change (melting problems)*/
#define SHELL_LUB_CURV        172 /*  Curvature from the level set field in a lubrication shell - SAR */
#define SHELL_SAT_GASN        173 /*  Structured porous shell saturation - gas compression - SAR */
#define SHELL_SHEAR_TOP       174 /*  Shear rate at top wall - lubrication shell for generalized Newtonian flow */
#define SHELL_SHEAR_BOT       175 /*  Shear rate at bottom wall - lubrication shell for generalized Newtonian flow */
#define SHELL_CROSS_SHEAR     176 /*  Cross stream shear stress - lubrication shell for generalized Newtonian flow */
#define MAX_STRAIN            177 /*  Time-history maximum von mises strain in a solid material */
#define CUR_STRAIN            178 /*  Current value of the von mises strain in a solid material */
#define LUBP_2                179 /*  Second Lubrication Pressure for multilayer problems  */
#define SHELL_PRESS_OPEN_2    180 /*  Second Structured porous shell pressure - open pores - SAR */
#define SHELL_LUB_CURV_2      181 /*  Curvature from the phase field in a lubrication_2 shell - PRS*/
#define LIGHT_INTP            182 /*  Light Intensity - Plus direction propagation-RBS*/
#define LIGHT_INTM            183 /*  Light Intensity - Minus direction propagation-RBS*/
#define LIGHT_INTD            184 /*  Light Intensity - Scattering Dispersion-RBS*/
#define TFMP_SAT              185 /*  Thin-Film Multi-Phase Saturation */
#define TFMP_PRES             186 /*  Thin-Film Multi-Phase Lubrication Pressure */
<<<<<<< HEAD
#define RESTIME               187  /*  Residence Time Function */
#define SHELL_SAT_1           188 /*  Porous shell layer 1 */
#define SHELL_SAT_2           189 /*  Porous shell layer 2 */
#define SHELL_SAT_3           190 /*  Porous shell layer 3 */
#define EM_E1_REAL            191 /*  EM wave variables */
#define EM_E2_REAL            192
#define EM_E3_REAL            193
#define EM_E1_IMAG            194 /*  EM wave variables */
#define EM_E2_IMAG            195
#define EM_E3_IMAG            196
#define EM_H1_REAL            197 /*  EM wave variables */
#define EM_H2_REAL            198
#define EM_H3_REAL            199
#define EM_H1_IMAG            200 /*  EM wave variables */
#define EM_H2_IMAG            201
#define EM_H3_IMAG            202
=======
#define RESTIME               187  /*  Residence Time Function */ 
#define EM_E1_REAL            188 /*  EM wave variables */
#define EM_E2_REAL            189 
#define EM_E3_REAL            190 
#define EM_E1_IMAG            191 /*  EM wave variables */
#define EM_E2_IMAG            192
#define EM_E3_IMAG            193 
#define EM_H1_REAL            194 /*  EM wave variables */
#define EM_H2_REAL            195 
#define EM_H3_REAL            196 
#define EM_H1_IMAG            197 /*  EM wave variables */
#define EM_H2_IMAG            198
#define EM_H3_IMAG            199
#define EM_CONT_REAL          200
#define EM_CONT_IMAG          201
>>>>>>> a7875697
/*
 * define a variable to hold an external field which will be 
 * held fixed in the problem but parametered by the basis functions
 * (aka "B-field" or something like that) */
#define EXTERNAL               0 

/*
 * Define some special constants for input of boundary conditions
 * (not used in  setup and ordering of equations and sensitivities !!)
 *
 * requirements for numbering:
 *     All of the section below must be larger than V_LAST
 *     R_MOM_NORMAL  < R_MOM_TANG1  < R_MOM_TANG2       (and contiguous)
 *     R_MESH_NORMAL < R_MESH_TANG1 < R_MESH_TANG2      (and contiguous)
 *     MESH_POSITION1 < MESH_POSITION2 < MESH_POSITION3 (and contiguous)
 *     VEL_NORM < VEL_TANG1 < VEL_TANG2                 (and contiguous)
 *     MESH_NORM < MESH_TANG1 < MESH_TANG2              (and contiguous)
 *     D_VEL1_DT to D_P_DT -> monotonically contiguous and
 *                            numbered such that they correspond
 *                            to the associated variables at the
 *                            top of the variable list up to an
 *                            arbitrary additive offset.
 */
#define MESH_POSITION1	1147 /* aka "D1" + COOR */
#define MESH_POSITION2	1148 /* aka "D1" + COOR */
#define MESH_POSITION3	1149 /* aka "D1" + COOR */
#define R_MOM_NORMAL    1150 /* aka normal fluid momentum equation */
#define R_MOM_TANG1     1151 /* aka first tangent momentum equation */
#define R_MOM_TANG2     1152 /* aka second tangent momentum equation */
#define R_MESH_NORMAL   1155 /* aka normal mesh equation */
#define R_MESH_TANG1    1156 /* aka first tangent mesh equation */
#define R_MESH_TANG2    1157 /* aka second tangent mesh equation */
#define VEL_NORM        1150 /* aka normal velocity */
#define VEL_TANG1       1151 /* aka first normal velocity */
#define VEL_TANG2       1152 /* aka second normal velocity */
#define MESH_NORM       1155 /* aka mesh normal first component ?? */
#define MESH_TANG1      1156 /* aka first mesh tangent ?? */
#define MESH_TANG2      1157 /* aka second mesh tangent  ?? */
#define SOLID_POSITION1	1158 /* aka "D1" + COOR */
#define SOLID_POSITION2	1159 /* aka "D1" + COOR */
#define SOLID_POSITION3	1160 /* aka "D1" + COOR */
#define R_SOLID_NORMAL  1161 /* aka normal solid equation */
#define R_SOLID_TANG1   1162 /* aka first tangent solid equation */
#define R_SOLID_TANG2   1163 /* aka second tangent solid equation */
#define SOLID_NORM      1164 /* aka solid normal first component ?? */
#define SOLID_TANG1     1165 /* aka first solid tangent component */
#define SOLID_TANG2     1166 /* aka second solid tangent  component */
#define SPEED           1167 /* aka velocity magnitude */

#define R_ANYTHING      -1  /* aka for bc's which can apply to any equation */

#define D_VEL1_DT	1260 /* aka "dU1/dt" */
#define D_VEL2_DT	1261 /* aka "dU2/dt" */
#define D_VEL3_DT	1262 /* aka "dU3/dt" */
#define D_T_DT	        1263 /* aka "dT/dt" */
#define D_Y_DT	        1264 /* aka "dY/dt" */
#define D_X1_DT	        1265 /* aka "dD1/dt" */
#define D_X2_DT	        1266 /* aka "dD2/dt" */
#define D_X3_DT	        1267 /* aka "dD3/dt" */
#define D_S_DT	        1268 /* aka "dS/dt" */
#define D_P_DT	        1269 /* aka "dP/dt" */

/*
 *  Define some special definitions to provide explicitness as to what the species
 *  unknowns actually represent! Note, the definitions below are used to refine
 *  the definitions of the MASS_FRACTION and SPECIES_UNK_# variables types.
 * 
 *    These are the acceptable values for the Species_Var_Type entries in the
 *  Problem_Description and Uniform_Problem_Description Structures.
 *
 *   Requirements for numbering:
 *       -> None that I know of
 */
#define SPECIES_MASS_FRACTION 2170   /* The Independent species unknown is
					mass fraction. The species equation has
					units of mass/(cm^3 sec)  */
                                     /* The exodus unknowns have prefixes of Yk_ */
#define SPECIES_MOLE_FRACTION 2171   /* The Independent species unknown is
					mole fraction. The species equation has
					units of mol/(cm^3 sec)  */
                                     /* The exodus unknowns have prefixes of Xk_ */
#define SPECIES_VOL_FRACTION  2172   /* The Independent species unknown is
					volume fraction. The species equation has
					units of mol/(cm^3 sec)  */
                                     /*	The exodus unknowns have prefixes of Vk_ */
#define SPECIES_DENSITY       2173   /* The independent species unknown is species
					density with units of  mass/cm^3 or mass/cm^2
					for surface species. The species equation
					has units of mass/(cm^3 sec) . */
                                     /*	The exodus unknowns have prefixes of Dk_ */
#define SPECIES_CONCENTRATION 2174   /* Units of moles/cm^3 or mol/cm^2
					for surface species */
                                     /* The exodus unknowns have prefixes of Ck_ */
#define SPECIES_CAP_PRESSURE  2175   /* Units of dynes/cm^2 -> this represents
					a species concentration when combined with
					equilibrium data. The species equation has
					units of mol/(cm^3 sec)  */
                                     /* The exodus unknowns have prefixes of Pk_ */
#define SPECIES_UNDEFINED_FORM 2176  /* Old form (default) here for compatibility */ 
                                     /* The exodus unknowns have prefixes of Y
                                        and consist of integer names starting with zero */

/*
 * V_FIRST and V_LAST:
 *      This facilitates the use of loops like...
 *	for (v=V_FIRST; v<V_LAST; v++)
 *
 *  HKM NOTE -> These types of loops will be taken out of all
 *              time-critical portions of the code (i.e., all
 *              residual and matrix fill routines)
 *              They are too slow, with the addition of all of
 *              the variable types created by unrolling the
 *              subvariable index.
 *
 * V_LAST is defined at the end of the #define R_* statements.
 *
 */
#define V_FIRST			0

/*
 *
 *     Equation Names, residuals...
 *
 *         MMH NOTE -> Should we add another vector eq for particle momentum?
 */
#define NUM_VECTOR_EQUATIONS 2
#define VECT_EQ_MOM     0
#define VECT_EQ_MESH    1

#define R_MOMENTUM1	0
#define R_MOMENTUM2	1
#define R_MOMENTUM3	2
#define R_ENERGY	3
#define R_MASS		4
#define R_MESH1		5
#define R_MESH2		6
#define R_MESH3		7
#define R_MASS_SURF   	8
#define R_PRESSURE	9

#define R_STRESS11      10 /* aka S11 residual */
#define R_STRESS12      11 /* aka S12 residual */
#define R_STRESS22      12 /* aka S22 residual */
#define R_STRESS13      13 /* aka S13 residual */
#define R_STRESS23      14 /* aka S23 residual */
#define R_STRESS33      15 /* aka S33 residual */

#define R_SOLID1	16   /*AKA Real solid momentum residual, wrt d'*/
#define R_SOLID2	17   /*AKA Real solid momentum residual, wrt d'*/
#define R_SOLID3	18   /*AKA Real solid momentum residual, wrt d'*/

#define R_GRADIENT11    19 /* aka G11 residual */
#define R_GRADIENT12    20 /* aka G12 residual */
#define R_GRADIENT21    21 /* aka G21 residual */
#define R_GRADIENT22    22 /* aka G22 residual */
#define R_GRADIENT13    23 /* aka G13 residual */
#define R_GRADIENT23    24 /* aka G23 residual */
#define R_GRADIENT31    25 /* aka G31 residual */
#define R_GRADIENT32    26 /* aka G32 residual */
#define R_GRADIENT33    27 /* aka G33 residual */

#define R_POTENTIAL     28 /* aka V voltage potential residual */
#define R_FILL   	29 /* aka F fill residual */
#define R_LEVEL_SET  	R_FILL /* level set equation identical to fill */
#define R_SHEAR_RATE    30 /* aka SH shear rate from 2nd invariant residual */

#define R_PMOMENTUM1    31 /* aka Particle momentum residual */
#define R_PMOMENTUM2    32 /* aka Particle momentum residual */
#define R_PMOMENTUM3    33 /* aka Particle momentum residual */

/* Please leave these stress variables continuously numbered or 
 * multimode viscoelasticity will never work! 
 */
#define R_STRESS11_1    34 /* aka S11, 11 component of polymer stress tensor, mode 2 */
#define R_STRESS12_1    35 /* aka S12, 12 component of polymer stress tensor, mode 2 */
#define R_STRESS22_1    36 /* aka S22, 22 component of polymer stress tensor, mode 2 */
#define R_STRESS13_1    37 /* aka S13, 13 component of polymer stress tensor, mode 2 */
#define R_STRESS23_1    38 /* aka S23, 23 component of polymer stress tensor, mode 2 */
#define R_STRESS33_1    39 /* aka S33, 33 component of polymer stress tensor, mode 2 */

#define R_STRESS11_2    40 /* aka S11, 11 component of polymer stress tensor, mode 3 */
#define R_STRESS12_2    41 /* aka S12, 12 component of polymer stress tensor, mode 3 */
#define R_STRESS22_2    42 /* aka S22, 22 component of polymer stress tensor, mode 3 */
#define R_STRESS13_2    43 /* aka S13, 13 component of polymer stress tensor, mode 3 */
#define R_STRESS23_2    44 /* aka S23, 23 component of polymer stress tensor, mode 3 */
#define R_STRESS33_2    45 /* aka S33, 33 component of polymer stress tensor, mode 3 */

#define R_STRESS11_3    46 /* aka S11, 11 component of polymer stress tensor, mode 4 */
#define R_STRESS12_3    47 /* aka S12, 12 component of polymer stress tensor, mode 4 */
#define R_STRESS22_3    48 /* aka S22, 22 component of polymer stress tensor, mode 4 */
#define R_STRESS13_3    49 /* aka S13, 13 component of polymer stress tensor, mode 4 */
#define R_STRESS23_3    50 /* aka S23, 23 component of polymer stress tensor, mode 4 */
#define R_STRESS33_3    51 /* aka S33, 33 component of polymer stress tensor, mode 4 */

#define R_STRESS11_4    52 /* aka S11, 11 component of polymer stress tensor, mode 5 */
#define R_STRESS12_4    53 /* aka S12, 12 component of polymer stress tensor, mode 5 */
#define R_STRESS22_4    54 /* aka S22, 22 component of polymer stress tensor, mode 5 */
#define R_STRESS13_4    55 /* aka S13, 13 component of polymer stress tensor, mode 5 */
#define R_STRESS23_4    56 /* aka S23, 23 component of polymer stress tensor, mode 5 */
#define R_STRESS33_4    57 /* aka S33, 33 component of polymer stress tensor, mode 5 */

#define R_STRESS11_5    58 /* aka S11, 11 component of polymer stress tensor, mode 6 */
#define R_STRESS12_5    59 /* aka S12, 12 component of polymer stress tensor, mode 6 */
#define R_STRESS22_5    60 /* aka S22, 22 component of polymer stress tensor, mode 6 */
#define R_STRESS13_5    61 /* aka S13, 13 component of polymer stress tensor, mode 6 */
#define R_STRESS23_5    62 /* aka S23, 23 component of polymer stress tensor, mode 6 */
#define R_STRESS33_5    63 /* aka S33, 33 component of polymer stress tensor, mode 6 */

#define R_STRESS11_6    64 /* aka S11, 11 component of polymer stress tensor, mode 7 */
#define R_STRESS12_6    65 /* aka S12, 12 component of polymer stress tensor, mode 7 */
#define R_STRESS22_6    66 /* aka S22, 22 component of polymer stress tensor, mode 7 */
#define R_STRESS13_6    67 /* aka S13, 13 component of polymer stress tensor, mode 7 */
#define R_STRESS23_6    68 /* aka S23, 23 component of polymer stress tensor, mode 7 */
#define R_STRESS33_6    69 /* aka S33, 33 component of polymer stress tensor, mode 7 */

#define R_STRESS11_7    70 /* aka S11, 11 component of polymer stress tensor, mode 8 */
#define R_STRESS12_7    71 /* aka S12, 12 component of polymer stress tensor, mode 8 */
#define R_STRESS22_7    72 /* aka S22, 22 component of polymer stress tensor, mode 8 */
#define R_STRESS13_7    73 /* aka S13, 13 component of polymer stress tensor, mode 8 */
#define R_STRESS23_7    74 /* aka S23, 23 component of polymer stress tensor, mode 8 */
#define R_STRESS33_7    75 /* aka S33, 33 component of polymer stress tensor, mode 8 */

#define R_SPECIES_UNK_0          76
#define R_SPECIES_UNK_1          77
#define R_SPECIES_UNK_2          78
#define R_SPECIES_UNK_3          79
#define R_SPECIES_UNK_4          80
#define R_SPECIES_UNK_5          81
#define R_SPECIES_UNK_6          82
#define R_SPECIES_UNK_7          83
#define R_SPECIES_UNK_8          84
#define R_SPECIES_UNK_9          85
#define R_SPECIES_UNK_10         86
#define R_SPECIES_UNK_11         87
#define R_SPECIES_UNK_12         88
#define R_SPECIES_UNK_13         89
#define R_SPECIES_UNK_14         90
#define R_SPECIES_UNK_15         91
#define R_SPECIES_UNK_16         92
#define R_SPECIES_UNK_17         93
#define R_SPECIES_UNK_18         94
#define R_SPECIES_UNK_19         95
#define R_SPECIES_UNK_20         96
#define R_SPECIES_UNK_21         97
#define R_SPECIES_UNK_22         98
#define R_SPECIES_UNK_23         99
#define R_SPECIES_UNK_24        100
#define R_SPECIES_UNK_25        101
#define R_SPECIES_UNK_26        102
#define R_SPECIES_UNK_27        103
#define R_SPECIES_UNK_28        104
#define R_SPECIES_UNK_29        105
#define R_SPECIES_UNK_LAST      105

#define R_VOLF_PHASE_0          106
#define R_VOLF_PHASE_1          107
#define R_VOLF_PHASE_2          108
#define R_VOLF_PHASE_3          109
#define R_VOLF_PHASE_4          110
#define R_VOLF_PHASE_LAST       110

#define R_POR_LIQ_PRES          111
#define R_POR_GAS_PRES          112
#define R_POR_POROSITY          113
#define R_POR_SATURATION        114
#define R_POR_ENERGY            115
#define R_POR_LAST              115

#define R_POR_SINK_MASS         116

#define R_VORT_DIR1             117
#define R_VORT_DIR2             118
#define R_VORT_DIR3             119
#define R_VORT_LAMBDA           120

#define R_CURVATURE             121

#define R_LAGR_MULT1            122
#define R_LAGR_MULT2            123
#define R_LAGR_MULT3            124

/* This is a scalar equation related to the particle velocity
 * fluctuations in the suspension.
 */
#define R_BOND_EVOLUTION        125


#define R_SURF_CHARGE           126

#define R_EXT_VELOCITY	        127 /* Extension velocity in normal direction
				   * for level set simulations - it's a scalar
				   */

#define R_EFIELD1	        128 /* Electric field: E=grad(Voltage) */
#define R_EFIELD2	        129
#define R_EFIELD3	        130

#define R_ENORM                 131

#define R_NORMAL1               132 /*  Normal to LS field, component 1 */
#define R_NORMAL2               133 /*  Normal to LS field, component 2 */
#define R_NORMAL3               134 /*  Normal to LS field, component 3 */

/* Shell element variables */
#define R_SHELL_CURVATURE       135 /*  Curvature for structural shell elements*/
#define R_SHELL_CURVATURE2      136 /*  Second curvature for structural shell elements*/
#define R_SHELL_TENSION         137 /*  Tension variable for structural shell elements */
#define R_SHELL_X               138 /*  Shell X position equation */
#define R_SHELL_Y               139 /*  Shell Y position equation */
#define R_SHELL_USER            140 /*  Shell user equation */
#define R_PHASE1                141 /* First phase function */
#define R_PHASE2                142 /* Second phase function */
#define R_PHASE3                143 /* Third phase function */
#define R_PHASE4                144 /* Fourth phase function */
#define R_PHASE5                145 /* Fifth phase function */

/* more shell element vars */
#define R_SHELL_ANGLE1          146 /*  Smoothed normal orientation computed using shell elements, theta */
#define R_SHELL_ANGLE2          147 /*  Smoothed normal orientation computed using shell elements, phi */

/*Still more shell element vars */
#define R_SHELL_SURF_DIV_V      148 /*  (I-nn).div(V) ..From Surface Rheo Constitutive model */
#define R_SHELL_SURF_CURV       149 /*  2H = - div_s(n), mean curvature ..From Surface Rheo Constitutive model */
#define R_N_DOT_CURL_V          150 /*  curl(V).n , higher-order quantity ..From Surface Rheo Constitutive model */
#define R_GRAD_S_V_DOT_N1       151 /*  grad_s(v).n - x , higher-order quantity ..From Surface Rheo Constitutive model */
#define R_GRAD_S_V_DOT_N2       152 /*  grad_s(v).n - y , higher-order quantity ..From Surface Rheo Constitutive model */
#define R_GRAD_S_V_DOT_N3       153 /*  grad_s(v).n - z , higher-order quantity ..From Surface Rheo Constitutive model */
#define R_ACOUS_PREAL           154 /*  Acoustic harmonic wave equation - real part */
#define R_ACOUS_PIMAG           155 /*  Acoustic harmonic wave equation - imaginary part */
#define R_SHELL_DIFF_FLUX       156 /* sh_J - material diffusion on a shell surface */
#define R_SHELL_DIFF_CURVATURE  157 /* K = div_s_n used with shell normal vector unknowns */
#define R_SHELL_NORMAL1         158 /* X-component of shell normal vector unknown */
#define R_SHELL_NORMAL2         159 /* Y-component of shell normal vector unknown */
#define R_SHELL_NORMAL3         160 /* Z-component of shell normal vector unknown */
#define R_ACOUS_REYN_STRESS     161 /*  Acoustic Reynolds Stress */
#define R_SHELL_BDYVELO         162 /*  Acoustic Streaming Velocity shell */
#define R_SHELL_LUBP            163 /*  Lubrication Pressure shell */
#define R_LUBP                  164 /*  Lubrication pressure Reynolds equation not on shell */
#define R_SHELL_FILMP           165 /*  Lubrication pressure of a thin film */
#define R_SHELL_FILMH           166 /*  Film thickness */
#define R_SHELL_PARTC           167 /*  Particles concentration */
#define R_SHELL_SAT_CLOSED      168 /*  Structured porous shell - Closed pores - SAR  */
#define R_SHELL_SAT_OPEN        169 /*  Structured porous shell - Open pores - SAR  */
#define R_SHELL_ENERGY          170 /*  Shell energy equation */
#define R_SHELL_DELTAH          171 /*  Shell gap evolution equation (e.g. melting problems) */
#define R_SHELL_LUB_CURV        172 /*  Curvature from the level set field in a lubrication shell - SAR */
#define R_SHELL_SAT_GASN        173 /*  Structured porous shell - Gas compression - SAR */
#define R_SHELL_SHEAR_TOP       174 /*  Shear rate at top wall - lubrication shell for generalized Newtonian flow */
#define R_SHELL_SHEAR_BOT       175 /*  Shear rate at bottom wall - lubrication shell for generalized Newtonian flow */
#define R_SHELL_CROSS_SHEAR     176 /*  Cross stream shear stress - lubrication shell for generalized Newtonian flow */
#define R_MAX_STRAIN            177 /*  Time-history maximum von mises strain in a solid material */
#define R_CUR_STRAIN            178 /*  Current value of the von mises strain in a solid material */
#define R_LUBP_2                179 /*  Second lubrication_pressure for multilayer flows */
#define R_SHELL_SAT_OPEN_2      180 /*  Second open pore shell lubrication saturation */
#define R_SHELL_LUB_CURV_2      181 /*  Curvature from the phase field in a lubrication_2 shell - PRS */
#define R_LIGHT_INTP            182 /*  Light Intensity - Plus direction propagation*/
#define R_LIGHT_INTM            183 /*  Light Intensity - Minus direction propagation*/
#define R_LIGHT_INTD            184 /*  Light Intensity - Scattering Dispersion*/
#define R_TFMP_MASS             185 /*  Thin-Film Multi-Phase Mass Equation */
#define R_TFMP_BOUND            186 /*  Thin-Film Multi-Phase Boundary Motion Equation */
#define R_RESTIME               187 /*  Resdience Time Function */
<<<<<<< HEAD
#define R_SHELL_SAT_1           188 /*  Porous shell layer 1 */
#define R_SHELL_SAT_2           189 /*  Porous shell layer 1 */
#define R_SHELL_SAT_3           190 /*  Porous shell layer 1 */
#define R_EM_E1_REAL            191 /*  EM wave variables */
#define R_EM_E2_REAL            192
#define R_EM_E3_REAL            193
#define R_EM_E1_IMAG            194 /*  EM wave variables */
#define R_EM_E2_IMAG            195
#define R_EM_E3_IMAG            196
#define R_EM_H1_REAL            197 /*  EM wave variables */
#define R_EM_H2_REAL            198
#define R_EM_H3_REAL            199
#define R_EM_H1_IMAG            200 /*  EM wave variables */
#define R_EM_H2_IMAG            201
#define R_EM_H3_IMAG            202
#define V_LAST		        203
=======
#define R_EM_E1_REAL            188 /*  EM wave variables */
#define R_EM_E2_REAL            189 
#define R_EM_E3_REAL            190 
#define R_EM_E1_IMAG            191 /*  EM wave variables */
#define R_EM_E2_IMAG            192
#define R_EM_E3_IMAG            193 
#define R_EM_H1_REAL            194 /*  EM wave variables */
#define R_EM_H2_REAL            195 
#define R_EM_H3_REAL            196 
#define R_EM_H1_IMAG            197 /*  EM wave variables */
#define R_EM_H2_IMAG            198
#define R_EM_H3_IMAG            199 
#define R_EM_CONT_REAL          200
#define R_EM_CONT_IMAG          201
#define V_LAST		        202
>>>>>>> a7875697


/* MMH
 * This is used for those parts of the code that want to ensure
 * a "real" equation is being calculated, not just a boundary
 * condition.  It used to be that if eqn <= R_GRADIENT33, eqn
 * was assumed to be a real equation.  Now you only have to change
 * it here when you add another new equation to the list.  It seems
 * to me that it should just be equal to V_LAST, so I will set it
 * to that.  If you want it to be something else, go ahead.
 *
 * NOTE: The R_POTENTIAL,R_FILL, and R_SHEAR_RATE were NOT considered
 * a "real" equation before this change.  Now they are.  I don't know
 * if this is going to break anything.
 */
#define LAST_REAL_EQ    V_LAST

/****************************************************************************/
/****************************************************************************/
/****************************************************************************/

/* Selection of Time Integration Methods */

#define  STEADY          0    /* Steady state solution method               */
#define  TRANSIENT       1    /* Accurate transient solution method         */

/* Selection of Continuation Method Order */

#define  ALC_NONE       -1    /* No continuation */
#define  ALC_ZEROTH      0    /* Zero order   */
#define  ALC_FIRST       1    /* First order  */
#define  ALC_SECOND      2    /* Second order */
#define  ALC_THIRD       3    /* Third order  */
#define  ALC_FOURTH      4    /* Fourth order */
#define  LOCA            9    /* Use LOCA     */

/* Selection of LOCA continuation algorithms */

#define  PSEUDO          2    /* Pseudo transient method (not time accurate)*/
#define  CONTINUATION    3    /* Continuation of steady state solutions     */
#define  TP_CONTINUATION 4    /* Continuation of turning points             */
#define  PF_CONTINUATION 7    /* Continuation of pitchfork bifurcations     */
#define  HP_CONTINUATION 8    /* Continuation of Hopf bifurcations          */
#define  LOCA_LSA_ONLY   9    /* Access ARPACK through LOCA w/o continuation*/

/* Selection of Hunting Continuation Method Order */

#define  HUN_ZEROTH    100    /* Zero order   */
#define  HUN_FIRST     101    /* First order  */

/* Selection augmenting condition type */

#define AC_USERBC   1
#define AC_USERMAT  2
#define AC_VOLUME   3
#define AC_FLUX     4
#define AC_LGRM     5
#define AC_LS_VEL   6
#define AC_ARC_LENGTH 7
#define AC_OVERLAP  8
#define AC_PERIODIC  9
#define AC_PF_CONSTRAINT 10
#define AC_POSITION 11     // Positional constraint
#define AC_FLUX_MAT 12

/* Post Processing Volumetric Integration types - AMC Originally Aug 2013 */

#define PPVI_VERBOSE    1  //  This corresponds to the original output type
#define PPVI_CSV        2  //  This will output a properly labled csv file, useful for automated python interpretation

/* table interpolation types */

#define LINEAR                  3
#define QUADRATIC               2
#define QUAD_GP                 1
#define BIQUADRATIC             21
#define TRILINEAR             22
#define TRIQUADRATIC             23

/* maximum definitions */

/* If you haven't missed these since 8/97, then get rid of them! */

/* #define MAX_NODES          	2000000 */
/* #define MAX_ELEMS          	2000000*/

/* #define MAX_NEIGHBORS      	50 */

/*
 * New constructs permit easier overriding during compilation. Eg.,
 *
 *	cc -DMAX_CONC=39 file.c
 */

#ifndef MAX_VARIABLE_TYPES
#define MAX_VARIABLE_TYPES	V_LAST
#endif

#ifndef MAX_INTERPOLATIONS
#define MAX_INTERPOLATIONS	5 /* on any given shape element */
#endif

#ifndef MAX_ELEMENT_SHAPES
#define MAX_ELEMENT_SHAPES	6 /* 1D, 2D, 3D together... */
#endif

#ifndef MAX_BASIS_FUNCTIONS
#define MAX_BASIS_FUNCTIONS	3
#endif

#ifndef MAX_ELEMENT_TYPES
#define MAX_ELEMENT_TYPES	3
#endif

#ifndef MAX_TERM_TYPES		/* mass, advection, boundary, diffusion, etc. */
#define MAX_TERM_TYPES		10
#endif
/*
 *
 * PAS - "Use -DMAX_CONC=20 compiler flag instead; leave this default as low
 *        as reasonably possible to avoid showing our bloated slow 
 *        implementation of concentration..."
 *
 */

#ifndef MAX_CONC
#define MAX_CONC		4      /* Max number bulk, surface species */
#endif

#ifndef MAX_PMV
#define MAX_PMV  		4      /* Max number porous variables */
#endif

#ifndef MAX_POR_SHELL
#define MAX_POR_SHELL  		3      /* Max number porous shell equations in a block */
#endif

#ifndef MAX_RXN
#define MAX_RXN			5	/* Max number of reactions */ 
#endif

#ifndef MAX_EXTERNAL_FIELD
#define MAX_EXTERNAL_FIELD	7	/* Maximum number of external fields */
#endif

#define MAX_EQNS		MAX_VARIABLE_TYPES

#ifndef MAX_GEOMETRY_PARMS
#define MAX_GEOMETRY_PARMS	8	/* Used for "mp" structs. */
#endif

#ifndef MAX_ELEMENT_INDICES_RELATED 
#define MAX_ELEMENT_INDICES_RELATED 2
#endif

/*
 * Magic numbers for adaptive time step selection -- how much acceleration,
 * deceleration, and maximum time step size.
 */

#ifndef TIME_STEP_ALPHA
#define TIME_STEP_ALPHA (5.0)
#endif

#ifndef TIME_STEP_BETA
#define TIME_STEP_BETA (1.5)
#endif

#ifndef TIME_STEP_GROWTH_CAP
#define TIME_STEP_GROWTH_CAP (1.5)
#endif


/*
 * This moves here from el_elm.h. The maximum number of degrees of freedom
 * for a variable within an element. The value of 12 is chosen because it
 * is the lowest number that satifies a typical bound found for 2D
 * problems using Lagrangian  biquadratic interpolation on
 * quadrilateral elements with an extra 3 dof
 * for phase-jumping accounting at elements on cross-phase boundaries added
 * in.  This number  needs to be made larger if, for example, you want
 * to use 27 dof/elem  interpolations in 3D. HEX/8 elements should be
 * handled just fine with the default number, though.
 */

#ifndef MDE
#define MDE  	12     /* maximum number of unknowns for a particular
			* variable type per element */
#endif                           

#ifndef MAX_DOF_PER_NODE
#define MAX_DOF_PER_NODE	3 /* Maximum number of unknowns for a
				   * single variable type at a single node
				   */
#endif

#ifndef MAX_DOFNAME
#define	MAX_DOFNAME		80 /* Max string length dof description. */
#endif

#ifndef MAX_MATLNAME
#define MAX_MATLNAME		85 /* Ought to suffice in most cases. */
#endif

#ifndef MAX_PROB_VAR           
#define MAX_PROB_VAR            14 /* maximum number of variable types
				    * in any one problem  */
#endif

#ifndef MAX_PROB_EQN           
#define MAX_PROB_EQN MAX_PROB_VAR  /* maximum number of equation types
				    * in any one problem */
#endif

/****************************************************************************/
/****************************************************************************/
/****************************************************************************/
#endif<|MERGE_RESOLUTION|>--- conflicted
+++ resolved
@@ -453,40 +453,24 @@
 #define LIGHT_INTD            184 /*  Light Intensity - Scattering Dispersion-RBS*/
 #define TFMP_SAT              185 /*  Thin-Film Multi-Phase Saturation */
 #define TFMP_PRES             186 /*  Thin-Film Multi-Phase Lubrication Pressure */
-<<<<<<< HEAD
-#define RESTIME               187  /*  Residence Time Function */
+#define RESTIME               187  /*  Residence Time Function */ 
 #define SHELL_SAT_1           188 /*  Porous shell layer 1 */
 #define SHELL_SAT_2           189 /*  Porous shell layer 2 */
 #define SHELL_SAT_3           190 /*  Porous shell layer 3 */
 #define EM_E1_REAL            191 /*  EM wave variables */
-#define EM_E2_REAL            192
-#define EM_E3_REAL            193
+#define EM_E2_REAL            192 
+#define EM_E3_REAL            193 
 #define EM_E1_IMAG            194 /*  EM wave variables */
 #define EM_E2_IMAG            195
-#define EM_E3_IMAG            196
+#define EM_E3_IMAG            196 
 #define EM_H1_REAL            197 /*  EM wave variables */
-#define EM_H2_REAL            198
-#define EM_H3_REAL            199
+#define EM_H2_REAL            198 
+#define EM_H3_REAL            199 
 #define EM_H1_IMAG            200 /*  EM wave variables */
 #define EM_H2_IMAG            201
 #define EM_H3_IMAG            202
-=======
-#define RESTIME               187  /*  Residence Time Function */ 
-#define EM_E1_REAL            188 /*  EM wave variables */
-#define EM_E2_REAL            189 
-#define EM_E3_REAL            190 
-#define EM_E1_IMAG            191 /*  EM wave variables */
-#define EM_E2_IMAG            192
-#define EM_E3_IMAG            193 
-#define EM_H1_REAL            194 /*  EM wave variables */
-#define EM_H2_REAL            195 
-#define EM_H3_REAL            196 
-#define EM_H1_IMAG            197 /*  EM wave variables */
-#define EM_H2_IMAG            198
-#define EM_H3_IMAG            199
-#define EM_CONT_REAL          200
-#define EM_CONT_IMAG          201
->>>>>>> a7875697
+#define EM_CONT_REAL          203
+#define EM_CONT_IMAG          204
 /*
  * define a variable to hold an external field which will be 
  * held fixed in the problem but parametered by the basis functions
@@ -848,7 +832,6 @@
 #define R_TFMP_MASS             185 /*  Thin-Film Multi-Phase Mass Equation */
 #define R_TFMP_BOUND            186 /*  Thin-Film Multi-Phase Boundary Motion Equation */
 #define R_RESTIME               187 /*  Resdience Time Function */
-<<<<<<< HEAD
 #define R_SHELL_SAT_1           188 /*  Porous shell layer 1 */
 #define R_SHELL_SAT_2           189 /*  Porous shell layer 1 */
 #define R_SHELL_SAT_3           190 /*  Porous shell layer 1 */
@@ -864,24 +847,9 @@
 #define R_EM_H1_IMAG            200 /*  EM wave variables */
 #define R_EM_H2_IMAG            201
 #define R_EM_H3_IMAG            202
-#define V_LAST		        203
-=======
-#define R_EM_E1_REAL            188 /*  EM wave variables */
-#define R_EM_E2_REAL            189 
-#define R_EM_E3_REAL            190 
-#define R_EM_E1_IMAG            191 /*  EM wave variables */
-#define R_EM_E2_IMAG            192
-#define R_EM_E3_IMAG            193 
-#define R_EM_H1_REAL            194 /*  EM wave variables */
-#define R_EM_H2_REAL            195 
-#define R_EM_H3_REAL            196 
-#define R_EM_H1_IMAG            197 /*  EM wave variables */
-#define R_EM_H2_IMAG            198
-#define R_EM_H3_IMAG            199 
-#define R_EM_CONT_REAL          200
-#define R_EM_CONT_IMAG          201
-#define V_LAST		        202
->>>>>>> a7875697
+#define R_EM_CONT_REAL          203
+#define R_EM_CONT_IMAG          204
+#define V_LAST		        205
 
 
 /* MMH
