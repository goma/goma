/************************************************************************ *
* Goma - Multiphysics finite element software                             *
* Sandia National Laboratories                                            *
*                                                                         *
* Copyright (c) 2014 Sandia Corporation.                                  *
*                                                                         *
* Under the terms of Contract DE-AC04-94AL85000 with Sandia Corporation,  *
* the U.S. Government retains certain rights in this software.            *
*                                                                         *
* This software is distributed under the GNU General Public License.      *
\************************************************************************/
 
/*
 *$Id: rf_fem_const.h,v 5.11 2010-05-17 20:33:27 sarober Exp $
 */

/* rf_fem_const.h
 *
 *	    Definition of globally occurring constants relating 
 *	    to the details of the FEM problem.
 *	   
 *	    Author:         
 *	    Date:           11/13/92
 *	    Revised:        Sat Mar 19 13:11:54 MST 1994 pasacki@sandia.gov
 *	    Revised:        1997/02/27 10:19 MST pasacki@sandia.gov
 */

/*
 * Use this symbol to conditionally include this include file if it hasn't
 * already been included...
 */

#ifndef GOMA_RF_FEM_CONST_H
#define GOMA_RF_FEM_CONST_H

/* Generic Logicals */
#ifndef TRUE
#define TRUE  1
#endif

#ifndef FALSE
#define FALSE 0
#endif

/* Geometric parameters */
#define CARTESIAN           1
#define CYLINDRICAL         2
#define SPHERICAL           3 
#define SWIRLING            4         /* axisymmetric 2 1/2 D */
#define POLAR               5
#define ELLIPTIC_CYLINDER   6
#define PROJECTED_CARTESIAN 7	/* Used for 3D stability of 2D flows,
				 * for now.  This is 2D mesh, but 3D
				 * velocities, in normal Cartesian
				 * coordinates.  Lucky number 7! */
#define CARTESIAN_2pt5D     8

/* Integration mapping parameters */
#define ISOPARAMETRIC	1
#define SUBPARAMETRIC	2
#define SUPERPARAMETRIC	3 

/* shell tangent computation selection is ISOPARAMETRIC or SEEDED */
#define SEEDED          2

/* Viscoelastic Constitutive equation weight functions */
#define GALERKIN        1
#define SUPG            2

#define YZBETA_NONE     0
#define YZBETA_ONE      1
#define YZBETA_TWO      2
#define YZBETA_MIXED    3
#define YZBETA_CUSTOM   4

/* Viscoelastic Constitutive equation formulation */
#define EVSS_G          1  /* Rajagopalan's formulation */
#define EVSS_F          2  /* Fortin's formulation */
#define EVSS_L          3  /* Level set solid-fluid formulation */
#define LOG_CONF        4  /* Log-conformation tensor formulation */
<<<<<<< HEAD
#define EVSS_GRADV      5  /* Fortin's formulation using GradV instead of G */
                           /* for stress constitutive equations */
#define LOG_CONF_GRADV  6  /* Log-conformation tensor formulation using */
                           /* GradV instead of G for stress constitutive equations */
=======
#define LOG_CONF_LAGGED 5

>>>>>>> 48a67847
/* Discontinuous Galerkin viscoelastic jacobian options */
#define EXPLICIT_DG     1
#define FULL_DG         2
#define SEGREGATED      3
#define LUMPED          4

/* Mesh Motion parameters */
#define ARBITRARY	   1
#define LAGRANGIAN	   2
#define TOTAL_ALE          3
#define DYNAMIC_LAGRANGIAN 4
#define DYNAMIC_TOTAL_ALE  5

/* Element quality metric parameters */
#define EQM_NONE          0
#define EQM_JAC           1
#define EQM_VOL           2
#define EQM_ANG           3
#define EQM_TRI           4
#define EQM_AVG           8
#define EQM_MIN           9
#define EQM_WTMIN         10

/* Fill Weight Function options */
#define FILL_WEIGHT_G           1
#define FILL_WEIGHT_TG          2
#define FILL_WEIGHT_SUPG        3
#define FILL_WEIGHT_GLS         4
#define FILL_WEIGHT_SC          5
#define FILL_WEIGHT_EXPLICIT    6
#define FILL_WEIGHT_SUPG_SHAKIB 7
#define FILL_WEIGHT_SUPG_GP     8

/* Fill Equation options */
#define FILL_EQN_ADVECT   1
#define FILL_EQN_EXT_V    2
#define FILL_EQN_EIKONAL  3

/* Fluid-structural interactions for shells */
#define FSI_MESH_BOTH            1
#define FSI_MESH_CONTINUUM       2
#define FSI_REALSOLID_CONTINUUM  3
#define FSI_MESH_SHELL           4
#define FSI_SHELL_ONLY           5
#define FSI_MESH_UNDEF           6
#define FSI_MESH_ONEWAY          7
#define FSI_SHELL_ONLY_MESH      8
#define FSI_SHELL_ONLY_UNDEF     9

/* Residence time kernel functions */
#define LINEAR_TIMETEMP        111
#define EXPONENTIAL_TIMETEMP   112

/****************************************************************************/
/****************************************************************************/
/****************************************************************************/
/*
 * Variable Names of unknowns... 
 *
 * Note: assignments are arbitrary except that:
 * 	(1) velocity1...velocity3 must be in sequence. 
 *          i.e., VELOCITY1+1=VELOCITY2, etc.
 *          Ditto mesh displacement.
 *	(2) Must increase by 1 without gaps from lowest to highest
 *	    variable.
 */

#define VELOCITY1		0 /* aka "U1" */
#define VELOCITY2		1 /* aka "U2" */
#define VELOCITY3		2 /* aka "U3" */
#define TEMPERATURE		3 /* aka "T" */
#define MASS_FRACTION		4 /* aka "Y" actually volume fraction (or gas and liquid 
				   *  pressures or liquid vol.frac. in porous media
				   *  -> Basically, this is a catchall for the species
				   *  unknowns (SHOULD ACTUALLY BE RENAMED,
				   *  SPECIES_UNKNOWNS!)
				   *
				   * HKM NOTE-> This variable type will be going away,
				   *     to be replaced by the SPECIES_UNK_# variable
				   *     types described below.
				   */
#define MESH_DISPLACEMENT1	5 /* aka "D1" */
#define MESH_DISPLACEMENT2	6 /* aka "D2" */
#define MESH_DISPLACEMENT3	7 /* aka "D3" */
#define SURFACE   		8 /* aka "S"
				   *  HKM NOTE -> I don't see an application for this
				   *  variable type in its current form.
				   *  Therefore, it will either be going away or it
				   *  will be unrolled wrt surface species subvariable
				   *  types (aka like the SPECIES_UNK_# variables)
				   */
#define PRESSURE		9 /* aka "P" */

/*
 *  Define names for tensor fields
 */
#define POLYMER_STRESS11        10 /* aka S11, 11 component of polymer stress tensor */
#define POLYMER_STRESS12        11 /* aka S12, 12 component of polymer stress tensor */
#define POLYMER_STRESS22        12 /* aka S22, 22 component of polymer stress tensor */
#define POLYMER_STRESS13        13 /* aka S13, 13 component of polymer stress tensor */
#define POLYMER_STRESS23        14 /* aka S23, 23 component of polymer stress tensor */
#define POLYMER_STRESS33        15 /* aka S33, 33 component of polymer stress tensor */

#define SOLID_DISPLACEMENT1     16 /* aka "d1'"  or real-solid displacement*/
#define SOLID_DISPLACEMENT2     17 /* aka "d2'"  or real-solid displacement*/
#define SOLID_DISPLACEMENT3     18 /* aka "d3'"  or real-solid displacement*/

#define VELOCITY_GRADIENT11     19 /* aka G11, 11 of the velocity gradient tensor */
#define VELOCITY_GRADIENT12     20 /* aka G12, 12 of the velocity gradient tensor */
#define VELOCITY_GRADIENT21     21 /* aka G21, 21 of the velocity gradient tensor */
#define VELOCITY_GRADIENT22     22 /* aka G22, 22 of the velocity gradient tensor */
#define VELOCITY_GRADIENT13     23 /* aka G13, 13 of the velocity gradient tensor */
#define VELOCITY_GRADIENT23     24 /* aka G23, 23 of the velocity gradient tensor */
#define VELOCITY_GRADIENT31     25 /* aka G31, 31 of the velocity gradient tensor */
#define VELOCITY_GRADIENT32     26 /* aka G32, 32 of the velocity gradient tensor */
#define VELOCITY_GRADIENT33     27 /* aka G33, 33 of the velocity gradient tensor */

#define VOLTAGE         	28 /* aka "V" */
#define FILL    		29 /* aka "F" */
#define LS               FILL /* That is FILL and LS share the same index */
#define SHEAR_RATE              30 /* aka "SH", shear rate from second invariant of ros tensor */

#define PVELOCITY1              31 /* aka "P_U", particle momentum */
#define PVELOCITY2              32 /* aka "P_V", particle momentum */
#define PVELOCITY3              33 /* aka "P_W", particle momentum */

/* Please leave these stress variables continuously numbered or 
 * multimode viscoelasticity will never work! 
 */
#define POLYMER_STRESS11_1       34 /* aka S11, 11 component of polymer stress tensor, mode 2 */
#define POLYMER_STRESS12_1       35 /* aka S12, 12 component of polymer stress tensor, mode 2 */
#define POLYMER_STRESS22_1       36 /* aka S22, 22 component of polymer stress tensor, mode 2 */
#define POLYMER_STRESS13_1       37 /* aka S13, 13 component of polymer stress tensor, mode 2 */
#define POLYMER_STRESS23_1       38 /* aka S23, 23 component of polymer stress tensor, mode 2 */
#define POLYMER_STRESS33_1       39 /* aka S33, 33 component of polymer stress tensor, mode 2 */

#define POLYMER_STRESS11_2       40 /* aka S11, 11 component of polymer stress tensor, mode 3 */
#define POLYMER_STRESS12_2       41 /* aka S12, 12 component of polymer stress tensor, mode 3 */
#define POLYMER_STRESS22_2       42 /* aka S22, 22 component of polymer stress tensor, mode 3 */
#define POLYMER_STRESS13_2       43 /* aka S13, 13 component of polymer stress tensor, mode 3 */
#define POLYMER_STRESS23_2       44 /* aka S23, 23 component of polymer stress tensor, mode 3 */
#define POLYMER_STRESS33_2       45 /* aka S33, 33 component of polymer stress tensor, mode 3 */

#define POLYMER_STRESS11_3       46 /* aka S11, 11 component of polymer stress tensor, mode 4 */
#define POLYMER_STRESS12_3       47 /* aka S12, 12 component of polymer stress tensor, mode 4 */
#define POLYMER_STRESS22_3       48 /* aka S22, 22 component of polymer stress tensor, mode 4 */
#define POLYMER_STRESS13_3       49 /* aka S13, 13 component of polymer stress tensor, mode 4 */
#define POLYMER_STRESS23_3       50 /* aka S23, 23 component of polymer stress tensor, mode 4 */
#define POLYMER_STRESS33_3       51 /* aka S33, 33 component of polymer stress tensor, mode 4 */

#define POLYMER_STRESS11_4       52 /* aka S11, 11 component of polymer stress tensor, mode 5 */
#define POLYMER_STRESS12_4       53 /* aka S12, 12 component of polymer stress tensor, mode 5 */
#define POLYMER_STRESS22_4       54 /* aka S22, 22 component of polymer stress tensor, mode 5 */
#define POLYMER_STRESS13_4       55 /* aka S13, 13 component of polymer stress tensor, mode 5 */
#define POLYMER_STRESS23_4       56 /* aka S23, 23 component of polymer stress tensor, mode 5 */
#define POLYMER_STRESS33_4       57 /* aka S33, 33 component of polymer stress tensor, mode 5 */

#define POLYMER_STRESS11_5       58 /* aka S11, 11 component of polymer stress tensor, mode 6 */
#define POLYMER_STRESS12_5       59 /* aka S12, 12 component of polymer stress tensor, mode 6 */
#define POLYMER_STRESS22_5       60 /* aka S22, 22 component of polymer stress tensor, mode 6 */
#define POLYMER_STRESS13_5       61 /* aka S13, 13 component of polymer stress tensor, mode 6 */
#define POLYMER_STRESS23_5       62 /* aka S23, 23 component of polymer stress tensor, mode 6 */
#define POLYMER_STRESS33_5       63 /* aka S33, 33 component of polymer stress tensor, mode 6 */

#define POLYMER_STRESS11_6       64 /* aka S11, 11 component of polymer stress tensor, mode 7 */
#define POLYMER_STRESS12_6       65 /* aka S12, 12 component of polymer stress tensor, mode 7 */
#define POLYMER_STRESS22_6       66 /* aka S22, 22 component of polymer stress tensor, mode 7 */
#define POLYMER_STRESS13_6       67 /* aka S13, 13 component of polymer stress tensor, mode 7 */
#define POLYMER_STRESS23_6       68 /* aka S23, 23 component of polymer stress tensor, mode 7 */
#define POLYMER_STRESS33_6       69 /* aka S33, 33 component of polymer stress tensor, mode 7 */

#define POLYMER_STRESS11_7       70 /* aka S11, 11 component of polymer stress tensor, mode 8 */
#define POLYMER_STRESS12_7       71 /* aka S12, 12 component of polymer stress tensor, mode 8 */
#define POLYMER_STRESS22_7       72 /* aka S22, 22 component of polymer stress tensor, mode 8 */
#define POLYMER_STRESS13_7       73 /* aka S13, 13 component of polymer stress tensor, mode 8 */
#define POLYMER_STRESS23_7       74 /* aka S23, 23 component of polymer stress tensor, mode 8 */
#define POLYMER_STRESS33_7       75 /* aka S33, 33 component of polymer stress tensor, mode 8 */

/*
 *  Following is an unrolling of the subvariable number for
 *  species concentrations in each domain. The subvariable number is now coded into
 *  the name of the species.
 *          A couple of specifications:
 *             The variable index should be contiguous and monatonically increasing
 *             with the coded subvar index.
 *             All subspecies in a material have contiguous variable types.
 *
 *  The species unknown variable types, SPECIES_UNK_#, may represent volume fractions,
 *  mass fractions, mole fractions, concentrations, or   pressures and/or liquid
 *  vol.frac. in porous media.
 *  -> Basically, this is a catchall for the species unknowns.
 */
#define SPECIES_UNK_0          76
#define SPECIES_UNK_1          77
#define SPECIES_UNK_2          78
#define SPECIES_UNK_3          79
#define SPECIES_UNK_4          80
#define SPECIES_UNK_5          81
#define SPECIES_UNK_6          82
#define SPECIES_UNK_7          83
#define SPECIES_UNK_8          84
#define SPECIES_UNK_9          85
#define SPECIES_UNK_10         86
#define SPECIES_UNK_11         87
#define SPECIES_UNK_12         88
#define SPECIES_UNK_13         89
#define SPECIES_UNK_14         90
#define SPECIES_UNK_15         91
#define SPECIES_UNK_16         92
#define SPECIES_UNK_17         93
#define SPECIES_UNK_18         94
#define SPECIES_UNK_19         95
#define SPECIES_UNK_20         96
#define SPECIES_UNK_21         97
#define SPECIES_UNK_22         98
#define SPECIES_UNK_23         99
#define SPECIES_UNK_24        100
#define SPECIES_UNK_25        101
#define SPECIES_UNK_26        102
#define SPECIES_UNK_27        103
#define SPECIES_UNK_28        104
#define SPECIES_UNK_29        105
#define SPECIES_UNK_LAST      105

/*
 *  MAX_SPECIES_UNK_NUM is the maximum number of species variables types
 *  coded into this file
 */
#define MAX_SPECIES_UNK_NUM    30

/*
 *  Subgrid volume fraction variables for phases. (Note these are
 *  thermodynamically distinct from species unknowns)
 *   (example -> precipated stoichiometrically-fixed salts in liquid
 *               solutions.
 *               These always have a mass fraction equal to one
 *               within the phase. However, the total amount of these
 *               phases (which you wouldn't want to resolve with the
 *               grid) would be specified by a nodal volume fraction.)
 *  These VOLF_PHASE_# variable types follow the same conventions as the
 *  SPECIES_UNK variable types
 */
#define VOLF_PHASE_0          106
#define VOLF_PHASE_1          107
#define VOLF_PHASE_2          108
#define VOLF_PHASE_3          109
#define VOLF_PHASE_4          110
#define VOLF_PHASE_LAST       110

/*
 *  MAX_VOLF_PHASE_NUM is the maximum number of subgrid volume fraction
 *  variables hardcoded into this file
 */
#define  MAX_VOLF_PHASE_NUM    5

#define POR_LIQ_PRES          111    /* porous media solvent pressure */
#define POR_GAS_PRES          112    /* porous media gas pressure     */
#define POR_POROSITY          113    /* porous media porosity         */
#define POR_TEMP              114    /* porous media temperature      */
#define POR_SATURATION        115    /* porous media saturation       */
#define POR_LAST              115    

/*
 *  MAX_POROUS_NUM is the maximum number of porous media
 *  variables hardcoded into this file
 */

#define  MAX_POROUS_NUM        5

/*
 *  POR_SINK_MASS is a new porous-media-like variable that is used to
 *  model porous adsorbant media 
 */
#define POR_SINK_MASS         116

/* MMH: This is the vorticity principle flow direction (not to be
 * confused with the vorticity vector), and the eigenvalue associated
 * with it.  AFAIK, this is only used for the QTENSOR Suspension
 * model...
 */
#define VORT_DIR1             117
#define VORT_DIR2             118
#define VORT_DIR3             119
#define VORT_LAMBDA           120

/*
 * TAB
 * This is the curvature of the level set field for computing
 * sharp surface tension effects and applying contact angles at the like
 */

#define CURVATURE             121

/*
 * These hold a generic lagrange multiplier field (vector or 3 scalars
 * for PDE-constrained problems.  cf. overlapping grid technique
 */
#define LAGR_MULT1            122
#define LAGR_MULT2            123
#define LAGR_MULT3            124

/*
 * This is a scalar related to the particle velocity fluctuations in
 * the suspension.
 */
#define BOND_EVOLUTION        125

#define SURF_CHARGE           126

#define EXT_VELOCITY	      127 /* Extension velocity in normal direction
				   * for level set simulations - it's a scalar
				   */
#define EFIELD1	              128 /* Electric field: E=grad(Voltage) */
#define EFIELD2	              129
#define EFIELD3	              130


/* MMH: The square of the norm of the potential field (grad V).
 * Needed for derivative requirements for dielectrophoresis
 * modeling. */
#define ENORM                 131 /* ENORM = |E| */

#define NORMAL1               132    /* normal to LS field, component 1 */
#define NORMAL2               133    /* normal to LS field, component 2 */
#define NORMAL3               134    /* normal to LS field, component 3 */

#define SHELL_CURVATURE       135
<<<<<<< HEAD
#define SHELL_CURVATURE2      136
#define SHELL_TENSION         137
#define SHELL_X               138
#define SHELL_Y               139
#define SHELL_USER            140
#define PHASE1                141
#define PHASE2                142
#define PHASE3                143
#define PHASE4                144
#define PHASE5                145
#define SHELL_ANGLE1          146 /*  Smoothed normal orientation computed using shell elements, theta */
#define SHELL_ANGLE2          147 /*  Smoothed normal orientation computed using shell elements, phi */
#define SHELL_SURF_DIV_V      148 /*  (I-nn).div(V) ..From Surface Rheo Constitutive model */
#define SHELL_SURF_CURV       149 /*  2H = div_s(n), mean curvature ..From Surface Rheo Constitutive model */
#define N_DOT_CURL_V          150 /*  curl(V).n , higher-order quantity ..From Surface Rheo Constitutive model */
#define GRAD_S_V_DOT_N1       151 /*  grad_s(v).n - x , higher-order quantity ..From Surface Rheo Constitutive model */
#define GRAD_S_V_DOT_N2       152 /*  grad_s(v).n - y , higher-order quantity ..From Surface Rheo Constitutive model */
#define GRAD_S_V_DOT_N3       153 /*  grad_s(v).n - z , higher-order quantity ..From Surface Rheo Constitutive model */
#define ACOUS_PREAL           154 /*  Acoustic harmonic pressure - real part    */
#define ACOUS_PIMAG           155 /*  Acoustic harmonic pressure - imag part    */
#define SHELL_DIFF_FLUX       156 /* sh_J - material diffusion on a shell surface */
#define SHELL_DIFF_CURVATURE  157 /* K = div_s_n used with shell normal vector unknowns */
#define SHELL_NORMAL1         158 /* X-component of shell normal vector unknown */
#define SHELL_NORMAL2         159 /* Y-component of shell normal vector unknown */
#define SHELL_NORMAL3         160 /* Z-component of shell normal vector unknown */
#define ACOUS_REYN_STRESS     161 /*  Acoustic Reynolds Stress    */
#define SHELL_BDYVELO         162 /*  Acoustic Boundary Velocity Squared    */
#define SHELL_LUBP            163 /*  Shell Lubrication Pressure    */
#define LUBP                  164 /*  Lubrication Pressure    */
#define SHELL_FILMP           165 /*  Lubrication pressure of a thin film */
#define SHELL_FILMH           166 /*  Film thickness */
#define SHELL_PARTC           167 /*  Particle concentration in the thin film */
#define SHELL_SAT_CLOSED      168 /*  Structured porous shell saturation - closed pores - SAR */
#define SHELL_PRESS_OPEN      169 /*  Structured porous shell saturation - open pores - SAR */
#define SHELL_TEMPERATURE     170 /*  Shell temperature */
#define SHELL_DELTAH          171 /*  Lubrication shell thickness change (melting problems)*/
#define SHELL_LUB_CURV        172 /*  Curvature from the level set field in a lubrication shell - SAR */
#define SHELL_SAT_GASN        173 /*  Structured porous shell saturation - gas compression - SAR */
#define SHELL_SHEAR_TOP       174 /*  Shear rate at top wall - lubrication shell for generalized Newtonian flow */
#define SHELL_SHEAR_BOT       175 /*  Shear rate at bottom wall - lubrication shell for generalized Newtonian flow */
#define SHELL_CROSS_SHEAR     176 /*  Cross stream shear stress - lubrication shell for generalized Newtonian flow */
#define MAX_STRAIN            177 /*  Time-history maximum von mises strain in a solid material */
#define CUR_STRAIN            178 /*  Current value of the von mises strain in a solid material */
#define LUBP_2                179 /*  Second Lubrication Pressure for multilayer problems  */
#define SHELL_PRESS_OPEN_2    180 /*  Second Structured porous shell pressure - open pores - SAR */
#define SHELL_LUB_CURV_2      181 /*  Curvature from the phase field in a lubrication_2 shell - PRS*/
#define LIGHT_INTP            182 /*  Light Intensity - Plus direction propagation-RBS*/
#define LIGHT_INTM            183 /*  Light Intensity - Minus direction propagation-RBS*/
#define LIGHT_INTD            184 /*  Light Intensity - Scattering Dispersion-RBS*/
#define TFMP_SAT              185 /*  Thin-Film Multi-Phase Saturation */
#define TFMP_PRES             186 /*  Thin-Film Multi-Phase Lubrication Pressure */
#define RESTIME               187  /*  Residence Time Function */ 
#define EM_E1_REAL            188 /*  EM wave variables */
#define EM_E2_REAL            189 
#define EM_E3_REAL            190 
#define EM_E1_IMAG            191 /*  EM wave variables */
#define EM_E2_IMAG            192
#define EM_E3_IMAG            193 
#define EM_H1_REAL            194 /*  EM wave variables */
#define EM_H2_REAL            195 
#define EM_H3_REAL            196 
#define EM_H1_IMAG            197 /*  EM wave variables */
#define EM_H2_IMAG            198
#define EM_H3_IMAG            199
=======
#define SHELL_TENSION         136
#define SHELL_X               137
#define SHELL_Y               138
#define SHELL_USER            139
#define PHASE1                140
#define PHASE2                141
#define PHASE3                142
#define PHASE4                143
#define PHASE5                144
#define SHELL_ANGLE1          145 /*  Smoothed normal orientation computed using shell elements, theta */
#define SHELL_ANGLE2          146 /*  Smoothed normal orientation computed using shell elements, phi */
#define SHELL_SURF_DIV_V      147 /*  (I-nn).div(V) ..From Surface Rheo Constitutive model */
#define SHELL_SURF_CURV       148 /*  2H = div_s(n), mean curvature ..From Surface Rheo Constitutive model */
#define N_DOT_CURL_V          149 /*  curl(V).n , higher-order quantity ..From Surface Rheo Constitutive model */
#define GRAD_S_V_DOT_N1       150 /*  grad_s(v).n - x , higher-order quantity ..From Surface Rheo Constitutive model */
#define GRAD_S_V_DOT_N2       151 /*  grad_s(v).n - y , higher-order quantity ..From Surface Rheo Constitutive model */
#define GRAD_S_V_DOT_N3       152 /*  grad_s(v).n - z , higher-order quantity ..From Surface Rheo Constitutive model */
#define ACOUS_PREAL           153 /*  Acoustic harmonic pressure - real part    */
#define ACOUS_PIMAG           154 /*  Acoustic harmonic pressure - imag part    */
#define SHELL_DIFF_FLUX       155 /* sh_J - material diffusion on a shell surface */
#define SHELL_DIFF_CURVATURE  156 /* K = div_s_n used with shell normal vector unknowns */
#define SHELL_NORMAL1         157 /* X-component of shell normal vector unknown */
#define SHELL_NORMAL2         158 /* Y-component of shell normal vector unknown */
#define ACOUS_REYN_STRESS     159 /*  Acoustic Reynolds Stress    */
#define SHELL_BDYVELO         160 /*  Acoustic Boundary Velocity Squared    */
#define SHELL_LUBP            161 /*  Shell Lubrication Pressure    */
#define LUBP                  162 /*  Lubrication Pressure    */
#define SHELL_FILMP           163 /*  Lubrication pressure of a thin film */
#define SHELL_FILMH           164 /*  Film thickness */
#define SHELL_PARTC           165 /*  Particle concentration in the thin film */
#define SHELL_SAT_CLOSED      166 /*  Structured porous shell saturation - closed pores - SAR */
#define SHELL_PRESS_OPEN      167 /*  Structured porous shell saturation - open pores - SAR */
#define SHELL_TEMPERATURE     168 /*  Shell temperature */
#define SHELL_DELTAH          169 /*  Lubrication shell thickness change (melting problems)*/
#define SHELL_LUB_CURV        170 /*  Curvature from the level set field in a lubrication shell - SAR */
#define SHELL_SAT_GASN        171 /*  Structured porous shell saturation - gas compression - SAR */
#define SHELL_SHEAR_TOP       172 /*  Shear rate at top wall - lubrication shell for generalized Newtonian flow */
#define SHELL_SHEAR_BOT       173 /*  Shear rate at bottom wall - lubrication shell for generalized Newtonian flow */
#define SHELL_CROSS_SHEAR     174 /*  Cross stream shear stress - lubrication shell for generalized Newtonian flow */
#define MAX_STRAIN            175 /*  Time-history maximum von mises strain in a solid material */
#define CUR_STRAIN            176 /*  Current value of the von mises strain in a solid material */
#define LUBP_2                177 /*  Second Lubrication Pressure for multilayer problems  */
#define SHELL_PRESS_OPEN_2    178 /*  Second Structured porous shell pressure - open pores - SAR */
#define SHELL_LUB_CURV_2      179 /*  Curvature from the phase field in a lubrication_2 shell - PRS*/
#define LIGHT_INTP            180 /*  Light Intensity - Plus direction propagation-RBS*/
#define LIGHT_INTM            181 /*  Light Intensity - Minus direction propagation-RBS*/
#define LIGHT_INTD            182 /*  Light Intensity - Scattering Dispersion-RBS*/
#define MOMENT0               183
#define MOMENT1               184
#define MOMENT2               185
#define MOMENT3               186
#define DENSITY_EQN           187

>>>>>>> 48a67847
/*
 * define a variable to hold an external field which will be 
 * held fixed in the problem but parametered by the basis functions
 * (aka "B-field" or something like that) */
#define EXTERNAL               0 

/*
 * Define some special constants for input of boundary conditions
 * (not used in  setup and ordering of equations and sensitivities !!)
 *
 * requirements for numbering:
 *     All of the section below must be larger than V_LAST
 *     R_MOM_NORMAL  < R_MOM_TANG1  < R_MOM_TANG2       (and contiguous)
 *     R_MESH_NORMAL < R_MESH_TANG1 < R_MESH_TANG2      (and contiguous)
 *     MESH_POSITION1 < MESH_POSITION2 < MESH_POSITION3 (and contiguous)
 *     VEL_NORM < VEL_TANG1 < VEL_TANG2                 (and contiguous)
 *     MESH_NORM < MESH_TANG1 < MESH_TANG2              (and contiguous)
 *     D_VEL1_DT to D_P_DT -> monotonically contiguous and
 *                            numbered such that they correspond
 *                            to the associated variables at the
 *                            top of the variable list up to an
 *                            arbitrary additive offset.
 */
#define MESH_POSITION1	1147 /* aka "D1" + COOR */
#define MESH_POSITION2	1148 /* aka "D1" + COOR */
#define MESH_POSITION3	1149 /* aka "D1" + COOR */
#define R_MOM_NORMAL    1150 /* aka normal fluid momentum equation */
#define R_MOM_TANG1     1151 /* aka first tangent momentum equation */
#define R_MOM_TANG2     1152 /* aka second tangent momentum equation */
#define R_MESH_NORMAL   1155 /* aka normal mesh equation */
#define R_MESH_TANG1    1156 /* aka first tangent mesh equation */
#define R_MESH_TANG2    1157 /* aka second tangent mesh equation */
#define VEL_NORM        1150 /* aka normal velocity */
#define VEL_TANG1       1151 /* aka first normal velocity */
#define VEL_TANG2       1152 /* aka second normal velocity */
#define MESH_NORM       1155 /* aka mesh normal first component ?? */
#define MESH_TANG1      1156 /* aka first mesh tangent ?? */
#define MESH_TANG2      1157 /* aka second mesh tangent  ?? */
#define SOLID_POSITION1	1158 /* aka "D1" + COOR */
#define SOLID_POSITION2	1159 /* aka "D1" + COOR */
#define SOLID_POSITION3	1160 /* aka "D1" + COOR */
#define R_SOLID_NORMAL  1161 /* aka normal solid equation */
#define R_SOLID_TANG1   1162 /* aka first tangent solid equation */
#define R_SOLID_TANG2   1163 /* aka second tangent solid equation */
#define SOLID_NORM      1164 /* aka solid normal first component ?? */
#define SOLID_TANG1     1165 /* aka first solid tangent component */
#define SOLID_TANG2     1166 /* aka second solid tangent  component */
#define SPEED           1167 /* aka velocity magnitude */

#define R_ANYTHING      -1  /* aka for bc's which can apply to any equation */

#define D_VEL1_DT	1260 /* aka "dU1/dt" */
#define D_VEL2_DT	1261 /* aka "dU2/dt" */
#define D_VEL3_DT	1262 /* aka "dU3/dt" */
#define D_T_DT	        1263 /* aka "dT/dt" */
#define D_Y_DT	        1264 /* aka "dY/dt" */
#define D_X1_DT	        1265 /* aka "dD1/dt" */
#define D_X2_DT	        1266 /* aka "dD2/dt" */
#define D_X3_DT	        1267 /* aka "dD3/dt" */
#define D_S_DT	        1268 /* aka "dS/dt" */
#define D_P_DT	        1269 /* aka "dP/dt" */

/*
 *  Define some special definitions to provide explicitness as to what the species
 *  unknowns actually represent! Note, the definitions below are used to refine
 *  the definitions of the MASS_FRACTION and SPECIES_UNK_# variables types.
 * 
 *    These are the acceptable values for the Species_Var_Type entries in the
 *  Problem_Description and Uniform_Problem_Description Structures.
 *
 *   Requirements for numbering:
 *       -> None that I know of
 */
#define SPECIES_MASS_FRACTION 2170   /* The Independent species unknown is
					mass fraction. The species equation has
					units of mass/(cm^3 sec)  */
                                     /* The exodus unknowns have prefixes of Yk_ */
#define SPECIES_MOLE_FRACTION 2171   /* The Independent species unknown is
					mole fraction. The species equation has
					units of mol/(cm^3 sec)  */
                                     /* The exodus unknowns have prefixes of Xk_ */
#define SPECIES_VOL_FRACTION  2172   /* The Independent species unknown is
					volume fraction. The species equation has
					units of mol/(cm^3 sec)  */
                                     /*	The exodus unknowns have prefixes of Vk_ */
#define SPECIES_DENSITY       2173   /* The independent species unknown is species
					density with units of  mass/cm^3 or mass/cm^2
					for surface species. The species equation
					has units of mass/(cm^3 sec) . */
                                     /*	The exodus unknowns have prefixes of Dk_ */
#define SPECIES_CONCENTRATION 2174   /* Units of moles/cm^3 or mol/cm^2
					for surface species */
                                     /* The exodus unknowns have prefixes of Ck_ */
#define SPECIES_CAP_PRESSURE  2175   /* Units of dynes/cm^2 -> this represents
					a species concentration when combined with
					equilibrium data. The species equation has
					units of mol/(cm^3 sec)  */
                                     /* The exodus unknowns have prefixes of Pk_ */
#define SPECIES_UNDEFINED_FORM 2176  /* Old form (default) here for compatibility */ 
                                     /* The exodus unknowns have prefixes of Y
                                        and consist of integer names starting with zero */

/*
 * V_FIRST and V_LAST:
 *      This facilitates the use of loops like...
 *	for (v=V_FIRST; v<V_LAST; v++)
 *
 *  HKM NOTE -> These types of loops will be taken out of all
 *              time-critical portions of the code (i.e., all
 *              residual and matrix fill routines)
 *              They are too slow, with the addition of all of
 *              the variable types created by unrolling the
 *              subvariable index.
 *
 * V_LAST is defined at the end of the #define R_* statements.
 *
 */
#define V_FIRST			0

/*
 *
 *     Equation Names, residuals...
 *
 *         MMH NOTE -> Should we add another vector eq for particle momentum?
 */
#define NUM_VECTOR_EQUATIONS 2
#define VECT_EQ_MOM     0
#define VECT_EQ_MESH    1

#define R_MOMENTUM1	0
#define R_MOMENTUM2	1
#define R_MOMENTUM3	2
#define R_ENERGY	3
#define R_MASS		4
#define R_MESH1		5
#define R_MESH2		6
#define R_MESH3		7
#define R_MASS_SURF   	8
#define R_PRESSURE	9

#define R_STRESS11      10 /* aka S11 residual */
#define R_STRESS12      11 /* aka S12 residual */
#define R_STRESS22      12 /* aka S22 residual */
#define R_STRESS13      13 /* aka S13 residual */
#define R_STRESS23      14 /* aka S23 residual */
#define R_STRESS33      15 /* aka S33 residual */

#define R_SOLID1	16   /*AKA Real solid momentum residual, wrt d'*/
#define R_SOLID2	17   /*AKA Real solid momentum residual, wrt d'*/
#define R_SOLID3	18   /*AKA Real solid momentum residual, wrt d'*/

#define R_GRADIENT11    19 /* aka G11 residual */
#define R_GRADIENT12    20 /* aka G12 residual */
#define R_GRADIENT21    21 /* aka G21 residual */
#define R_GRADIENT22    22 /* aka G22 residual */
#define R_GRADIENT13    23 /* aka G13 residual */
#define R_GRADIENT23    24 /* aka G23 residual */
#define R_GRADIENT31    25 /* aka G31 residual */
#define R_GRADIENT32    26 /* aka G32 residual */
#define R_GRADIENT33    27 /* aka G33 residual */

#define R_POTENTIAL     28 /* aka V voltage potential residual */
#define R_FILL   	29 /* aka F fill residual */
#define R_LEVEL_SET  	R_FILL /* level set equation identical to fill */
#define R_SHEAR_RATE    30 /* aka SH shear rate from 2nd invariant residual */

#define R_PMOMENTUM1    31 /* aka Particle momentum residual */
#define R_PMOMENTUM2    32 /* aka Particle momentum residual */
#define R_PMOMENTUM3    33 /* aka Particle momentum residual */

/* Please leave these stress variables continuously numbered or 
 * multimode viscoelasticity will never work! 
 */
#define R_STRESS11_1    34 /* aka S11, 11 component of polymer stress tensor, mode 2 */
#define R_STRESS12_1    35 /* aka S12, 12 component of polymer stress tensor, mode 2 */
#define R_STRESS22_1    36 /* aka S22, 22 component of polymer stress tensor, mode 2 */
#define R_STRESS13_1    37 /* aka S13, 13 component of polymer stress tensor, mode 2 */
#define R_STRESS23_1    38 /* aka S23, 23 component of polymer stress tensor, mode 2 */
#define R_STRESS33_1    39 /* aka S33, 33 component of polymer stress tensor, mode 2 */

#define R_STRESS11_2    40 /* aka S11, 11 component of polymer stress tensor, mode 3 */
#define R_STRESS12_2    41 /* aka S12, 12 component of polymer stress tensor, mode 3 */
#define R_STRESS22_2    42 /* aka S22, 22 component of polymer stress tensor, mode 3 */
#define R_STRESS13_2    43 /* aka S13, 13 component of polymer stress tensor, mode 3 */
#define R_STRESS23_2    44 /* aka S23, 23 component of polymer stress tensor, mode 3 */
#define R_STRESS33_2    45 /* aka S33, 33 component of polymer stress tensor, mode 3 */

#define R_STRESS11_3    46 /* aka S11, 11 component of polymer stress tensor, mode 4 */
#define R_STRESS12_3    47 /* aka S12, 12 component of polymer stress tensor, mode 4 */
#define R_STRESS22_3    48 /* aka S22, 22 component of polymer stress tensor, mode 4 */
#define R_STRESS13_3    49 /* aka S13, 13 component of polymer stress tensor, mode 4 */
#define R_STRESS23_3    50 /* aka S23, 23 component of polymer stress tensor, mode 4 */
#define R_STRESS33_3    51 /* aka S33, 33 component of polymer stress tensor, mode 4 */

#define R_STRESS11_4    52 /* aka S11, 11 component of polymer stress tensor, mode 5 */
#define R_STRESS12_4    53 /* aka S12, 12 component of polymer stress tensor, mode 5 */
#define R_STRESS22_4    54 /* aka S22, 22 component of polymer stress tensor, mode 5 */
#define R_STRESS13_4    55 /* aka S13, 13 component of polymer stress tensor, mode 5 */
#define R_STRESS23_4    56 /* aka S23, 23 component of polymer stress tensor, mode 5 */
#define R_STRESS33_4    57 /* aka S33, 33 component of polymer stress tensor, mode 5 */

#define R_STRESS11_5    58 /* aka S11, 11 component of polymer stress tensor, mode 6 */
#define R_STRESS12_5    59 /* aka S12, 12 component of polymer stress tensor, mode 6 */
#define R_STRESS22_5    60 /* aka S22, 22 component of polymer stress tensor, mode 6 */
#define R_STRESS13_5    61 /* aka S13, 13 component of polymer stress tensor, mode 6 */
#define R_STRESS23_5    62 /* aka S23, 23 component of polymer stress tensor, mode 6 */
#define R_STRESS33_5    63 /* aka S33, 33 component of polymer stress tensor, mode 6 */

#define R_STRESS11_6    64 /* aka S11, 11 component of polymer stress tensor, mode 7 */
#define R_STRESS12_6    65 /* aka S12, 12 component of polymer stress tensor, mode 7 */
#define R_STRESS22_6    66 /* aka S22, 22 component of polymer stress tensor, mode 7 */
#define R_STRESS13_6    67 /* aka S13, 13 component of polymer stress tensor, mode 7 */
#define R_STRESS23_6    68 /* aka S23, 23 component of polymer stress tensor, mode 7 */
#define R_STRESS33_6    69 /* aka S33, 33 component of polymer stress tensor, mode 7 */

#define R_STRESS11_7    70 /* aka S11, 11 component of polymer stress tensor, mode 8 */
#define R_STRESS12_7    71 /* aka S12, 12 component of polymer stress tensor, mode 8 */
#define R_STRESS22_7    72 /* aka S22, 22 component of polymer stress tensor, mode 8 */
#define R_STRESS13_7    73 /* aka S13, 13 component of polymer stress tensor, mode 8 */
#define R_STRESS23_7    74 /* aka S23, 23 component of polymer stress tensor, mode 8 */
#define R_STRESS33_7    75 /* aka S33, 33 component of polymer stress tensor, mode 8 */

#define R_SPECIES_UNK_0          76
#define R_SPECIES_UNK_1          77
#define R_SPECIES_UNK_2          78
#define R_SPECIES_UNK_3          79
#define R_SPECIES_UNK_4          80
#define R_SPECIES_UNK_5          81
#define R_SPECIES_UNK_6          82
#define R_SPECIES_UNK_7          83
#define R_SPECIES_UNK_8          84
#define R_SPECIES_UNK_9          85
#define R_SPECIES_UNK_10         86
#define R_SPECIES_UNK_11         87
#define R_SPECIES_UNK_12         88
#define R_SPECIES_UNK_13         89
#define R_SPECIES_UNK_14         90
#define R_SPECIES_UNK_15         91
#define R_SPECIES_UNK_16         92
#define R_SPECIES_UNK_17         93
#define R_SPECIES_UNK_18         94
#define R_SPECIES_UNK_19         95
#define R_SPECIES_UNK_20         96
#define R_SPECIES_UNK_21         97
#define R_SPECIES_UNK_22         98
#define R_SPECIES_UNK_23         99
#define R_SPECIES_UNK_24        100
#define R_SPECIES_UNK_25        101
#define R_SPECIES_UNK_26        102
#define R_SPECIES_UNK_27        103
#define R_SPECIES_UNK_28        104
#define R_SPECIES_UNK_29        105
#define R_SPECIES_UNK_LAST      105

#define R_VOLF_PHASE_0          106
#define R_VOLF_PHASE_1          107
#define R_VOLF_PHASE_2          108
#define R_VOLF_PHASE_3          109
#define R_VOLF_PHASE_4          110
#define R_VOLF_PHASE_LAST       110

#define R_POR_LIQ_PRES          111
#define R_POR_GAS_PRES          112
#define R_POR_POROSITY          113
#define R_POR_SATURATION        114
#define R_POR_ENERGY            115
#define R_POR_LAST              115

#define R_POR_SINK_MASS         116

#define R_VORT_DIR1             117
#define R_VORT_DIR2             118
#define R_VORT_DIR3             119
#define R_VORT_LAMBDA           120

#define R_CURVATURE             121

#define R_LAGR_MULT1            122
#define R_LAGR_MULT2            123
#define R_LAGR_MULT3            124

/* This is a scalar equation related to the particle velocity 
 * fluctuations in the suspension.
 */
#define R_BOND_EVOLUTION        125


#define R_SURF_CHARGE           126

#define R_EXT_VELOCITY	        127 /* Extension velocity in normal direction
				   * for level set simulations - it's a scalar
				   */

#define R_EFIELD1	        128 /* Electric field: E=grad(Voltage) */
#define R_EFIELD2	        129 
#define R_EFIELD3	        130

#define R_ENORM                 131

#define R_NORMAL1               132 /*  Normal to LS field, component 1 */
#define R_NORMAL2               133 /*  Normal to LS field, component 2 */
#define R_NORMAL3               134 /*  Normal to LS field, component 3 */

/* Shell element variables */
#define R_SHELL_CURVATURE       135 /*  Curvature for structural shell elements*/
#define R_SHELL_CURVATURE2      136 /*  Second curvature for structural shell elements*/
#define R_SHELL_TENSION         137 /*  Tension variable for structural shell elements */
#define R_SHELL_X               138 /*  Shell X position equation */
#define R_SHELL_Y               139 /*  Shell Y position equation */
#define R_SHELL_USER            140 /*  Shell user equation */
#define R_PHASE1                141 /* First phase function */
#define R_PHASE2                142 /* Second phase function */
#define R_PHASE3                143 /* Third phase function */
#define R_PHASE4                144 /* Fourth phase function */
#define R_PHASE5                145 /* Fifth phase function */

/* more shell element vars */
#define R_SHELL_ANGLE1          146 /*  Smoothed normal orientation computed using shell elements, theta */
#define R_SHELL_ANGLE2          147 /*  Smoothed normal orientation computed using shell elements, phi */

/*Still more shell element vars */
<<<<<<< HEAD
#define R_SHELL_SURF_DIV_V      148 /*  (I-nn).div(V) ..From Surface Rheo Constitutive model */
#define R_SHELL_SURF_CURV       149 /*  2H = - div_s(n), mean curvature ..From Surface Rheo Constitutive model */
#define R_N_DOT_CURL_V          150 /*  curl(V).n , higher-order quantity ..From Surface Rheo Constitutive model */
#define R_GRAD_S_V_DOT_N1       151 /*  grad_s(v).n - x , higher-order quantity ..From Surface Rheo Constitutive model */
#define R_GRAD_S_V_DOT_N2       152 /*  grad_s(v).n - y , higher-order quantity ..From Surface Rheo Constitutive model */
#define R_GRAD_S_V_DOT_N3       153 /*  grad_s(v).n - z , higher-order quantity ..From Surface Rheo Constitutive model */
#define R_ACOUS_PREAL           154 /*  Acoustic harmonic wave equation - real part */
#define R_ACOUS_PIMAG           155 /*  Acoustic harmonic wave equation - imaginary part */
#define R_SHELL_DIFF_FLUX       156 /* sh_J - material diffusion on a shell surface */
#define R_SHELL_DIFF_CURVATURE  157 /* K = div_s_n used with shell normal vector unknowns */
#define R_SHELL_NORMAL1         158 /* X-component of shell normal vector unknown */
#define R_SHELL_NORMAL2         159 /* Y-component of shell normal vector unknown */
#define R_SHELL_NORMAL3         160 /* Z-component of shell normal vector unknown */
#define R_ACOUS_REYN_STRESS     161 /*  Acoustic Reynolds Stress */
#define R_SHELL_BDYVELO         162 /*  Acoustic Streaming Velocity shell */
#define R_SHELL_LUBP            163 /*  Lubrication Pressure shell */
#define R_LUBP                  164 /*  Lubrication pressure Reynolds equation not on shell */
#define R_SHELL_FILMP           165 /*  Lubrication pressure of a thin film */
#define R_SHELL_FILMH           166 /*  Film thickness */
#define R_SHELL_PARTC           167 /*  Particles concentration */
#define R_SHELL_SAT_CLOSED      168 /*  Structured porous shell - Closed pores - SAR  */
#define R_SHELL_SAT_OPEN        169 /*  Structured porous shell - Open pores - SAR  */
#define R_SHELL_ENERGY          170 /*  Shell energy equation */
#define R_SHELL_DELTAH          171 /*  Shell gap evolution equation (e.g. melting problems) */
#define R_SHELL_LUB_CURV        172 /*  Curvature from the level set field in a lubrication shell - SAR */
#define R_SHELL_SAT_GASN        173 /*  Structured porous shell - Gas compression - SAR */
#define R_SHELL_SHEAR_TOP       174 /*  Shear rate at top wall - lubrication shell for generalized Newtonian flow */
#define R_SHELL_SHEAR_BOT       175 /*  Shear rate at bottom wall - lubrication shell for generalized Newtonian flow */
#define R_SHELL_CROSS_SHEAR     176 /*  Cross stream shear stress - lubrication shell for generalized Newtonian flow */
#define R_MAX_STRAIN            177 /*  Time-history maximum von mises strain in a solid material */
#define R_CUR_STRAIN            178 /*  Current value of the von mises strain in a solid material */
#define R_LUBP_2                179 /*  Second lubrication_pressure for multilayer flows */
#define R_SHELL_SAT_OPEN_2      180 /*  Second open pore shell lubrication saturation */
#define R_SHELL_LUB_CURV_2      181 /*  Curvature from the phase field in a lubrication_2 shell - PRS */
#define R_LIGHT_INTP            182 /*  Light Intensity - Plus direction propagation*/
#define R_LIGHT_INTM            183 /*  Light Intensity - Minus direction propagation*/
#define R_LIGHT_INTD            184 /*  Light Intensity - Scattering Dispersion*/
#define R_TFMP_MASS             185 /*  Thin-Film Multi-Phase Mass Equation */
#define R_TFMP_BOUND            186 /*  Thin-Film Multi-Phase Boundary Motion Equation */
#define R_RESTIME               187 /*  Resdience Time Function */
#define R_EM_E1_REAL            188 /*  EM wave variables */
#define R_EM_E2_REAL            189 
#define R_EM_E3_REAL            190 
#define R_EM_E1_IMAG            191 /*  EM wave variables */
#define R_EM_E2_IMAG            192
#define R_EM_E3_IMAG            193 
#define R_EM_H1_REAL            194 /*  EM wave variables */
#define R_EM_H2_REAL            195 
#define R_EM_H3_REAL            196 
#define R_EM_H1_IMAG            197 /*  EM wave variables */
#define R_EM_H2_IMAG            198
#define R_EM_H3_IMAG            199 
#define V_LAST		        200
=======
#define R_SHELL_SURF_DIV_V      147 /*  (I-nn).div(V) ..From Surface Rheo Constitutive model */
#define R_SHELL_SURF_CURV       148 /*  2H = - div_s(n), mean curvature ..From Surface Rheo Constitutive model */
#define R_N_DOT_CURL_V          149 /*  curl(V).n , higher-order quantity ..From Surface Rheo Constitutive model */
#define R_GRAD_S_V_DOT_N1       150 /*  grad_s(v).n - x , higher-order quantity ..From Surface Rheo Constitutive model */
#define R_GRAD_S_V_DOT_N2       151 /*  grad_s(v).n - y , higher-order quantity ..From Surface Rheo Constitutive model */
#define R_GRAD_S_V_DOT_N3       152 /*  grad_s(v).n - z , higher-order quantity ..From Surface Rheo Constitutive model */
#define R_ACOUS_PREAL           153 /*  Acoustic harmonic wave equation - real part */
#define R_ACOUS_PIMAG           154 /*  Acoustic harmonic wave equation - imaginary part */
#define R_SHELL_DIFF_FLUX       155 /* sh_J - material diffusion on a shell surface */
#define R_SHELL_DIFF_CURVATURE  156 /* K = div_s_n used with shell normal vector unknowns */
#define R_SHELL_NORMAL1         157 /* X-component of shell normal vector unknown */
#define R_SHELL_NORMAL2         158 /* Y-component of shell normal vector unknown */
#define R_ACOUS_REYN_STRESS     159 /*  Acoustic Reynolds Stress */
#define R_SHELL_BDYVELO         160 /*  Acoustic Streaming Velocity shell */
#define R_SHELL_LUBP            161 /*  Lubrication Pressure shell */
#define R_LUBP                  162 /*  Lubrication pressure Reynolds equation not on shell */
#define R_SHELL_FILMP           163 /*  Lubrication pressure of a thin film */
#define R_SHELL_FILMH           164 /*  Film thickness */
#define R_SHELL_PARTC           165 /*  Particles concentration */
#define R_SHELL_SAT_CLOSED      166 /*  Structured porous shell - Closed pores - SAR  */
#define R_SHELL_SAT_OPEN        167 /*  Structured porous shell - Open pores - SAR  */
#define R_SHELL_ENERGY          168 /*  Shell energy equation */
#define R_SHELL_DELTAH          169 /*  Shell gap evolution equation (e.g. melting problems) */
#define R_SHELL_LUB_CURV        170 /*  Curvature from the level set field in a lubrication shell - SAR */
#define R_SHELL_SAT_GASN        171 /*  Structured porous shell - Gas compression - SAR */
#define R_SHELL_SHEAR_TOP       172 /*  Shear rate at top wall - lubrication shell for generalized Newtonian flow */
#define R_SHELL_SHEAR_BOT       173 /*  Shear rate at bottom wall - lubrication shell for generalized Newtonian flow */
#define R_SHELL_CROSS_SHEAR     174 /*  Cross stream shear stress - lubrication shell for generalized Newtonian flow */
#define R_MAX_STRAIN            175 /*  Time-history maximum von mises strain in a solid material */
#define R_CUR_STRAIN            176 /*  Current value of the von mises strain in a solid material */
#define R_LUBP_2                177 /*  Second lubrication_pressure for multilayer flows */
#define R_SHELL_SAT_OPEN_2      178 /*  Second open pore shell lubrication saturation */
#define R_SHELL_LUB_CURV_2      179 /*  Curvature from the phase field in a lubrication_2 shell - PRS */
#define R_LIGHT_INTP            180 /*  Light Intensity - Plus direction propagation*/
#define R_LIGHT_INTM            181 /*  Light Intensity - Minus direction propagation*/
#define R_LIGHT_INTD            182 /*  Light Intensity - Scattering Dispersion*/
#define R_MOMENT0               183
#define R_MOMENT1               184
#define R_MOMENT2               185
#define R_MOMENT3               186
#define R_DENSITY_EQN           187
#define V_LAST		        188
>>>>>>> 48a67847


/* MMH
 * This is used for those parts of the code that want to ensure
 * a "real" equation is being calculated, not just a boundary
 * condition.  It used to be that if eqn <= R_GRADIENT33, eqn
 * was assumed to be a real equation.  Now you only have to change
 * it here when you add another new equation to the list.  It seems
 * to me that it should just be equal to V_LAST, so I will set it
 * to that.  If you want it to be something else, go ahead.
 *
 * NOTE: The R_POTENTIAL,R_FILL, and R_SHEAR_RATE were NOT considered
 * a "real" equation before this change.  Now they are.  I don't know
 * if this is going to break anything.
 */
#define LAST_REAL_EQ    V_LAST

/****************************************************************************/
/****************************************************************************/
/****************************************************************************/

/* Selection of Time Integration Methods */

#define  STEADY          0    /* Steady state solution method               */
#define  TRANSIENT       1    /* Accurate transient solution method         */

/* Selection of Continuation Method Order */

#define  ALC_NONE       -1    /* No continuation */
#define  ALC_ZEROTH      0    /* Zero order   */
#define  ALC_FIRST       1    /* First order  */
#define  ALC_SECOND      2    /* Second order */
#define  ALC_THIRD       3    /* Third order  */
#define  ALC_FOURTH      4    /* Fourth order */
#define  LOCA            9    /* Use LOCA     */

/* Selection of LOCA continuation algorithms */

#define  PSEUDO          2    /* Pseudo transient method (not time accurate)*/
#define  CONTINUATION    3    /* Continuation of steady state solutions     */
#define  TP_CONTINUATION 4    /* Continuation of turning points             */
#define  PF_CONTINUATION 7    /* Continuation of pitchfork bifurcations     */
#define  HP_CONTINUATION 8    /* Continuation of Hopf bifurcations          */
#define  LOCA_LSA_ONLY   9    /* Access ARPACK through LOCA w/o continuation*/

/* Selection of Hunting Continuation Method Order */

#define  HUN_ZEROTH    100    /* Zero order   */
#define  HUN_FIRST     101    /* First order  */

/* Selection augmenting condition type */

#define AC_USERBC   1
#define AC_USERMAT  2
#define AC_VOLUME   3
#define AC_FLUX     4
#define AC_LGRM     5
#define AC_LS_VEL   6
#define AC_ARC_LENGTH 7
#define AC_OVERLAP  8
#define AC_PERIODIC  9
#define AC_PF_CONSTRAINT 10
#define AC_POSITION 11     // Positional constraint
#define AC_FLUX_MAT 12

/* Post Processing Volumetric Integration types - AMC Originally Aug 2013 */

#define PPVI_VERBOSE    1  //  This corresponds to the original output type
#define PPVI_CSV        2  //  This will output a properly labled csv file, useful for automated python interpretation

/* table interpolation types */

#define LINEAR                  3
#define QUADRATIC               2
#define QUAD_GP                 1
#define BIQUADRATIC             21
#define TRILINEAR             22
#define TRIQUADRATIC             23

/* maximum definitions */

/* If you haven't missed these since 8/97, then get rid of them! */

/* #define MAX_NODES          	2000000 */
/* #define MAX_ELEMS          	2000000*/

/* #define MAX_NEIGHBORS      	50 */

/*
 * New constructs permit easier overriding during compilation. Eg.,
 *
 *	cc -DMAX_CONC=39 file.c
 */

#ifndef MAX_VARIABLE_TYPES
#define MAX_VARIABLE_TYPES	V_LAST
#endif

#ifndef MAX_INTERPOLATIONS
#define MAX_INTERPOLATIONS	5 /* on any given shape element */
#endif

#ifndef MAX_ELEMENT_SHAPES
#define MAX_ELEMENT_SHAPES	6 /* 1D, 2D, 3D together... */
#endif

#ifndef MAX_BASIS_FUNCTIONS
#define MAX_BASIS_FUNCTIONS	3
#endif

#ifndef MAX_ELEMENT_TYPES
#define MAX_ELEMENT_TYPES	3
#endif

#ifndef MAX_TERM_TYPES		/* mass, advection, boundary, diffusion, etc. */
#define MAX_TERM_TYPES		10
#endif
/*
 *
 * PAS - "Use -DMAX_CONC=20 compiler flag instead; leave this default as low
 *        as reasonably possible to avoid showing our bloated slow 
 *        implementation of concentration..."
 *
 */

#ifndef MAX_CONC
#define MAX_CONC		4      /* Max number bulk, surface species */
#endif

#ifndef MAX_PMV
#define MAX_PMV  		4      /* Max number porous variables */
#endif

#ifndef MAX_RXN
#define MAX_RXN			5	/* Max number of reactions */ 
#endif

#ifndef MAX_EXTERNAL_FIELD
#define MAX_EXTERNAL_FIELD	7	/* Maximum number of external fields */
#endif

#define MAX_EQNS		MAX_VARIABLE_TYPES

#ifndef MAX_GEOMETRY_PARMS
#define MAX_GEOMETRY_PARMS	8	/* Used for "mp" structs. */
#endif

#ifndef MAX_ELEMENT_INDICES_RELATED 
#define MAX_ELEMENT_INDICES_RELATED 2
#endif

#ifndef MAX_NUM_MATRICES 
#define MAX_NUM_MATRICES 11          /* Maximum number of matrices to be solved in segregated solver fashion */
#endif

#define MAX_MOMENTS 4

/*
 * Magic numbers for adaptive time step selection -- how much acceleration,
 * deceleration, and maximum time step size.
 */

#ifndef TIME_STEP_ALPHA
#define TIME_STEP_ALPHA (5.0)
#endif

#ifndef TIME_STEP_BETA
#define TIME_STEP_BETA (1.5)
#endif

#ifndef TIME_STEP_GROWTH_CAP
#define TIME_STEP_GROWTH_CAP (1.5)
#endif


/*
 * This moves here from el_elm.h. The maximum number of degrees of freedom
 * for a variable within an element. The value of 12 is chosen because it
 * is the lowest number that satifies a typical bound found for 2D
 * problems using Lagrangian  biquadratic interpolation on
 * quadrilateral elements with an extra 3 dof
 * for phase-jumping accounting at elements on cross-phase boundaries added
 * in.  This number  needs to be made larger if, for example, you want
 * to use 27 dof/elem  interpolations in 3D. HEX/8 elements should be
 * handled just fine with the default number, though.
 */

#ifndef MDE
#define MDE  	12     /* maximum number of unknowns for a particular
			* variable type per element */
#endif                           

#ifndef MAX_DOF_PER_NODE
#define MAX_DOF_PER_NODE	3 /* Maximum number of unknowns for a
				   * single variable type at a single node
				   */
#endif

#ifndef MAX_DOFNAME
#define	MAX_DOFNAME		80 /* Max string length dof description. */
#endif

#ifndef MAX_MATLNAME
#define MAX_MATLNAME		85 /* Ought to suffice in most cases. */
#endif

#ifndef MAX_PROB_VAR           
#define MAX_PROB_VAR            14 /* maximum number of variable types
				    * in any one problem  */
#endif

#ifndef MAX_PROB_EQN           
#define MAX_PROB_EQN MAX_PROB_VAR  /* maximum number of equation types
				    * in any one problem */
#endif

/****************************************************************************/
/****************************************************************************/
/****************************************************************************/
#endif<|MERGE_RESOLUTION|>--- conflicted
+++ resolved
@@ -78,15 +78,11 @@
 #define EVSS_F          2  /* Fortin's formulation */
 #define EVSS_L          3  /* Level set solid-fluid formulation */
 #define LOG_CONF        4  /* Log-conformation tensor formulation */
-<<<<<<< HEAD
 #define EVSS_GRADV      5  /* Fortin's formulation using GradV instead of G */
+#define LOG_CONF_LAGGED 7
                            /* for stress constitutive equations */
 #define LOG_CONF_GRADV  6  /* Log-conformation tensor formulation using */
                            /* GradV instead of G for stress constitutive equations */
-=======
-#define LOG_CONF_LAGGED 5
-
->>>>>>> 48a67847
 /* Discontinuous Galerkin viscoelastic jacobian options */
 #define EXPLICIT_DG     1
 #define FULL_DG         2
@@ -414,7 +410,6 @@
 #define NORMAL3               134    /* normal to LS field, component 3 */
 
 #define SHELL_CURVATURE       135
-<<<<<<< HEAD
 #define SHELL_CURVATURE2      136
 #define SHELL_TENSION         137
 #define SHELL_X               138
@@ -467,73 +462,23 @@
 #define TFMP_SAT              185 /*  Thin-Film Multi-Phase Saturation */
 #define TFMP_PRES             186 /*  Thin-Film Multi-Phase Lubrication Pressure */
 #define RESTIME               187  /*  Residence Time Function */ 
-#define EM_E1_REAL            188 /*  EM wave variables */
-#define EM_E2_REAL            189 
-#define EM_E3_REAL            190 
-#define EM_E1_IMAG            191 /*  EM wave variables */
-#define EM_E2_IMAG            192
-#define EM_E3_IMAG            193 
-#define EM_H1_REAL            194 /*  EM wave variables */
-#define EM_H2_REAL            195 
-#define EM_H3_REAL            196 
-#define EM_H1_IMAG            197 /*  EM wave variables */
-#define EM_H2_IMAG            198
-#define EM_H3_IMAG            199
-=======
-#define SHELL_TENSION         136
-#define SHELL_X               137
-#define SHELL_Y               138
-#define SHELL_USER            139
-#define PHASE1                140
-#define PHASE2                141
-#define PHASE3                142
-#define PHASE4                143
-#define PHASE5                144
-#define SHELL_ANGLE1          145 /*  Smoothed normal orientation computed using shell elements, theta */
-#define SHELL_ANGLE2          146 /*  Smoothed normal orientation computed using shell elements, phi */
-#define SHELL_SURF_DIV_V      147 /*  (I-nn).div(V) ..From Surface Rheo Constitutive model */
-#define SHELL_SURF_CURV       148 /*  2H = div_s(n), mean curvature ..From Surface Rheo Constitutive model */
-#define N_DOT_CURL_V          149 /*  curl(V).n , higher-order quantity ..From Surface Rheo Constitutive model */
-#define GRAD_S_V_DOT_N1       150 /*  grad_s(v).n - x , higher-order quantity ..From Surface Rheo Constitutive model */
-#define GRAD_S_V_DOT_N2       151 /*  grad_s(v).n - y , higher-order quantity ..From Surface Rheo Constitutive model */
-#define GRAD_S_V_DOT_N3       152 /*  grad_s(v).n - z , higher-order quantity ..From Surface Rheo Constitutive model */
-#define ACOUS_PREAL           153 /*  Acoustic harmonic pressure - real part    */
-#define ACOUS_PIMAG           154 /*  Acoustic harmonic pressure - imag part    */
-#define SHELL_DIFF_FLUX       155 /* sh_J - material diffusion on a shell surface */
-#define SHELL_DIFF_CURVATURE  156 /* K = div_s_n used with shell normal vector unknowns */
-#define SHELL_NORMAL1         157 /* X-component of shell normal vector unknown */
-#define SHELL_NORMAL2         158 /* Y-component of shell normal vector unknown */
-#define ACOUS_REYN_STRESS     159 /*  Acoustic Reynolds Stress    */
-#define SHELL_BDYVELO         160 /*  Acoustic Boundary Velocity Squared    */
-#define SHELL_LUBP            161 /*  Shell Lubrication Pressure    */
-#define LUBP                  162 /*  Lubrication Pressure    */
-#define SHELL_FILMP           163 /*  Lubrication pressure of a thin film */
-#define SHELL_FILMH           164 /*  Film thickness */
-#define SHELL_PARTC           165 /*  Particle concentration in the thin film */
-#define SHELL_SAT_CLOSED      166 /*  Structured porous shell saturation - closed pores - SAR */
-#define SHELL_PRESS_OPEN      167 /*  Structured porous shell saturation - open pores - SAR */
-#define SHELL_TEMPERATURE     168 /*  Shell temperature */
-#define SHELL_DELTAH          169 /*  Lubrication shell thickness change (melting problems)*/
-#define SHELL_LUB_CURV        170 /*  Curvature from the level set field in a lubrication shell - SAR */
-#define SHELL_SAT_GASN        171 /*  Structured porous shell saturation - gas compression - SAR */
-#define SHELL_SHEAR_TOP       172 /*  Shear rate at top wall - lubrication shell for generalized Newtonian flow */
-#define SHELL_SHEAR_BOT       173 /*  Shear rate at bottom wall - lubrication shell for generalized Newtonian flow */
-#define SHELL_CROSS_SHEAR     174 /*  Cross stream shear stress - lubrication shell for generalized Newtonian flow */
-#define MAX_STRAIN            175 /*  Time-history maximum von mises strain in a solid material */
-#define CUR_STRAIN            176 /*  Current value of the von mises strain in a solid material */
-#define LUBP_2                177 /*  Second Lubrication Pressure for multilayer problems  */
-#define SHELL_PRESS_OPEN_2    178 /*  Second Structured porous shell pressure - open pores - SAR */
-#define SHELL_LUB_CURV_2      179 /*  Curvature from the phase field in a lubrication_2 shell - PRS*/
-#define LIGHT_INTP            180 /*  Light Intensity - Plus direction propagation-RBS*/
-#define LIGHT_INTM            181 /*  Light Intensity - Minus direction propagation-RBS*/
-#define LIGHT_INTD            182 /*  Light Intensity - Scattering Dispersion-RBS*/
-#define MOMENT0               183
-#define MOMENT1               184
-#define MOMENT2               185
-#define MOMENT3               186
-#define DENSITY_EQN           187
-
->>>>>>> 48a67847
+#define MOMENT0               188
+#define MOMENT1               189
+#define MOMENT2               190
+#define MOMENT3               191
+#define DENSITY_EQN           192
+#define EM_E1_REAL            193 /*  EM wave variables */
+#define EM_E2_REAL            194 
+#define EM_E3_REAL            195 
+#define EM_E1_IMAG            196 /*  EM wave variables */
+#define EM_E2_IMAG            197
+#define EM_E3_IMAG            198 
+#define EM_H1_REAL            199 /*  EM wave variables */
+#define EM_H2_REAL            200 
+#define EM_H3_REAL            201 
+#define EM_H1_IMAG            202 /*  EM wave variables */
+#define EM_H2_IMAG            203
+#define EM_H3_IMAG            204
 /*
  * define a variable to hold an external field which will be 
  * held fixed in the problem but parametered by the basis functions
@@ -855,7 +800,6 @@
 #define R_SHELL_ANGLE2          147 /*  Smoothed normal orientation computed using shell elements, phi */
 
 /*Still more shell element vars */
-<<<<<<< HEAD
 #define R_SHELL_SURF_DIV_V      148 /*  (I-nn).div(V) ..From Surface Rheo Constitutive model */
 #define R_SHELL_SURF_CURV       149 /*  2H = - div_s(n), mean curvature ..From Surface Rheo Constitutive model */
 #define R_N_DOT_CURL_V          150 /*  curl(V).n , higher-order quantity ..From Surface Rheo Constitutive model */
@@ -896,63 +840,24 @@
 #define R_TFMP_MASS             185 /*  Thin-Film Multi-Phase Mass Equation */
 #define R_TFMP_BOUND            186 /*  Thin-Film Multi-Phase Boundary Motion Equation */
 #define R_RESTIME               187 /*  Resdience Time Function */
-#define R_EM_E1_REAL            188 /*  EM wave variables */
-#define R_EM_E2_REAL            189 
-#define R_EM_E3_REAL            190 
-#define R_EM_E1_IMAG            191 /*  EM wave variables */
-#define R_EM_E2_IMAG            192
-#define R_EM_E3_IMAG            193 
-#define R_EM_H1_REAL            194 /*  EM wave variables */
-#define R_EM_H2_REAL            195 
-#define R_EM_H3_REAL            196 
-#define R_EM_H1_IMAG            197 /*  EM wave variables */
-#define R_EM_H2_IMAG            198
-#define R_EM_H3_IMAG            199 
-#define V_LAST		        200
-=======
-#define R_SHELL_SURF_DIV_V      147 /*  (I-nn).div(V) ..From Surface Rheo Constitutive model */
-#define R_SHELL_SURF_CURV       148 /*  2H = - div_s(n), mean curvature ..From Surface Rheo Constitutive model */
-#define R_N_DOT_CURL_V          149 /*  curl(V).n , higher-order quantity ..From Surface Rheo Constitutive model */
-#define R_GRAD_S_V_DOT_N1       150 /*  grad_s(v).n - x , higher-order quantity ..From Surface Rheo Constitutive model */
-#define R_GRAD_S_V_DOT_N2       151 /*  grad_s(v).n - y , higher-order quantity ..From Surface Rheo Constitutive model */
-#define R_GRAD_S_V_DOT_N3       152 /*  grad_s(v).n - z , higher-order quantity ..From Surface Rheo Constitutive model */
-#define R_ACOUS_PREAL           153 /*  Acoustic harmonic wave equation - real part */
-#define R_ACOUS_PIMAG           154 /*  Acoustic harmonic wave equation - imaginary part */
-#define R_SHELL_DIFF_FLUX       155 /* sh_J - material diffusion on a shell surface */
-#define R_SHELL_DIFF_CURVATURE  156 /* K = div_s_n used with shell normal vector unknowns */
-#define R_SHELL_NORMAL1         157 /* X-component of shell normal vector unknown */
-#define R_SHELL_NORMAL2         158 /* Y-component of shell normal vector unknown */
-#define R_ACOUS_REYN_STRESS     159 /*  Acoustic Reynolds Stress */
-#define R_SHELL_BDYVELO         160 /*  Acoustic Streaming Velocity shell */
-#define R_SHELL_LUBP            161 /*  Lubrication Pressure shell */
-#define R_LUBP                  162 /*  Lubrication pressure Reynolds equation not on shell */
-#define R_SHELL_FILMP           163 /*  Lubrication pressure of a thin film */
-#define R_SHELL_FILMH           164 /*  Film thickness */
-#define R_SHELL_PARTC           165 /*  Particles concentration */
-#define R_SHELL_SAT_CLOSED      166 /*  Structured porous shell - Closed pores - SAR  */
-#define R_SHELL_SAT_OPEN        167 /*  Structured porous shell - Open pores - SAR  */
-#define R_SHELL_ENERGY          168 /*  Shell energy equation */
-#define R_SHELL_DELTAH          169 /*  Shell gap evolution equation (e.g. melting problems) */
-#define R_SHELL_LUB_CURV        170 /*  Curvature from the level set field in a lubrication shell - SAR */
-#define R_SHELL_SAT_GASN        171 /*  Structured porous shell - Gas compression - SAR */
-#define R_SHELL_SHEAR_TOP       172 /*  Shear rate at top wall - lubrication shell for generalized Newtonian flow */
-#define R_SHELL_SHEAR_BOT       173 /*  Shear rate at bottom wall - lubrication shell for generalized Newtonian flow */
-#define R_SHELL_CROSS_SHEAR     174 /*  Cross stream shear stress - lubrication shell for generalized Newtonian flow */
-#define R_MAX_STRAIN            175 /*  Time-history maximum von mises strain in a solid material */
-#define R_CUR_STRAIN            176 /*  Current value of the von mises strain in a solid material */
-#define R_LUBP_2                177 /*  Second lubrication_pressure for multilayer flows */
-#define R_SHELL_SAT_OPEN_2      178 /*  Second open pore shell lubrication saturation */
-#define R_SHELL_LUB_CURV_2      179 /*  Curvature from the phase field in a lubrication_2 shell - PRS */
-#define R_LIGHT_INTP            180 /*  Light Intensity - Plus direction propagation*/
-#define R_LIGHT_INTM            181 /*  Light Intensity - Minus direction propagation*/
-#define R_LIGHT_INTD            182 /*  Light Intensity - Scattering Dispersion*/
-#define R_MOMENT0               183
-#define R_MOMENT1               184
-#define R_MOMENT2               185
-#define R_MOMENT3               186
-#define R_DENSITY_EQN           187
-#define V_LAST		        188
->>>>>>> 48a67847
+#define R_MOMENT0               188
+#define R_MOMENT1               189
+#define R_MOMENT2               190
+#define R_MOMENT3               191
+#define R_DENSITY_EQN           192
+#define R_EM_E1_REAL            193 /*  EM wave variables */
+#define R_EM_E2_REAL            194 
+#define R_EM_E3_REAL            195 
+#define R_EM_E1_IMAG            196 /*  EM wave variables */
+#define R_EM_E2_IMAG            197
+#define R_EM_E3_IMAG            198 
+#define R_EM_H1_REAL            199 /*  EM wave variables */
+#define R_EM_H2_REAL            200 
+#define R_EM_H3_REAL            201 
+#define R_EM_H1_IMAG            202 /*  EM wave variables */
+#define R_EM_H2_IMAG            203
+#define R_EM_H3_IMAG            204 
+#define V_LAST		        205
 
 
 /* MMH
