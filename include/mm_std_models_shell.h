--- conflicted
+++ resolved
@@ -88,14 +88,10 @@
        double
        );
 
-<<<<<<< HEAD
-#endif /* GOMA_MM_STD_MODELS_H */
-=======
 EXTERN int lubrication_fluid_source
-PROTO((
+(
        double *,                        /* Flux */
        double [MAX_VARIABLE_TYPES][MDE] /* Flux sensitivities */
-     ));
+);
 
-#endif /* _MM_STD_MODELS_H */
->>>>>>> ffea811c
+#endif /* GOMA_MM_STD_MODELS_H */