from tpl_tools.packages import packages
import os
import sys


class Package(packages.AutotoolsPackage):
    def __init__(self):
        self.name = "petsc"
<<<<<<< HEAD
        self.version = "3.22.0"
        self.sha256 = "2c03f7c0f7ad2649240d4989355cf7fb7f211b75156cd7d424e1d9dd7dfb290b"
        self.filename = "petsc-lite-" + self.version + ".tar.gz"
=======
        self.version = "3.22.3"
        self.sha256 = "88c0d465a3bd688cb17ebf06a17c06d6e9cc457fa6b9643d217389424e6bd795"
        self.filename = "petsc-" + self.version + ".tar.gz"
>>>>>>> 93d880df
        self.url = (
            "https://web.cels.anl.gov/projects/petsc/download/release-snapshots/petsc-"
            + self.version
            + ".tar.gz"
        )
        self.includes = ["petsc"]
        self.libraries = ["petsc", "HYPRE", "strumpack"]
        self.dependencies = [
            "openmpi",
            "scalapack",
            "metis",
            "mumps",
            "scotch",
            "parmetis",
        ]

    def set_environment(self, builder):
        builder.env = builder._registry.get_environment().copy()
        builder.env["PETSC_ARCH"] = "arch-c-opt"
        builder.env["PETSC_DIR"] = os.path.join(
            builder._extract_dir, builder._extracted_folder
        )

    def configure(self, builder):
        configure_options = ["./configure"]
        configure_options.extend(builder.get_options())
        configure_options.append("--prefix=" + builder.install_dir())
        configure_options.append("--with-mpi")
        configure_options.append(
            "--with-cc=" + builder._registry.get_executable("mpicc")
        )
        configure_options.append(
            "--with-fc=" + builder._registry.get_executable("mpifort")
        )
        configure_options.append(
            "--with-cxx=" + builder._registry.get_executable("mpicxx")
        )
        if builder.build_shared:
            configure_options.append("--with-shared-libraries=1")
        else:
            configure_options.append("--with-shared-libraries=0")
        configure_options.append("--with-debugging=0")
        configure_options.append("--download-hypre")
        configure_options.append("--download-hypre")
        configure_options.append("--download-strumpack")
        configure_options.append("--with-scalapack=1")
        configure_options.append("--with-scalapack-dir=" + builder.env["SCALAPACK_DIR"])
        if "PARMETIS_DIR" in builder.env:
            configure_options.append("--with-superlu_dist=1")
            configure_options.append(
                "--with-superlu_dist-dir=" + builder.env["SUPERLU_DIST_DIR"]
            )
            configure_options.append("--with-parmetis=1")
            configure_options.append(
                "--with-parmetis-dir=" + builder.env["PARMETIS_DIR"]
            )
        configure_options.append("--with-metis=1")
        configure_options.append("--with-metis-dir=" + builder.env["METIS_DIR"])
        configure_options.append("--with-ptscotch=1")
        configure_options.append("--with-ptscotch-dir=" + builder.env["SCOTCH_DIR"])
        configure_options.append("--with-blas-lib=" + builder.env["BLAS_LIBRARIES"])
        configure_options.append("--with-lapack-lib=" + builder.env["LAPACK_LIBRARIES"])
        configure_options.append("--with-mumps=1")
        configure_options.append("--with-mumps-dir=" + builder.env["MUMPS_DIR"])
        if sys.platform == "darwin":
            configure_options.append("--download-make")
            configure_options.append("COPTFLAGS=-O3 -Wno-incompatible-pointer-types")
        else:
            configure_options.append("COPTFLAGS=-O3")
        configure_options.append("CXXOPTFLAGS=-O3")
        configure_options.append("FOPTFLAGS=-O3")
        builder.run_command(configure_options)

    def register(self, builder):
        registry = builder._registry
        registry.register_package(self.name, builder.install_dir())
        registry.set_environment_variable("PETSC_DIR", builder.install_dir())
        registry.set_environment_variable("PETSC_ARCH", "")
        registry.prepend_environment_variable(
            "CMAKE_PREFIX_PATH", builder.install_dir()
        )<|MERGE_RESOLUTION|>--- conflicted
+++ resolved
@@ -1,20 +1,13 @@
 from tpl_tools.packages import packages
 import os
-import sys
 
 
 class Package(packages.AutotoolsPackage):
     def __init__(self):
         self.name = "petsc"
-<<<<<<< HEAD
-        self.version = "3.22.0"
-        self.sha256 = "2c03f7c0f7ad2649240d4989355cf7fb7f211b75156cd7d424e1d9dd7dfb290b"
-        self.filename = "petsc-lite-" + self.version + ".tar.gz"
-=======
         self.version = "3.22.3"
         self.sha256 = "88c0d465a3bd688cb17ebf06a17c06d6e9cc457fa6b9643d217389424e6bd795"
         self.filename = "petsc-" + self.version + ".tar.gz"
->>>>>>> 93d880df
         self.url = (
             "https://web.cels.anl.gov/projects/petsc/download/release-snapshots/petsc-"
             + self.version
@@ -58,7 +51,6 @@
             configure_options.append("--with-shared-libraries=0")
         configure_options.append("--with-debugging=0")
         configure_options.append("--download-hypre")
-        configure_options.append("--download-hypre")
         configure_options.append("--download-strumpack")
         configure_options.append("--with-scalapack=1")
         configure_options.append("--with-scalapack-dir=" + builder.env["SCALAPACK_DIR"])
@@ -79,11 +71,7 @@
         configure_options.append("--with-lapack-lib=" + builder.env["LAPACK_LIBRARIES"])
         configure_options.append("--with-mumps=1")
         configure_options.append("--with-mumps-dir=" + builder.env["MUMPS_DIR"])
-        if sys.platform == "darwin":
-            configure_options.append("--download-make")
-            configure_options.append("COPTFLAGS=-O3 -Wno-incompatible-pointer-types")
-        else:
-            configure_options.append("COPTFLAGS=-O3")
+        configure_options.append("COPTFLAGS=-O3")
         configure_options.append("CXXOPTFLAGS=-O3")
         configure_options.append("FOPTFLAGS=-O3")
         builder.run_command(configure_options)
