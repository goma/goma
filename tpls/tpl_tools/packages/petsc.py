--- conflicted
+++ resolved
@@ -73,8 +73,4 @@
         registry.register_package(self.name, builder.install_dir())
         registry.set_environment_variable("PETSC_DIR", builder.install_dir())
         registry.set_environment_variable("PETSC_ARCH", "")
-<<<<<<< HEAD
-        registry.prepend_environment_variable("CMAKE_PREFIX_PATH", builder.install_dir())
-=======
-        registry.append_environment_variable("CMAKE_PREFIX_PATH", builder.install_dir())
->>>>>>> a660b41b
+        registry.prepend_environment_variable("CMAKE_PREFIX_PATH", builder.install_dir())