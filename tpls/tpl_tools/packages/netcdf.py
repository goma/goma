--- conflicted
+++ resolved
@@ -5,13 +5,8 @@
 class Package(packages.CMakePackage):
     def __init__(self):
         self.name = "netcdf"
-<<<<<<< HEAD
-        self.version = "4.9.3-rc1"
-        self.sha256 = "8c4197d25031add6ebc0fcc2019a59ce768e0a7cfaa629bb0c581879de3d2902"
-=======
         self.version = "4.9.3"
         self.sha256 = "a474149844e6144566673facf097fea253dc843c37bc0a7d3de047dc8adda5dd"
->>>>>>> 93d880df
         self.filename = "netcdf-c-" + self.version + ".tar.gz"
         self.url = (
             "https://downloads.unidata.ucar.edu/netcdf-c/"
