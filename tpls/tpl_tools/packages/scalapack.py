from tpl_tools.packages import packages
from tpl_tools import utils


class Package(packages.CMakePackage):
    def __init__(self):
        self.name = "scalapack"
        self.version = "2.2.2"
        self.sha256 = "a2f0c9180a210bf7ffe126c9cb81099cf337da1a7120ddb4cbe4894eb7b7d022"
        self.filename = "scalapack-" + self.version + ".tar.gz"
        self.url = (
            "https://github.com/Reference-ScaLAPACK/scalapack/archive/refs/tags/v"
            + self.version
            + ".tar.gz"
        )
        self.libraries = ["scalapack"]
        self.dependencies = ["cmake", "openmpi", "lapack"]

    def set_environment(self, builder):
        builder.env = builder._registry.get_environment().copy()
        builder.env["CC"] = builder._registry.get_executable("mpicc")
        builder.env["CXX"] = builder._registry.get_executable("mpicxx")
        builder.env["FC"] = builder._registry.get_executable("mpifort")
<<<<<<< HEAD
        builder.env["CFLAGS"] = "-Wno-implicit-function-declaration"
=======
        # check gcc version
        compiler, version = utils.check_gcc_clang_version(builder.env["CC"])
        if (
            compiler == "gcc"
            and version >= (14, 0, 0)
            or compiler == "clang"
            and version >= (16, 0, 0)
        ):
            builder.env["CFLAGS"] = "-Wno-implicit-function-declaration -O2"
>>>>>>> 93d880df

    def configure_options(self, builder):
        if builder.build_shared:
            builder.add_option("-DBUILD_SHARED_LIBS:BOOL=ON")
        else:
            builder.add_option("-DBUILD_SHARED_LIBS:BOOL=OFF")
        builder.add_option("-DBLAS_LIBRARIES=" + builder.env["BLAS_LIBRARIES"])
        builder.add_option("-DLAPACK_LIBRARIES=" + builder.env["LAPACK_LIBRARIES"])
        builder.add_option("-DSCALAPACK_BUILD_TESTS=OFF")

    def register(self, builder):
        registry = builder._registry
        registry.register_package(self.name, builder.install_dir())
        registry.set_environment_variable("SCALAPACK_DIR", builder.install_dir())
        registry.prepend_environment_variable(
            "CMAKE_PREFIX_PATH", builder.install_dir()
        )<|MERGE_RESOLUTION|>--- conflicted
+++ resolved
@@ -21,9 +21,6 @@
         builder.env["CC"] = builder._registry.get_executable("mpicc")
         builder.env["CXX"] = builder._registry.get_executable("mpicxx")
         builder.env["FC"] = builder._registry.get_executable("mpifort")
-<<<<<<< HEAD
-        builder.env["CFLAGS"] = "-Wno-implicit-function-declaration"
-=======
         # check gcc version
         compiler, version = utils.check_gcc_clang_version(builder.env["CC"])
         if (
@@ -33,7 +30,6 @@
             and version >= (16, 0, 0)
         ):
             builder.env["CFLAGS"] = "-Wno-implicit-function-declaration -O2"
->>>>>>> 93d880df
 
     def configure_options(self, builder):
         if builder.build_shared:
