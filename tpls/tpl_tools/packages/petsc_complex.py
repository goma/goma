from tpl_tools.packages import packages
from tpl_tools import utils
import os
import sys


class Package(packages.AutotoolsPackage):
    def __init__(self):
        self.name = "petsc-complex"
<<<<<<< HEAD
        self.version = "3.22.0"
        self.sha256 = "2c03f7c0f7ad2649240d4989355cf7fb7f211b75156cd7d424e1d9dd7dfb290b"
=======
        self.version = "3.22.3"
        self.sha256 = "88c0d465a3bd688cb17ebf06a17c06d6e9cc457fa6b9643d217389424e6bd795"
>>>>>>> 93d880df
        self.filename = "petsc-" + self.version + ".tar.gz"
        self.url = (
            "https://web.cels.anl.gov/projects/petsc/download/release-snapshots/petsc-"
            + self.version
            + ".tar.gz"
        )
        self.includes = ["petsc"]
        self.libraries = ["petsc", "HYPRE"]
        self.dependencies = ["openmpi", "scalapack", "metis", "mumps", "scotch"]

    def set_environment(self, builder):
        builder.env = builder._registry.get_environment().copy()
        builder.env["PETSC_ARCH"] = "arch-c-complex"
        builder.env["PETSC_DIR"] = os.path.join(
            builder._extract_dir, builder._extracted_folder
        )

    def petsc_options(self, builder):
        configure_options = ["./configure"]
        configure_options.extend(builder.get_options())
        configure_options.append("--prefix=" + builder.install_dir())
        configure_options.append("--with-mpi")
        configure_options.append(
            "--with-cc=" + builder._registry.get_executable("mpicc")
        )
        configure_options.append(
            "--with-fc=" + builder._registry.get_executable("mpifort")
        )
        configure_options.append(
            "--with-cxx=" + builder._registry.get_executable("mpicxx")
        )
        if builder.build_shared:
            configure_options.append("--with-shared-libraries=1")
        else:
            configure_options.append("--with-shared-libraries=0")
        configure_options.append("--with-debugging=0")
        configure_options.append("--download-hypre")
        configure_options.append("--with-scalapack=1")
        configure_options.append("--with-scalapack-dir=" + builder.env["SCALAPACK_DIR"])
        configure_options.append("--with-metis=1")
        configure_options.append("--with-metis-dir=" + builder.env["METIS_DIR"])
        if "PARMETIS_DIR" in builder.env:
            configure_options.append("--with-parmetis=1")
            configure_options.append(
                "--with-parmetis-dir=" + builder.env["PARMETIS_DIR"]
            )
        configure_options.append("--with-ptscotch=1")
        configure_options.append("--with-ptscotch-dir=" + builder.env["SCOTCH_DIR"])
        configure_options.append("--with-blas-lib=" + builder.env["BLAS_LIBRARIES"])
        configure_options.append("--with-lapack-lib=" + builder.env["LAPACK_LIBRARIES"])
        configure_options.append("--with-mumps=1")
        configure_options.append("--with-mumps-dir=" + builder.env["MUMPS_DIR"])
        configure_options.append("--with-scalar-type=complex")
<<<<<<< HEAD
        if sys.platform == "darwin":
            configure_options.append("--download-make")
            configure_options.append("COPTFLAGS=-O3 -Wno-incompatible-pointer-types")
        else:
            configure_options.append("COPTFLAGS=-O3")
=======
        compiler, version = utils.check_gcc_clang_version(builder.env["CC"])
        if compiler == "gcc" and version >= (14, 0, 0):
            configure_options.append("COPTFLAGS=-O3 -Wno-incompatible-pointer-types")
        else:
            configure_options.append("COPTFLAGS=-O3")

>>>>>>> 93d880df
        configure_options.append("CXXOPTFLAGS=-O3")
        configure_options.append("FOPTFLAGS=-O3")
        configure_options.append("PETSC_ARCH=arch-c-complex")
        return configure_options

    def configure(self, builder):
        configure_options = self.petsc_options(builder)
        builder.run_command(configure_options)

    def register(self, builder):
        registry = builder._registry
        registry.register_package(self.name, builder.install_dir())
        registry.set_environment_variable("PETSC_COMPLEX_DIR", builder.install_dir())<|MERGE_RESOLUTION|>--- conflicted
+++ resolved
@@ -1,19 +1,13 @@
 from tpl_tools.packages import packages
 from tpl_tools import utils
 import os
-import sys
 
 
 class Package(packages.AutotoolsPackage):
     def __init__(self):
         self.name = "petsc-complex"
-<<<<<<< HEAD
-        self.version = "3.22.0"
-        self.sha256 = "2c03f7c0f7ad2649240d4989355cf7fb7f211b75156cd7d424e1d9dd7dfb290b"
-=======
         self.version = "3.22.3"
         self.sha256 = "88c0d465a3bd688cb17ebf06a17c06d6e9cc457fa6b9643d217389424e6bd795"
->>>>>>> 93d880df
         self.filename = "petsc-" + self.version + ".tar.gz"
         self.url = (
             "https://web.cels.anl.gov/projects/petsc/download/release-snapshots/petsc-"
@@ -67,20 +61,12 @@
         configure_options.append("--with-mumps=1")
         configure_options.append("--with-mumps-dir=" + builder.env["MUMPS_DIR"])
         configure_options.append("--with-scalar-type=complex")
-<<<<<<< HEAD
-        if sys.platform == "darwin":
-            configure_options.append("--download-make")
-            configure_options.append("COPTFLAGS=-O3 -Wno-incompatible-pointer-types")
-        else:
-            configure_options.append("COPTFLAGS=-O3")
-=======
         compiler, version = utils.check_gcc_clang_version(builder.env["CC"])
         if compiler == "gcc" and version >= (14, 0, 0):
             configure_options.append("COPTFLAGS=-O3 -Wno-incompatible-pointer-types")
         else:
             configure_options.append("COPTFLAGS=-O3")
 
->>>>>>> 93d880df
         configure_options.append("CXXOPTFLAGS=-O3")
         configure_options.append("FOPTFLAGS=-O3")
         configure_options.append("PETSC_ARCH=arch-c-complex")
